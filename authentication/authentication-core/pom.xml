--- conflicted
+++ resolved
@@ -1,58 +1,3 @@
-<<<<<<< HEAD
-<project xmlns="http://maven.apache.org/POM/4.0.0"
-	xmlns:xsi="http://www.w3.org/2001/XMLSchema-instance"
-	xsi:schemaLocation="http://maven.apache.org/POM/4.0.0 http://maven.apache.org/xsd/maven-4.0.0.xsd">
-	<modelVersion>4.0.0</modelVersion>
-
-	<parent>
-		<groupId>io.mosip.authentication</groupId>
-		<artifactId>authentication-parent</artifactId>
-		<version>0.9.5</version>
-	</parent>
-
-	<artifactId>authentication-core</artifactId>
-	<packaging>jar</packaging>
-
-	<name>id-authentication-core</name>
-	<description>Maven project of MOSIP ID-Authentication Core</description>
-
-	<dependencies>
-		<!-- Kernel Core -->
-		<dependency>
-			<groupId>io.mosip.kernel</groupId>
-			<artifactId>kernel-core</artifactId>
-			<version>${kernel.core.version}</version>
-		</dependency>
-		
-		<!-- Kernel Logback Impl -->
-		<dependency>
-			<groupId>io.mosip.kernel</groupId>
-			<artifactId>kernel-logger-logback</artifactId>
-			<version>${kernel.core.version}</version>
-		</dependency>
-		
-		<!-- Commons Codec -->
-		<dependency>
-			<groupId>commons-codec</groupId>
-			<artifactId>commons-codec</artifactId>
-			<version>${commons.codec.version}</version>
-		</dependency>
-		
-		<!--  Spring boot -->
-		<dependency>
-			<groupId>org.springframework.boot</groupId>
-			<artifactId>spring-boot-starter-web</artifactId>
-			<version>${spring.boot.version}</version>
-		</dependency>
-		
-		<!-- Open Source Fingerprint SDK  -->
-		<dependency>
-			<groupId>com.machinezoo.sourceafis</groupId>
-			<artifactId>sourceafis</artifactId>
-			<version>${sourceafis.version}</version>
-		</dependency>
-	</dependencies>
-=======
 <project xmlns="http://maven.apache.org/POM/4.0.0"
 	xmlns:xsi="http://www.w3.org/2001/XMLSchema-instance"
 	xsi:schemaLocation="http://maven.apache.org/POM/4.0.0 http://maven.apache.org/xsd/maven-4.0.0.xsd">
@@ -106,5 +51,4 @@
 			<version>${sourceafis.version}</version>
 		</dependency>
 	</dependencies>
->>>>>>> 093dfce9
 </project>