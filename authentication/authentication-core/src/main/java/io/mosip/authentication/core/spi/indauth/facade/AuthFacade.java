package io.mosip.authentication.core.spi.indauth.facade;

import org.springframework.stereotype.Service;

import io.mosip.authentication.core.dto.indauth.AuthRequestDTO;
import io.mosip.authentication.core.dto.indauth.AuthResponseDTO;
import io.mosip.authentication.core.dto.indauth.KycAuthRequestDTO;
import io.mosip.authentication.core.dto.indauth.KycAuthResponseDTO;
import io.mosip.authentication.core.exception.IdAuthenticationBusinessException;
import io.mosip.authentication.core.exception.IdAuthenticationDaoException;

/**
 * The Interface AuthFacade.
 *
 * @author Arun Bose
 */

@Service
public interface AuthFacade {

	/**
	 * Process the authorization type and authorization response is returned.
	 *
	 * @param authRequestDTO the auth request DTO
	 * @param isAuth         boolean i.e is auth type request.
	 * @return AuthResponseDTO the auth response DTO
	 * @throws IdAuthenticationBusinessException the id authentication business
	 *                                           exception.
	 */
<<<<<<< HEAD
	AuthResponseDTO authenticateApplicant(AuthRequestDTO authRequest, boolean request, String partnerId)
=======
	AuthResponseDTO authenticateIndividual(AuthRequestDTO authRequest, boolean request,String partnerId)
>>>>>>> 7482505a
			throws IdAuthenticationBusinessException, IdAuthenticationDaoException;

}
<|MERGE_RESOLUTION|>--- conflicted
+++ resolved
@@ -1,37 +1,33 @@
-package io.mosip.authentication.core.spi.indauth.facade;
-
-import org.springframework.stereotype.Service;
-
-import io.mosip.authentication.core.dto.indauth.AuthRequestDTO;
-import io.mosip.authentication.core.dto.indauth.AuthResponseDTO;
-import io.mosip.authentication.core.dto.indauth.KycAuthRequestDTO;
-import io.mosip.authentication.core.dto.indauth.KycAuthResponseDTO;
-import io.mosip.authentication.core.exception.IdAuthenticationBusinessException;
-import io.mosip.authentication.core.exception.IdAuthenticationDaoException;
-
-/**
- * The Interface AuthFacade.
- *
- * @author Arun Bose
- */
-
-@Service
-public interface AuthFacade {
-
-	/**
-	 * Process the authorization type and authorization response is returned.
-	 *
-	 * @param authRequestDTO the auth request DTO
-	 * @param isAuth         boolean i.e is auth type request.
-	 * @return AuthResponseDTO the auth response DTO
-	 * @throws IdAuthenticationBusinessException the id authentication business
-	 *                                           exception.
-	 */
-<<<<<<< HEAD
-	AuthResponseDTO authenticateApplicant(AuthRequestDTO authRequest, boolean request, String partnerId)
-=======
-	AuthResponseDTO authenticateIndividual(AuthRequestDTO authRequest, boolean request,String partnerId)
->>>>>>> 7482505a
-			throws IdAuthenticationBusinessException, IdAuthenticationDaoException;
-
-}
+package io.mosip.authentication.core.spi.indauth.facade;
+
+import org.springframework.stereotype.Service;
+
+import io.mosip.authentication.core.dto.indauth.AuthRequestDTO;
+import io.mosip.authentication.core.dto.indauth.AuthResponseDTO;
+import io.mosip.authentication.core.dto.indauth.KycAuthRequestDTO;
+import io.mosip.authentication.core.dto.indauth.KycAuthResponseDTO;
+import io.mosip.authentication.core.exception.IdAuthenticationBusinessException;
+import io.mosip.authentication.core.exception.IdAuthenticationDaoException;
+
+/**
+ * The Interface AuthFacade.
+ *
+ * @author Arun Bose
+ */
+
+@Service
+public interface AuthFacade {
+
+	/**
+	 * Process the authorization type and authorization response is returned.
+	 *
+	 * @param authRequestDTO the auth request DTO
+	 * @param isAuth         boolean i.e is auth type request.
+	 * @return AuthResponseDTO the auth response DTO
+	 * @throws IdAuthenticationBusinessException the id authentication business
+	 *                                           exception.
+	 */
+	AuthResponseDTO authenticateIndividual(AuthRequestDTO authRequest, boolean request,String partnerId)
+			throws IdAuthenticationBusinessException, IdAuthenticationDaoException;
+
+}