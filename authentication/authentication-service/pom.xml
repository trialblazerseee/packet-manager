<project xmlns="http://maven.apache.org/POM/4.0.0"
	xmlns:xsi="http://www.w3.org/2001/XMLSchema-instance"
	xsi:schemaLocation="http://maven.apache.org/POM/4.0.0 http://maven.apache.org/xsd/maven-4.0.0.xsd">
	<modelVersion>4.0.0</modelVersion>

	<parent>
		<groupId>io.mosip.authentication</groupId>
		<artifactId>authentication-parent</artifactId>
<<<<<<< HEAD
		<version>1.0.3</version>
=======
		<version>1.0.4</version>
>>>>>>> e4d93c46
	</parent>

	<artifactId>authentication-service</artifactId>
	<packaging>jar</packaging>

	<name>authentication-service</name>
	<description>Maven project of MOSIP ID-Authentication Service</description>

	<dependencies>
		<dependency>
			<groupId>io.mosip.authentication</groupId>
			<artifactId>authentication-core</artifactId>
			<version>${ida.version}</version>
		</dependency>
		<dependency>
			<groupId>io.mosip.authentication</groupId>
			<artifactId>authentication-common</artifactId>
			<version>${ida.version}</version>
		</dependency>
		<dependency>
			<groupId>io.mosip.kernel</groupId>
			<artifactId>kernel-pinvalidator</artifactId>
			<version>${kernel.version}</version>
		</dependency>

		<dependency>
			<groupId>io.mosip.kernel</groupId>
			<artifactId>kernel-core</artifactId>
			<version>${kernel.core.version}</version>
		</dependency>

		<!-- Kernel Template -->
		<dependency>
			<groupId>io.mosip.kernel</groupId>
			<artifactId>kernel-templatemanager-velocity</artifactId>
			<version>${kernel.template.version}</version>
			<exclusions>
				<exclusion>
					<groupId>javax.servlet</groupId>
					<artifactId>servlet-api</artifactId>
				</exclusion>
				<exclusion>
					<groupId>dom4j</groupId>
					<artifactId>dom4j</artifactId>
				</exclusion>
			</exclusions>
		</dependency>




		<!-- Kernel Hibernate Impl -->
		<dependency>
			<groupId>io.mosip.kernel</groupId>
			<artifactId>kernel-dataaccess-hibernate</artifactId>
			<version>${kernel.hibernate.version}</version>
		</dependency>

		<!-- Kernel Id Validator UIN -->
		<dependency>
			<groupId>io.mosip.kernel</groupId>
			<artifactId>kernel-idvalidator-uin</artifactId>
			<version>${kernel.core.version}</version>
		</dependency>

		<!-- Kernel Id Validator VID -->
		<dependency>
			<groupId>io.mosip.kernel</groupId>
			<artifactId>kernel-idvalidator-vid</artifactId>
			<version>${kernel.core.version}</version>
		</dependency>

		<dependency>
			<groupId>io.mosip.kernel</groupId>
			<artifactId>kernel-idgenerator-tokenid</artifactId>
			<version>${kernel.core.version}</version>
		</dependency>

		<dependency>
			<groupId>io.mosip.kernel</groupId>
			<artifactId>kernel-idgenerator-vid</artifactId>
			<version>${kernel.core.version}</version>
		</dependency>

		<!-- Postgres -->
		<dependency>
			<groupId>org.postgresql</groupId>
			<artifactId>postgresql</artifactId>
			<version>${postgresql.version}</version>
		</dependency>

		<!-- Sprint Boot -->
		<dependency>
			<groupId>org.springframework.boot</groupId>
			<artifactId>spring-boot-starter-web</artifactId>
			<version>${spring.boot.version}</version>
		</dependency>
		<dependency>
			<groupId>org.springframework.boot</groupId>
			<artifactId>spring-boot-starter-test</artifactId>
			<scope>test</scope>
			<version>${spring.boot.version}</version>
		</dependency>
		<dependency>
			<groupId>org.springframework.boot</groupId>
			<artifactId>spring-boot-starter-data-jpa</artifactId>
			<version>${spring.boot.version}</version>
		</dependency>
		<dependency>
			<groupId>org.springframework.cloud</groupId>
			<artifactId>spring-cloud-starter-config</artifactId>
			<version>${spring-cloud-config.version}</version>
		</dependency>
		<dependency>
			<groupId>org.springframework.boot</groupId>
			<artifactId>spring-boot-starter-actuator</artifactId>
			<version>${spring.boot.version}</version>
		</dependency>

		<!-- Commons Lang -->
		<dependency>
			<groupId>commons-lang</groupId>
			<artifactId>commons-lang</artifactId>
			<version>${commons.lang.version}</version>
		</dependency>

		<!-- Commons Lang -->
		<dependency>
			<groupId>io.mosip.kernel</groupId>
			<artifactId>kernel-cbeffutil-api</artifactId>
			<version>${project.version}</version>
		</dependency>



	</dependencies>

	<repositories>
		<repository>
			<id>local-maven-repo</id>
			<url>file:///${basedir}/lib</url>
		</repository>
	</repositories>

	<build>
		<plugins>
			<plugin>
				<groupId>org.springframework.boot</groupId>
				<artifactId>spring-boot-maven-plugin</artifactId>
				<version>${spring.boot.version}</version>
				<configuration>
					<executable>true</executable>
					<layout>ZIP</layout>
				</configuration>
				<executions>
					<execution>
						<goals>
							<goal>build-info</goal>
							<goal>repackage</goal>
						</goals>
					</execution>
				</executions>
			</plugin>
		</plugins>
	</build>
</project><|MERGE_RESOLUTION|>--- conflicted
+++ resolved
@@ -1,179 +1,175 @@
-<project xmlns="http://maven.apache.org/POM/4.0.0"
-	xmlns:xsi="http://www.w3.org/2001/XMLSchema-instance"
-	xsi:schemaLocation="http://maven.apache.org/POM/4.0.0 http://maven.apache.org/xsd/maven-4.0.0.xsd">
-	<modelVersion>4.0.0</modelVersion>
-
-	<parent>
-		<groupId>io.mosip.authentication</groupId>
-		<artifactId>authentication-parent</artifactId>
-<<<<<<< HEAD
-		<version>1.0.3</version>
-=======
-		<version>1.0.4</version>
->>>>>>> e4d93c46
-	</parent>
-
-	<artifactId>authentication-service</artifactId>
-	<packaging>jar</packaging>
-
-	<name>authentication-service</name>
-	<description>Maven project of MOSIP ID-Authentication Service</description>
-
-	<dependencies>
-		<dependency>
-			<groupId>io.mosip.authentication</groupId>
-			<artifactId>authentication-core</artifactId>
-			<version>${ida.version}</version>
-		</dependency>
-		<dependency>
-			<groupId>io.mosip.authentication</groupId>
-			<artifactId>authentication-common</artifactId>
-			<version>${ida.version}</version>
-		</dependency>
-		<dependency>
-			<groupId>io.mosip.kernel</groupId>
-			<artifactId>kernel-pinvalidator</artifactId>
-			<version>${kernel.version}</version>
-		</dependency>
-
-		<dependency>
-			<groupId>io.mosip.kernel</groupId>
-			<artifactId>kernel-core</artifactId>
-			<version>${kernel.core.version}</version>
-		</dependency>
-
-		<!-- Kernel Template -->
-		<dependency>
-			<groupId>io.mosip.kernel</groupId>
-			<artifactId>kernel-templatemanager-velocity</artifactId>
-			<version>${kernel.template.version}</version>
-			<exclusions>
-				<exclusion>
-					<groupId>javax.servlet</groupId>
-					<artifactId>servlet-api</artifactId>
-				</exclusion>
-				<exclusion>
-					<groupId>dom4j</groupId>
-					<artifactId>dom4j</artifactId>
-				</exclusion>
-			</exclusions>
-		</dependency>
-
-
-
-
-		<!-- Kernel Hibernate Impl -->
-		<dependency>
-			<groupId>io.mosip.kernel</groupId>
-			<artifactId>kernel-dataaccess-hibernate</artifactId>
-			<version>${kernel.hibernate.version}</version>
-		</dependency>
-
-		<!-- Kernel Id Validator UIN -->
-		<dependency>
-			<groupId>io.mosip.kernel</groupId>
-			<artifactId>kernel-idvalidator-uin</artifactId>
-			<version>${kernel.core.version}</version>
-		</dependency>
-
-		<!-- Kernel Id Validator VID -->
-		<dependency>
-			<groupId>io.mosip.kernel</groupId>
-			<artifactId>kernel-idvalidator-vid</artifactId>
-			<version>${kernel.core.version}</version>
-		</dependency>
-
-		<dependency>
-			<groupId>io.mosip.kernel</groupId>
-			<artifactId>kernel-idgenerator-tokenid</artifactId>
-			<version>${kernel.core.version}</version>
-		</dependency>
-
-		<dependency>
-			<groupId>io.mosip.kernel</groupId>
-			<artifactId>kernel-idgenerator-vid</artifactId>
-			<version>${kernel.core.version}</version>
-		</dependency>
-
-		<!-- Postgres -->
-		<dependency>
-			<groupId>org.postgresql</groupId>
-			<artifactId>postgresql</artifactId>
-			<version>${postgresql.version}</version>
-		</dependency>
-
-		<!-- Sprint Boot -->
-		<dependency>
-			<groupId>org.springframework.boot</groupId>
-			<artifactId>spring-boot-starter-web</artifactId>
-			<version>${spring.boot.version}</version>
-		</dependency>
-		<dependency>
-			<groupId>org.springframework.boot</groupId>
-			<artifactId>spring-boot-starter-test</artifactId>
-			<scope>test</scope>
-			<version>${spring.boot.version}</version>
-		</dependency>
-		<dependency>
-			<groupId>org.springframework.boot</groupId>
-			<artifactId>spring-boot-starter-data-jpa</artifactId>
-			<version>${spring.boot.version}</version>
-		</dependency>
-		<dependency>
-			<groupId>org.springframework.cloud</groupId>
-			<artifactId>spring-cloud-starter-config</artifactId>
-			<version>${spring-cloud-config.version}</version>
-		</dependency>
-		<dependency>
-			<groupId>org.springframework.boot</groupId>
-			<artifactId>spring-boot-starter-actuator</artifactId>
-			<version>${spring.boot.version}</version>
-		</dependency>
-
-		<!-- Commons Lang -->
-		<dependency>
-			<groupId>commons-lang</groupId>
-			<artifactId>commons-lang</artifactId>
-			<version>${commons.lang.version}</version>
-		</dependency>
-
-		<!-- Commons Lang -->
-		<dependency>
-			<groupId>io.mosip.kernel</groupId>
-			<artifactId>kernel-cbeffutil-api</artifactId>
-			<version>${project.version}</version>
-		</dependency>
-
-
-
-	</dependencies>
-
-	<repositories>
-		<repository>
-			<id>local-maven-repo</id>
-			<url>file:///${basedir}/lib</url>
-		</repository>
-	</repositories>
-
-	<build>
-		<plugins>
-			<plugin>
-				<groupId>org.springframework.boot</groupId>
-				<artifactId>spring-boot-maven-plugin</artifactId>
-				<version>${spring.boot.version}</version>
-				<configuration>
-					<executable>true</executable>
-					<layout>ZIP</layout>
-				</configuration>
-				<executions>
-					<execution>
-						<goals>
-							<goal>build-info</goal>
-							<goal>repackage</goal>
-						</goals>
-					</execution>
-				</executions>
-			</plugin>
-		</plugins>
-	</build>
+<project xmlns="http://maven.apache.org/POM/4.0.0"
+	xmlns:xsi="http://www.w3.org/2001/XMLSchema-instance"
+	xsi:schemaLocation="http://maven.apache.org/POM/4.0.0 http://maven.apache.org/xsd/maven-4.0.0.xsd">
+	<modelVersion>4.0.0</modelVersion>
+
+	<parent>
+		<groupId>io.mosip.authentication</groupId>
+		<artifactId>authentication-parent</artifactId>
+		<version>1.0.4</version>
+	</parent>
+
+	<artifactId>authentication-service</artifactId>
+	<packaging>jar</packaging>
+
+	<name>authentication-service</name>
+	<description>Maven project of MOSIP ID-Authentication Service</description>
+
+	<dependencies>
+		<dependency>
+			<groupId>io.mosip.authentication</groupId>
+			<artifactId>authentication-core</artifactId>
+			<version>${ida.version}</version>
+		</dependency>
+		<dependency>
+			<groupId>io.mosip.authentication</groupId>
+			<artifactId>authentication-common</artifactId>
+			<version>${ida.version}</version>
+		</dependency>
+		<dependency>
+			<groupId>io.mosip.kernel</groupId>
+			<artifactId>kernel-pinvalidator</artifactId>
+			<version>${kernel.version}</version>
+		</dependency>
+
+		<dependency>
+			<groupId>io.mosip.kernel</groupId>
+			<artifactId>kernel-core</artifactId>
+			<version>${kernel.core.version}</version>
+		</dependency>
+
+		<!-- Kernel Template -->
+		<dependency>
+			<groupId>io.mosip.kernel</groupId>
+			<artifactId>kernel-templatemanager-velocity</artifactId>
+			<version>${kernel.template.version}</version>
+			<exclusions>
+				<exclusion>
+					<groupId>javax.servlet</groupId>
+					<artifactId>servlet-api</artifactId>
+				</exclusion>
+				<exclusion>
+					<groupId>dom4j</groupId>
+					<artifactId>dom4j</artifactId>
+				</exclusion>
+			</exclusions>
+		</dependency>
+
+
+
+
+		<!-- Kernel Hibernate Impl -->
+		<dependency>
+			<groupId>io.mosip.kernel</groupId>
+			<artifactId>kernel-dataaccess-hibernate</artifactId>
+			<version>${kernel.hibernate.version}</version>
+		</dependency>
+
+		<!-- Kernel Id Validator UIN -->
+		<dependency>
+			<groupId>io.mosip.kernel</groupId>
+			<artifactId>kernel-idvalidator-uin</artifactId>
+			<version>${kernel.core.version}</version>
+		</dependency>
+
+		<!-- Kernel Id Validator VID -->
+		<dependency>
+			<groupId>io.mosip.kernel</groupId>
+			<artifactId>kernel-idvalidator-vid</artifactId>
+			<version>${kernel.core.version}</version>
+		</dependency>
+
+		<dependency>
+			<groupId>io.mosip.kernel</groupId>
+			<artifactId>kernel-idgenerator-tokenid</artifactId>
+			<version>${kernel.core.version}</version>
+		</dependency>
+
+		<dependency>
+			<groupId>io.mosip.kernel</groupId>
+			<artifactId>kernel-idgenerator-vid</artifactId>
+			<version>${kernel.core.version}</version>
+		</dependency>
+
+		<!-- Postgres -->
+		<dependency>
+			<groupId>org.postgresql</groupId>
+			<artifactId>postgresql</artifactId>
+			<version>${postgresql.version}</version>
+		</dependency>
+
+		<!-- Sprint Boot -->
+		<dependency>
+			<groupId>org.springframework.boot</groupId>
+			<artifactId>spring-boot-starter-web</artifactId>
+			<version>${spring.boot.version}</version>
+		</dependency>
+		<dependency>
+			<groupId>org.springframework.boot</groupId>
+			<artifactId>spring-boot-starter-test</artifactId>
+			<scope>test</scope>
+			<version>${spring.boot.version}</version>
+		</dependency>
+		<dependency>
+			<groupId>org.springframework.boot</groupId>
+			<artifactId>spring-boot-starter-data-jpa</artifactId>
+			<version>${spring.boot.version}</version>
+		</dependency>
+		<dependency>
+			<groupId>org.springframework.cloud</groupId>
+			<artifactId>spring-cloud-starter-config</artifactId>
+			<version>${spring-cloud-config.version}</version>
+		</dependency>
+		<dependency>
+			<groupId>org.springframework.boot</groupId>
+			<artifactId>spring-boot-starter-actuator</artifactId>
+			<version>${spring.boot.version}</version>
+		</dependency>
+
+		<!-- Commons Lang -->
+		<dependency>
+			<groupId>commons-lang</groupId>
+			<artifactId>commons-lang</artifactId>
+			<version>${commons.lang.version}</version>
+		</dependency>
+
+		<!-- Commons Lang -->
+		<dependency>
+			<groupId>io.mosip.kernel</groupId>
+			<artifactId>kernel-cbeffutil-api</artifactId>
+			<version>${project.version}</version>
+		</dependency>
+
+
+
+	</dependencies>
+
+	<repositories>
+		<repository>
+			<id>local-maven-repo</id>
+			<url>file:///${basedir}/lib</url>
+		</repository>
+	</repositories>
+
+	<build>
+		<plugins>
+			<plugin>
+				<groupId>org.springframework.boot</groupId>
+				<artifactId>spring-boot-maven-plugin</artifactId>
+				<version>${spring.boot.version}</version>
+				<configuration>
+					<executable>true</executable>
+					<layout>ZIP</layout>
+				</configuration>
+				<executions>
+					<execution>
+						<goals>
+							<goal>build-info</goal>
+							<goal>repackage</goal>
+						</goals>
+					</execution>
+				</executions>
+			</plugin>
+		</plugins>
+	</build>
 </project>