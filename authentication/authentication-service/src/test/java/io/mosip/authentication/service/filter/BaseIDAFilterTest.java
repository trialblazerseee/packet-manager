--- conflicted
+++ resolved
@@ -1,1080 +1,1067 @@
-package io.mosip.authentication.service.filter;
-
-import java.io.BufferedReader;
-import java.io.ByteArrayInputStream;
-import java.io.ByteArrayOutputStream;
-import java.io.IOException;
-import java.io.PrintWriter;
-import java.io.UnsupportedEncodingException;
-import java.lang.reflect.InvocationTargetException;
-import java.security.Principal;
-import java.util.Collection;
-import java.util.Enumeration;
-import java.util.Locale;
-import java.util.Map;
-
-import javax.servlet.AsyncContext;
-import javax.servlet.DispatcherType;
-import javax.servlet.FilterChain;
-import javax.servlet.ReadListener;
-import javax.servlet.RequestDispatcher;
-import javax.servlet.ServletContext;
-import javax.servlet.ServletException;
-import javax.servlet.ServletInputStream;
-import javax.servlet.ServletOutputStream;
-import javax.servlet.ServletRequest;
-import javax.servlet.ServletResponse;
-import javax.servlet.http.Cookie;
-import javax.servlet.http.HttpServletRequest;
-import javax.servlet.http.HttpServletResponse;
-import javax.servlet.http.HttpSession;
-import javax.servlet.http.HttpUpgradeHandler;
-import javax.servlet.http.Part;
-
-import org.junit.Before;
-import org.junit.Test;
-import org.junit.runner.RunWith;
-import org.mockito.Mock;
-import org.mockito.Mockito;
-import org.springframework.beans.factory.annotation.Autowired;
-import org.springframework.boot.test.autoconfigure.web.servlet.WebMvcTest;
-import org.springframework.core.env.Environment;
-import org.springframework.test.context.ContextConfiguration;
-import org.springframework.test.context.TestContext;
-import org.springframework.test.context.junit4.SpringRunner;
-import org.springframework.test.util.ReflectionTestUtils;
-import org.springframework.web.context.WebApplicationContext;
-
-import com.fasterxml.jackson.databind.ObjectMapper;
-
-import io.mosip.authentication.core.dto.indauth.AuthError;
-import io.mosip.authentication.core.exception.IdAuthenticationAppException;
-import io.mosip.authentication.service.integration.KeyManager;
-import io.mosip.kernel.core.util.DateUtils;
-
-@RunWith(SpringRunner.class)
-@WebMvcTest
-@ContextConfiguration(classes = { TestContext.class, WebApplicationContext.class })
-public class BaseIDAFilterTest {
-
-	@Autowired
-	Environment env;
-
-	@Mock
-	ResettableStreamHttpServletRequest requestWrapper;
-
-	BaseIDAFilter baseIDAFilter = new BaseIDAFilter() {
-
-		@Override
-		protected void authenticateRequest(ResettableStreamHttpServletRequest requestWrapper)
-				throws IdAuthenticationAppException {
-
-		}
-	};
-
-	ObjectMapper mapper = new ObjectMapper();
-
-	@Mock
-	KeyManager keyManager;
-
-	@Mock
-	ServletRequest request;
-
-	@Mock
-	ServletResponse response;
-
-	@Mock
-	FilterChain chain;
-
-	@Mock
-	CharResponseWrapper responseWrapper;
-
-	@Mock
-	ByteArrayOutputStream output;
-
-	@Before
-	public void setup() {
-		ReflectionTestUtils.setField(baseIDAFilter, "env", env);
-		ReflectionTestUtils.setField(baseIDAFilter, "mapper", mapper);
-	}
-
-	@Test
-	public void testDoFilter() throws NoSuchMethodException, SecurityException, IllegalAccessException,
-			IllegalArgumentException, InvocationTargetException, IOException {
-		// ReflectionTestUtils.setField(baseIDAFilter, "requestTime",
-		// DateUtils.getUTCCurrentDateTime());
-		String req = "{\"id\":\"mosip.identity.auth\",\"individualId\":\"2410478395\",\"individualIdType\":\"D\",\"request\":\"TAYl52pSVnojUJaNSfZ7f4ItGcC71r_qj9ZxCZQfSO8ELfIohJSFZB_wlwVqkZgK9A1AIBtG-xni5f5WJrOXth_tRGZJTIRbM9Nxcs_tb9yfspTloMstYnzsQXdwyqKGraJHjpfDn6NIhpZpZ5QJ1g\",\"requestTime\":\"2019-03-13T10:01:57.086+05:30\",\"requestedAuth\":{\"bio\":false,\"demo\":true,\"otp\":false,\"pin\":false},\"requestSessionKey\":\"cCsi1_ImvFMkLKfAhq13DYDOx6Ibri78JJnp3ktd4ZdJRTuIdWKv31wb3Ys7WHBfRzyBVwmBe5ybb-zIgdTOCKIZrMc1xKY9TORdKFJHLWwvDHP94UZVa-TIHDJPKxWNzk0sVJeOpPAbe6tmTbm8TsLs7WPBxCxCBhuBoArwSAIZ9Sll9qoNR3-YwgBIMAsDMXDiP3kSI_89YOyZxSb3ZPCGaU8HWkgv1FUMvD67u2lv75sWJ_v55jQJYUOng94_6P8iElnLvUeR8Y9AEJk3txmj47FWos4Nd90vBXW79qvpON5pIuTjiyP_rMZZAhH1jPkAhYXJLjwpAQUrvGRQDA\",\"transactionID\":\"1234567890\",\"version\":\"0.8\"}";
-		String responsewrapper = "{\"status\":\"Y\",\"errors\":[],\"responseTime\":\"2019-03-14T16:52:02.973+05:30\",\"transactionID\":\"1234567890\",\"version\":null,\"staticToken\":null,\"id\":null}";
-		ByteArrayInputStream bais = new ByteArrayInputStream(req.getBytes());
-		ServletInputStream servletInputStream = new ServletInputStream() {
-
-			@Override
-			public int read() throws IOException {
-				return bais.read();
-			}
-
-			@Override
-			public void setReadListener(ReadListener listener) {
-			}
-
-			@Override
-			public boolean isReady() {
-				return bais.available() != 0;
-			}
-
-			@Override
-			public boolean isFinished() {
-				return bais.available() == 0;
-			}
-		};
-		HttpServletRequest requ = new HttpServletRequest() {
-
-			@Override
-			public AsyncContext startAsync(ServletRequest servletRequest, ServletResponse servletResponse)
-					throws IllegalStateException {
-				return null;
-			}
-
-			@Override
-			public AsyncContext startAsync() throws IllegalStateException {
-				return null;
-			}
-
-			@Override
-			public void setCharacterEncoding(String env) throws UnsupportedEncodingException {
-			}
-
-			@Override
-			public void setAttribute(String name, Object o) {
-			}
-
-			@Override
-			public void removeAttribute(String name) {
-			}
-
-			@Override
-			public boolean isSecure() {
-				return false;
-			}
-
-			@Override
-			public boolean isAsyncSupported() {
-				return false;
-			}
-
-			@Override
-			public boolean isAsyncStarted() {
-				return false;
-			}
-
-			@Override
-			public ServletContext getServletContext() {
-				return null;
-			}
-
-			@Override
-			public int getServerPort() {
-				return 0;
-			}
-
-			@Override
-			public String getServerName() {
-				return null;
-			}
-
-			@Override
-			public String getScheme() {
-				return null;
-			}
-
-			@Override
-			public RequestDispatcher getRequestDispatcher(String path) {
-				return null;
-			}
-
-			@Override
-			public int getRemotePort() {
-				return 0;
-			}
-
-			@Override
-			public String getRemoteHost() {
-				return null;
-			}
-
-			@Override
-			public String getRemoteAddr() {
-				return null;
-			}
-
-			@Override
-			public String getRealPath(String path) {
-				return null;
-			}
-
-			@Override
-			public BufferedReader getReader() throws IOException {
-				return null;
-			}
-
-			@Override
-			public String getProtocol() {
-				return null;
-			}
-
-			@Override
-			public String[] getParameterValues(String name) {
-				return null;
-			}
-
-			@Override
-			public Enumeration<String> getParameterNames() {
-				return null;
-			}
-
-			@Override
-			public Map<String, String[]> getParameterMap() {
-				return null;
-			}
-
-			@Override
-			public String getParameter(String name) {
-				return null;
-			}
-
-			@Override
-			public Enumeration<Locale> getLocales() {
-				return null;
-			}
-
-			@Override
-			public Locale getLocale() {
-				return null;
-			}
-
-			@Override
-			public int getLocalPort() {
-				return 0;
-			}
-
-			@Override
-			public String getLocalName() {
-				return null;
-			}
-
-			@Override
-			public String getLocalAddr() {
-				return null;
-			}
-
-			@Override
-			public ServletInputStream getInputStream() throws IOException {
-				return servletInputStream;
-			}
-
-			@Override
-			public DispatcherType getDispatcherType() {
-				return null;
-			}
-
-			@Override
-			public String getContentType() {
-				return null;
-			}
-
-			@Override
-			public long getContentLengthLong() {
-				return 0;
-			}
-
-			@Override
-			public int getContentLength() {
-				return 0;
-			}
-
-			@Override
-			public String getCharacterEncoding() {
-				return null;
-			}
-
-			@Override
-			public Enumeration<String> getAttributeNames() {
-				return null;
-			}
-
-			@Override
-			public Object getAttribute(String name) {
-				return null;
-			}
-
-			@Override
-			public AsyncContext getAsyncContext() {
-				return null;
-			}
-
-			@Override
-			public <T extends HttpUpgradeHandler> T upgrade(Class<T> httpUpgradeHandlerClass)
-					throws IOException, ServletException {
-				return null;
-			}
-
-			@Override
-			public void logout() throws ServletException {
-			}
-
-			@Override
-			public void login(String username, String password) throws ServletException {
-			}
-
-			@Override
-			public boolean isUserInRole(String role) {
-				return false;
-			}
-
-			@Override
-			public boolean isRequestedSessionIdValid() {
-				return false;
-			}
-
-			@Override
-			public boolean isRequestedSessionIdFromUrl() {
-				return false;
-			}
-
-			@Override
-			public boolean isRequestedSessionIdFromURL() {
-				return false;
-			}
-
-			@Override
-			public boolean isRequestedSessionIdFromCookie() {
-				return false;
-			}
-
-			@Override
-			public Principal getUserPrincipal() {
-				return null;
-			}
-
-			@Override
-			public HttpSession getSession(boolean create) {
-				return null;
-			}
-
-			@Override
-			public HttpSession getSession() {
-				return null;
-			}
-
-			@Override
-			public String getServletPath() {
-				return null;
-			}
-
-			@Override
-			public String getRequestedSessionId() {
-				return null;
-			}
-
-			@Override
-			public StringBuffer getRequestURL() {
-				StringBuffer sb = new StringBuffer("http://localhost:8090/identity/auth/0.8/");
-				return sb;
-			}
-
-			@Override
-			public String getRequestURI() {
-
-				return null;
-			}
-
-			@Override
-			public String getRemoteUser() {
-
-				return null;
-			}
-
-			@Override
-			public String getQueryString() {
-
-				return null;
-			}
-
-			@Override
-			public String getPathTranslated() {
-
-				return null;
-			}
-
-			@Override
-			public String getPathInfo() {
-
-				return null;
-			}
-
-			@Override
-			public Collection<Part> getParts() throws IOException, ServletException {
-
-				return null;
-			}
-
-			@Override
-			public Part getPart(String name) throws IOException, ServletException {
-
-				return null;
-			}
-
-			@Override
-			public String getMethod() {
-
-				return null;
-			}
-
-			@Override
-			public int getIntHeader(String name) {
-
-				return 0;
-			}
-
-			@Override
-			public Enumeration<String> getHeaders(String name) {
-
-				return null;
-			}
-
-			@Override
-			public Enumeration<String> getHeaderNames() {
-
-				return null;
-			}
-
-			@Override
-			public String getHeader(String name) {
-
-				return null;
-			}
-
-			@Override
-			public long getDateHeader(String name) {
-
-				return 0;
-			}
-
-			@Override
-			public Cookie[] getCookies() {
-
-				return null;
-			}
-
-			@Override
-			public String getContextPath() {
-
-				return "/identity";
-			}
-
-			@Override
-			public String getAuthType() {
-
-				return null;
-			}
-
-			@Override
-			public String changeSessionId() {
-
-				return null;
-			}
-
-			@Override
-			public boolean authenticate(HttpServletResponse response) throws IOException, ServletException {
-
-				return false;
-			}
-		};
-
-		FilterChain chain = new FilterChain() {
-
-			@Override
-			public void doFilter(ServletRequest request, ServletResponse response)
-					throws IOException, ServletException {
-				String responseStr = ((CharResponseWrapper) response).getResponse().toString();
-				byte[] bytes = responseStr.getBytes();
-				for (byte b : bytes) {
-					response.getOutputStream().write(b);
-				}
-			}
-		};
-		String signature = "eyJ4NWMiOlsiTUlJRE5qQ0NBaDZnQXdJQkFnSUlRZXcvUFpQSEgwSXdEUVlKS29aSWh2Y05BUUVGQlFBd1d6RU9NQXdHQTFVRUJoTUZhVzVrYVdFeEdUQVhCZ05WQkFvVEVFMXBibVIwY21WbElFeHBiV2wwWldReEh6QWRCZ05WQkFzVEZrMXBibVIwY21WbElFaHBMVlJsWTJnZ1YyOXliR1F4RFRBTEJnTlZCQU1UQkhOaGJub3dIaGNOTVRrd016RXpNVEV5T1RFeldoY05ORFl3TnpJNE1URXlPVEV6V2pCYk1RNHdEQVlEVlFRR0V3VnBibVJwWVRFWk1CY0dBMVVFQ2hNUVRXbHVaSFJ5WldVZ1RHbHRhWFJsWkRFZk1CMEdBMVVFQ3hNV1RXbHVaSFJ5WldVZ1NHa3RWR1ZqYUNCWGIzSnNaREVOTUFzR0ExVUVBeE1FYzJGdWVqQ0NBU0l3RFFZSktvWklodmNOQVFFQkJRQURnZ0VQQURDQ0FRb0NnZ0VCQUlPeFpXQ2VUNmtPaUNhMkRNSFFjZU1DTXR6eVE0empqbWZSaVRuN0RRdXB1TmJ1N0JPOTg1MWJCcWk0QmYxd2oyWFhBdTlVVFN5cm9ORW0vUTQvWE5QSzNPZzdiTHhQUTVhRVVraU5SYnNoY0JCMk9VeXB6ZG8zdk5wQjdnSzJoY2hBUjZHZm1ZcXZuRngyTXR6VGp3Zy9GdmhVNnI4T0hWQVU5SkluMy9xTStYS1hMRm81R3VNSnp5NUExLytiTXRwSFZiZ0NJWkhHTllCVk9MZkdZNThqWDN6eGgyVXQ1QjlEYjZ2R3hKZHhYcVRzMi8wb0V0ZHRrUU5tSmNNcC9vdUphb3g1REo2dXJlQkt0SytSQ0lzc0F3SkdIUFEweHptbDNEb0dNK2xsUHo3WVhGZy8rK3U2YkZBN1hjdSsyVmp3QjVkOFo2cHhJaU5XUlhrTGsxVUNBd0VBQVRBTkJna3Foa2lHOXcwQkFRVUZBQU9DQVFFQVM3Z3ZiTXpmV3duVExOSFhBM1VqU3ducXZ6cXp4WUV0dnpUdThDQkVRZllWUXhTOEpSTjBHZ3lEYnJBMmxjd1JMRm5IdHdKTDBIemI1aVNnREM4WGtsUHcxYkdyQUZHT2FhMGtKQlVFazR0ekFBQkkrNndyNmZQVmVoWTlnUUsxTysyQm01bW1CT1haNnBoSHN2Tnk3SGFlUkZJNFo0Mzg4V21DM25uTXZaQUNSWEhhWTcrb1FxS1Rac055VU93dEI0V0lsYnBFWGFKazEydEpCcVVmaG9RTTdJWXJ4VVk3SjR3RFVLVTVIMTlRMTc2QnNwYzI2UFF1NWppbk8zRUNSQ3RHeTA1NHhBdGpvN2czRDhLRWhTRHRPUG9EYldGWjIwaGdnbE1RTXpycWVUMjJkdFh1YlBlUno4dUVQeXNQVnhsNVA1NXM0RDFVT1h4K0RCNmRxZz09Il0sImFsZyI6IlJTMjU2In0.RTNCMEM0NDI5OEZDMUMxNDlBRkJGNEM4OTk2RkI5MjQyN0FFNDFFNDY0OUI5MzRDQTQ5NTk5MUI3ODUyQjg1NQ.BSxmFZMecWJuIuSlLw7ULzV2fewA9sOr8vtWyv3D2j0HK5sqCOuOUj7_NBRxYh6jXTlQZ8Ua6rsRC4fQvMTa51rWoxQfZgpHO4TTrVmRTDvOfmXjtNrS5LM7Gqywmfl9sgwUFzkC0mOrUoi6KLZxberornvKhjn1quXl-sTiCOliMq-N2ZUbPahLNSWk0XuUKdnNq7CiNtuBm739-aep_c1E6LJhj4QTJpIc55cCqaRtRUWbQlVzQEXB7z6Mu_dlGYqnvaIq3pqkQXPDVS4vnj4MdiJ4KbiEY8gDpgXomGNmM29foLH8JQpFeINQrdEs0SBOipvNgLJspyqtPbdKeA";
-		Mockito.when(requestWrapper.getInputStream()).thenReturn(servletInputStream);
-		StringBuffer sbf = new StringBuffer("http://localhost:8090/identity/auth/0.8/12213123/12321312");
-		Mockito.when(requestWrapper.getRequestURL()).thenReturn(sbf);
-		Mockito.when(requestWrapper.getContextPath()).thenReturn("/identity");
-		Mockito.when(requestWrapper.getHeader("Authorization")).thenReturn(signature);
-		Mockito.when(output.toString()).thenReturn(responsewrapper);
-		Mockito.when(responseWrapper.toString()).thenReturn(responsewrapper);
-		Mockito.when(responseWrapper.getWriter()).thenReturn(new PrintWriter(new ByteArrayOutputStream()));
-		ReflectionTestUtils.invokeMethod(baseIDAFilter, "doFilter", requ, responseWrapper, chain);
-	}
-
-	@Test
-	public void sendErrorResponseTest() throws NoSuchMethodException, SecurityException, IllegalAccessException,
-			IllegalArgumentException, InvocationTargetException, IOException {
-		String req = "{\"id\":\"mosip.identity.auth\",\"individualId\":\"2410478395\",\"individualIdType\":\"D\",\"request\":\"TAYl52pSVnojUJaNSfZ7f4ItGcC71r_qj9ZxCZQfSO8ELfIohJSFZB_wlwVqkZgK9A1AIBtG-xni5f5WJrOXth_tRGZJTIRbM9Nxcs_tb9yfspTloMstYnzsQXdwyqKGraJHjpfDn6NIhpZpZ5QJ1g\",\"requestTime\":\"2019-03-13T10:01:57.086+05:30\",\"requestedAuth\":{\"bio\":false,\"demo\":true,\"otp\":false,\"pin\":false},\"requestSessionKey\":\"cCsi1_ImvFMkLKfAhq13DYDOx6Ibri78JJnp3ktd4ZdJRTuIdWKv31wb3Ys7WHBfRzyBVwmBe5ybb-zIgdTOCKIZrMc1xKY9TORdKFJHLWwvDHP94UZVa-TIHDJPKxWNzk0sVJeOpPAbe6tmTbm8TsLs7WPBxCxCBhuBoArwSAIZ9Sll9qoNR3-YwgBIMAsDMXDiP3kSI_89YOyZxSb3ZPCGaU8HWkgv1FUMvD67u2lv75sWJ_v55jQJYUOng94_6P8iElnLvUeR8Y9AEJk3txmj47FWos4Nd90vBXW79qvpON5pIuTjiyP_rMZZAhH1jPkAhYXJLjwpAQUrvGRQDA\",\"transactionID\":\"1234567890\",\"version\":\"0.8\"}";
-<<<<<<< HEAD
-		String responsewrapper = "{\"response\":{\"status\":\"Y\",\"staticToken\":null},\"errors\":[],\"responseTime\":\"2019-03-14T16:52:02.973+05:30\",\"transactionID\":\"1234567890\",\"version\":null,\"id\":null}";
-=======
-		String responsewrapper = "{\"status\":\"Y\",\"errors\":[],\"responseTime\":\"2019-03-14T16:52:02.973+05:30\",\"transactionID\":\"1234567890\",\"version\":null,\"staticToken\":null,\"id\":null}";
->>>>>>> ba272452
-		ByteArrayInputStream bais = new ByteArrayInputStream(req.getBytes());
-		ServletInputStream servletInputStream = new ServletInputStream() {
-
-			@Override
-			public int read() throws IOException {
-				return bais.read();
-			}
-
-			@Override
-			public void setReadListener(ReadListener listener) {
-			}
-
-			@Override
-			public boolean isReady() {
-				return bais.available() != 0;
-			}
-
-			@Override
-			public boolean isFinished() {
-				return bais.available() == 0;
-			}
-		};
-
-		String signature = "eyJ4NWMiOlsiTUlJRE5qQ0NBaDZnQXdJQkFnSUlRZXcvUFpQSEgwSXdEUVlKS29aSWh2Y05BUUVGQlFBd1d6RU9NQXdHQTFVRUJoTUZhVzVrYVdFeEdUQVhCZ05WQkFvVEVFMXBibVIwY21WbElFeHBiV2wwWldReEh6QWRCZ05WQkFzVEZrMXBibVIwY21WbElFaHBMVlJsWTJnZ1YyOXliR1F4RFRBTEJnTlZCQU1UQkhOaGJub3dIaGNOTVRrd016RXpNVEV5T1RFeldoY05ORFl3TnpJNE1URXlPVEV6V2pCYk1RNHdEQVlEVlFRR0V3VnBibVJwWVRFWk1CY0dBMVVFQ2hNUVRXbHVaSFJ5WldVZ1RHbHRhWFJsWkRFZk1CMEdBMVVFQ3hNV1RXbHVaSFJ5WldVZ1NHa3RWR1ZqYUNCWGIzSnNaREVOTUFzR0ExVUVBeE1FYzJGdWVqQ0NBU0l3RFFZSktvWklodmNOQVFFQkJRQURnZ0VQQURDQ0FRb0NnZ0VCQUlPeFpXQ2VUNmtPaUNhMkRNSFFjZU1DTXR6eVE0empqbWZSaVRuN0RRdXB1TmJ1N0JPOTg1MWJCcWk0QmYxd2oyWFhBdTlVVFN5cm9ORW0vUTQvWE5QSzNPZzdiTHhQUTVhRVVraU5SYnNoY0JCMk9VeXB6ZG8zdk5wQjdnSzJoY2hBUjZHZm1ZcXZuRngyTXR6VGp3Zy9GdmhVNnI4T0hWQVU5SkluMy9xTStYS1hMRm81R3VNSnp5NUExLytiTXRwSFZiZ0NJWkhHTllCVk9MZkdZNThqWDN6eGgyVXQ1QjlEYjZ2R3hKZHhYcVRzMi8wb0V0ZHRrUU5tSmNNcC9vdUphb3g1REo2dXJlQkt0SytSQ0lzc0F3SkdIUFEweHptbDNEb0dNK2xsUHo3WVhGZy8rK3U2YkZBN1hjdSsyVmp3QjVkOFo2cHhJaU5XUlhrTGsxVUNBd0VBQVRBTkJna3Foa2lHOXcwQkFRVUZBQU9DQVFFQVM3Z3ZiTXpmV3duVExOSFhBM1VqU3ducXZ6cXp4WUV0dnpUdThDQkVRZllWUXhTOEpSTjBHZ3lEYnJBMmxjd1JMRm5IdHdKTDBIemI1aVNnREM4WGtsUHcxYkdyQUZHT2FhMGtKQlVFazR0ekFBQkkrNndyNmZQVmVoWTlnUUsxTysyQm01bW1CT1haNnBoSHN2Tnk3SGFlUkZJNFo0Mzg4V21DM25uTXZaQUNSWEhhWTcrb1FxS1Rac055VU93dEI0V0lsYnBFWGFKazEydEpCcVVmaG9RTTdJWXJ4VVk3SjR3RFVLVTVIMTlRMTc2QnNwYzI2UFF1NWppbk8zRUNSQ3RHeTA1NHhBdGpvN2czRDhLRWhTRHRPUG9EYldGWjIwaGdnbE1RTXpycWVUMjJkdFh1YlBlUno4dUVQeXNQVnhsNVA1NXM0RDFVT1h4K0RCNmRxZz09Il0sImFsZyI6IlJTMjU2In0.RTNCMEM0NDI5OEZDMUMxNDlBRkJGNEM4OTk2RkI5MjQyN0FFNDFFNDY0OUI5MzRDQTQ5NTk5MUI3ODUyQjg1NQ.BSxmFZMecWJuIuSlLw7ULzV2fewA9sOr8vtWyv3D2j0HK5sqCOuOUj7_NBRxYh6jXTlQZ8Ua6rsRC4fQvMTa51rWoxQfZgpHO4TTrVmRTDvOfmXjtNrS5LM7Gqywmfl9sgwUFzkC0mOrUoi6KLZxberornvKhjn1quXl-sTiCOliMq-N2ZUbPahLNSWk0XuUKdnNq7CiNtuBm739-aep_c1E6LJhj4QTJpIc55cCqaRtRUWbQlVzQEXB7z6Mu_dlGYqnvaIq3pqkQXPDVS4vnj4MdiJ4KbiEY8gDpgXomGNmM29foLH8JQpFeINQrdEs0SBOipvNgLJspyqtPbdKeA";
-		Mockito.when(requestWrapper.getInputStream()).thenReturn(servletInputStream);
-		StringBuffer sbf = new StringBuffer("http://localhost:8090/identity/auth/0.8/12213123/12321312");
-		Mockito.when(requestWrapper.getRequestURL()).thenReturn(sbf);
-		Mockito.when(requestWrapper.getContextPath()).thenReturn("/identity");
-		Mockito.when(requestWrapper.getHeader("Authorization")).thenReturn(signature);
-		Mockito.when(output.toString()).thenReturn(responsewrapper);
-		Mockito.when(responseWrapper.toString()).thenReturn(responsewrapper);
-		Mockito.when(responseWrapper.getWriter()).thenReturn(new PrintWriter(new ByteArrayOutputStream()));
-		AuthError authError = new AuthError();
-		ServletResponse respserv = new ServletResponse() {
-
-			@Override
-			public void setLocale(Locale loc) {
-
-			}
-
-			@Override
-			public void setContentType(String type) {
-
-			}
-
-			@Override
-			public void setContentLengthLong(long length) {
-
-			}
-
-			@Override
-			public void setContentLength(int len) {
-
-			}
-
-			@Override
-			public void setCharacterEncoding(String charset) {
-
-			}
-
-			@Override
-			public void setBufferSize(int size) {
-
-			}
-
-			@Override
-			public void resetBuffer() {
-
-			}
-
-			@Override
-			public void reset() {
-
-			}
-
-			@Override
-			public boolean isCommitted() {
-
-				return false;
-			}
-
-			@Override
-			public PrintWriter getWriter() throws IOException {
-
-				return new PrintWriter(new ByteArrayOutputStream());
-			}
-
-			@Override
-			public ServletOutputStream getOutputStream() throws IOException {
-
-				return null;
-			}
-
-			@Override
-			public Locale getLocale() {
-
-				return null;
-			}
-
-			@Override
-			public String getContentType() {
-
-				return null;
-			}
-
-			@Override
-			public String getCharacterEncoding() {
-
-				return null;
-			}
-
-			@Override
-			public int getBufferSize() {
-
-				return 0;
-			}
-
-			@Override
-			public void flushBuffer() throws IOException {
-
-			}
-		};
-		ReflectionTestUtils.invokeMethod(baseIDAFilter, "sendErrorResponse", respserv, responseWrapper, requestWrapper,
-				authError, DateUtils.getUTCCurrentDateTime());
-	}
-
-	@Test
-	public void testDoFilterInvalid() throws NoSuchMethodException, SecurityException, IllegalAccessException,
-			IllegalArgumentException, InvocationTargetException, IOException {
-		String req = "{\"id\":\"mosip.identity.auth\",\"individualId\":\"2410478395\",\"individualIdType\":\"D\",\"request\":\"TAYl52pSVnojUJaNSfZ7f4ItGcC71r_qj9ZxCZQfSO8ELfIohJSFZB_wlwVqkZgK9A1AIBtG-xni5f5WJrOXth_tRGZJTIRbM9Nxcs_tb9yfspTloMstYnzsQXdwyqKGraJHjpfDn6NIhpZpZ5QJ1g\",\"requestTime\":\"2019-03-13T10:01:57.086+05:30\",\"requestedAuth\":{\"bio\":false,\"demo\":true,\"otp\":false,\"pin\":false},\"requestSessionKey\":\"cCsi1_ImvFMkLKfAhq13DYDOx6Ibri78JJnp3ktd4ZdJRTuIdWKv31wb3Ys7WHBfRzyBVwmBe5ybb-zIgdTOCKIZrMc1xKY9TORdKFJHLWwvDHP94UZVa-TIHDJPKxWNzk0sVJeOpPAbe6tmTbm8TsLs7WPBxCxCBhuBoArwSAIZ9Sll9qoNR3-YwgBIMAsDMXDiP3kSI_89YOyZxSb3ZPCGaU8HWkgv1FUMvD67u2lv75sWJ_v55jQJYUOng94_6P8iElnLvUeR8Y9AEJk3txmj47FWos4Nd90vBXW79qvpON5pIuTjiyP_rMZZAhH1jPkAhYXJLjwpAQUrvGRQDA\",\"transactionID\":\"1234567890\",\"version\":\"0.8\"}";
-<<<<<<< HEAD
-		String responsewrapper = "{\"response\":{\"status\":\"Y\",\"staticToken\":null},\"errors\":[],\"responseTime\":\"2019-03-14T16:52:02.973+05:30\",\"transactionID\":\"1234567890\",\"version\":null,\"id\":null}";
-=======
-		String responsewrapper = "{\"status\":\"Y\",\"errors\":[],\"responseTime\":\"2019-03-14T16:52:02.973+05:30\",\"transactionID\":\"1234567890\",\"version\":null,\"staticToken\":null,\"id\":null}";
->>>>>>> ba272452
-		ByteArrayInputStream bais = new ByteArrayInputStream(req.getBytes());
-		ServletInputStream servletInputStream = new ServletInputStream() {
-
-			@Override
-			public int read() throws IOException {
-				return bais.read();
-			}
-
-			@Override
-			public void setReadListener(ReadListener listener) {
-			}
-
-			@Override
-			public boolean isReady() {
-				return bais.available() != 0;
-			}
-
-			@Override
-			public boolean isFinished() {
-				return bais.available() == 0;
-			}
-		};
-		HttpServletRequest requ = new HttpServletRequest() {
-
-			@Override
-			public AsyncContext startAsync(ServletRequest servletRequest, ServletResponse servletResponse)
-					throws IllegalStateException {
-				return null;
-			}
-
-			@Override
-			public AsyncContext startAsync() throws IllegalStateException {
-				return null;
-			}
-
-			@Override
-			public void setCharacterEncoding(String env) throws UnsupportedEncodingException {
-			}
-
-			@Override
-			public void setAttribute(String name, Object o) {
-			}
-
-			@Override
-			public void removeAttribute(String name) {
-			}
-
-			@Override
-			public boolean isSecure() {
-				return false;
-			}
-
-			@Override
-			public boolean isAsyncSupported() {
-				return false;
-			}
-
-			@Override
-			public boolean isAsyncStarted() {
-				return false;
-			}
-
-			@Override
-			public ServletContext getServletContext() {
-				return null;
-			}
-
-			@Override
-			public int getServerPort() {
-				return 0;
-			}
-
-			@Override
-			public String getServerName() {
-				return null;
-			}
-
-			@Override
-			public String getScheme() {
-				return null;
-			}
-
-			@Override
-			public RequestDispatcher getRequestDispatcher(String path) {
-				return null;
-			}
-
-			@Override
-			public int getRemotePort() {
-				return 0;
-			}
-
-			@Override
-			public String getRemoteHost() {
-				return null;
-			}
-
-			@Override
-			public String getRemoteAddr() {
-				return null;
-			}
-
-			@Override
-			public String getRealPath(String path) {
-				return null;
-			}
-
-			@Override
-			public BufferedReader getReader() throws IOException {
-				return null;
-			}
-
-			@Override
-			public String getProtocol() {
-				return null;
-			}
-
-			@Override
-			public String[] getParameterValues(String name) {
-				return null;
-			}
-
-			@Override
-			public Enumeration<String> getParameterNames() {
-				return null;
-			}
-
-			@Override
-			public Map<String, String[]> getParameterMap() {
-				return null;
-			}
-
-			@Override
-			public String getParameter(String name) {
-				return null;
-			}
-
-			@Override
-			public Enumeration<Locale> getLocales() {
-				return null;
-			}
-
-			@Override
-			public Locale getLocale() {
-				return null;
-			}
-
-			@Override
-			public int getLocalPort() {
-				return 0;
-			}
-
-			@Override
-			public String getLocalName() {
-				return null;
-			}
-
-			@Override
-			public String getLocalAddr() {
-				return null;
-			}
-
-			@Override
-			public ServletInputStream getInputStream() throws IOException {
-				return servletInputStream;
-			}
-
-			@Override
-			public DispatcherType getDispatcherType() {
-				return null;
-			}
-
-			@Override
-			public String getContentType() {
-				return null;
-			}
-
-			@Override
-			public long getContentLengthLong() {
-				return 0;
-			}
-
-			@Override
-			public int getContentLength() {
-				return 0;
-			}
-
-			@Override
-			public String getCharacterEncoding() {
-				return null;
-			}
-
-			@Override
-			public Enumeration<String> getAttributeNames() {
-				return null;
-			}
-
-			@Override
-			public Object getAttribute(String name) {
-				return null;
-			}
-
-			@Override
-			public AsyncContext getAsyncContext() {
-				return null;
-			}
-
-			@Override
-			public <T extends HttpUpgradeHandler> T upgrade(Class<T> httpUpgradeHandlerClass)
-					throws IOException, ServletException {
-				return null;
-			}
-
-			@Override
-			public void logout() throws ServletException {
-			}
-
-			@Override
-			public void login(String username, String password) throws ServletException {
-			}
-
-			@Override
-			public boolean isUserInRole(String role) {
-				return false;
-			}
-
-			@Override
-			public boolean isRequestedSessionIdValid() {
-				return false;
-			}
-
-			@Override
-			public boolean isRequestedSessionIdFromUrl() {
-				return false;
-			}
-
-			@Override
-			public boolean isRequestedSessionIdFromURL() {
-				return false;
-			}
-
-			@Override
-			public boolean isRequestedSessionIdFromCookie() {
-				return false;
-			}
-
-			@Override
-			public Principal getUserPrincipal() {
-				return null;
-			}
-
-			@Override
-			public HttpSession getSession(boolean create) {
-				return null;
-			}
-
-			@Override
-			public HttpSession getSession() {
-				return null;
-			}
-
-			@Override
-			public String getServletPath() {
-				return null;
-			}
-
-			@Override
-			public String getRequestedSessionId() {
-				return null;
-			}
-
-			@Override
-			public StringBuffer getRequestURL() {
-				StringBuffer sb = new StringBuffer("http://localhost:8090/identity/auth/0.8/");
-				return sb;
-			}
-
-			@Override
-			public String getRequestURI() {
-
-				return null;
-			}
-
-			@Override
-			public String getRemoteUser() {
-
-				return null;
-			}
-
-			@Override
-			public String getQueryString() {
-
-				return null;
-			}
-
-			@Override
-			public String getPathTranslated() {
-
-				return null;
-			}
-
-			@Override
-			public String getPathInfo() {
-
-				return null;
-			}
-
-			@Override
-			public Collection<Part> getParts() throws IOException, ServletException {
-
-				return null;
-			}
-
-			@Override
-			public Part getPart(String name) throws IOException, ServletException {
-
-				return null;
-			}
-
-			@Override
-			public String getMethod() {
-
-				return null;
-			}
-
-			@Override
-			public int getIntHeader(String name) {
-
-				return 0;
-			}
-
-			@Override
-			public Enumeration<String> getHeaders(String name) {
-
-				return null;
-			}
-
-			@Override
-			public Enumeration<String> getHeaderNames() {
-
-				return null;
-			}
-
-			@Override
-			public String getHeader(String name) {
-
-				return null;
-			}
-
-			@Override
-			public long getDateHeader(String name) {
-
-				return 0;
-			}
-
-			@Override
-			public Cookie[] getCookies() {
-
-				return null;
-			}
-
-			@Override
-			public String getContextPath() {
-
-				return "/identity";
-			}
-
-			@Override
-			public String getAuthType() {
-
-				return null;
-			}
-
-			@Override
-			public String changeSessionId() {
-
-				return null;
-			}
-
-			@Override
-			public boolean authenticate(HttpServletResponse response) throws IOException, ServletException {
-
-				return false;
-			}
-		};
-
-		FilterChain chain = new FilterChain() {
-
-			@Override
-			public void doFilter(ServletRequest request, ServletResponse response)
-					throws IOException, ServletException {
-				String responseStr = ((CharResponseWrapper) response).getResponse().toString();
-				byte[] bytes = responseStr.getBytes();
-				for (byte b : bytes) {
-					response.getOutputStream().write(b);
-				}
-			}
-		};
-		String signature = "eyJ4NWMiOlsiTUlJRE5qQ0NBaDZnQXdJQkFnSUlRZXcvUFpQSEgwSXdEUVlKS29aSWh2Y05BUUVGQlFBd1d6RU9NQXdHQTFVRUJoTUZhVzVrYVdFeEdUQVhCZ05WQkFvVEVFMXBibVIwY21WbElFeHBiV2wwWldReEh6QWRCZ05WQkFzVEZrMXBibVIwY21WbElFaHBMVlJsWTJnZ1YyOXliR1F4RFRBTEJnTlZCQU1UQkhOaGJub3dIaGNOTVRrd016RXpNVEV5T1RFeldoY05ORFl3TnpJNE1URXlPVEV6V2pCYk1RNHdEQVlEVlFRR0V3VnBibVJwWVRFWk1CY0dBMVVFQ2hNUVRXbHVaSFJ5WldVZ1RHbHRhWFJsWkRFZk1CMEdBMVVFQ3hNV1RXbHVaSFJ5WldVZ1NHa3RWR1ZqYUNCWGIzSnNaREVOTUFzR0ExVUVBeE1FYzJGdWVqQ0NBU0l3RFFZSktvWklodmNOQVFFQkJRQURnZ0VQQURDQ0FRb0NnZ0VCQUlPeFpXQ2VUNmtPaUNhMkRNSFFjZU1DTXR6eVE0empqbWZSaVRuN0RRdXB1TmJ1N0JPOTg1MWJCcWk0QmYxd2oyWFhBdTlVVFN5cm9ORW0vUTQvWE5QSzNPZzdiTHhQUTVhRVVraU5SYnNoY0JCMk9VeXB6ZG8zdk5wQjdnSzJoY2hBUjZHZm1ZcXZuRngyTXR6VGp3Zy9GdmhVNnI4T0hWQVU5SkluMy9xTStYS1hMRm81R3VNSnp5NUExLytiTXRwSFZiZ0NJWkhHTllCVk9MZkdZNThqWDN6eGgyVXQ1QjlEYjZ2R3hKZHhYcVRzMi8wb0V0ZHRrUU5tSmNNcC9vdUphb3g1REo2dXJlQkt0SytSQ0lzc0F3SkdIUFEweHptbDNEb0dNK2xsUHo3WVhGZy8rK3U2YkZBN1hjdSsyVmp3QjVkOFo2cHhJaU5XUlhrTGsxVUNBd0VBQVRBTkJna3Foa2lHOXcwQkFRVUZBQU9DQVFFQVM3Z3ZiTXpmV3duVExOSFhBM1VqU3ducXZ6cXp4WUV0dnpUdThDQkVRZllWUXhTOEpSTjBHZ3lEYnJBMmxjd1JMRm5IdHdKTDBIemI1aVNnREM4WGtsUHcxYkdyQUZHT2FhMGtKQlVFazR0ekFBQkkrNndyNmZQVmVoWTlnUUsxTysyQm01bW1CT1haNnBoSHN2Tnk3SGFlUkZJNFo0Mzg4V21DM25uTXZaQUNSWEhhWTcrb1FxS1Rac055VU93dEI0V0lsYnBFWGFKazEydEpCcVVmaG9RTTdJWXJ4VVk3SjR3RFVLVTVIMTlRMTc2QnNwYzI2UFF1NWppbk8zRUNSQ3RHeTA1NHhBdGpvN2czRDhLRWhTRHRPUG9EYldGWjIwaGdnbE1RTXpycWVUMjJkdFh1YlBlUno4dUVQeXNQVnhsNVA1NXM0RDFVT1h4K0RCNmRxZz09Il0sImFsZyI6IlJTMjU2In0.RTNCMEM0NDI5OEZDMUMxNDlBRkJGNEM4OTk2RkI5MjQyN0FFNDFFNDY0OUI5MzRDQTQ5NTk5MUI3ODUyQjg1NQ.BSxmFZMecWJuIuSlLw7ULzV2fewA9sOr8vtWyv3D2j0HK5sqCOuOUj7_NBRxYh6jXTlQZ8Ua6rsRC4fQvMTa51rWoxQfZgpHO4TTrVmRTDvOfmXjtNrS5LM7Gqywmfl9sgwUFzkC0mOrUoi6KLZxberornvKhjn1quXl-sTiCOliMq-N2ZUbPahLNSWk0XuUKdnNq7CiNtuBm739-aep_c1E6LJhj4QTJpIc55cCqaRtRUWbQlVzQEXB7z6Mu_dlGYqnvaIq3pqkQXPDVS4vnj4MdiJ4KbiEY8gDpgXomGNmM29foLH8JQpFeINQrdEs0SBOipvNgLJspyqtPbdKeA";
-		Mockito.when(requestWrapper.getInputStream()).thenReturn(servletInputStream);
-		StringBuffer sbf = new StringBuffer("http://localhost:8090/identity/auth/0.8/12213123/12321312");
-		Mockito.when(requestWrapper.getRequestURL()).thenReturn(sbf);
-		Mockito.when(requestWrapper.getContextPath()).thenReturn("/identity");
-		Mockito.when(requestWrapper.getHeader("Authorization")).thenReturn(signature);
-		Mockito.when(output.toString()).thenReturn(responsewrapper);
-		Mockito.when(responseWrapper.getWriter()).thenReturn(new PrintWriter(new ByteArrayOutputStream()));
-		ReflectionTestUtils.invokeMethod(baseIDAFilter, "doFilter", requ, responseWrapper, chain);
-	}
-
-	@Test
-	public void dateTest() {
-		ReflectionTestUtils.invokeMethod(baseIDAFilter, "isDate", "");
-	}
-<<<<<<< HEAD
-}
-
-=======
-}
->>>>>>> ba272452
+package io.mosip.authentication.service.filter;
+
+import java.io.BufferedReader;
+import java.io.ByteArrayInputStream;
+import java.io.ByteArrayOutputStream;
+import java.io.IOException;
+import java.io.PrintWriter;
+import java.io.UnsupportedEncodingException;
+import java.lang.reflect.InvocationTargetException;
+import java.security.Principal;
+import java.util.Collection;
+import java.util.Enumeration;
+import java.util.Locale;
+import java.util.Map;
+
+import javax.servlet.AsyncContext;
+import javax.servlet.DispatcherType;
+import javax.servlet.FilterChain;
+import javax.servlet.ReadListener;
+import javax.servlet.RequestDispatcher;
+import javax.servlet.ServletContext;
+import javax.servlet.ServletException;
+import javax.servlet.ServletInputStream;
+import javax.servlet.ServletOutputStream;
+import javax.servlet.ServletRequest;
+import javax.servlet.ServletResponse;
+import javax.servlet.http.Cookie;
+import javax.servlet.http.HttpServletRequest;
+import javax.servlet.http.HttpServletResponse;
+import javax.servlet.http.HttpSession;
+import javax.servlet.http.HttpUpgradeHandler;
+import javax.servlet.http.Part;
+
+import org.junit.Before;
+import org.junit.Test;
+import org.junit.runner.RunWith;
+import org.mockito.Mock;
+import org.mockito.Mockito;
+import org.springframework.beans.factory.annotation.Autowired;
+import org.springframework.boot.test.autoconfigure.web.servlet.WebMvcTest;
+import org.springframework.core.env.Environment;
+import org.springframework.test.context.ContextConfiguration;
+import org.springframework.test.context.TestContext;
+import org.springframework.test.context.junit4.SpringRunner;
+import org.springframework.test.util.ReflectionTestUtils;
+import org.springframework.web.context.WebApplicationContext;
+
+import com.fasterxml.jackson.databind.ObjectMapper;
+
+import io.mosip.authentication.core.dto.indauth.AuthError;
+import io.mosip.authentication.core.exception.IdAuthenticationAppException;
+import io.mosip.authentication.service.integration.KeyManager;
+import io.mosip.kernel.core.util.DateUtils;
+
+@RunWith(SpringRunner.class)
+@WebMvcTest
+@ContextConfiguration(classes = { TestContext.class, WebApplicationContext.class })
+public class BaseIDAFilterTest {
+
+	@Autowired
+	Environment env;
+
+	@Mock
+	ResettableStreamHttpServletRequest requestWrapper;
+
+	BaseIDAFilter baseIDAFilter = new BaseIDAFilter() {
+
+		@Override
+		protected void authenticateRequest(ResettableStreamHttpServletRequest requestWrapper)
+				throws IdAuthenticationAppException {
+
+		}
+	};
+
+	ObjectMapper mapper = new ObjectMapper();
+
+	@Mock
+	KeyManager keyManager;
+
+	@Mock
+	ServletRequest request;
+
+	@Mock
+	ServletResponse response;
+
+	@Mock
+	FilterChain chain;
+
+	@Mock
+	CharResponseWrapper responseWrapper;
+
+	@Mock
+	ByteArrayOutputStream output;
+
+	@Before
+	public void setup() {
+		ReflectionTestUtils.setField(baseIDAFilter, "env", env);
+		ReflectionTestUtils.setField(baseIDAFilter, "mapper", mapper);
+	}
+
+	@Test
+	public void testDoFilter() throws NoSuchMethodException, SecurityException, IllegalAccessException,
+			IllegalArgumentException, InvocationTargetException, IOException {
+		// ReflectionTestUtils.setField(baseIDAFilter, "requestTime",
+		// DateUtils.getUTCCurrentDateTime());
+		String req = "{\"id\":\"mosip.identity.auth\",\"individualId\":\"2410478395\",\"individualIdType\":\"D\",\"request\":\"TAYl52pSVnojUJaNSfZ7f4ItGcC71r_qj9ZxCZQfSO8ELfIohJSFZB_wlwVqkZgK9A1AIBtG-xni5f5WJrOXth_tRGZJTIRbM9Nxcs_tb9yfspTloMstYnzsQXdwyqKGraJHjpfDn6NIhpZpZ5QJ1g\",\"requestTime\":\"2019-03-13T10:01:57.086+05:30\",\"requestedAuth\":{\"bio\":false,\"demo\":true,\"otp\":false,\"pin\":false},\"requestSessionKey\":\"cCsi1_ImvFMkLKfAhq13DYDOx6Ibri78JJnp3ktd4ZdJRTuIdWKv31wb3Ys7WHBfRzyBVwmBe5ybb-zIgdTOCKIZrMc1xKY9TORdKFJHLWwvDHP94UZVa-TIHDJPKxWNzk0sVJeOpPAbe6tmTbm8TsLs7WPBxCxCBhuBoArwSAIZ9Sll9qoNR3-YwgBIMAsDMXDiP3kSI_89YOyZxSb3ZPCGaU8HWkgv1FUMvD67u2lv75sWJ_v55jQJYUOng94_6P8iElnLvUeR8Y9AEJk3txmj47FWos4Nd90vBXW79qvpON5pIuTjiyP_rMZZAhH1jPkAhYXJLjwpAQUrvGRQDA\",\"transactionID\":\"1234567890\",\"version\":\"0.8\"}";
+		String responsewrapper = "{\"status\":\"Y\",\"errors\":[],\"responseTime\":\"2019-03-14T16:52:02.973+05:30\",\"transactionID\":\"1234567890\",\"version\":null,\"staticToken\":null,\"id\":null}";
+		ByteArrayInputStream bais = new ByteArrayInputStream(req.getBytes());
+		ServletInputStream servletInputStream = new ServletInputStream() {
+
+			@Override
+			public int read() throws IOException {
+				return bais.read();
+			}
+
+			@Override
+			public void setReadListener(ReadListener listener) {
+			}
+
+			@Override
+			public boolean isReady() {
+				return bais.available() != 0;
+			}
+
+			@Override
+			public boolean isFinished() {
+				return bais.available() == 0;
+			}
+		};
+		HttpServletRequest requ = new HttpServletRequest() {
+
+			@Override
+			public AsyncContext startAsync(ServletRequest servletRequest, ServletResponse servletResponse)
+					throws IllegalStateException {
+				return null;
+			}
+
+			@Override
+			public AsyncContext startAsync() throws IllegalStateException {
+				return null;
+			}
+
+			@Override
+			public void setCharacterEncoding(String env) throws UnsupportedEncodingException {
+			}
+
+			@Override
+			public void setAttribute(String name, Object o) {
+			}
+
+			@Override
+			public void removeAttribute(String name) {
+			}
+
+			@Override
+			public boolean isSecure() {
+				return false;
+			}
+
+			@Override
+			public boolean isAsyncSupported() {
+				return false;
+			}
+
+			@Override
+			public boolean isAsyncStarted() {
+				return false;
+			}
+
+			@Override
+			public ServletContext getServletContext() {
+				return null;
+			}
+
+			@Override
+			public int getServerPort() {
+				return 0;
+			}
+
+			@Override
+			public String getServerName() {
+				return null;
+			}
+
+			@Override
+			public String getScheme() {
+				return null;
+			}
+
+			@Override
+			public RequestDispatcher getRequestDispatcher(String path) {
+				return null;
+			}
+
+			@Override
+			public int getRemotePort() {
+				return 0;
+			}
+
+			@Override
+			public String getRemoteHost() {
+				return null;
+			}
+
+			@Override
+			public String getRemoteAddr() {
+				return null;
+			}
+
+			@Override
+			public String getRealPath(String path) {
+				return null;
+			}
+
+			@Override
+			public BufferedReader getReader() throws IOException {
+				return null;
+			}
+
+			@Override
+			public String getProtocol() {
+				return null;
+			}
+
+			@Override
+			public String[] getParameterValues(String name) {
+				return null;
+			}
+
+			@Override
+			public Enumeration<String> getParameterNames() {
+				return null;
+			}
+
+			@Override
+			public Map<String, String[]> getParameterMap() {
+				return null;
+			}
+
+			@Override
+			public String getParameter(String name) {
+				return null;
+			}
+
+			@Override
+			public Enumeration<Locale> getLocales() {
+				return null;
+			}
+
+			@Override
+			public Locale getLocale() {
+				return null;
+			}
+
+			@Override
+			public int getLocalPort() {
+				return 0;
+			}
+
+			@Override
+			public String getLocalName() {
+				return null;
+			}
+
+			@Override
+			public String getLocalAddr() {
+				return null;
+			}
+
+			@Override
+			public ServletInputStream getInputStream() throws IOException {
+				return servletInputStream;
+			}
+
+			@Override
+			public DispatcherType getDispatcherType() {
+				return null;
+			}
+
+			@Override
+			public String getContentType() {
+				return null;
+			}
+
+			@Override
+			public long getContentLengthLong() {
+				return 0;
+			}
+
+			@Override
+			public int getContentLength() {
+				return 0;
+			}
+
+			@Override
+			public String getCharacterEncoding() {
+				return null;
+			}
+
+			@Override
+			public Enumeration<String> getAttributeNames() {
+				return null;
+			}
+
+			@Override
+			public Object getAttribute(String name) {
+				return null;
+			}
+
+			@Override
+			public AsyncContext getAsyncContext() {
+				return null;
+			}
+
+			@Override
+			public <T extends HttpUpgradeHandler> T upgrade(Class<T> httpUpgradeHandlerClass)
+					throws IOException, ServletException {
+				return null;
+			}
+
+			@Override
+			public void logout() throws ServletException {
+			}
+
+			@Override
+			public void login(String username, String password) throws ServletException {
+			}
+
+			@Override
+			public boolean isUserInRole(String role) {
+				return false;
+			}
+
+			@Override
+			public boolean isRequestedSessionIdValid() {
+				return false;
+			}
+
+			@Override
+			public boolean isRequestedSessionIdFromUrl() {
+				return false;
+			}
+
+			@Override
+			public boolean isRequestedSessionIdFromURL() {
+				return false;
+			}
+
+			@Override
+			public boolean isRequestedSessionIdFromCookie() {
+				return false;
+			}
+
+			@Override
+			public Principal getUserPrincipal() {
+				return null;
+			}
+
+			@Override
+			public HttpSession getSession(boolean create) {
+				return null;
+			}
+
+			@Override
+			public HttpSession getSession() {
+				return null;
+			}
+
+			@Override
+			public String getServletPath() {
+				return null;
+			}
+
+			@Override
+			public String getRequestedSessionId() {
+				return null;
+			}
+
+			@Override
+			public StringBuffer getRequestURL() {
+				StringBuffer sb = new StringBuffer("http://localhost:8090/identity/auth/0.8/");
+				return sb;
+			}
+
+			@Override
+			public String getRequestURI() {
+
+				return null;
+			}
+
+			@Override
+			public String getRemoteUser() {
+
+				return null;
+			}
+
+			@Override
+			public String getQueryString() {
+
+				return null;
+			}
+
+			@Override
+			public String getPathTranslated() {
+
+				return null;
+			}
+
+			@Override
+			public String getPathInfo() {
+
+				return null;
+			}
+
+			@Override
+			public Collection<Part> getParts() throws IOException, ServletException {
+
+				return null;
+			}
+
+			@Override
+			public Part getPart(String name) throws IOException, ServletException {
+
+				return null;
+			}
+
+			@Override
+			public String getMethod() {
+
+				return null;
+			}
+
+			@Override
+			public int getIntHeader(String name) {
+
+				return 0;
+			}
+
+			@Override
+			public Enumeration<String> getHeaders(String name) {
+
+				return null;
+			}
+
+			@Override
+			public Enumeration<String> getHeaderNames() {
+
+				return null;
+			}
+
+			@Override
+			public String getHeader(String name) {
+
+				return null;
+			}
+
+			@Override
+			public long getDateHeader(String name) {
+
+				return 0;
+			}
+
+			@Override
+			public Cookie[] getCookies() {
+
+				return null;
+			}
+
+			@Override
+			public String getContextPath() {
+
+				return "/identity";
+			}
+
+			@Override
+			public String getAuthType() {
+
+				return null;
+			}
+
+			@Override
+			public String changeSessionId() {
+
+				return null;
+			}
+
+			@Override
+			public boolean authenticate(HttpServletResponse response) throws IOException, ServletException {
+
+				return false;
+			}
+		};
+
+		FilterChain chain = new FilterChain() {
+
+			@Override
+			public void doFilter(ServletRequest request, ServletResponse response)
+					throws IOException, ServletException {
+				String responseStr = ((CharResponseWrapper) response).getResponse().toString();
+				byte[] bytes = responseStr.getBytes();
+				for (byte b : bytes) {
+					response.getOutputStream().write(b);
+				}
+			}
+		};
+		String signature = "eyJ4NWMiOlsiTUlJRE5qQ0NBaDZnQXdJQkFnSUlRZXcvUFpQSEgwSXdEUVlKS29aSWh2Y05BUUVGQlFBd1d6RU9NQXdHQTFVRUJoTUZhVzVrYVdFeEdUQVhCZ05WQkFvVEVFMXBibVIwY21WbElFeHBiV2wwWldReEh6QWRCZ05WQkFzVEZrMXBibVIwY21WbElFaHBMVlJsWTJnZ1YyOXliR1F4RFRBTEJnTlZCQU1UQkhOaGJub3dIaGNOTVRrd016RXpNVEV5T1RFeldoY05ORFl3TnpJNE1URXlPVEV6V2pCYk1RNHdEQVlEVlFRR0V3VnBibVJwWVRFWk1CY0dBMVVFQ2hNUVRXbHVaSFJ5WldVZ1RHbHRhWFJsWkRFZk1CMEdBMVVFQ3hNV1RXbHVaSFJ5WldVZ1NHa3RWR1ZqYUNCWGIzSnNaREVOTUFzR0ExVUVBeE1FYzJGdWVqQ0NBU0l3RFFZSktvWklodmNOQVFFQkJRQURnZ0VQQURDQ0FRb0NnZ0VCQUlPeFpXQ2VUNmtPaUNhMkRNSFFjZU1DTXR6eVE0empqbWZSaVRuN0RRdXB1TmJ1N0JPOTg1MWJCcWk0QmYxd2oyWFhBdTlVVFN5cm9ORW0vUTQvWE5QSzNPZzdiTHhQUTVhRVVraU5SYnNoY0JCMk9VeXB6ZG8zdk5wQjdnSzJoY2hBUjZHZm1ZcXZuRngyTXR6VGp3Zy9GdmhVNnI4T0hWQVU5SkluMy9xTStYS1hMRm81R3VNSnp5NUExLytiTXRwSFZiZ0NJWkhHTllCVk9MZkdZNThqWDN6eGgyVXQ1QjlEYjZ2R3hKZHhYcVRzMi8wb0V0ZHRrUU5tSmNNcC9vdUphb3g1REo2dXJlQkt0SytSQ0lzc0F3SkdIUFEweHptbDNEb0dNK2xsUHo3WVhGZy8rK3U2YkZBN1hjdSsyVmp3QjVkOFo2cHhJaU5XUlhrTGsxVUNBd0VBQVRBTkJna3Foa2lHOXcwQkFRVUZBQU9DQVFFQVM3Z3ZiTXpmV3duVExOSFhBM1VqU3ducXZ6cXp4WUV0dnpUdThDQkVRZllWUXhTOEpSTjBHZ3lEYnJBMmxjd1JMRm5IdHdKTDBIemI1aVNnREM4WGtsUHcxYkdyQUZHT2FhMGtKQlVFazR0ekFBQkkrNndyNmZQVmVoWTlnUUsxTysyQm01bW1CT1haNnBoSHN2Tnk3SGFlUkZJNFo0Mzg4V21DM25uTXZaQUNSWEhhWTcrb1FxS1Rac055VU93dEI0V0lsYnBFWGFKazEydEpCcVVmaG9RTTdJWXJ4VVk3SjR3RFVLVTVIMTlRMTc2QnNwYzI2UFF1NWppbk8zRUNSQ3RHeTA1NHhBdGpvN2czRDhLRWhTRHRPUG9EYldGWjIwaGdnbE1RTXpycWVUMjJkdFh1YlBlUno4dUVQeXNQVnhsNVA1NXM0RDFVT1h4K0RCNmRxZz09Il0sImFsZyI6IlJTMjU2In0.RTNCMEM0NDI5OEZDMUMxNDlBRkJGNEM4OTk2RkI5MjQyN0FFNDFFNDY0OUI5MzRDQTQ5NTk5MUI3ODUyQjg1NQ.BSxmFZMecWJuIuSlLw7ULzV2fewA9sOr8vtWyv3D2j0HK5sqCOuOUj7_NBRxYh6jXTlQZ8Ua6rsRC4fQvMTa51rWoxQfZgpHO4TTrVmRTDvOfmXjtNrS5LM7Gqywmfl9sgwUFzkC0mOrUoi6KLZxberornvKhjn1quXl-sTiCOliMq-N2ZUbPahLNSWk0XuUKdnNq7CiNtuBm739-aep_c1E6LJhj4QTJpIc55cCqaRtRUWbQlVzQEXB7z6Mu_dlGYqnvaIq3pqkQXPDVS4vnj4MdiJ4KbiEY8gDpgXomGNmM29foLH8JQpFeINQrdEs0SBOipvNgLJspyqtPbdKeA";
+		Mockito.when(requestWrapper.getInputStream()).thenReturn(servletInputStream);
+		StringBuffer sbf = new StringBuffer("http://localhost:8090/identity/auth/0.8/12213123/12321312");
+		Mockito.when(requestWrapper.getRequestURL()).thenReturn(sbf);
+		Mockito.when(requestWrapper.getContextPath()).thenReturn("/identity");
+		Mockito.when(requestWrapper.getHeader("Authorization")).thenReturn(signature);
+		Mockito.when(output.toString()).thenReturn(responsewrapper);
+		Mockito.when(responseWrapper.toString()).thenReturn(responsewrapper);
+		Mockito.when(responseWrapper.getWriter()).thenReturn(new PrintWriter(new ByteArrayOutputStream()));
+		ReflectionTestUtils.invokeMethod(baseIDAFilter, "doFilter", requ, responseWrapper, chain);
+	}
+
+	@Test
+	public void sendErrorResponseTest() throws NoSuchMethodException, SecurityException, IllegalAccessException,
+			IllegalArgumentException, InvocationTargetException, IOException {
+		String req = "{\"id\":\"mosip.identity.auth\",\"individualId\":\"2410478395\",\"individualIdType\":\"D\",\"request\":\"TAYl52pSVnojUJaNSfZ7f4ItGcC71r_qj9ZxCZQfSO8ELfIohJSFZB_wlwVqkZgK9A1AIBtG-xni5f5WJrOXth_tRGZJTIRbM9Nxcs_tb9yfspTloMstYnzsQXdwyqKGraJHjpfDn6NIhpZpZ5QJ1g\",\"requestTime\":\"2019-03-13T10:01:57.086+05:30\",\"requestedAuth\":{\"bio\":false,\"demo\":true,\"otp\":false,\"pin\":false},\"requestSessionKey\":\"cCsi1_ImvFMkLKfAhq13DYDOx6Ibri78JJnp3ktd4ZdJRTuIdWKv31wb3Ys7WHBfRzyBVwmBe5ybb-zIgdTOCKIZrMc1xKY9TORdKFJHLWwvDHP94UZVa-TIHDJPKxWNzk0sVJeOpPAbe6tmTbm8TsLs7WPBxCxCBhuBoArwSAIZ9Sll9qoNR3-YwgBIMAsDMXDiP3kSI_89YOyZxSb3ZPCGaU8HWkgv1FUMvD67u2lv75sWJ_v55jQJYUOng94_6P8iElnLvUeR8Y9AEJk3txmj47FWos4Nd90vBXW79qvpON5pIuTjiyP_rMZZAhH1jPkAhYXJLjwpAQUrvGRQDA\",\"transactionID\":\"1234567890\",\"version\":\"0.8\"}";
+		String responsewrapper = "{\"status\":\"Y\",\"errors\":[],\"responseTime\":\"2019-03-14T16:52:02.973+05:30\",\"transactionID\":\"1234567890\",\"version\":null,\"staticToken\":null,\"id\":null}";
+		ByteArrayInputStream bais = new ByteArrayInputStream(req.getBytes());
+		ServletInputStream servletInputStream = new ServletInputStream() {
+
+			@Override
+			public int read() throws IOException {
+				return bais.read();
+			}
+
+			@Override
+			public void setReadListener(ReadListener listener) {
+			}
+
+			@Override
+			public boolean isReady() {
+				return bais.available() != 0;
+			}
+
+			@Override
+			public boolean isFinished() {
+				return bais.available() == 0;
+			}
+		};
+
+		String signature = "eyJ4NWMiOlsiTUlJRE5qQ0NBaDZnQXdJQkFnSUlRZXcvUFpQSEgwSXdEUVlKS29aSWh2Y05BUUVGQlFBd1d6RU9NQXdHQTFVRUJoTUZhVzVrYVdFeEdUQVhCZ05WQkFvVEVFMXBibVIwY21WbElFeHBiV2wwWldReEh6QWRCZ05WQkFzVEZrMXBibVIwY21WbElFaHBMVlJsWTJnZ1YyOXliR1F4RFRBTEJnTlZCQU1UQkhOaGJub3dIaGNOTVRrd016RXpNVEV5T1RFeldoY05ORFl3TnpJNE1URXlPVEV6V2pCYk1RNHdEQVlEVlFRR0V3VnBibVJwWVRFWk1CY0dBMVVFQ2hNUVRXbHVaSFJ5WldVZ1RHbHRhWFJsWkRFZk1CMEdBMVVFQ3hNV1RXbHVaSFJ5WldVZ1NHa3RWR1ZqYUNCWGIzSnNaREVOTUFzR0ExVUVBeE1FYzJGdWVqQ0NBU0l3RFFZSktvWklodmNOQVFFQkJRQURnZ0VQQURDQ0FRb0NnZ0VCQUlPeFpXQ2VUNmtPaUNhMkRNSFFjZU1DTXR6eVE0empqbWZSaVRuN0RRdXB1TmJ1N0JPOTg1MWJCcWk0QmYxd2oyWFhBdTlVVFN5cm9ORW0vUTQvWE5QSzNPZzdiTHhQUTVhRVVraU5SYnNoY0JCMk9VeXB6ZG8zdk5wQjdnSzJoY2hBUjZHZm1ZcXZuRngyTXR6VGp3Zy9GdmhVNnI4T0hWQVU5SkluMy9xTStYS1hMRm81R3VNSnp5NUExLytiTXRwSFZiZ0NJWkhHTllCVk9MZkdZNThqWDN6eGgyVXQ1QjlEYjZ2R3hKZHhYcVRzMi8wb0V0ZHRrUU5tSmNNcC9vdUphb3g1REo2dXJlQkt0SytSQ0lzc0F3SkdIUFEweHptbDNEb0dNK2xsUHo3WVhGZy8rK3U2YkZBN1hjdSsyVmp3QjVkOFo2cHhJaU5XUlhrTGsxVUNBd0VBQVRBTkJna3Foa2lHOXcwQkFRVUZBQU9DQVFFQVM3Z3ZiTXpmV3duVExOSFhBM1VqU3ducXZ6cXp4WUV0dnpUdThDQkVRZllWUXhTOEpSTjBHZ3lEYnJBMmxjd1JMRm5IdHdKTDBIemI1aVNnREM4WGtsUHcxYkdyQUZHT2FhMGtKQlVFazR0ekFBQkkrNndyNmZQVmVoWTlnUUsxTysyQm01bW1CT1haNnBoSHN2Tnk3SGFlUkZJNFo0Mzg4V21DM25uTXZaQUNSWEhhWTcrb1FxS1Rac055VU93dEI0V0lsYnBFWGFKazEydEpCcVVmaG9RTTdJWXJ4VVk3SjR3RFVLVTVIMTlRMTc2QnNwYzI2UFF1NWppbk8zRUNSQ3RHeTA1NHhBdGpvN2czRDhLRWhTRHRPUG9EYldGWjIwaGdnbE1RTXpycWVUMjJkdFh1YlBlUno4dUVQeXNQVnhsNVA1NXM0RDFVT1h4K0RCNmRxZz09Il0sImFsZyI6IlJTMjU2In0.RTNCMEM0NDI5OEZDMUMxNDlBRkJGNEM4OTk2RkI5MjQyN0FFNDFFNDY0OUI5MzRDQTQ5NTk5MUI3ODUyQjg1NQ.BSxmFZMecWJuIuSlLw7ULzV2fewA9sOr8vtWyv3D2j0HK5sqCOuOUj7_NBRxYh6jXTlQZ8Ua6rsRC4fQvMTa51rWoxQfZgpHO4TTrVmRTDvOfmXjtNrS5LM7Gqywmfl9sgwUFzkC0mOrUoi6KLZxberornvKhjn1quXl-sTiCOliMq-N2ZUbPahLNSWk0XuUKdnNq7CiNtuBm739-aep_c1E6LJhj4QTJpIc55cCqaRtRUWbQlVzQEXB7z6Mu_dlGYqnvaIq3pqkQXPDVS4vnj4MdiJ4KbiEY8gDpgXomGNmM29foLH8JQpFeINQrdEs0SBOipvNgLJspyqtPbdKeA";
+		Mockito.when(requestWrapper.getInputStream()).thenReturn(servletInputStream);
+		StringBuffer sbf = new StringBuffer("http://localhost:8090/identity/auth/0.8/12213123/12321312");
+		Mockito.when(requestWrapper.getRequestURL()).thenReturn(sbf);
+		Mockito.when(requestWrapper.getContextPath()).thenReturn("/identity");
+		Mockito.when(requestWrapper.getHeader("Authorization")).thenReturn(signature);
+		Mockito.when(output.toString()).thenReturn(responsewrapper);
+		Mockito.when(responseWrapper.toString()).thenReturn(responsewrapper);
+		Mockito.when(responseWrapper.getWriter()).thenReturn(new PrintWriter(new ByteArrayOutputStream()));
+		AuthError authError = new AuthError();
+		ServletResponse respserv = new ServletResponse() {
+
+			@Override
+			public void setLocale(Locale loc) {
+
+			}
+
+			@Override
+			public void setContentType(String type) {
+
+			}
+
+			@Override
+			public void setContentLengthLong(long length) {
+
+			}
+
+			@Override
+			public void setContentLength(int len) {
+
+			}
+
+			@Override
+			public void setCharacterEncoding(String charset) {
+
+			}
+
+			@Override
+			public void setBufferSize(int size) {
+
+			}
+
+			@Override
+			public void resetBuffer() {
+
+			}
+
+			@Override
+			public void reset() {
+
+			}
+
+			@Override
+			public boolean isCommitted() {
+
+				return false;
+			}
+
+			@Override
+			public PrintWriter getWriter() throws IOException {
+
+				return new PrintWriter(new ByteArrayOutputStream());
+			}
+
+			@Override
+			public ServletOutputStream getOutputStream() throws IOException {
+
+				return null;
+			}
+
+			@Override
+			public Locale getLocale() {
+
+				return null;
+			}
+
+			@Override
+			public String getContentType() {
+
+				return null;
+			}
+
+			@Override
+			public String getCharacterEncoding() {
+
+				return null;
+			}
+
+			@Override
+			public int getBufferSize() {
+
+				return 0;
+			}
+
+			@Override
+			public void flushBuffer() throws IOException {
+
+			}
+		};
+		ReflectionTestUtils.invokeMethod(baseIDAFilter, "sendErrorResponse", respserv, responseWrapper, requestWrapper,
+				authError, DateUtils.getUTCCurrentDateTime());
+	}
+
+	@Test
+	public void testDoFilterInvalid() throws NoSuchMethodException, SecurityException, IllegalAccessException,
+			IllegalArgumentException, InvocationTargetException, IOException {
+		String req = "{\"id\":\"mosip.identity.auth\",\"individualId\":\"2410478395\",\"individualIdType\":\"D\",\"request\":\"TAYl52pSVnojUJaNSfZ7f4ItGcC71r_qj9ZxCZQfSO8ELfIohJSFZB_wlwVqkZgK9A1AIBtG-xni5f5WJrOXth_tRGZJTIRbM9Nxcs_tb9yfspTloMstYnzsQXdwyqKGraJHjpfDn6NIhpZpZ5QJ1g\",\"requestTime\":\"2019-03-13T10:01:57.086+05:30\",\"requestedAuth\":{\"bio\":false,\"demo\":true,\"otp\":false,\"pin\":false},\"requestSessionKey\":\"cCsi1_ImvFMkLKfAhq13DYDOx6Ibri78JJnp3ktd4ZdJRTuIdWKv31wb3Ys7WHBfRzyBVwmBe5ybb-zIgdTOCKIZrMc1xKY9TORdKFJHLWwvDHP94UZVa-TIHDJPKxWNzk0sVJeOpPAbe6tmTbm8TsLs7WPBxCxCBhuBoArwSAIZ9Sll9qoNR3-YwgBIMAsDMXDiP3kSI_89YOyZxSb3ZPCGaU8HWkgv1FUMvD67u2lv75sWJ_v55jQJYUOng94_6P8iElnLvUeR8Y9AEJk3txmj47FWos4Nd90vBXW79qvpON5pIuTjiyP_rMZZAhH1jPkAhYXJLjwpAQUrvGRQDA\",\"transactionID\":\"1234567890\",\"version\":\"0.8\"}";
+		String responsewrapper = "{\"status\":\"Y\",\"errors\":[],\"responseTime\":\"2019-03-14T16:52:02.973+05:30\",\"transactionID\":\"1234567890\",\"version\":null,\"staticToken\":null,\"id\":null}";
+		ByteArrayInputStream bais = new ByteArrayInputStream(req.getBytes());
+		ServletInputStream servletInputStream = new ServletInputStream() {
+
+			@Override
+			public int read() throws IOException {
+				return bais.read();
+			}
+
+			@Override
+			public void setReadListener(ReadListener listener) {
+			}
+
+			@Override
+			public boolean isReady() {
+				return bais.available() != 0;
+			}
+
+			@Override
+			public boolean isFinished() {
+				return bais.available() == 0;
+			}
+		};
+		HttpServletRequest requ = new HttpServletRequest() {
+
+			@Override
+			public AsyncContext startAsync(ServletRequest servletRequest, ServletResponse servletResponse)
+					throws IllegalStateException {
+				return null;
+			}
+
+			@Override
+			public AsyncContext startAsync() throws IllegalStateException {
+				return null;
+			}
+
+			@Override
+			public void setCharacterEncoding(String env) throws UnsupportedEncodingException {
+			}
+
+			@Override
+			public void setAttribute(String name, Object o) {
+			}
+
+			@Override
+			public void removeAttribute(String name) {
+			}
+
+			@Override
+			public boolean isSecure() {
+				return false;
+			}
+
+			@Override
+			public boolean isAsyncSupported() {
+				return false;
+			}
+
+			@Override
+			public boolean isAsyncStarted() {
+				return false;
+			}
+
+			@Override
+			public ServletContext getServletContext() {
+				return null;
+			}
+
+			@Override
+			public int getServerPort() {
+				return 0;
+			}
+
+			@Override
+			public String getServerName() {
+				return null;
+			}
+
+			@Override
+			public String getScheme() {
+				return null;
+			}
+
+			@Override
+			public RequestDispatcher getRequestDispatcher(String path) {
+				return null;
+			}
+
+			@Override
+			public int getRemotePort() {
+				return 0;
+			}
+
+			@Override
+			public String getRemoteHost() {
+				return null;
+			}
+
+			@Override
+			public String getRemoteAddr() {
+				return null;
+			}
+
+			@Override
+			public String getRealPath(String path) {
+				return null;
+			}
+
+			@Override
+			public BufferedReader getReader() throws IOException {
+				return null;
+			}
+
+			@Override
+			public String getProtocol() {
+				return null;
+			}
+
+			@Override
+			public String[] getParameterValues(String name) {
+				return null;
+			}
+
+			@Override
+			public Enumeration<String> getParameterNames() {
+				return null;
+			}
+
+			@Override
+			public Map<String, String[]> getParameterMap() {
+				return null;
+			}
+
+			@Override
+			public String getParameter(String name) {
+				return null;
+			}
+
+			@Override
+			public Enumeration<Locale> getLocales() {
+				return null;
+			}
+
+			@Override
+			public Locale getLocale() {
+				return null;
+			}
+
+			@Override
+			public int getLocalPort() {
+				return 0;
+			}
+
+			@Override
+			public String getLocalName() {
+				return null;
+			}
+
+			@Override
+			public String getLocalAddr() {
+				return null;
+			}
+
+			@Override
+			public ServletInputStream getInputStream() throws IOException {
+				return servletInputStream;
+			}
+
+			@Override
+			public DispatcherType getDispatcherType() {
+				return null;
+			}
+
+			@Override
+			public String getContentType() {
+				return null;
+			}
+
+			@Override
+			public long getContentLengthLong() {
+				return 0;
+			}
+
+			@Override
+			public int getContentLength() {
+				return 0;
+			}
+
+			@Override
+			public String getCharacterEncoding() {
+				return null;
+			}
+
+			@Override
+			public Enumeration<String> getAttributeNames() {
+				return null;
+			}
+
+			@Override
+			public Object getAttribute(String name) {
+				return null;
+			}
+
+			@Override
+			public AsyncContext getAsyncContext() {
+				return null;
+			}
+
+			@Override
+			public <T extends HttpUpgradeHandler> T upgrade(Class<T> httpUpgradeHandlerClass)
+					throws IOException, ServletException {
+				return null;
+			}
+
+			@Override
+			public void logout() throws ServletException {
+			}
+
+			@Override
+			public void login(String username, String password) throws ServletException {
+			}
+
+			@Override
+			public boolean isUserInRole(String role) {
+				return false;
+			}
+
+			@Override
+			public boolean isRequestedSessionIdValid() {
+				return false;
+			}
+
+			@Override
+			public boolean isRequestedSessionIdFromUrl() {
+				return false;
+			}
+
+			@Override
+			public boolean isRequestedSessionIdFromURL() {
+				return false;
+			}
+
+			@Override
+			public boolean isRequestedSessionIdFromCookie() {
+				return false;
+			}
+
+			@Override
+			public Principal getUserPrincipal() {
+				return null;
+			}
+
+			@Override
+			public HttpSession getSession(boolean create) {
+				return null;
+			}
+
+			@Override
+			public HttpSession getSession() {
+				return null;
+			}
+
+			@Override
+			public String getServletPath() {
+				return null;
+			}
+
+			@Override
+			public String getRequestedSessionId() {
+				return null;
+			}
+
+			@Override
+			public StringBuffer getRequestURL() {
+				StringBuffer sb = new StringBuffer("http://localhost:8090/identity/auth/0.8/");
+				return sb;
+			}
+
+			@Override
+			public String getRequestURI() {
+
+				return null;
+			}
+
+			@Override
+			public String getRemoteUser() {
+
+				return null;
+			}
+
+			@Override
+			public String getQueryString() {
+
+				return null;
+			}
+
+			@Override
+			public String getPathTranslated() {
+
+				return null;
+			}
+
+			@Override
+			public String getPathInfo() {
+
+				return null;
+			}
+
+			@Override
+			public Collection<Part> getParts() throws IOException, ServletException {
+
+				return null;
+			}
+
+			@Override
+			public Part getPart(String name) throws IOException, ServletException {
+
+				return null;
+			}
+
+			@Override
+			public String getMethod() {
+
+				return null;
+			}
+
+			@Override
+			public int getIntHeader(String name) {
+
+				return 0;
+			}
+
+			@Override
+			public Enumeration<String> getHeaders(String name) {
+
+				return null;
+			}
+
+			@Override
+			public Enumeration<String> getHeaderNames() {
+
+				return null;
+			}
+
+			@Override
+			public String getHeader(String name) {
+
+				return null;
+			}
+
+			@Override
+			public long getDateHeader(String name) {
+
+				return 0;
+			}
+
+			@Override
+			public Cookie[] getCookies() {
+
+				return null;
+			}
+
+			@Override
+			public String getContextPath() {
+
+				return "/identity";
+			}
+
+			@Override
+			public String getAuthType() {
+
+				return null;
+			}
+
+			@Override
+			public String changeSessionId() {
+
+				return null;
+			}
+
+			@Override
+			public boolean authenticate(HttpServletResponse response) throws IOException, ServletException {
+
+				return false;
+			}
+		};
+
+		FilterChain chain = new FilterChain() {
+
+			@Override
+			public void doFilter(ServletRequest request, ServletResponse response)
+					throws IOException, ServletException {
+				String responseStr = ((CharResponseWrapper) response).getResponse().toString();
+				byte[] bytes = responseStr.getBytes();
+				for (byte b : bytes) {
+					response.getOutputStream().write(b);
+				}
+			}
+		};
+		String signature = "eyJ4NWMiOlsiTUlJRE5qQ0NBaDZnQXdJQkFnSUlRZXcvUFpQSEgwSXdEUVlKS29aSWh2Y05BUUVGQlFBd1d6RU9NQXdHQTFVRUJoTUZhVzVrYVdFeEdUQVhCZ05WQkFvVEVFMXBibVIwY21WbElFeHBiV2wwWldReEh6QWRCZ05WQkFzVEZrMXBibVIwY21WbElFaHBMVlJsWTJnZ1YyOXliR1F4RFRBTEJnTlZCQU1UQkhOaGJub3dIaGNOTVRrd016RXpNVEV5T1RFeldoY05ORFl3TnpJNE1URXlPVEV6V2pCYk1RNHdEQVlEVlFRR0V3VnBibVJwWVRFWk1CY0dBMVVFQ2hNUVRXbHVaSFJ5WldVZ1RHbHRhWFJsWkRFZk1CMEdBMVVFQ3hNV1RXbHVaSFJ5WldVZ1NHa3RWR1ZqYUNCWGIzSnNaREVOTUFzR0ExVUVBeE1FYzJGdWVqQ0NBU0l3RFFZSktvWklodmNOQVFFQkJRQURnZ0VQQURDQ0FRb0NnZ0VCQUlPeFpXQ2VUNmtPaUNhMkRNSFFjZU1DTXR6eVE0empqbWZSaVRuN0RRdXB1TmJ1N0JPOTg1MWJCcWk0QmYxd2oyWFhBdTlVVFN5cm9ORW0vUTQvWE5QSzNPZzdiTHhQUTVhRVVraU5SYnNoY0JCMk9VeXB6ZG8zdk5wQjdnSzJoY2hBUjZHZm1ZcXZuRngyTXR6VGp3Zy9GdmhVNnI4T0hWQVU5SkluMy9xTStYS1hMRm81R3VNSnp5NUExLytiTXRwSFZiZ0NJWkhHTllCVk9MZkdZNThqWDN6eGgyVXQ1QjlEYjZ2R3hKZHhYcVRzMi8wb0V0ZHRrUU5tSmNNcC9vdUphb3g1REo2dXJlQkt0SytSQ0lzc0F3SkdIUFEweHptbDNEb0dNK2xsUHo3WVhGZy8rK3U2YkZBN1hjdSsyVmp3QjVkOFo2cHhJaU5XUlhrTGsxVUNBd0VBQVRBTkJna3Foa2lHOXcwQkFRVUZBQU9DQVFFQVM3Z3ZiTXpmV3duVExOSFhBM1VqU3ducXZ6cXp4WUV0dnpUdThDQkVRZllWUXhTOEpSTjBHZ3lEYnJBMmxjd1JMRm5IdHdKTDBIemI1aVNnREM4WGtsUHcxYkdyQUZHT2FhMGtKQlVFazR0ekFBQkkrNndyNmZQVmVoWTlnUUsxTysyQm01bW1CT1haNnBoSHN2Tnk3SGFlUkZJNFo0Mzg4V21DM25uTXZaQUNSWEhhWTcrb1FxS1Rac055VU93dEI0V0lsYnBFWGFKazEydEpCcVVmaG9RTTdJWXJ4VVk3SjR3RFVLVTVIMTlRMTc2QnNwYzI2UFF1NWppbk8zRUNSQ3RHeTA1NHhBdGpvN2czRDhLRWhTRHRPUG9EYldGWjIwaGdnbE1RTXpycWVUMjJkdFh1YlBlUno4dUVQeXNQVnhsNVA1NXM0RDFVT1h4K0RCNmRxZz09Il0sImFsZyI6IlJTMjU2In0.RTNCMEM0NDI5OEZDMUMxNDlBRkJGNEM4OTk2RkI5MjQyN0FFNDFFNDY0OUI5MzRDQTQ5NTk5MUI3ODUyQjg1NQ.BSxmFZMecWJuIuSlLw7ULzV2fewA9sOr8vtWyv3D2j0HK5sqCOuOUj7_NBRxYh6jXTlQZ8Ua6rsRC4fQvMTa51rWoxQfZgpHO4TTrVmRTDvOfmXjtNrS5LM7Gqywmfl9sgwUFzkC0mOrUoi6KLZxberornvKhjn1quXl-sTiCOliMq-N2ZUbPahLNSWk0XuUKdnNq7CiNtuBm739-aep_c1E6LJhj4QTJpIc55cCqaRtRUWbQlVzQEXB7z6Mu_dlGYqnvaIq3pqkQXPDVS4vnj4MdiJ4KbiEY8gDpgXomGNmM29foLH8JQpFeINQrdEs0SBOipvNgLJspyqtPbdKeA";
+		Mockito.when(requestWrapper.getInputStream()).thenReturn(servletInputStream);
+		StringBuffer sbf = new StringBuffer("http://localhost:8090/identity/auth/0.8/12213123/12321312");
+		Mockito.when(requestWrapper.getRequestURL()).thenReturn(sbf);
+		Mockito.when(requestWrapper.getContextPath()).thenReturn("/identity");
+		Mockito.when(requestWrapper.getHeader("Authorization")).thenReturn(signature);
+		Mockito.when(output.toString()).thenReturn(responsewrapper);
+		Mockito.when(responseWrapper.getWriter()).thenReturn(new PrintWriter(new ByteArrayOutputStream()));
+		ReflectionTestUtils.invokeMethod(baseIDAFilter, "doFilter", requ, responseWrapper, chain);
+	}
+
+	@Test
+	public void dateTest() {
+		ReflectionTestUtils.invokeMethod(baseIDAFilter, "isDate", "");
+	}
+}