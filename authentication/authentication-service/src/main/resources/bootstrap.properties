
# Application name - the name appended at starting of file name to differentiate
# between different property files for different microservices
spring.application.name=id-authentication
 
#Active Profile - will relate to development properties file in the server.
#If this property is absent then default profile will be activated which is
#the property file without any environment name at the end. 
spring.profiles.active=dev


# defining current branch in which we are working as label
<<<<<<< HEAD
spring.cloud.config.label=0.8.2_FIT3_LOGA_MOS1420
=======
spring.cloud.config.label=master
>>>>>>> 760a04de
 

# url where spring cloud config server is running 
spring.cloud.config.uri=localhost

 
#management.security.enabled=false

#exposing refresh endpoint so that whenevr configuration changes in git,
#post /actuator/refresh endpoint can be called for the client microservices
#to update the configuration
management.endpoints.web.exposure.include=refresh,restart,env

#disabling health check so that client doesnt try to load properties from sprint config server every
# 5 minutes (should not be done in production)
health.config.enabled=false
<|MERGE_RESOLUTION|>--- conflicted
+++ resolved
@@ -1,33 +1,29 @@
-
-# Application name - the name appended at starting of file name to differentiate
-# between different property files for different microservices
-spring.application.name=id-authentication
- 
-#Active Profile - will relate to development properties file in the server.
-#If this property is absent then default profile will be activated which is
-#the property file without any environment name at the end. 
-spring.profiles.active=dev
-
-
-# defining current branch in which we are working as label
-<<<<<<< HEAD
-spring.cloud.config.label=0.8.2_FIT3_LOGA_MOS1420
-=======
-spring.cloud.config.label=master
->>>>>>> 760a04de
- 
-
-# url where spring cloud config server is running 
-spring.cloud.config.uri=localhost
-
- 
-#management.security.enabled=false
-
-#exposing refresh endpoint so that whenevr configuration changes in git,
-#post /actuator/refresh endpoint can be called for the client microservices
-#to update the configuration
-management.endpoints.web.exposure.include=refresh,restart,env
-
-#disabling health check so that client doesnt try to load properties from sprint config server every
-# 5 minutes (should not be done in production)
-health.config.enabled=false
+
+# Application name - the name appended at starting of file name to differentiate
+# between different property files for different microservices
+spring.application.name=id-authentication
+ 
+#Active Profile - will relate to development properties file in the server.
+#If this property is absent then default profile will be activated which is
+#the property file without any environment name at the end. 
+spring.profiles.active=dev
+
+
+# defining current branch in which we are working as label
+spring.cloud.config.label=master
+ 
+
+# url where spring cloud config server is running 
+spring.cloud.config.uri=localhost
+
+ 
+#management.security.enabled=false
+
+#exposing refresh endpoint so that whenevr configuration changes in git,
+#post /actuator/refresh endpoint can be called for the client microservices
+#to update the configuration
+management.endpoints.web.exposure.include=refresh,restart,env
+
+#disabling health check so that client doesnt try to load properties from sprint config server every
+# 5 minutes (should not be done in production)
+health.config.enabled=false