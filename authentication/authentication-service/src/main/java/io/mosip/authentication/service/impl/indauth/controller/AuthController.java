--- conflicted
+++ resolved
@@ -1,142 +1,96 @@
-package io.mosip.authentication.service.impl.indauth.controller;
-
-import org.springframework.beans.factory.annotation.Autowired;
-import org.springframework.http.MediaType;
-import org.springframework.validation.Errors;
-import org.springframework.validation.annotation.Validated;
-import org.springframework.web.bind.WebDataBinder;
-import org.springframework.web.bind.annotation.InitBinder;
-import org.springframework.web.bind.annotation.PathVariable;
-import org.springframework.web.bind.annotation.PostMapping;
-import org.springframework.web.bind.annotation.RequestBody;
-import org.springframework.web.bind.annotation.RestController;
-
-import io.mosip.authentication.common.service.impl.indauth.validator.AuthRequestValidator;
-import io.mosip.authentication.core.constant.IdAuthenticationErrorConstants;
-import io.mosip.authentication.core.dto.indauth.AuthRequestDTO;
-import io.mosip.authentication.core.dto.indauth.AuthResponseDTO;
-import io.mosip.authentication.core.exception.IDDataValidationException;
-import io.mosip.authentication.core.exception.IdAuthenticationAppException;
-import io.mosip.authentication.core.exception.IdAuthenticationBusinessException;
-import io.mosip.authentication.core.exception.IdAuthenticationDaoException;
-import io.mosip.authentication.core.logger.IdaLogger;
-import io.mosip.authentication.core.spi.indauth.facade.AuthFacade;
-import io.mosip.authentication.core.util.DataValidationUtil;
-import io.mosip.kernel.core.logger.spi.Logger;
-import io.swagger.annotations.ApiOperation;
-import io.swagger.annotations.ApiResponse;
-import io.swagger.annotations.ApiResponses;
-import springfox.documentation.annotations.ApiIgnore;
-
-/**
- * The {@code AuthController} used to handle all the authentication requests.
- *
- * @author Arun Bose
- * @author Prem Kumar
- */
-@RestController
-public class AuthController {
-
-	/** The Constant SESSION_ID. */
-	private static final String SESSION_ID = "sessionId";
-
-	/** The mosipLogger. */
-	private Logger mosipLogger = IdaLogger.getLogger(AuthController.class);
-
-	/** The auth request validator. */
-	@Autowired
-	private AuthRequestValidator authRequestValidator;
-
-	/** The auth facade. */
-	@Autowired
-	private AuthFacade authFacade;
-
-	/**
-	 *
-	 * @param binder the binder
-	 */
-	@InitBinder("authRequestDTO")
-	private void initAuthRequestBinder(WebDataBinder binder) {
-		binder.setValidator(authRequestValidator);
-	}
-
-	/**
-	 * authenticateRequest - method to authenticate request.
-	 *
-	 * @param authrequestdto - Authenticate Request
-	 * @param errors         the errors
-	 * @return authResponsedto AuthResponseDTO
-	 * @throws IdAuthenticationAppException the id authentication app exception
-	 * @throws IdAuthenticationDaoException the id authentication dao exception
-	 */
-	@PostMapping(path = "/auth/{Auth-Partner-ID}/{MISP-LK}", consumes = MediaType.APPLICATION_JSON_VALUE, produces = MediaType.APPLICATION_JSON_VALUE)
-	@ApiOperation(value = "Authenticate Request", response = IdAuthenticationAppException.class)
-	@ApiResponses(value = { @ApiResponse(code = 200, message = "Request authenticated successfully"),
-			@ApiResponse(code = 400, message = "Request authenticated failed") })
-	public AuthResponseDTO authenticateIndividual(@Validated @RequestBody AuthRequestDTO authrequestdto,
-			@ApiIgnore Errors errors, @PathVariable("Auth-Partner-ID") String partnerId,
-			@PathVariable("MISP-LK") String mispLK) throws IdAuthenticationAppException, IdAuthenticationDaoException {
-		AuthResponseDTO authResponsedto = null;
-
-		try {
-			DataValidationUtil.validate(errors);
-<<<<<<< HEAD
-			authResponsedto = authFacade.authenticateApplicant(authrequestdto, true, partnerId);
-=======
-			authResponsedto = authFacade.authenticateIndividual(authrequestdto, true,partnerId);
->>>>>>> 7482505a
-		} catch (IDDataValidationException e) {
-			mosipLogger.error(SESSION_ID, this.getClass().getSimpleName(), "authenticateApplication",
-					e.getErrorTexts().isEmpty() ? "" : e.getErrorText());
-			throw new IdAuthenticationAppException(IdAuthenticationErrorConstants.DATA_VALIDATION_FAILED, e);
-		} catch (IdAuthenticationBusinessException e) {
-			mosipLogger.error(SESSION_ID, this.getClass().getSimpleName(), "authenticateApplication",
-					e.getErrorTexts().isEmpty() ? "" : e.getErrorText());
-			throw new IdAuthenticationAppException(IdAuthenticationErrorConstants.UNABLE_TO_PROCESS, e);
-		}
-
-		return authResponsedto;
-	}
-
-<<<<<<< HEAD
-=======
-	/**
-	 * Controller Method to auhtentication for eKyc-Details.
-	 *
-	 * @param kycAuthRequestDTO the kyc auth request DTO
-	 * @param errors            the errors
-	 * @return kycAuthResponseDTO the kyc auth response DTO
-	 * @throws IdAuthenticationBusinessException the id authentication business
-	 *                                           exception
-	 * @throws IdAuthenticationAppException      the id authentication app exception
-	 * @throws IdAuthenticationDaoException      the id authentication dao exception
-	 */
-	@PostMapping(path = "/kyc/{eKYC-Partner-ID}/{MISP-LK}", consumes = MediaType.APPLICATION_JSON_VALUE, produces = MediaType.APPLICATION_JSON_VALUE)
-	@ApiOperation(value = "eKyc Request", response = IdAuthenticationAppException.class)
-	@ApiResponses(value = { @ApiResponse(code = 200, message = "Request authenticated successfully"),
-			@ApiResponse(code = 400, message = "Request authenticated failed") })
-	public KycAuthResponseDTO processKyc(@Validated @RequestBody KycAuthRequestDTO kycAuthRequestDTO,
-			@ApiIgnore Errors errors, @PathVariable("eKYC-Partner-ID") String partnerId,
-			@PathVariable("MISP-LK") String mispLK)
-			throws IdAuthenticationBusinessException, IdAuthenticationAppException, IdAuthenticationDaoException {
-		AuthResponseDTO authResponseDTO = null;
-		KycAuthResponseDTO kycAuthResponseDTO = new KycAuthResponseDTO();
-		try {
-			DataValidationUtil.validate(errors);
-			authResponseDTO = authFacade.authenticateIndividual(kycAuthRequestDTO, true,partnerId);
-			if (authResponseDTO != null) {
-				kycAuthResponseDTO = authFacade.processKycAuth(kycAuthRequestDTO, authResponseDTO,partnerId);
-			}
-		} catch (IDDataValidationException e) {
-			mosipLogger.error(SESSION_ID, this.getClass().getSimpleName(), "processKyc",
-					e.getErrorTexts().isEmpty() ? "" : e.getErrorText());
-			throw new IdAuthenticationAppException(IdAuthenticationErrorConstants.DATA_VALIDATION_FAILED, e);
-		} catch (IdAuthenticationBusinessException e) {
-			mosipLogger.error(SESSION_ID,this.getClass().getSimpleName(),"processKyc", e.getErrorTexts().isEmpty() ? "" : e.getErrorText());
-			throw new IdAuthenticationAppException(IdAuthenticationErrorConstants.UNABLE_TO_PROCESS, e);
-		}
-		return kycAuthResponseDTO;
-	}
-
->>>>>>> 7482505a
-}
+package io.mosip.authentication.service.impl.indauth.controller;
+
+import org.springframework.beans.factory.annotation.Autowired;
+import org.springframework.http.MediaType;
+import org.springframework.validation.Errors;
+import org.springframework.validation.annotation.Validated;
+import org.springframework.web.bind.WebDataBinder;
+import org.springframework.web.bind.annotation.InitBinder;
+import org.springframework.web.bind.annotation.PathVariable;
+import org.springframework.web.bind.annotation.PostMapping;
+import org.springframework.web.bind.annotation.RequestBody;
+import org.springframework.web.bind.annotation.RestController;
+
+import io.mosip.authentication.common.service.impl.indauth.validator.AuthRequestValidator;
+import io.mosip.authentication.core.constant.IdAuthenticationErrorConstants;
+import io.mosip.authentication.core.dto.indauth.AuthRequestDTO;
+import io.mosip.authentication.core.dto.indauth.AuthResponseDTO;
+import io.mosip.authentication.core.exception.IDDataValidationException;
+import io.mosip.authentication.core.exception.IdAuthenticationAppException;
+import io.mosip.authentication.core.exception.IdAuthenticationBusinessException;
+import io.mosip.authentication.core.exception.IdAuthenticationDaoException;
+import io.mosip.authentication.core.logger.IdaLogger;
+import io.mosip.authentication.core.spi.indauth.facade.AuthFacade;
+import io.mosip.authentication.core.util.DataValidationUtil;
+import io.mosip.kernel.core.logger.spi.Logger;
+import io.swagger.annotations.ApiOperation;
+import io.swagger.annotations.ApiResponse;
+import io.swagger.annotations.ApiResponses;
+import springfox.documentation.annotations.ApiIgnore;
+
+/**
+ * The {@code AuthController} used to handle all the authentication requests.
+ *
+ * @author Arun Bose
+ * @author Prem Kumar
+ */
+@RestController
+public class AuthController {
+
+	/** The Constant SESSION_ID. */
+	private static final String SESSION_ID = "sessionId";
+
+	/** The mosipLogger. */
+	private Logger mosipLogger = IdaLogger.getLogger(AuthController.class);
+
+	/** The auth request validator. */
+	@Autowired
+	private AuthRequestValidator authRequestValidator;
+
+	/** The auth facade. */
+	@Autowired
+	private AuthFacade authFacade;
+
+	/**
+	 *
+	 * @param binder the binder
+	 */
+	@InitBinder("authRequestDTO")
+	private void initAuthRequestBinder(WebDataBinder binder) {
+		binder.setValidator(authRequestValidator);
+	}
+
+	/**
+	 * authenticateRequest - method to authenticate request.
+	 *
+	 * @param authrequestdto - Authenticate Request
+	 * @param errors         the errors
+	 * @return authResponsedto AuthResponseDTO
+	 * @throws IdAuthenticationAppException the id authentication app exception
+	 * @throws IdAuthenticationDaoException the id authentication dao exception
+	 */
+	@PostMapping(path = "/auth/{Auth-Partner-ID}/{MISP-LK}", consumes = MediaType.APPLICATION_JSON_VALUE, produces = MediaType.APPLICATION_JSON_VALUE)
+	@ApiOperation(value = "Authenticate Request", response = IdAuthenticationAppException.class)
+	@ApiResponses(value = { @ApiResponse(code = 200, message = "Request authenticated successfully"),
+			@ApiResponse(code = 400, message = "Request authenticated failed") })
+	public AuthResponseDTO authenticateIndividual(@Validated @RequestBody AuthRequestDTO authrequestdto,
+			@ApiIgnore Errors errors, @PathVariable("Auth-Partner-ID") String partnerId,
+			@PathVariable("MISP-LK") String mispLK) throws IdAuthenticationAppException, IdAuthenticationDaoException {
+		AuthResponseDTO authResponsedto = null;
+
+		try {
+			DataValidationUtil.validate(errors);
+			authResponsedto = authFacade.authenticateIndividual(authrequestdto, true,partnerId);
+		} catch (IDDataValidationException e) {
+			mosipLogger.error(SESSION_ID, this.getClass().getSimpleName(), "authenticateApplication",
+					e.getErrorTexts().isEmpty() ? "" : e.getErrorText());
+			throw new IdAuthenticationAppException(IdAuthenticationErrorConstants.DATA_VALIDATION_FAILED, e);
+		} catch (IdAuthenticationBusinessException e) {
+			mosipLogger.error(SESSION_ID, this.getClass().getSimpleName(), "authenticateApplication",
+					e.getErrorTexts().isEmpty() ? "" : e.getErrorText());
+			throw new IdAuthenticationAppException(IdAuthenticationErrorConstants.UNABLE_TO_PROCESS, e);
+		}
+
+		return authResponsedto;
+	}
+