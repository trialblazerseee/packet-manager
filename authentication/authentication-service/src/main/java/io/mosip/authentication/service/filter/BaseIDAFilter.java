--- conflicted
+++ resolved
@@ -2,6 +2,7 @@
 
 import java.io.IOException;
 import java.io.InputStream;
+import java.nio.charset.Charset;
 import java.time.Duration;
 import java.time.LocalDateTime;
 import java.time.ZoneId;
@@ -340,17 +341,13 @@
 	
 	protected Map<String, Object> getRequestBody(InputStream inputStream) throws IdAuthenticationAppException {
 		try {
-<<<<<<< HEAD
-			return mapper.readValue(inputStream,
-=======
 			String reqStr = IOUtils.toString(inputStream, Charset.defaultCharset());
 			return reqStr.isEmpty() ? null : mapper.readValue(reqStr,
->>>>>>> 5f0c07a1
 					new TypeReference<Map<String, Object>>() {
 					});
 		} catch (IOException | ClassCastException e) {
-			mosipLogger.error(SESSION_ID, EVENT_FILTER, BASE_IDA_FILTER, e.getMessage());
-			throw new IdAuthenticationAppException(IdAuthenticationErrorConstants.INVALID_AUTH_REQUEST, e);
+			throw new IdAuthenticationAppException(IdAuthenticationErrorConstants.INVALID_AUTH_REQUEST.getErrorCode(),
+					IdAuthenticationErrorConstants.INVALID_AUTH_REQUEST.getErrorMessage());
 		}
 	}
 	
