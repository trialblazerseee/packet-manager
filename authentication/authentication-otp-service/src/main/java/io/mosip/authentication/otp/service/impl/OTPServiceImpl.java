package io.mosip.authentication.otp.service.impl;

import java.text.SimpleDateFormat;
import java.time.LocalDateTime;
import java.time.format.DateTimeFormatter;
import java.time.temporal.ChronoUnit;
import java.util.Collections;
import java.util.Date;
import java.util.HashMap;
import java.util.List;
import java.util.Map;

import org.springframework.beans.factory.annotation.Autowired;
import org.springframework.core.env.Environment;
import org.springframework.stereotype.Service;

import io.mosip.authentication.common.service.builder.AuthTransactionBuilder;
import io.mosip.authentication.common.service.entity.AutnTxn;
import io.mosip.authentication.common.service.helper.AuditHelper;
import io.mosip.authentication.common.service.helper.IdInfoHelper;
import io.mosip.authentication.common.service.impl.match.DemoMatchType;
import io.mosip.authentication.common.service.integration.OTPManager;
import io.mosip.authentication.common.service.integration.TokenIdManager;
import io.mosip.authentication.common.service.repository.AutnTxnRepository;
import io.mosip.authentication.core.constant.AuditEvents;
import io.mosip.authentication.core.constant.AuditModules;
import io.mosip.authentication.core.constant.IdAuthCommonConstants;
import io.mosip.authentication.core.constant.IdAuthConfigKeyConstants;
import io.mosip.authentication.core.constant.IdAuthenticationErrorConstants;
import io.mosip.authentication.core.constant.RequestType;
import io.mosip.authentication.core.dto.MaskUtil;
import io.mosip.authentication.core.exception.IdAuthenticationBusinessException;
import io.mosip.authentication.core.indauth.dto.IdType;
import io.mosip.authentication.core.indauth.dto.IdentityInfoDTO;
import io.mosip.authentication.core.indauth.dto.LanguageType;
import io.mosip.authentication.core.indauth.dto.NotificationType;
import io.mosip.authentication.core.logger.IdaLogger;
import io.mosip.authentication.core.otp.dto.MaskedResponseDTO;
import io.mosip.authentication.core.otp.dto.OtpRequestDTO;
import io.mosip.authentication.core.otp.dto.OtpResponseDTO;
import io.mosip.authentication.core.spi.id.service.IdService;
import io.mosip.authentication.core.spi.indauth.match.IdInfoFetcher;
import io.mosip.authentication.core.spi.otp.service.OTPService;
import io.mosip.kernel.core.exception.ParseException;
import io.mosip.kernel.core.logger.spi.Logger;
import io.mosip.kernel.core.util.DateUtils;
import io.mosip.kernel.core.util.HMACUtils;

/**
 * Service implementation of OtpTriggerService.
 * 
 * @author Rakesh Roshan
 * @author Dinesh Karuppiah.T
 */
@Service
public class OTPServiceImpl implements OTPService {

	/** The id auth service. */
	@Autowired
	private IdService<AutnTxn> idAuthService;

	/** The autntxnrepository. */
	@Autowired
	private AutnTxnRepository autntxnrepository;

	/** The env. */
	@Autowired
	private Environment env;

	@Autowired
	private IdInfoHelper idInfoHelper;

	@Autowired
	private IdInfoFetcher idInfoFetcher;

	/** The otp manager. */
	@Autowired
	private OTPManager otpManager;

	/** The AuditHelper */
	@Autowired
	private AuditHelper auditHelper;

	/** The TokenId manager */
	@Autowired
	private TokenIdManager tokenIdManager;

	/** The mosip logger. */
	private static Logger mosipLogger = IdaLogger.getLogger(OTPServiceImpl.class);

	/**
	 * Generate OTP, store the OTP request details for success/failure. And send OTP
	 * notification by sms(on mobile)/mail(on email-id).
	 *
	 * @param otpRequestDto the otp request dto
	 * @return otpResponseDTO
	 * @throws IdAuthenticationBusinessException the id authentication business
	 *                                           exception
	 */
	@Override
	public OtpResponseDTO generateOtp(OtpRequestDTO otpRequestDto, String partnerId)
			throws IdAuthenticationBusinessException {
		String individualId = otpRequestDto.getIndividualId();
		String hashedUin = HMACUtils.digestAsPlainText(HMACUtils.generateHash(individualId.getBytes()));
		String requestTime = otpRequestDto.getRequestTime();
		OtpResponseDTO otpResponseDTO = new OtpResponseDTO();
		if (isOtpFlooded(hashedUin, requestTime)) {
			throw new IdAuthenticationBusinessException(IdAuthenticationErrorConstants.OTP_REQUEST_FLOODED);
		} else {
			String individualIdType = otpRequestDto.getIndividualIdType();
			Map<String, Object> idResDTO = idAuthService.processIdType(individualIdType, individualId, false);
			String uin = String.valueOf(idResDTO.get("uin"));
			String transactionId = otpRequestDto.getTransactionID();
			Map<String, List<IdentityInfoDTO>> idInfo = idAuthService.getIdInfo(idResDTO);
			String priLang = getLanguagecode(LanguageType.PRIMARY_LANG);
			String secLang = getLanguagecode(LanguageType.SECONDARY_LANG);
			String namePri = getName(priLang, idInfo);
			String nameSec = getName(secLang, idInfo);
			Map<String, String> valueMap = new HashMap<>();
			valueMap.put(IdAuthCommonConstants.PRIMARY_LANG, priLang);
			valueMap.put(IdAuthCommonConstants.SECONDAY_LANG, secLang);
			valueMap.put(IdAuthCommonConstants.NAME_PRI, namePri);
			valueMap.put(IdAuthCommonConstants.NAME_SEC, nameSec);
			boolean isOtpGenerated = otpManager.sendOtp(otpRequestDto, uin, valueMap);
			Boolean staticTokenRequired = env.getProperty(IdAuthConfigKeyConstants.STATIC_TOKEN_ENABLE, Boolean.class);
			String staticTokenId = staticTokenRequired ? tokenIdManager.generateTokenId(uin, partnerId) : null;
			if (isOtpGenerated) {
				otpResponseDTO.setId(otpRequestDto.getId());
				otpResponseDTO.setErrors(Collections.emptyList());
				otpResponseDTO.setTransactionID(transactionId);
				String responseTime = formatDate(new Date(),
						env.getProperty(IdAuthConfigKeyConstants.DATE_TIME_PATTERN));
				otpResponseDTO.setResponseTime(responseTime);
				String email = getEmail(idInfo);
				String phoneNumber = getPhoneNumber(idInfo);
				MaskedResponseDTO maskedResponseDTO = new MaskedResponseDTO();
				List<String> otpChannels = otpRequestDto.getOtpChannel();
				for (String channel : otpChannels) {
					processChannel(channel, phoneNumber, email, maskedResponseDTO);
				}
				otpResponseDTO.setResponse(maskedResponseDTO);
				auditTxn(otpRequestDto, uin, staticTokenId, true);
				mosipLogger.info(IdAuthCommonConstants.SESSION_ID, this.getClass().getName(), this.getClass().getName(),
						" is OTP generated: " + isOtpGenerated);
			} else {
				auditTxn(otpRequestDto, uin, staticTokenId, false);
				mosipLogger.error(IdAuthCommonConstants.SESSION_ID, this.getClass().getName(),
						this.getClass().getName(), "OTP Generation failed");
				throw new IdAuthenticationBusinessException(IdAuthenticationErrorConstants.OTP_GENERATION_FAILED);
			}
		}

		auditHelper.audit(AuditModules.OTP_REQUEST, AuditEvents.AUTH_REQUEST_RESPONSE, otpRequestDto.getId(),
				IdType.getIDTypeOrDefault(otpRequestDto.getIndividualIdType()), AuditModules.OTP_REQUEST.getDesc());

		return otpResponseDTO;

	}

	/**
	 * Audit txn.
	 *
	 * @param otpRequestDto the otp request dto
	 * @param uin           the uin
	 * @param staticTokenId the static token id
	 * @param status        the status
	 * @throws IdAuthenticationBusinessException the id authentication business
	 *                                           exception
	 */
	private void auditTxn(OtpRequestDTO otpRequestDto, String uin, String staticTokenId, boolean status)
			throws IdAuthenticationBusinessException {
		AutnTxn authTxn = AuthTransactionBuilder.newInstance().withOtpRequest(otpRequestDto)
<<<<<<< HEAD
				.withRequestType(RequestType.OTP_REQUEST).withStaticToken(staticTokenId)
				.withStatus(status).withUin(uin)
				.build(env);
=======
				.withRequestType(RequestType.OTP_REQUEST).withStaticToken(staticTokenId).withStatus(status).withUin(uin)
				.build(idInfoFetcher, env);
>>>>>>> 9390470f
		idAuthService.saveAutnTxn(authTxn);
	}

	private String getName(String language, Map<String, List<IdentityInfoDTO>> idInfo)
			throws IdAuthenticationBusinessException {
		return idInfoHelper.getEntityInfoAsString(DemoMatchType.NAME, language, idInfo);

	}

	private String getLanguagecode(LanguageType languageType) {
		return idInfoFetcher.getLanguageCode(languageType);
	}

	/**
	 * Validate the number of request for OTP generation. Limit for the number of
	 * request for OTP is should not exceed 3 in 60sec.
	 *
	 * @param otpRequestDto the otp request dto
	 * @return true, if is otp flooded
	 * @throws IdAuthenticationBusinessException
	 */
	private boolean isOtpFlooded(String individualId, String requestTime) throws IdAuthenticationBusinessException {
		boolean isOtpFlooded = false;
		LocalDateTime reqTime;
		try {
			String strUTCDate = DateUtils.getUTCTimeFromDate(
					DateUtils.parseToDate(requestTime, env.getProperty(IdAuthConfigKeyConstants.DATE_TIME_PATTERN)));
			reqTime = LocalDateTime.parse(strUTCDate, DateTimeFormatter.ofPattern(env.getProperty(IdAuthConfigKeyConstants.DATE_TIME_PATTERN)));

		} catch (ParseException e) {
			mosipLogger.error(IdAuthCommonConstants.SESSION_ID, this.getClass().getName(), e.getClass().getName(),
					e.getMessage());
			throw new IdAuthenticationBusinessException(IdAuthenticationErrorConstants.UNABLE_TO_PROCESS, e);
		}
		int addMinutes = Integer.parseInt(env.getProperty(IdAuthConfigKeyConstants.OTP_REQUEST_FLOODING_DURATION));
		LocalDateTime addMinutesInOtpRequestDTimes = reqTime.minus(addMinutes, ChronoUnit.MINUTES);
		int maxCount = Integer.parseInt(env.getProperty(IdAuthConfigKeyConstants.OTP_REQUEST_FLOODING_MAX_COUNT));
		if (autntxnrepository.countRequestDTime(reqTime, addMinutesInOtpRequestDTimes, individualId) > maxCount) {
			isOtpFlooded = true;
		}
		return isOtpFlooded;
	}

	private void processChannel(String value, String phone, String email, MaskedResponseDTO maskedResponseDTO) {
		if (value.equalsIgnoreCase(NotificationType.SMS.getChannel())) {
			maskedResponseDTO.setMaskedMobile(MaskUtil.maskMobile(phone));
		} else if (value.equalsIgnoreCase(NotificationType.EMAIL.getChannel())) {
			maskedResponseDTO.setMaskedEmail(MaskUtil.maskEmail(email));
		}

	}

	/**
	 * Get Mail.
	 * 
	 * @param idInfo List of IdentityInfoDTO
	 * @return mail
	 * @throws IdAuthenticationBusinessException
	 */
	private String getEmail(Map<String, List<IdentityInfoDTO>> idInfo) throws IdAuthenticationBusinessException {
		return idInfoHelper.getEntityInfoAsString(DemoMatchType.EMAIL, idInfo);
	}

	/**
	 * Get Mobile number.
	 * 
	 * @param idInfo List of IdentityInfoDTO
	 * @return Mobile number
	 * @throws IdAuthenticationBusinessException
	 */
	private String getPhoneNumber(Map<String, List<IdentityInfoDTO>> idInfo) throws IdAuthenticationBusinessException {
		return idInfoHelper.getEntityInfoAsString(DemoMatchType.PHONE, idInfo);
	}

	/**
	 * Formate date.
	 *
	 * @param date   the date
	 * @param format the formate
	 * @return the date
	 */
	private String formatDate(Date date, String format) {
		return new SimpleDateFormat(format).format(date);
	}

}
<|MERGE_RESOLUTION|>--- conflicted
+++ resolved
@@ -1,266 +1,261 @@
-package io.mosip.authentication.otp.service.impl;
-
-import java.text.SimpleDateFormat;
-import java.time.LocalDateTime;
-import java.time.format.DateTimeFormatter;
-import java.time.temporal.ChronoUnit;
-import java.util.Collections;
-import java.util.Date;
-import java.util.HashMap;
-import java.util.List;
-import java.util.Map;
-
-import org.springframework.beans.factory.annotation.Autowired;
-import org.springframework.core.env.Environment;
-import org.springframework.stereotype.Service;
-
-import io.mosip.authentication.common.service.builder.AuthTransactionBuilder;
-import io.mosip.authentication.common.service.entity.AutnTxn;
-import io.mosip.authentication.common.service.helper.AuditHelper;
-import io.mosip.authentication.common.service.helper.IdInfoHelper;
-import io.mosip.authentication.common.service.impl.match.DemoMatchType;
-import io.mosip.authentication.common.service.integration.OTPManager;
-import io.mosip.authentication.common.service.integration.TokenIdManager;
-import io.mosip.authentication.common.service.repository.AutnTxnRepository;
-import io.mosip.authentication.core.constant.AuditEvents;
-import io.mosip.authentication.core.constant.AuditModules;
-import io.mosip.authentication.core.constant.IdAuthCommonConstants;
-import io.mosip.authentication.core.constant.IdAuthConfigKeyConstants;
-import io.mosip.authentication.core.constant.IdAuthenticationErrorConstants;
-import io.mosip.authentication.core.constant.RequestType;
-import io.mosip.authentication.core.dto.MaskUtil;
-import io.mosip.authentication.core.exception.IdAuthenticationBusinessException;
-import io.mosip.authentication.core.indauth.dto.IdType;
-import io.mosip.authentication.core.indauth.dto.IdentityInfoDTO;
-import io.mosip.authentication.core.indauth.dto.LanguageType;
-import io.mosip.authentication.core.indauth.dto.NotificationType;
-import io.mosip.authentication.core.logger.IdaLogger;
-import io.mosip.authentication.core.otp.dto.MaskedResponseDTO;
-import io.mosip.authentication.core.otp.dto.OtpRequestDTO;
-import io.mosip.authentication.core.otp.dto.OtpResponseDTO;
-import io.mosip.authentication.core.spi.id.service.IdService;
-import io.mosip.authentication.core.spi.indauth.match.IdInfoFetcher;
-import io.mosip.authentication.core.spi.otp.service.OTPService;
-import io.mosip.kernel.core.exception.ParseException;
-import io.mosip.kernel.core.logger.spi.Logger;
-import io.mosip.kernel.core.util.DateUtils;
-import io.mosip.kernel.core.util.HMACUtils;
-
-/**
- * Service implementation of OtpTriggerService.
- * 
- * @author Rakesh Roshan
- * @author Dinesh Karuppiah.T
- */
-@Service
-public class OTPServiceImpl implements OTPService {
-
-	/** The id auth service. */
-	@Autowired
-	private IdService<AutnTxn> idAuthService;
-
-	/** The autntxnrepository. */
-	@Autowired
-	private AutnTxnRepository autntxnrepository;
-
-	/** The env. */
-	@Autowired
-	private Environment env;
-
-	@Autowired
-	private IdInfoHelper idInfoHelper;
-
-	@Autowired
-	private IdInfoFetcher idInfoFetcher;
-
-	/** The otp manager. */
-	@Autowired
-	private OTPManager otpManager;
-
-	/** The AuditHelper */
-	@Autowired
-	private AuditHelper auditHelper;
-
-	/** The TokenId manager */
-	@Autowired
-	private TokenIdManager tokenIdManager;
-
-	/** The mosip logger. */
-	private static Logger mosipLogger = IdaLogger.getLogger(OTPServiceImpl.class);
-
-	/**
-	 * Generate OTP, store the OTP request details for success/failure. And send OTP
-	 * notification by sms(on mobile)/mail(on email-id).
-	 *
-	 * @param otpRequestDto the otp request dto
-	 * @return otpResponseDTO
-	 * @throws IdAuthenticationBusinessException the id authentication business
-	 *                                           exception
-	 */
-	@Override
-	public OtpResponseDTO generateOtp(OtpRequestDTO otpRequestDto, String partnerId)
-			throws IdAuthenticationBusinessException {
-		String individualId = otpRequestDto.getIndividualId();
-		String hashedUin = HMACUtils.digestAsPlainText(HMACUtils.generateHash(individualId.getBytes()));
-		String requestTime = otpRequestDto.getRequestTime();
-		OtpResponseDTO otpResponseDTO = new OtpResponseDTO();
-		if (isOtpFlooded(hashedUin, requestTime)) {
-			throw new IdAuthenticationBusinessException(IdAuthenticationErrorConstants.OTP_REQUEST_FLOODED);
-		} else {
-			String individualIdType = otpRequestDto.getIndividualIdType();
-			Map<String, Object> idResDTO = idAuthService.processIdType(individualIdType, individualId, false);
-			String uin = String.valueOf(idResDTO.get("uin"));
-			String transactionId = otpRequestDto.getTransactionID();
-			Map<String, List<IdentityInfoDTO>> idInfo = idAuthService.getIdInfo(idResDTO);
-			String priLang = getLanguagecode(LanguageType.PRIMARY_LANG);
-			String secLang = getLanguagecode(LanguageType.SECONDARY_LANG);
-			String namePri = getName(priLang, idInfo);
-			String nameSec = getName(secLang, idInfo);
-			Map<String, String> valueMap = new HashMap<>();
-			valueMap.put(IdAuthCommonConstants.PRIMARY_LANG, priLang);
-			valueMap.put(IdAuthCommonConstants.SECONDAY_LANG, secLang);
-			valueMap.put(IdAuthCommonConstants.NAME_PRI, namePri);
-			valueMap.put(IdAuthCommonConstants.NAME_SEC, nameSec);
-			boolean isOtpGenerated = otpManager.sendOtp(otpRequestDto, uin, valueMap);
-			Boolean staticTokenRequired = env.getProperty(IdAuthConfigKeyConstants.STATIC_TOKEN_ENABLE, Boolean.class);
-			String staticTokenId = staticTokenRequired ? tokenIdManager.generateTokenId(uin, partnerId) : null;
-			if (isOtpGenerated) {
-				otpResponseDTO.setId(otpRequestDto.getId());
-				otpResponseDTO.setErrors(Collections.emptyList());
-				otpResponseDTO.setTransactionID(transactionId);
-				String responseTime = formatDate(new Date(),
-						env.getProperty(IdAuthConfigKeyConstants.DATE_TIME_PATTERN));
-				otpResponseDTO.setResponseTime(responseTime);
-				String email = getEmail(idInfo);
-				String phoneNumber = getPhoneNumber(idInfo);
-				MaskedResponseDTO maskedResponseDTO = new MaskedResponseDTO();
-				List<String> otpChannels = otpRequestDto.getOtpChannel();
-				for (String channel : otpChannels) {
-					processChannel(channel, phoneNumber, email, maskedResponseDTO);
-				}
-				otpResponseDTO.setResponse(maskedResponseDTO);
-				auditTxn(otpRequestDto, uin, staticTokenId, true);
-				mosipLogger.info(IdAuthCommonConstants.SESSION_ID, this.getClass().getName(), this.getClass().getName(),
-						" is OTP generated: " + isOtpGenerated);
-			} else {
-				auditTxn(otpRequestDto, uin, staticTokenId, false);
-				mosipLogger.error(IdAuthCommonConstants.SESSION_ID, this.getClass().getName(),
-						this.getClass().getName(), "OTP Generation failed");
-				throw new IdAuthenticationBusinessException(IdAuthenticationErrorConstants.OTP_GENERATION_FAILED);
-			}
-		}
-
-		auditHelper.audit(AuditModules.OTP_REQUEST, AuditEvents.AUTH_REQUEST_RESPONSE, otpRequestDto.getId(),
-				IdType.getIDTypeOrDefault(otpRequestDto.getIndividualIdType()), AuditModules.OTP_REQUEST.getDesc());
-
-		return otpResponseDTO;
-
-	}
-
-	/**
-	 * Audit txn.
-	 *
-	 * @param otpRequestDto the otp request dto
-	 * @param uin           the uin
-	 * @param staticTokenId the static token id
-	 * @param status        the status
-	 * @throws IdAuthenticationBusinessException the id authentication business
-	 *                                           exception
-	 */
-	private void auditTxn(OtpRequestDTO otpRequestDto, String uin, String staticTokenId, boolean status)
-			throws IdAuthenticationBusinessException {
-		AutnTxn authTxn = AuthTransactionBuilder.newInstance().withOtpRequest(otpRequestDto)
-<<<<<<< HEAD
-				.withRequestType(RequestType.OTP_REQUEST).withStaticToken(staticTokenId)
-				.withStatus(status).withUin(uin)
-				.build(env);
-=======
-				.withRequestType(RequestType.OTP_REQUEST).withStaticToken(staticTokenId).withStatus(status).withUin(uin)
-				.build(idInfoFetcher, env);
->>>>>>> 9390470f
-		idAuthService.saveAutnTxn(authTxn);
-	}
-
-	private String getName(String language, Map<String, List<IdentityInfoDTO>> idInfo)
-			throws IdAuthenticationBusinessException {
-		return idInfoHelper.getEntityInfoAsString(DemoMatchType.NAME, language, idInfo);
-
-	}
-
-	private String getLanguagecode(LanguageType languageType) {
-		return idInfoFetcher.getLanguageCode(languageType);
-	}
-
-	/**
-	 * Validate the number of request for OTP generation. Limit for the number of
-	 * request for OTP is should not exceed 3 in 60sec.
-	 *
-	 * @param otpRequestDto the otp request dto
-	 * @return true, if is otp flooded
-	 * @throws IdAuthenticationBusinessException
-	 */
-	private boolean isOtpFlooded(String individualId, String requestTime) throws IdAuthenticationBusinessException {
-		boolean isOtpFlooded = false;
-		LocalDateTime reqTime;
-		try {
-			String strUTCDate = DateUtils.getUTCTimeFromDate(
-					DateUtils.parseToDate(requestTime, env.getProperty(IdAuthConfigKeyConstants.DATE_TIME_PATTERN)));
-			reqTime = LocalDateTime.parse(strUTCDate, DateTimeFormatter.ofPattern(env.getProperty(IdAuthConfigKeyConstants.DATE_TIME_PATTERN)));
-
-		} catch (ParseException e) {
-			mosipLogger.error(IdAuthCommonConstants.SESSION_ID, this.getClass().getName(), e.getClass().getName(),
-					e.getMessage());
-			throw new IdAuthenticationBusinessException(IdAuthenticationErrorConstants.UNABLE_TO_PROCESS, e);
-		}
-		int addMinutes = Integer.parseInt(env.getProperty(IdAuthConfigKeyConstants.OTP_REQUEST_FLOODING_DURATION));
-		LocalDateTime addMinutesInOtpRequestDTimes = reqTime.minus(addMinutes, ChronoUnit.MINUTES);
-		int maxCount = Integer.parseInt(env.getProperty(IdAuthConfigKeyConstants.OTP_REQUEST_FLOODING_MAX_COUNT));
-		if (autntxnrepository.countRequestDTime(reqTime, addMinutesInOtpRequestDTimes, individualId) > maxCount) {
-			isOtpFlooded = true;
-		}
-		return isOtpFlooded;
-	}
-
-	private void processChannel(String value, String phone, String email, MaskedResponseDTO maskedResponseDTO) {
-		if (value.equalsIgnoreCase(NotificationType.SMS.getChannel())) {
-			maskedResponseDTO.setMaskedMobile(MaskUtil.maskMobile(phone));
-		} else if (value.equalsIgnoreCase(NotificationType.EMAIL.getChannel())) {
-			maskedResponseDTO.setMaskedEmail(MaskUtil.maskEmail(email));
-		}
-
-	}
-
-	/**
-	 * Get Mail.
-	 * 
-	 * @param idInfo List of IdentityInfoDTO
-	 * @return mail
-	 * @throws IdAuthenticationBusinessException
-	 */
-	private String getEmail(Map<String, List<IdentityInfoDTO>> idInfo) throws IdAuthenticationBusinessException {
-		return idInfoHelper.getEntityInfoAsString(DemoMatchType.EMAIL, idInfo);
-	}
-
-	/**
-	 * Get Mobile number.
-	 * 
-	 * @param idInfo List of IdentityInfoDTO
-	 * @return Mobile number
-	 * @throws IdAuthenticationBusinessException
-	 */
-	private String getPhoneNumber(Map<String, List<IdentityInfoDTO>> idInfo) throws IdAuthenticationBusinessException {
-		return idInfoHelper.getEntityInfoAsString(DemoMatchType.PHONE, idInfo);
-	}
-
-	/**
-	 * Formate date.
-	 *
-	 * @param date   the date
-	 * @param format the formate
-	 * @return the date
-	 */
-	private String formatDate(Date date, String format) {
-		return new SimpleDateFormat(format).format(date);
-	}
-
-}
+package io.mosip.authentication.otp.service.impl;
+
+import java.text.SimpleDateFormat;
+import java.time.LocalDateTime;
+import java.time.format.DateTimeFormatter;
+import java.time.temporal.ChronoUnit;
+import java.util.Collections;
+import java.util.Date;
+import java.util.HashMap;
+import java.util.List;
+import java.util.Map;
+
+import org.springframework.beans.factory.annotation.Autowired;
+import org.springframework.core.env.Environment;
+import org.springframework.stereotype.Service;
+
+import io.mosip.authentication.common.service.builder.AuthTransactionBuilder;
+import io.mosip.authentication.common.service.entity.AutnTxn;
+import io.mosip.authentication.common.service.helper.AuditHelper;
+import io.mosip.authentication.common.service.helper.IdInfoHelper;
+import io.mosip.authentication.common.service.impl.match.DemoMatchType;
+import io.mosip.authentication.common.service.integration.OTPManager;
+import io.mosip.authentication.common.service.integration.TokenIdManager;
+import io.mosip.authentication.common.service.repository.AutnTxnRepository;
+import io.mosip.authentication.core.constant.AuditEvents;
+import io.mosip.authentication.core.constant.AuditModules;
+import io.mosip.authentication.core.constant.IdAuthCommonConstants;
+import io.mosip.authentication.core.constant.IdAuthConfigKeyConstants;
+import io.mosip.authentication.core.constant.IdAuthenticationErrorConstants;
+import io.mosip.authentication.core.constant.RequestType;
+import io.mosip.authentication.core.dto.MaskUtil;
+import io.mosip.authentication.core.exception.IdAuthenticationBusinessException;
+import io.mosip.authentication.core.indauth.dto.IdType;
+import io.mosip.authentication.core.indauth.dto.IdentityInfoDTO;
+import io.mosip.authentication.core.indauth.dto.LanguageType;
+import io.mosip.authentication.core.indauth.dto.NotificationType;
+import io.mosip.authentication.core.logger.IdaLogger;
+import io.mosip.authentication.core.otp.dto.MaskedResponseDTO;
+import io.mosip.authentication.core.otp.dto.OtpRequestDTO;
+import io.mosip.authentication.core.otp.dto.OtpResponseDTO;
+import io.mosip.authentication.core.spi.id.service.IdService;
+import io.mosip.authentication.core.spi.indauth.match.IdInfoFetcher;
+import io.mosip.authentication.core.spi.otp.service.OTPService;
+import io.mosip.kernel.core.exception.ParseException;
+import io.mosip.kernel.core.logger.spi.Logger;
+import io.mosip.kernel.core.util.DateUtils;
+import io.mosip.kernel.core.util.HMACUtils;
+
+/**
+ * Service implementation of OtpTriggerService.
+ * 
+ * @author Rakesh Roshan
+ * @author Dinesh Karuppiah.T
+ */
+@Service
+public class OTPServiceImpl implements OTPService {
+
+	/** The id auth service. */
+	@Autowired
+	private IdService<AutnTxn> idAuthService;
+
+	/** The autntxnrepository. */
+	@Autowired
+	private AutnTxnRepository autntxnrepository;
+
+	/** The env. */
+	@Autowired
+	private Environment env;
+
+	@Autowired
+	private IdInfoHelper idInfoHelper;
+
+	@Autowired
+	private IdInfoFetcher idInfoFetcher;
+
+	/** The otp manager. */
+	@Autowired
+	private OTPManager otpManager;
+
+	/** The AuditHelper */
+	@Autowired
+	private AuditHelper auditHelper;
+
+	/** The TokenId manager */
+	@Autowired
+	private TokenIdManager tokenIdManager;
+
+	/** The mosip logger. */
+	private static Logger mosipLogger = IdaLogger.getLogger(OTPServiceImpl.class);
+
+	/**
+	 * Generate OTP, store the OTP request details for success/failure. And send OTP
+	 * notification by sms(on mobile)/mail(on email-id).
+	 *
+	 * @param otpRequestDto the otp request dto
+	 * @return otpResponseDTO
+	 * @throws IdAuthenticationBusinessException the id authentication business
+	 *                                           exception
+	 */
+	@Override
+	public OtpResponseDTO generateOtp(OtpRequestDTO otpRequestDto, String partnerId)
+			throws IdAuthenticationBusinessException {
+		String individualId = otpRequestDto.getIndividualId();
+		String hashedUin = HMACUtils.digestAsPlainText(HMACUtils.generateHash(individualId.getBytes()));
+		String requestTime = otpRequestDto.getRequestTime();
+		OtpResponseDTO otpResponseDTO = new OtpResponseDTO();
+		if (isOtpFlooded(hashedUin, requestTime)) {
+			throw new IdAuthenticationBusinessException(IdAuthenticationErrorConstants.OTP_REQUEST_FLOODED);
+		} else {
+			String individualIdType = otpRequestDto.getIndividualIdType();
+			Map<String, Object> idResDTO = idAuthService.processIdType(individualIdType, individualId, false);
+			String uin = String.valueOf(idResDTO.get("uin"));
+			String transactionId = otpRequestDto.getTransactionID();
+			Map<String, List<IdentityInfoDTO>> idInfo = idAuthService.getIdInfo(idResDTO);
+			String priLang = getLanguagecode(LanguageType.PRIMARY_LANG);
+			String secLang = getLanguagecode(LanguageType.SECONDARY_LANG);
+			String namePri = getName(priLang, idInfo);
+			String nameSec = getName(secLang, idInfo);
+			Map<String, String> valueMap = new HashMap<>();
+			valueMap.put(IdAuthCommonConstants.PRIMARY_LANG, priLang);
+			valueMap.put(IdAuthCommonConstants.SECONDAY_LANG, secLang);
+			valueMap.put(IdAuthCommonConstants.NAME_PRI, namePri);
+			valueMap.put(IdAuthCommonConstants.NAME_SEC, nameSec);
+			boolean isOtpGenerated = otpManager.sendOtp(otpRequestDto, uin, valueMap);
+			Boolean staticTokenRequired = env.getProperty(IdAuthConfigKeyConstants.STATIC_TOKEN_ENABLE, Boolean.class);
+			String staticTokenId = staticTokenRequired ? tokenIdManager.generateTokenId(uin, partnerId) : null;
+			if (isOtpGenerated) {
+				otpResponseDTO.setId(otpRequestDto.getId());
+				otpResponseDTO.setErrors(Collections.emptyList());
+				otpResponseDTO.setTransactionID(transactionId);
+				String responseTime = formatDate(new Date(),
+						env.getProperty(IdAuthConfigKeyConstants.DATE_TIME_PATTERN));
+				otpResponseDTO.setResponseTime(responseTime);
+				String email = getEmail(idInfo);
+				String phoneNumber = getPhoneNumber(idInfo);
+				MaskedResponseDTO maskedResponseDTO = new MaskedResponseDTO();
+				List<String> otpChannels = otpRequestDto.getOtpChannel();
+				for (String channel : otpChannels) {
+					processChannel(channel, phoneNumber, email, maskedResponseDTO);
+				}
+				otpResponseDTO.setResponse(maskedResponseDTO);
+				auditTxn(otpRequestDto, uin, staticTokenId, true);
+				mosipLogger.info(IdAuthCommonConstants.SESSION_ID, this.getClass().getName(), this.getClass().getName(),
+						" is OTP generated: " + isOtpGenerated);
+			} else {
+				auditTxn(otpRequestDto, uin, staticTokenId, false);
+				mosipLogger.error(IdAuthCommonConstants.SESSION_ID, this.getClass().getName(),
+						this.getClass().getName(), "OTP Generation failed");
+				throw new IdAuthenticationBusinessException(IdAuthenticationErrorConstants.OTP_GENERATION_FAILED);
+			}
+		}
+
+		auditHelper.audit(AuditModules.OTP_REQUEST, AuditEvents.AUTH_REQUEST_RESPONSE, otpRequestDto.getId(),
+				IdType.getIDTypeOrDefault(otpRequestDto.getIndividualIdType()), AuditModules.OTP_REQUEST.getDesc());
+
+		return otpResponseDTO;
+
+	}
+
+	/**
+	 * Audit txn.
+	 *
+	 * @param otpRequestDto the otp request dto
+	 * @param uin           the uin
+	 * @param staticTokenId the static token id
+	 * @param status        the status
+	 * @throws IdAuthenticationBusinessException the id authentication business
+	 *                                           exception
+	 */
+	private void auditTxn(OtpRequestDTO otpRequestDto, String uin, String staticTokenId, boolean status)
+			throws IdAuthenticationBusinessException {
+		AutnTxn authTxn = AuthTransactionBuilder.newInstance().withOtpRequest(otpRequestDto)
+				.withRequestType(RequestType.OTP_REQUEST).withStaticToken(staticTokenId)
+				.withStatus(status).withUin(uin)
+				.build(env);
+		idAuthService.saveAutnTxn(authTxn);
+	}
+
+	private String getName(String language, Map<String, List<IdentityInfoDTO>> idInfo)
+			throws IdAuthenticationBusinessException {
+		return idInfoHelper.getEntityInfoAsString(DemoMatchType.NAME, language, idInfo);
+
+	}
+
+	private String getLanguagecode(LanguageType languageType) {
+		return idInfoFetcher.getLanguageCode(languageType);
+	}
+
+	/**
+	 * Validate the number of request for OTP generation. Limit for the number of
+	 * request for OTP is should not exceed 3 in 60sec.
+	 *
+	 * @param otpRequestDto the otp request dto
+	 * @return true, if is otp flooded
+	 * @throws IdAuthenticationBusinessException
+	 */
+	private boolean isOtpFlooded(String individualId, String requestTime) throws IdAuthenticationBusinessException {
+		boolean isOtpFlooded = false;
+		LocalDateTime reqTime;
+		try {
+			String strUTCDate = DateUtils.getUTCTimeFromDate(
+					DateUtils.parseToDate(requestTime, env.getProperty(IdAuthConfigKeyConstants.DATE_TIME_PATTERN)));
+			reqTime = LocalDateTime.parse(strUTCDate, DateTimeFormatter.ofPattern(env.getProperty(IdAuthConfigKeyConstants.DATE_TIME_PATTERN)));
+
+		} catch (ParseException e) {
+			mosipLogger.error(IdAuthCommonConstants.SESSION_ID, this.getClass().getName(), e.getClass().getName(),
+					e.getMessage());
+			throw new IdAuthenticationBusinessException(IdAuthenticationErrorConstants.UNABLE_TO_PROCESS, e);
+		}
+		int addMinutes = Integer.parseInt(env.getProperty(IdAuthConfigKeyConstants.OTP_REQUEST_FLOODING_DURATION));
+		LocalDateTime addMinutesInOtpRequestDTimes = reqTime.minus(addMinutes, ChronoUnit.MINUTES);
+		int maxCount = Integer.parseInt(env.getProperty(IdAuthConfigKeyConstants.OTP_REQUEST_FLOODING_MAX_COUNT));
+		if (autntxnrepository.countRequestDTime(reqTime, addMinutesInOtpRequestDTimes, individualId) > maxCount) {
+			isOtpFlooded = true;
+		}
+		return isOtpFlooded;
+	}
+
+	private void processChannel(String value, String phone, String email, MaskedResponseDTO maskedResponseDTO) {
+		if (value.equalsIgnoreCase(NotificationType.SMS.getChannel())) {
+			maskedResponseDTO.setMaskedMobile(MaskUtil.maskMobile(phone));
+		} else if (value.equalsIgnoreCase(NotificationType.EMAIL.getChannel())) {
+			maskedResponseDTO.setMaskedEmail(MaskUtil.maskEmail(email));
+		}
+
+	}
+
+	/**
+	 * Get Mail.
+	 * 
+	 * @param idInfo List of IdentityInfoDTO
+	 * @return mail
+	 * @throws IdAuthenticationBusinessException
+	 */
+	private String getEmail(Map<String, List<IdentityInfoDTO>> idInfo) throws IdAuthenticationBusinessException {
+		return idInfoHelper.getEntityInfoAsString(DemoMatchType.EMAIL, idInfo);
+	}
+
+	/**
+	 * Get Mobile number.
+	 * 
+	 * @param idInfo List of IdentityInfoDTO
+	 * @return Mobile number
+	 * @throws IdAuthenticationBusinessException
+	 */
+	private String getPhoneNumber(Map<String, List<IdentityInfoDTO>> idInfo) throws IdAuthenticationBusinessException {
+		return idInfoHelper.getEntityInfoAsString(DemoMatchType.PHONE, idInfo);
+	}
+
+	/**
+	 * Formate date.
+	 *
+	 * @param date   the date
+	 * @param format the formate
+	 * @return the date
+	 */
+	private String formatDate(Date date, String format) {
+		return new SimpleDateFormat(format).format(date);
+	}
+
+}