<<<<<<< HEAD
<?xml version="1.0" encoding="UTF-8"?>
<project xmlns="http://maven.apache.org/POM/4.0.0"
	xmlns:xsi="http://www.w3.org/2001/XMLSchema-instance"
	xsi:schemaLocation="http://maven.apache.org/POM/4.0.0 http://maven.apache.org/xsd/maven-4.0.0.xsd">
	<modelVersion>4.0.0</modelVersion>

	<parent>
		<groupId>io.mosip</groupId>
		<artifactId>mosip-parent</artifactId>
		<version>0.10.4</version>
	</parent>

	<groupId>io.mosip.authentication</groupId>
	<artifactId>authentication-parent</artifactId>
	<packaging>pom</packaging>

	<name>id-authentication</name>
	<description>Parent project of MOSIP ID Authentication</description>

	<modules>
		<module>authentication-common</module>
		<module>authentication-core</module>
		<module>authentication-service</module>
		<module>partnerdemo-services</module>
		<module>internal-authentication-service</module>
		<module>kyc-service</module>
		<module>otp-service</module>
		<module>vid-service</module>
		<module>staticpin-service</module>
	</modules>

	<properties>
		<project.build.sourceEncoding>UTF-8</project.build.sourceEncoding>

		<!-- Maven Plugins -->
		<maven.compiler.source>1.8</maven.compiler.source>
		<maven.compiler.target>1.8</maven.compiler.target>
		<maven.compiler.version>3.7.0</maven.compiler.version>
		<maven.javadoc.version>3.0.1</maven.javadoc.version>
		<maven.swagger.version>2.9.2</maven.swagger.version>
		<maven.jacoco.version>0.8.2</maven.jacoco.version>
		<maven.sonar.version>3.2</maven.sonar.version>
		<powermock.version>2.0.0</powermock.version>

		<!-- Kernel components -->
		<kernel.version>0.10.4</kernel.version>
		<kernel.core.version>${kernel.version}</kernel.core.version>
		<kernel.hibernate.version>${kernel.version}</kernel.hibernate.version>
		<kernel.template.version>${kernel.version}</kernel.template.version>
		<kernel.pdfgenerate.version>${kernel.version}</kernel.pdfgenerate.version>
		<!-- Test & Logging -->
		<junit.version>4.12</junit.version>
		<mockito.version>1.10.19</mockito.version>

		<!-- Lombok -->
		<lombok.version>1.16.18</lombok.version>

		<!-- Spring Boot -->
		<spring.boot.version>2.0.2.RELEASE</spring.boot.version>
		<spring-cloud-config.version>2.0.0.RELEASE</spring-cloud-config.version>

		<javax.validation-api.version>2.0.1.Final</javax.validation-api.version>
		<hibernate.validator.version>6.0.12.Final</hibernate.validator.version>
		<jackson.version>2.9.5</jackson.version>
		<postgresql.version>42.2.2</postgresql.version>

		<!-- Commons -->
		<commons.lang.version>2.4</commons.lang.version>
		<commons.codec.version>1.11</commons.codec.version>

		<sourceafis.version>3.4.0</sourceafis.version>

		<sonar.test.exclusions>**/test/**/*.*</sonar.test.exclusions>
		<sonar.exclusions>**/ai/**/*.*,**/jdbc/**/*.*,**/mpt/**/*.*,**/jcr/**/*.*,**/JDBC*,**/constant/**,**/config/**,**/dto/**,**io/mosip/authentication/common/service/filter/**,**io/mosip/authentication/service/filter/**,**io/mosip/authentication/otp/service/filter/**,**io/mosip/authentication/common/policy/**,**io/mosip/authentication/internal/service/filter/**,**io/mosip/authentication/kyc/service/filter/**,**io/mosip/authentication/staticpin/service/filter/**,**io/mosip/authentication/common/service/entity/**,**/service/IdAuthenticationApplication.java,**/service/**/*Entity.java,**internal/service/InternalAuthenticationApplication.java,**kyc/service/KycAuthenticationApplication.java,**spin/service/StaticPinAuthenticationApplication.java,**io/mosip/authentication/common/service/repository/**,**authentication/otp/service/OtpApplication.java,**authentication/staticpin/service/StaticPinApplication.java</sonar.exclusions>
	</properties>

	<dependencies>
		<!-- JUnit -->
		<dependency>
			<groupId>junit</groupId>
			<artifactId>junit</artifactId>
			<version>${junit.version}</version>
			<scope>test</scope>
		</dependency>
		<!-- Lombok -->
		<dependency>
			<groupId>org.projectlombok</groupId>
			<artifactId>lombok</artifactId>
			<version>${lombok.version}</version>
			<scope>compile</scope>
		</dependency>
		<!-- Swagger -->
		<dependency>
			<groupId>io.springfox</groupId>
			<artifactId>springfox-swagger2</artifactId>
			<version>${maven.swagger.version}</version>
		</dependency>
		<dependency>
			<groupId>io.springfox</groupId>
			<artifactId>springfox-swagger-ui</artifactId>
			<version>${maven.swagger.version}</version>
		</dependency>
		<!-- TODO - Check if below dependency can be added only in service -->
		<dependency>
			<groupId>org.springframework.boot</groupId>
			<artifactId>spring-boot-starter-webflux</artifactId>
			<version>${spring.boot.version}</version>
		</dependency>
	</dependencies>

	<build>
		<plugins>
			<plugin>
				<groupId>org.apache.maven.plugins</groupId>
				<artifactId>maven-compiler-plugin</artifactId>
				<version>${maven.compiler.version}</version>
				<configuration>
					<source>${maven.compiler.source}</source>
					<target>${maven.compiler.target}</target>
				</configuration>
			</plugin>
			<plugin>
				<groupId>org.apache.maven.plugins</groupId>
				<artifactId>maven-javadoc-plugin</artifactId>
				<version>${maven.javadoc.version}</version>
				<configuration>
					<aggregate>true</aggregate>
				</configuration>
			</plugin>
			<plugin>
				<groupId>org.jacoco</groupId>
				<artifactId>jacoco-maven-plugin</artifactId>
				<version>${maven.jacoco.version}</version>
				<configuration>
					<excludes>
						<exclude>**/constant/**</exclude>
						<exclude>**/config/**</exclude>
						<exclude>**/dto/**</exclude>
						<exclude>io/mosip/authentication/service/*.class</exclude>
						<exclude>io/mosip/authentication/service/filter/**</exclude>
					</excludes>
				</configuration>
				<executions>
					<execution>
						<goals>
							<goal>prepare-agent</goal>
						</goals>
					</execution>
					<execution>
						<id>report</id>
						<phase>prepare-package</phase>
						<goals>
							<goal>report</goal>
						</goals>
					</execution>
				</executions>
			</plugin>
			<plugin>
				<groupId>org.sonarsource.scanner.maven</groupId>
				<artifactId>sonar-maven-plugin</artifactId>
				<version>${maven.sonar.version}</version>
			</plugin>
		</plugins>
	</build>

	<!--<profiles> <profile> <id>DEV</id> <properties> <sonar.host.url> http://13.76.43.109:9000 
		</sonar.host.url> <sonar.login> d9be047d5a47b63c4e9d5a5d0dc2511fa46ea624 
		</sonar.login> <sonar.projectName>IdAuthentication</sonar.projectName> <sonar.projectVersion>0.7.0-SNAPSHOT</sonar.projectVersion> 
		<sonar.jacoco.reportPaths> target/jacoco.exec </sonar.jacoco.reportPaths> 
		</properties> </profile> <profile> <id>LOCAL</id> <properties> <sonar.host.url> 
		http://104.215.158.154:9000 </sonar.host.url> <sonar.login>810793386f5e1c82252f900fe5c4cb99653eefd6</sonar.login> 
		<sonar.projectName>IdAuthentication</sonar.projectName> <sonar.projectVersion>0.7.0-SNAPSHOT</sonar.projectVersion> 
		<sonar.jacoco.reportPaths> target/jacoco.exec </sonar.jacoco.reportPaths> 
		</properties> </profile> </profiles> -->

=======
<project xmlns="http://maven.apache.org/POM/4.0.0"
	xmlns:xsi="http://www.w3.org/2001/XMLSchema-instance"
	xsi:schemaLocation="http://maven.apache.org/POM/4.0.0 http://maven.apache.org/xsd/maven-4.0.0.xsd">
	<modelVersion>4.0.0</modelVersion>

	<parent>
		<groupId>io.mosip</groupId>
		<artifactId>mosip-parent</artifactId>
		<version>0.10.5</version>
	</parent>
	
	<groupId>io.mosip.authentication</groupId>
	<artifactId>authentication-parent</artifactId>
	<packaging>pom</packaging>

	<name>id-authentication</name>
	<description>Parent project of MOSIP ID Authentication</description>
	
	<modules>
		<module>authentication-core</module>
		<module>authentication-service</module>
		<module>authentication-demo</module>
	</modules>

	<properties>
		<project.build.sourceEncoding>UTF-8</project.build.sourceEncoding>
		
		<!-- Maven Plugins -->
		<maven.compiler.source>1.8</maven.compiler.source>
		<maven.compiler.target>1.8</maven.compiler.target>
		<maven.compiler.version>3.7.0</maven.compiler.version>
		<maven.javadoc.version>3.0.1</maven.javadoc.version>
		<maven.swagger.version>2.9.2</maven.swagger.version>
		<maven.jacoco.version>0.8.2</maven.jacoco.version>
		<maven.sonar.version>3.2</maven.sonar.version>
		<powermock.version>2.0.0</powermock.version>
		<!-- Kernel components -->
		<kernel.version>0.10.4</kernel.version>
		<kernel.core.version>${kernel.version}</kernel.core.version>
		<kernel.hibernate.version>${kernel.version}</kernel.hibernate.version>
		<kernel.template.version>${kernel.version}</kernel.template.version>
		<kernel.pdfgenerate.version>${kernel.version}</kernel.pdfgenerate.version>
		<!-- Test & Logging -->
		<junit.version>4.12</junit.version>
		<mockito.version>1.10.19</mockito.version>
		
		<!-- Lombok -->
		<lombok.version>1.16.18</lombok.version>
		
		<!-- Spring Boot -->
		<spring.boot.version>2.0.2.RELEASE</spring.boot.version>
		<spring-cloud-config.version>2.0.0.RELEASE</spring-cloud-config.version>
		
		<javax.validation-api.version>2.0.1.Final</javax.validation-api.version>
		<hibernate.validator.version>6.0.12.Final</hibernate.validator.version>
		<jackson.version>2.9.5</jackson.version>
		<postgresql.version>42.2.2</postgresql.version>
		
		<!-- Commons -->
		<commons.lang.version>2.4</commons.lang.version>
		<commons.codec.version>1.11</commons.codec.version>
		
		<sourceafis.version>3.4.0</sourceafis.version>
		
		<sonar.test.exclusions>**/test/**/*.*</sonar.test.exclusions>
		<sonar.exclusions>**/ai/**/*.*,**/jdbc/**/*.*,**/mpt/**/*.*,**/jcr/**/*.*,**/JDBC*,**/constant/**,**/config/**,**/dto/**,**io/mosip/authentication/service/filter/**,**io/mosip/authentication/service/entity/**,**/service/IdAuthenticationApplication.java,**/service/**/*Entity.java</sonar.exclusions>
	</properties>

	<dependencies>
		<!-- JUnit -->
		<dependency>
			<groupId>junit</groupId>
			<artifactId>junit</artifactId>
			<version>${junit.version}</version>
			<scope>test</scope>
		</dependency>
		<!-- Lombok -->
		<dependency>
			<groupId>org.projectlombok</groupId>
			<artifactId>lombok</artifactId>
			<version>${lombok.version}</version>
			<scope>compile</scope>
		</dependency>
		<!-- Swagger -->
		<dependency>
			<groupId>io.springfox</groupId>
			<artifactId>springfox-swagger2</artifactId>
			<version>${maven.swagger.version}</version>
		</dependency>
		<dependency>
			<groupId>io.springfox</groupId>
			<artifactId>springfox-swagger-ui</artifactId>
			<version>${maven.swagger.version}</version>
		</dependency>
		<!-- TODO - Check if below dependency can be added only in service -->
		<dependency>
			<groupId>org.springframework.boot</groupId>
			<artifactId>spring-boot-starter-webflux</artifactId>
			<version>${spring.boot.version}</version>
		</dependency>
	</dependencies>
	
	<build>
		<plugins>
			<plugin>
				<groupId>org.apache.maven.plugins</groupId>
				<artifactId>maven-compiler-plugin</artifactId>
				<version>${maven.compiler.version}</version>
				<configuration>
					<source>${maven.compiler.source}</source>
					<target>${maven.compiler.target}</target>
				</configuration>
			</plugin>
			<plugin>
				<groupId>org.apache.maven.plugins</groupId>
				<artifactId>maven-javadoc-plugin</artifactId>
				<version>${maven.javadoc.version}</version>
				<configuration>
					<aggregate>true</aggregate>
				</configuration>
			</plugin>
			<plugin>
				<groupId>org.jacoco</groupId>
				<artifactId>jacoco-maven-plugin</artifactId>
				<version>${maven.jacoco.version}</version>
				<configuration>
					<excludes>
						<exclude>**/constant/**</exclude>
						<exclude>**/config/**</exclude>
						<exclude>**/dto/**</exclude>
						<exclude>io/mosip/authentication/service/*.class</exclude>
						<exclude>io/mosip/authentication/service/filter/**</exclude>
					</excludes>
				</configuration>
				<executions>
					<execution>
						<goals>
							<goal>prepare-agent</goal>
						</goals>
					</execution>
					<execution>
						<id>report</id>
						<phase>prepare-package</phase>
						<goals>
							<goal>report</goal>
						</goals>
					</execution>
				</executions>
			</plugin>
			<plugin>
				<groupId>org.sonarsource.scanner.maven</groupId>
				<artifactId>sonar-maven-plugin</artifactId>
				<version>${maven.sonar.version}</version>
			</plugin>
		</plugins>
	</build>

	<!--<profiles>
		<profile>
			<id>DEV</id>
			<properties>
				 <sonar.host.url>
				 	http://13.76.43.109:9000
				 </sonar.host.url>
				 <sonar.login>
				 	d9be047d5a47b63c4e9d5a5d0dc2511fa46ea624
				 </sonar.login>
				 <sonar.projectName>IdAuthentication</sonar.projectName>
                 <sonar.projectVersion>0.7.0-SNAPSHOT</sonar.projectVersion>
				<sonar.jacoco.reportPaths>
					target/jacoco.exec
				</sonar.jacoco.reportPaths>
			</properties>
		</profile>
		<profile>
			<id>LOCAL</id>
			<properties>
				<sonar.host.url>
					http://104.215.158.154:9000
				</sonar.host.url>
				 <sonar.login>810793386f5e1c82252f900fe5c4cb99653eefd6</sonar.login>
                 <sonar.projectName>IdAuthentication</sonar.projectName>
                 <sonar.projectVersion>0.7.0-SNAPSHOT</sonar.projectVersion>
				<sonar.jacoco.reportPaths>
					target/jacoco.exec
				</sonar.jacoco.reportPaths>
			</properties>
		</profile>
	</profiles>-->

>>>>>>> 723cdb1d
</project><|MERGE_RESOLUTION|>--- conflicted
+++ resolved
@@ -1,369 +1,178 @@
-<<<<<<< HEAD
-<?xml version="1.0" encoding="UTF-8"?>
-<project xmlns="http://maven.apache.org/POM/4.0.0"
-	xmlns:xsi="http://www.w3.org/2001/XMLSchema-instance"
-	xsi:schemaLocation="http://maven.apache.org/POM/4.0.0 http://maven.apache.org/xsd/maven-4.0.0.xsd">
-	<modelVersion>4.0.0</modelVersion>
-
-	<parent>
-		<groupId>io.mosip</groupId>
-		<artifactId>mosip-parent</artifactId>
-		<version>0.10.4</version>
-	</parent>
-
-	<groupId>io.mosip.authentication</groupId>
-	<artifactId>authentication-parent</artifactId>
-	<packaging>pom</packaging>
-
-	<name>id-authentication</name>
-	<description>Parent project of MOSIP ID Authentication</description>
-
-	<modules>
-		<module>authentication-common</module>
-		<module>authentication-core</module>
-		<module>authentication-service</module>
-		<module>partnerdemo-services</module>
-		<module>internal-authentication-service</module>
-		<module>kyc-service</module>
-		<module>otp-service</module>
-		<module>vid-service</module>
-		<module>staticpin-service</module>
-	</modules>
-
-	<properties>
-		<project.build.sourceEncoding>UTF-8</project.build.sourceEncoding>
-
-		<!-- Maven Plugins -->
-		<maven.compiler.source>1.8</maven.compiler.source>
-		<maven.compiler.target>1.8</maven.compiler.target>
-		<maven.compiler.version>3.7.0</maven.compiler.version>
-		<maven.javadoc.version>3.0.1</maven.javadoc.version>
-		<maven.swagger.version>2.9.2</maven.swagger.version>
-		<maven.jacoco.version>0.8.2</maven.jacoco.version>
-		<maven.sonar.version>3.2</maven.sonar.version>
-		<powermock.version>2.0.0</powermock.version>
-
-		<!-- Kernel components -->
-		<kernel.version>0.10.4</kernel.version>
-		<kernel.core.version>${kernel.version}</kernel.core.version>
-		<kernel.hibernate.version>${kernel.version}</kernel.hibernate.version>
-		<kernel.template.version>${kernel.version}</kernel.template.version>
-		<kernel.pdfgenerate.version>${kernel.version}</kernel.pdfgenerate.version>
-		<!-- Test & Logging -->
-		<junit.version>4.12</junit.version>
-		<mockito.version>1.10.19</mockito.version>
-
-		<!-- Lombok -->
-		<lombok.version>1.16.18</lombok.version>
-
-		<!-- Spring Boot -->
-		<spring.boot.version>2.0.2.RELEASE</spring.boot.version>
-		<spring-cloud-config.version>2.0.0.RELEASE</spring-cloud-config.version>
-
-		<javax.validation-api.version>2.0.1.Final</javax.validation-api.version>
-		<hibernate.validator.version>6.0.12.Final</hibernate.validator.version>
-		<jackson.version>2.9.5</jackson.version>
-		<postgresql.version>42.2.2</postgresql.version>
-
-		<!-- Commons -->
-		<commons.lang.version>2.4</commons.lang.version>
-		<commons.codec.version>1.11</commons.codec.version>
-
-		<sourceafis.version>3.4.0</sourceafis.version>
-
-		<sonar.test.exclusions>**/test/**/*.*</sonar.test.exclusions>
-		<sonar.exclusions>**/ai/**/*.*,**/jdbc/**/*.*,**/mpt/**/*.*,**/jcr/**/*.*,**/JDBC*,**/constant/**,**/config/**,**/dto/**,**io/mosip/authentication/common/service/filter/**,**io/mosip/authentication/service/filter/**,**io/mosip/authentication/otp/service/filter/**,**io/mosip/authentication/common/policy/**,**io/mosip/authentication/internal/service/filter/**,**io/mosip/authentication/kyc/service/filter/**,**io/mosip/authentication/staticpin/service/filter/**,**io/mosip/authentication/common/service/entity/**,**/service/IdAuthenticationApplication.java,**/service/**/*Entity.java,**internal/service/InternalAuthenticationApplication.java,**kyc/service/KycAuthenticationApplication.java,**spin/service/StaticPinAuthenticationApplication.java,**io/mosip/authentication/common/service/repository/**,**authentication/otp/service/OtpApplication.java,**authentication/staticpin/service/StaticPinApplication.java</sonar.exclusions>
-	</properties>
-
-	<dependencies>
-		<!-- JUnit -->
-		<dependency>
-			<groupId>junit</groupId>
-			<artifactId>junit</artifactId>
-			<version>${junit.version}</version>
-			<scope>test</scope>
-		</dependency>
-		<!-- Lombok -->
-		<dependency>
-			<groupId>org.projectlombok</groupId>
-			<artifactId>lombok</artifactId>
-			<version>${lombok.version}</version>
-			<scope>compile</scope>
-		</dependency>
-		<!-- Swagger -->
-		<dependency>
-			<groupId>io.springfox</groupId>
-			<artifactId>springfox-swagger2</artifactId>
-			<version>${maven.swagger.version}</version>
-		</dependency>
-		<dependency>
-			<groupId>io.springfox</groupId>
-			<artifactId>springfox-swagger-ui</artifactId>
-			<version>${maven.swagger.version}</version>
-		</dependency>
-		<!-- TODO - Check if below dependency can be added only in service -->
-		<dependency>
-			<groupId>org.springframework.boot</groupId>
-			<artifactId>spring-boot-starter-webflux</artifactId>
-			<version>${spring.boot.version}</version>
-		</dependency>
-	</dependencies>
-
-	<build>
-		<plugins>
-			<plugin>
-				<groupId>org.apache.maven.plugins</groupId>
-				<artifactId>maven-compiler-plugin</artifactId>
-				<version>${maven.compiler.version}</version>
-				<configuration>
-					<source>${maven.compiler.source}</source>
-					<target>${maven.compiler.target}</target>
-				</configuration>
-			</plugin>
-			<plugin>
-				<groupId>org.apache.maven.plugins</groupId>
-				<artifactId>maven-javadoc-plugin</artifactId>
-				<version>${maven.javadoc.version}</version>
-				<configuration>
-					<aggregate>true</aggregate>
-				</configuration>
-			</plugin>
-			<plugin>
-				<groupId>org.jacoco</groupId>
-				<artifactId>jacoco-maven-plugin</artifactId>
-				<version>${maven.jacoco.version}</version>
-				<configuration>
-					<excludes>
-						<exclude>**/constant/**</exclude>
-						<exclude>**/config/**</exclude>
-						<exclude>**/dto/**</exclude>
-						<exclude>io/mosip/authentication/service/*.class</exclude>
-						<exclude>io/mosip/authentication/service/filter/**</exclude>
-					</excludes>
-				</configuration>
-				<executions>
-					<execution>
-						<goals>
-							<goal>prepare-agent</goal>
-						</goals>
-					</execution>
-					<execution>
-						<id>report</id>
-						<phase>prepare-package</phase>
-						<goals>
-							<goal>report</goal>
-						</goals>
-					</execution>
-				</executions>
-			</plugin>
-			<plugin>
-				<groupId>org.sonarsource.scanner.maven</groupId>
-				<artifactId>sonar-maven-plugin</artifactId>
-				<version>${maven.sonar.version}</version>
-			</plugin>
-		</plugins>
-	</build>
-
-	<!--<profiles> <profile> <id>DEV</id> <properties> <sonar.host.url> http://13.76.43.109:9000 
-		</sonar.host.url> <sonar.login> d9be047d5a47b63c4e9d5a5d0dc2511fa46ea624 
-		</sonar.login> <sonar.projectName>IdAuthentication</sonar.projectName> <sonar.projectVersion>0.7.0-SNAPSHOT</sonar.projectVersion> 
-		<sonar.jacoco.reportPaths> target/jacoco.exec </sonar.jacoco.reportPaths> 
-		</properties> </profile> <profile> <id>LOCAL</id> <properties> <sonar.host.url> 
-		http://104.215.158.154:9000 </sonar.host.url> <sonar.login>810793386f5e1c82252f900fe5c4cb99653eefd6</sonar.login> 
-		<sonar.projectName>IdAuthentication</sonar.projectName> <sonar.projectVersion>0.7.0-SNAPSHOT</sonar.projectVersion> 
-		<sonar.jacoco.reportPaths> target/jacoco.exec </sonar.jacoco.reportPaths> 
-		</properties> </profile> </profiles> -->
-
-=======
-<project xmlns="http://maven.apache.org/POM/4.0.0"
-	xmlns:xsi="http://www.w3.org/2001/XMLSchema-instance"
-	xsi:schemaLocation="http://maven.apache.org/POM/4.0.0 http://maven.apache.org/xsd/maven-4.0.0.xsd">
-	<modelVersion>4.0.0</modelVersion>
-
-	<parent>
-		<groupId>io.mosip</groupId>
-		<artifactId>mosip-parent</artifactId>
-		<version>0.10.5</version>
-	</parent>
-	
-	<groupId>io.mosip.authentication</groupId>
-	<artifactId>authentication-parent</artifactId>
-	<packaging>pom</packaging>
-
-	<name>id-authentication</name>
-	<description>Parent project of MOSIP ID Authentication</description>
-	
-	<modules>
-		<module>authentication-core</module>
-		<module>authentication-service</module>
-		<module>authentication-demo</module>
-	</modules>
-
-	<properties>
-		<project.build.sourceEncoding>UTF-8</project.build.sourceEncoding>
-		
-		<!-- Maven Plugins -->
-		<maven.compiler.source>1.8</maven.compiler.source>
-		<maven.compiler.target>1.8</maven.compiler.target>
-		<maven.compiler.version>3.7.0</maven.compiler.version>
-		<maven.javadoc.version>3.0.1</maven.javadoc.version>
-		<maven.swagger.version>2.9.2</maven.swagger.version>
-		<maven.jacoco.version>0.8.2</maven.jacoco.version>
-		<maven.sonar.version>3.2</maven.sonar.version>
-		<powermock.version>2.0.0</powermock.version>
-		<!-- Kernel components -->
-		<kernel.version>0.10.4</kernel.version>
-		<kernel.core.version>${kernel.version}</kernel.core.version>
-		<kernel.hibernate.version>${kernel.version}</kernel.hibernate.version>
-		<kernel.template.version>${kernel.version}</kernel.template.version>
-		<kernel.pdfgenerate.version>${kernel.version}</kernel.pdfgenerate.version>
-		<!-- Test & Logging -->
-		<junit.version>4.12</junit.version>
-		<mockito.version>1.10.19</mockito.version>
-		
-		<!-- Lombok -->
-		<lombok.version>1.16.18</lombok.version>
-		
-		<!-- Spring Boot -->
-		<spring.boot.version>2.0.2.RELEASE</spring.boot.version>
-		<spring-cloud-config.version>2.0.0.RELEASE</spring-cloud-config.version>
-		
-		<javax.validation-api.version>2.0.1.Final</javax.validation-api.version>
-		<hibernate.validator.version>6.0.12.Final</hibernate.validator.version>
-		<jackson.version>2.9.5</jackson.version>
-		<postgresql.version>42.2.2</postgresql.version>
-		
-		<!-- Commons -->
-		<commons.lang.version>2.4</commons.lang.version>
-		<commons.codec.version>1.11</commons.codec.version>
-		
-		<sourceafis.version>3.4.0</sourceafis.version>
-		
-		<sonar.test.exclusions>**/test/**/*.*</sonar.test.exclusions>
-		<sonar.exclusions>**/ai/**/*.*,**/jdbc/**/*.*,**/mpt/**/*.*,**/jcr/**/*.*,**/JDBC*,**/constant/**,**/config/**,**/dto/**,**io/mosip/authentication/service/filter/**,**io/mosip/authentication/service/entity/**,**/service/IdAuthenticationApplication.java,**/service/**/*Entity.java</sonar.exclusions>
-	</properties>
-
-	<dependencies>
-		<!-- JUnit -->
-		<dependency>
-			<groupId>junit</groupId>
-			<artifactId>junit</artifactId>
-			<version>${junit.version}</version>
-			<scope>test</scope>
-		</dependency>
-		<!-- Lombok -->
-		<dependency>
-			<groupId>org.projectlombok</groupId>
-			<artifactId>lombok</artifactId>
-			<version>${lombok.version}</version>
-			<scope>compile</scope>
-		</dependency>
-		<!-- Swagger -->
-		<dependency>
-			<groupId>io.springfox</groupId>
-			<artifactId>springfox-swagger2</artifactId>
-			<version>${maven.swagger.version}</version>
-		</dependency>
-		<dependency>
-			<groupId>io.springfox</groupId>
-			<artifactId>springfox-swagger-ui</artifactId>
-			<version>${maven.swagger.version}</version>
-		</dependency>
-		<!-- TODO - Check if below dependency can be added only in service -->
-		<dependency>
-			<groupId>org.springframework.boot</groupId>
-			<artifactId>spring-boot-starter-webflux</artifactId>
-			<version>${spring.boot.version}</version>
-		</dependency>
-	</dependencies>
-	
-	<build>
-		<plugins>
-			<plugin>
-				<groupId>org.apache.maven.plugins</groupId>
-				<artifactId>maven-compiler-plugin</artifactId>
-				<version>${maven.compiler.version}</version>
-				<configuration>
-					<source>${maven.compiler.source}</source>
-					<target>${maven.compiler.target}</target>
-				</configuration>
-			</plugin>
-			<plugin>
-				<groupId>org.apache.maven.plugins</groupId>
-				<artifactId>maven-javadoc-plugin</artifactId>
-				<version>${maven.javadoc.version}</version>
-				<configuration>
-					<aggregate>true</aggregate>
-				</configuration>
-			</plugin>
-			<plugin>
-				<groupId>org.jacoco</groupId>
-				<artifactId>jacoco-maven-plugin</artifactId>
-				<version>${maven.jacoco.version}</version>
-				<configuration>
-					<excludes>
-						<exclude>**/constant/**</exclude>
-						<exclude>**/config/**</exclude>
-						<exclude>**/dto/**</exclude>
-						<exclude>io/mosip/authentication/service/*.class</exclude>
-						<exclude>io/mosip/authentication/service/filter/**</exclude>
-					</excludes>
-				</configuration>
-				<executions>
-					<execution>
-						<goals>
-							<goal>prepare-agent</goal>
-						</goals>
-					</execution>
-					<execution>
-						<id>report</id>
-						<phase>prepare-package</phase>
-						<goals>
-							<goal>report</goal>
-						</goals>
-					</execution>
-				</executions>
-			</plugin>
-			<plugin>
-				<groupId>org.sonarsource.scanner.maven</groupId>
-				<artifactId>sonar-maven-plugin</artifactId>
-				<version>${maven.sonar.version}</version>
-			</plugin>
-		</plugins>
-	</build>
-
-	<!--<profiles>
-		<profile>
-			<id>DEV</id>
-			<properties>
-				 <sonar.host.url>
-				 	http://13.76.43.109:9000
-				 </sonar.host.url>
-				 <sonar.login>
-				 	d9be047d5a47b63c4e9d5a5d0dc2511fa46ea624
-				 </sonar.login>
-				 <sonar.projectName>IdAuthentication</sonar.projectName>
-                 <sonar.projectVersion>0.7.0-SNAPSHOT</sonar.projectVersion>
-				<sonar.jacoco.reportPaths>
-					target/jacoco.exec
-				</sonar.jacoco.reportPaths>
-			</properties>
-		</profile>
-		<profile>
-			<id>LOCAL</id>
-			<properties>
-				<sonar.host.url>
-					http://104.215.158.154:9000
-				</sonar.host.url>
-				 <sonar.login>810793386f5e1c82252f900fe5c4cb99653eefd6</sonar.login>
-                 <sonar.projectName>IdAuthentication</sonar.projectName>
-                 <sonar.projectVersion>0.7.0-SNAPSHOT</sonar.projectVersion>
-				<sonar.jacoco.reportPaths>
-					target/jacoco.exec
-				</sonar.jacoco.reportPaths>
-			</properties>
-		</profile>
-	</profiles>-->
-
->>>>>>> 723cdb1d
+<?xml version="1.0" encoding="UTF-8"?>
+<project xmlns="http://maven.apache.org/POM/4.0.0"
+	xmlns:xsi="http://www.w3.org/2001/XMLSchema-instance"
+	xsi:schemaLocation="http://maven.apache.org/POM/4.0.0 http://maven.apache.org/xsd/maven-4.0.0.xsd">
+	<modelVersion>4.0.0</modelVersion>
+
+	<parent>
+		<groupId>io.mosip</groupId>
+		<artifactId>mosip-parent</artifactId>
+		<version>0.10.5</version>
+	</parent>
+
+	<groupId>io.mosip.authentication</groupId>
+	<artifactId>authentication-parent</artifactId>
+	<packaging>pom</packaging>
+
+	<name>id-authentication</name>
+	<description>Parent project of MOSIP ID Authentication</description>
+
+	<modules>
+		<module>authentication-common</module>
+		<module>authentication-core</module>
+		<module>authentication-service</module>
+		<module>partnerdemo-services</module>
+		<module>internal-authentication-service</module>
+		<module>kyc-service</module>
+		<module>otp-service</module>
+		<module>vid-service</module>
+		<module>staticpin-service</module>
+	</modules>
+
+	<properties>
+		<project.build.sourceEncoding>UTF-8</project.build.sourceEncoding>
+		
+		<ida.version>0.10.5</ida.version>
+
+		<!-- Maven Plugins -->
+		<maven.compiler.source>1.8</maven.compiler.source>
+		<maven.compiler.target>1.8</maven.compiler.target>
+		<maven.compiler.version>3.7.0</maven.compiler.version>
+		<maven.javadoc.version>3.0.1</maven.javadoc.version>
+		<maven.swagger.version>2.9.2</maven.swagger.version>
+		<maven.jacoco.version>0.8.2</maven.jacoco.version>
+		<maven.sonar.version>3.2</maven.sonar.version>
+		<powermock.version>2.0.0</powermock.version>
+
+		<!-- Kernel components -->
+		<kernel.version>0.10.4</kernel.version>
+		<kernel.core.version>${kernel.version}</kernel.core.version>
+		<kernel.hibernate.version>${kernel.version}</kernel.hibernate.version>
+		<kernel.template.version>${kernel.version}</kernel.template.version>
+		<kernel.pdfgenerate.version>${kernel.version}</kernel.pdfgenerate.version>
+		<!-- Test & Logging -->
+		<junit.version>4.12</junit.version>
+		<mockito.version>1.10.19</mockito.version>
+
+		<!-- Lombok -->
+		<lombok.version>1.16.18</lombok.version>
+
+		<!-- Spring Boot -->
+		<spring.boot.version>2.0.2.RELEASE</spring.boot.version>
+		<spring-cloud-config.version>2.0.0.RELEASE</spring-cloud-config.version>
+
+		<javax.validation-api.version>2.0.1.Final</javax.validation-api.version>
+		<hibernate.validator.version>6.0.12.Final</hibernate.validator.version>
+		<jackson.version>2.9.5</jackson.version>
+		<postgresql.version>42.2.2</postgresql.version>
+
+		<!-- Commons -->
+		<commons.lang.version>2.4</commons.lang.version>
+		<commons.codec.version>1.11</commons.codec.version>
+
+		<sourceafis.version>3.4.0</sourceafis.version>
+
+		<sonar.test.exclusions>**/test/**/*.*</sonar.test.exclusions>
+		<sonar.exclusions>**/ai/**/*.*,**/jdbc/**/*.*,**/mpt/**/*.*,**/jcr/**/*.*,**/JDBC*,**/constant/**,**/config/**,**/dto/**,**io/mosip/authentication/common/service/filter/**,**io/mosip/authentication/service/filter/**,**io/mosip/authentication/otp/service/filter/**,**io/mosip/authentication/common/policy/**,**io/mosip/authentication/internal/service/filter/**,**io/mosip/authentication/kyc/service/filter/**,**io/mosip/authentication/staticpin/service/filter/**,**io/mosip/authentication/common/service/entity/**,**/service/IdAuthenticationApplication.java,**/service/**/*Entity.java,**internal/service/InternalAuthenticationApplication.java,**kyc/service/KycAuthenticationApplication.java,**spin/service/StaticPinAuthenticationApplication.java,**io/mosip/authentication/common/service/repository/**,**authentication/otp/service/OtpApplication.java,**authentication/staticpin/service/StaticPinApplication.java</sonar.exclusions>
+	</properties>
+
+	<dependencies>
+		<!-- JUnit -->
+		<dependency>
+			<groupId>junit</groupId>
+			<artifactId>junit</artifactId>
+			<version>${junit.version}</version>
+			<scope>test</scope>
+		</dependency>
+		<!-- Lombok -->
+		<dependency>
+			<groupId>org.projectlombok</groupId>
+			<artifactId>lombok</artifactId>
+			<version>${lombok.version}</version>
+			<scope>compile</scope>
+		</dependency>
+		<!-- Swagger -->
+		<dependency>
+			<groupId>io.springfox</groupId>
+			<artifactId>springfox-swagger2</artifactId>
+			<version>${maven.swagger.version}</version>
+		</dependency>
+		<dependency>
+			<groupId>io.springfox</groupId>
+			<artifactId>springfox-swagger-ui</artifactId>
+			<version>${maven.swagger.version}</version>
+		</dependency>
+		<!-- TODO - Check if below dependency can be added only in service -->
+		<dependency>
+			<groupId>org.springframework.boot</groupId>
+			<artifactId>spring-boot-starter-webflux</artifactId>
+			<version>${spring.boot.version}</version>
+		</dependency>
+	</dependencies>
+
+	<build>
+		<plugins>
+			<plugin>
+				<groupId>org.apache.maven.plugins</groupId>
+				<artifactId>maven-compiler-plugin</artifactId>
+				<version>${maven.compiler.version}</version>
+				<configuration>
+					<source>${maven.compiler.source}</source>
+					<target>${maven.compiler.target}</target>
+				</configuration>
+			</plugin>
+			<plugin>
+				<groupId>org.apache.maven.plugins</groupId>
+				<artifactId>maven-javadoc-plugin</artifactId>
+				<version>${maven.javadoc.version}</version>
+				<configuration>
+					<aggregate>true</aggregate>
+				</configuration>
+			</plugin>
+			<plugin>
+				<groupId>org.jacoco</groupId>
+				<artifactId>jacoco-maven-plugin</artifactId>
+				<version>${maven.jacoco.version}</version>
+				<configuration>
+					<excludes>
+						<exclude>**/constant/**</exclude>
+						<exclude>**/config/**</exclude>
+						<exclude>**/dto/**</exclude>
+						<exclude>io/mosip/authentication/service/*.class</exclude>
+						<exclude>io/mosip/authentication/service/filter/**</exclude>
+					</excludes>
+				</configuration>
+				<executions>
+					<execution>
+						<goals>
+							<goal>prepare-agent</goal>
+						</goals>
+					</execution>
+					<execution>
+						<id>report</id>
+						<phase>prepare-package</phase>
+						<goals>
+							<goal>report</goal>
+						</goals>
+					</execution>
+				</executions>
+			</plugin>
+			<plugin>
+				<groupId>org.sonarsource.scanner.maven</groupId>
+				<artifactId>sonar-maven-plugin</artifactId>
+				<version>${maven.sonar.version}</version>
+			</plugin>
+		</plugins>
+	</build>
+
+	<!--<profiles> <profile> <id>DEV</id> <properties> <sonar.host.url> http://13.76.43.109:9000 
+		</sonar.host.url> <sonar.login> d9be047d5a47b63c4e9d5a5d0dc2511fa46ea624 
+		</sonar.login> <sonar.projectName>IdAuthentication</sonar.projectName> <sonar.projectVersion>0.7.0-SNAPSHOT</sonar.projectVersion> 
+		<sonar.jacoco.reportPaths> target/jacoco.exec </sonar.jacoco.reportPaths> 
+		</properties> </profile> <profile> <id>LOCAL</id> <properties> <sonar.host.url> 
+		http://104.215.158.154:9000 </sonar.host.url> <sonar.login>810793386f5e1c82252f900fe5c4cb99653eefd6</sonar.login> 
+		<sonar.projectName>IdAuthentication</sonar.projectName> <sonar.projectVersion>0.7.0-SNAPSHOT</sonar.projectVersion> 
+		<sonar.jacoco.reportPaths> target/jacoco.exec </sonar.jacoco.reportPaths> 
+		</properties> </profile> </profiles> -->
+
 </project>