package io.mosip.authentication.demo.service.controller;

import java.io.IOException;
import java.nio.charset.StandardCharsets;
import java.security.InvalidAlgorithmParameterException;
import java.security.InvalidKeyException;
import java.security.KeyFactory;
import java.security.KeyManagementException;
import java.security.NoSuchAlgorithmException;
import java.security.PublicKey;
import java.security.cert.CertificateException;
import java.security.spec.InvalidKeySpecException;
import java.security.spec.X509EncodedKeySpec;
import java.util.HashMap;
import java.util.Map;

import javax.crypto.BadPaddingException;
import javax.crypto.IllegalBlockSizeException;
import javax.crypto.NoSuchPaddingException;
import javax.crypto.SecretKey;
import javax.net.ssl.HttpsURLConnection;
import javax.net.ssl.SSLContext;
import javax.net.ssl.TrustManager;
import javax.net.ssl.X509TrustManager;

import org.apache.commons.codec.binary.Base64;
import org.json.JSONException;
import org.springframework.beans.factory.annotation.Autowired;
import org.springframework.beans.factory.annotation.Value;
import org.springframework.http.HttpEntity;
import org.springframework.http.HttpHeaders;
import org.springframework.http.HttpMethod;
import org.springframework.http.MediaType;
import org.springframework.http.ResponseEntity;
import org.springframework.web.bind.annotation.PostMapping;
import org.springframework.web.bind.annotation.RequestBody;
import org.springframework.web.bind.annotation.RestController;
import org.springframework.web.client.RestClientException;
import org.springframework.web.client.RestTemplate;
import org.springframework.web.util.UriComponentsBuilder;

import com.fasterxml.jackson.core.JsonProcessingException;
import com.fasterxml.jackson.databind.ObjectMapper;

import io.mosip.authentication.demo.service.dto.CryptomanagerRequestDto;
import io.mosip.authentication.demo.service.dto.EncryptionRequestDto;
import io.mosip.authentication.demo.service.dto.EncryptionResponseDto;
import io.mosip.authentication.demo.service.helper.CryptoUtility;
import io.mosip.kernel.core.http.ResponseWrapper;
import io.mosip.kernel.core.util.CryptoUtil;
import io.mosip.kernel.core.util.DateUtils;
import io.mosip.kernel.core.util.HMACUtils;
import io.swagger.annotations.ApiOperation;

/**
 *  The Class Encrypt is used to encrypt the identity block using Kernel Api.
 *
 * @author Dinesh Karuppiah
 */

@RestController
public class Encrypt {

	private static final String ASYMMETRIC_ALGORITHM_NAME = "RSA";

	/** The Constant ASYMMETRIC_ALGORITHM. */
	private static final String SSL = "SSL";

	/** The obj mapper. */
	@Autowired
	private ObjectMapper objMapper;

	/** KeySplitter. */

	@Value("${mosip.kernel.data-key-splitter}")
	private String keySplitter;

	/** The encrypt URL. */
	@Value("${mosip.kernel.publicKey-url}")
	private String publicKeyURL;

	/** The app ID. */
	@Value("${application.id}")
	private String appID;
	
	/** The IDA Public Key. */
	@Value("${mosip.ida.publickey}")
	private String publicKeyId;

	/**
	 * Encrypt.
	 *
	 * @param encryptionRequestDto
	 *            the encryption request dto
	 * @return the encryption response dto
	 * @throws NoSuchAlgorithmException
	 *             the no such algorithm exception
	 * @throws InvalidKeySpecException
	 *             the invalid key spec exception
	 * @throws IOException
	 *             Signals that an I/O exception has occurred.
	 * @throws KeyManagementException
	 *             the key management exception
	 * @throws RestClientException
	 *             the rest client exception
	 * @throws JSONException
	 *             the JSON exception
	 * @throws BadPaddingException 
	 * @throws IllegalBlockSizeException 
	 * @throws InvalidAlgorithmParameterException 
	 * @throws NoSuchPaddingException 
	 * @throws InvalidKeyException 
	 */
	@PostMapping(path = "/identity/encrypt")
	@ApiOperation(value = "Encrypt Identity with sessionKey and Encrypt Session Key with Public Key", response = EncryptionResponseDto.class)
	public EncryptionResponseDto encrypt(@RequestBody EncryptionRequestDto encryptionRequestDto)
			throws NoSuchAlgorithmException, InvalidKeySpecException, IOException, KeyManagementException,
			JSONException, InvalidKeyException, NoSuchPaddingException, InvalidAlgorithmParameterException, IllegalBlockSizeException, BadPaddingException {
		return kernelEncrypt(encryptionRequestDto);
	}

	/**
	 * this method is used to call Kernel encrypt api.
	 *
	 * @param encryptionRequestDto
	 *            the encryption request dto
	 * @return the encryption response dto
	 * @throws KeyManagementException
	 *             the key management exception
	 * @throws RestClientException
	 *             the rest client exception
	 * @throws NoSuchAlgorithmException
	 *             the no such algorithm exception
	 * @throws JsonProcessingException
	 *             the json processing exception
	 * @throws IOException
	 *             Signals that an I/O exception has occurred.
	 * @throws JSONException
	 *             the JSON exception
	 */
	private EncryptionResponseDto kernelEncrypt(EncryptionRequestDto encryptionRequestDto)
			throws KeyManagementException, NoSuchAlgorithmException, IOException, JSONException, InvalidKeyException,
			NoSuchPaddingException, InvalidAlgorithmParameterException, IllegalBlockSizeException, BadPaddingException,
			InvalidKeySpecException {
		String identityBlock = objMapper.writeValueAsString(encryptionRequestDto.getIdentityRequest());
		CryptoUtility cryptoUtil = new CryptoUtility(); //TODO FIXME
		SecretKey secretKey = cryptoUtil.genSecKey();
		EncryptionResponseDto encryptionResponseDto = new EncryptionResponseDto();
		byte[] encryptedIdentityBlock = cryptoUtil.symmetricEncrypt(identityBlock.getBytes(), secretKey);
		encryptionResponseDto.setEncryptedIdentity(Base64.encodeBase64URLSafeString(encryptedIdentityBlock));
		String publicKeyStr = getPublicKey(identityBlock);
		PublicKey publicKey = KeyFactory.getInstance(ASYMMETRIC_ALGORITHM_NAME)
				.generatePublic(new X509EncodedKeySpec(CryptoUtil.decodeBase64(publicKeyStr)));
		byte[] encryptedSessionKeyByte = cryptoUtil.asymmetricEncrypt((secretKey.getEncoded()), publicKey);
		encryptionResponseDto.setEncryptedSessionKey(Base64.encodeBase64URLSafeString(encryptedSessionKeyByte));
		byte[] byteArr = cryptoUtil.symmetricEncrypt(
				HMACUtils.digestAsPlainText(HMACUtils.generateHash(identityBlock.getBytes())).getBytes(), secretKey);
		encryptionResponseDto.setRequestHMAC(Base64.encodeBase64URLSafeString(byteArr));
		return encryptionResponseDto;
	}

	
	/**
	 * Gets the encrypted value.
	 *
	 * @param data
	 *            the data
	 * @param tspID
	 *            the tsp ID
	 * @return the encrypted value
	 * @throws IOException
	 *             Signals that an I/O exception has occurred.
	 * @throws KeyManagementException
	 *             the key management exception
	 * @throws NoSuchAlgorithmException
	 *             the no such algorithm exception
	 * @throws RestClientException
	 *             the rest client exception
	 * @throws JSONException
	 *             the JSON exception
	 */
	@SuppressWarnings({ "unchecked", "rawtypes" })
	public String getPublicKey(String data)
			throws IOException, KeyManagementException, NoSuchAlgorithmException, RestClientException, JSONException {
		turnOffSslChecking();
		RestTemplate restTemplate = new RestTemplate();
		CryptomanagerRequestDto request = new CryptomanagerRequestDto();
		request.setApplicationId(appID);
		request.setData(Base64.encodeBase64URLSafeString(data.getBytes(StandardCharsets.UTF_8)));
		request.setReferenceId(publicKeyId);
		String utcTime = DateUtils.getUTCCurrentDateTimeString();
		request.setTimeStamp(utcTime);
		Map<String, String> uriParams = new HashMap<>();
		uriParams.put("appId", appID);
		UriComponentsBuilder builder = UriComponentsBuilder.fromUriString(publicKeyURL)
				.queryParam("timeStamp", DateUtils.getUTCCurrentDateTimeString())
				.queryParam("referenceId", publicKeyId);
<<<<<<< HEAD
		ResponseEntity<ResponseWrapper> response = restTemplate.exchange(builder.build(uriParams), HttpMethod.GET,
				null, ResponseWrapper.class);
		return (String) ((Map<String, Object>) response.getBody()).get("publicKey");
=======
		ResponseEntity<Map> response = restTemplate.exchange(builder.build(uriParams), HttpMethod.GET,
				null, Map.class);
		return (String) ((Map<String, Object>) response.getBody().get("response")).get("publicKey");
>>>>>>> 181f4850
	}

	/**
	 * Gets the headers.
	 *
	 * @param req
	 *            the req
	 * @return the headers
	 */
	private HttpEntity<CryptomanagerRequestDto> getHeaders(CryptomanagerRequestDto req) {
		HttpHeaders headers = new HttpHeaders();
		headers.set("Accept", MediaType.APPLICATION_JSON_VALUE);
		return new HttpEntity<CryptomanagerRequestDto>(req, headers);
	}

	/**
	 * The Constant UNQUESTIONING_TRUST_MANAGER nullifies the check for certificates
	 * for SSL Connection
	 */
	private static final TrustManager[] UNQUESTIONING_TRUST_MANAGER = new TrustManager[] { new X509TrustManager() {
		public java.security.cert.X509Certificate[] getAcceptedIssuers() {
			return null;
		}

		public void checkClientTrusted(java.security.cert.X509Certificate[] arg0, String arg1)
				throws CertificateException {
		}

		public void checkServerTrusted(java.security.cert.X509Certificate[] certs, String arg1)
				throws CertificateException {
			}
	} };

	/**
	 * Turns off the ssl checking.
	 *
	 * @throws NoSuchAlgorithmException
	 *             the no such algorithm exception
	 * @throws KeyManagementException
	 *             the key management exception
	 */
	public static void turnOffSslChecking() throws NoSuchAlgorithmException, KeyManagementException {
		// Install the all-trusting trust manager
		final SSLContext sc = SSLContext.getInstance(Encrypt.SSL);
		sc.init(null, UNQUESTIONING_TRUST_MANAGER, null);
		HttpsURLConnection.setDefaultSSLSocketFactory(sc.getSocketFactory());
	}

}
<|MERGE_RESOLUTION|>--- conflicted
+++ resolved
@@ -1,255 +1,249 @@
-package io.mosip.authentication.demo.service.controller;
-
-import java.io.IOException;
-import java.nio.charset.StandardCharsets;
-import java.security.InvalidAlgorithmParameterException;
-import java.security.InvalidKeyException;
-import java.security.KeyFactory;
-import java.security.KeyManagementException;
-import java.security.NoSuchAlgorithmException;
-import java.security.PublicKey;
-import java.security.cert.CertificateException;
-import java.security.spec.InvalidKeySpecException;
-import java.security.spec.X509EncodedKeySpec;
-import java.util.HashMap;
-import java.util.Map;
-
-import javax.crypto.BadPaddingException;
-import javax.crypto.IllegalBlockSizeException;
-import javax.crypto.NoSuchPaddingException;
-import javax.crypto.SecretKey;
-import javax.net.ssl.HttpsURLConnection;
-import javax.net.ssl.SSLContext;
-import javax.net.ssl.TrustManager;
-import javax.net.ssl.X509TrustManager;
-
-import org.apache.commons.codec.binary.Base64;
-import org.json.JSONException;
-import org.springframework.beans.factory.annotation.Autowired;
-import org.springframework.beans.factory.annotation.Value;
-import org.springframework.http.HttpEntity;
-import org.springframework.http.HttpHeaders;
-import org.springframework.http.HttpMethod;
-import org.springframework.http.MediaType;
-import org.springframework.http.ResponseEntity;
-import org.springframework.web.bind.annotation.PostMapping;
-import org.springframework.web.bind.annotation.RequestBody;
-import org.springframework.web.bind.annotation.RestController;
-import org.springframework.web.client.RestClientException;
-import org.springframework.web.client.RestTemplate;
-import org.springframework.web.util.UriComponentsBuilder;
-
-import com.fasterxml.jackson.core.JsonProcessingException;
-import com.fasterxml.jackson.databind.ObjectMapper;
-
-import io.mosip.authentication.demo.service.dto.CryptomanagerRequestDto;
-import io.mosip.authentication.demo.service.dto.EncryptionRequestDto;
-import io.mosip.authentication.demo.service.dto.EncryptionResponseDto;
-import io.mosip.authentication.demo.service.helper.CryptoUtility;
-import io.mosip.kernel.core.http.ResponseWrapper;
-import io.mosip.kernel.core.util.CryptoUtil;
-import io.mosip.kernel.core.util.DateUtils;
-import io.mosip.kernel.core.util.HMACUtils;
-import io.swagger.annotations.ApiOperation;
-
-/**
- *  The Class Encrypt is used to encrypt the identity block using Kernel Api.
- *
- * @author Dinesh Karuppiah
- */
-
-@RestController
-public class Encrypt {
-
-	private static final String ASYMMETRIC_ALGORITHM_NAME = "RSA";
-
-	/** The Constant ASYMMETRIC_ALGORITHM. */
-	private static final String SSL = "SSL";
-
-	/** The obj mapper. */
-	@Autowired
-	private ObjectMapper objMapper;
-
-	/** KeySplitter. */
-
-	@Value("${mosip.kernel.data-key-splitter}")
-	private String keySplitter;
-
-	/** The encrypt URL. */
-	@Value("${mosip.kernel.publicKey-url}")
-	private String publicKeyURL;
-
-	/** The app ID. */
-	@Value("${application.id}")
-	private String appID;
-	
-	/** The IDA Public Key. */
-	@Value("${mosip.ida.publickey}")
-	private String publicKeyId;
-
-	/**
-	 * Encrypt.
-	 *
-	 * @param encryptionRequestDto
-	 *            the encryption request dto
-	 * @return the encryption response dto
-	 * @throws NoSuchAlgorithmException
-	 *             the no such algorithm exception
-	 * @throws InvalidKeySpecException
-	 *             the invalid key spec exception
-	 * @throws IOException
-	 *             Signals that an I/O exception has occurred.
-	 * @throws KeyManagementException
-	 *             the key management exception
-	 * @throws RestClientException
-	 *             the rest client exception
-	 * @throws JSONException
-	 *             the JSON exception
-	 * @throws BadPaddingException 
-	 * @throws IllegalBlockSizeException 
-	 * @throws InvalidAlgorithmParameterException 
-	 * @throws NoSuchPaddingException 
-	 * @throws InvalidKeyException 
-	 */
-	@PostMapping(path = "/identity/encrypt")
-	@ApiOperation(value = "Encrypt Identity with sessionKey and Encrypt Session Key with Public Key", response = EncryptionResponseDto.class)
-	public EncryptionResponseDto encrypt(@RequestBody EncryptionRequestDto encryptionRequestDto)
-			throws NoSuchAlgorithmException, InvalidKeySpecException, IOException, KeyManagementException,
-			JSONException, InvalidKeyException, NoSuchPaddingException, InvalidAlgorithmParameterException, IllegalBlockSizeException, BadPaddingException {
-		return kernelEncrypt(encryptionRequestDto);
-	}
-
-	/**
-	 * this method is used to call Kernel encrypt api.
-	 *
-	 * @param encryptionRequestDto
-	 *            the encryption request dto
-	 * @return the encryption response dto
-	 * @throws KeyManagementException
-	 *             the key management exception
-	 * @throws RestClientException
-	 *             the rest client exception
-	 * @throws NoSuchAlgorithmException
-	 *             the no such algorithm exception
-	 * @throws JsonProcessingException
-	 *             the json processing exception
-	 * @throws IOException
-	 *             Signals that an I/O exception has occurred.
-	 * @throws JSONException
-	 *             the JSON exception
-	 */
-	private EncryptionResponseDto kernelEncrypt(EncryptionRequestDto encryptionRequestDto)
-			throws KeyManagementException, NoSuchAlgorithmException, IOException, JSONException, InvalidKeyException,
-			NoSuchPaddingException, InvalidAlgorithmParameterException, IllegalBlockSizeException, BadPaddingException,
-			InvalidKeySpecException {
-		String identityBlock = objMapper.writeValueAsString(encryptionRequestDto.getIdentityRequest());
-		CryptoUtility cryptoUtil = new CryptoUtility(); //TODO FIXME
-		SecretKey secretKey = cryptoUtil.genSecKey();
-		EncryptionResponseDto encryptionResponseDto = new EncryptionResponseDto();
-		byte[] encryptedIdentityBlock = cryptoUtil.symmetricEncrypt(identityBlock.getBytes(), secretKey);
-		encryptionResponseDto.setEncryptedIdentity(Base64.encodeBase64URLSafeString(encryptedIdentityBlock));
-		String publicKeyStr = getPublicKey(identityBlock);
-		PublicKey publicKey = KeyFactory.getInstance(ASYMMETRIC_ALGORITHM_NAME)
-				.generatePublic(new X509EncodedKeySpec(CryptoUtil.decodeBase64(publicKeyStr)));
-		byte[] encryptedSessionKeyByte = cryptoUtil.asymmetricEncrypt((secretKey.getEncoded()), publicKey);
-		encryptionResponseDto.setEncryptedSessionKey(Base64.encodeBase64URLSafeString(encryptedSessionKeyByte));
-		byte[] byteArr = cryptoUtil.symmetricEncrypt(
-				HMACUtils.digestAsPlainText(HMACUtils.generateHash(identityBlock.getBytes())).getBytes(), secretKey);
-		encryptionResponseDto.setRequestHMAC(Base64.encodeBase64URLSafeString(byteArr));
-		return encryptionResponseDto;
-	}
-
-	
-	/**
-	 * Gets the encrypted value.
-	 *
-	 * @param data
-	 *            the data
-	 * @param tspID
-	 *            the tsp ID
-	 * @return the encrypted value
-	 * @throws IOException
-	 *             Signals that an I/O exception has occurred.
-	 * @throws KeyManagementException
-	 *             the key management exception
-	 * @throws NoSuchAlgorithmException
-	 *             the no such algorithm exception
-	 * @throws RestClientException
-	 *             the rest client exception
-	 * @throws JSONException
-	 *             the JSON exception
-	 */
-	@SuppressWarnings({ "unchecked", "rawtypes" })
-	public String getPublicKey(String data)
-			throws IOException, KeyManagementException, NoSuchAlgorithmException, RestClientException, JSONException {
-		turnOffSslChecking();
-		RestTemplate restTemplate = new RestTemplate();
-		CryptomanagerRequestDto request = new CryptomanagerRequestDto();
-		request.setApplicationId(appID);
-		request.setData(Base64.encodeBase64URLSafeString(data.getBytes(StandardCharsets.UTF_8)));
-		request.setReferenceId(publicKeyId);
-		String utcTime = DateUtils.getUTCCurrentDateTimeString();
-		request.setTimeStamp(utcTime);
-		Map<String, String> uriParams = new HashMap<>();
-		uriParams.put("appId", appID);
-		UriComponentsBuilder builder = UriComponentsBuilder.fromUriString(publicKeyURL)
-				.queryParam("timeStamp", DateUtils.getUTCCurrentDateTimeString())
+package io.mosip.authentication.demo.service.controller;
+
+import java.io.IOException;
+import java.nio.charset.StandardCharsets;
+import java.security.InvalidAlgorithmParameterException;
+import java.security.InvalidKeyException;
+import java.security.KeyFactory;
+import java.security.KeyManagementException;
+import java.security.NoSuchAlgorithmException;
+import java.security.PublicKey;
+import java.security.cert.CertificateException;
+import java.security.spec.InvalidKeySpecException;
+import java.security.spec.X509EncodedKeySpec;
+import java.util.HashMap;
+import java.util.Map;
+
+import javax.crypto.BadPaddingException;
+import javax.crypto.IllegalBlockSizeException;
+import javax.crypto.NoSuchPaddingException;
+import javax.crypto.SecretKey;
+import javax.net.ssl.HttpsURLConnection;
+import javax.net.ssl.SSLContext;
+import javax.net.ssl.TrustManager;
+import javax.net.ssl.X509TrustManager;
+
+import org.apache.commons.codec.binary.Base64;
+import org.json.JSONException;
+import org.springframework.beans.factory.annotation.Autowired;
+import org.springframework.beans.factory.annotation.Value;
+import org.springframework.http.HttpEntity;
+import org.springframework.http.HttpHeaders;
+import org.springframework.http.HttpMethod;
+import org.springframework.http.MediaType;
+import org.springframework.http.ResponseEntity;
+import org.springframework.web.bind.annotation.PostMapping;
+import org.springframework.web.bind.annotation.RequestBody;
+import org.springframework.web.bind.annotation.RestController;
+import org.springframework.web.client.RestClientException;
+import org.springframework.web.client.RestTemplate;
+import org.springframework.web.util.UriComponentsBuilder;
+
+import com.fasterxml.jackson.core.JsonProcessingException;
+import com.fasterxml.jackson.databind.ObjectMapper;
+
+import io.mosip.authentication.demo.service.dto.CryptomanagerRequestDto;
+import io.mosip.authentication.demo.service.dto.EncryptionRequestDto;
+import io.mosip.authentication.demo.service.dto.EncryptionResponseDto;
+import io.mosip.authentication.demo.service.helper.CryptoUtility;
+import io.mosip.kernel.core.http.ResponseWrapper;
+import io.mosip.kernel.core.util.CryptoUtil;
+import io.mosip.kernel.core.util.DateUtils;
+import io.mosip.kernel.core.util.HMACUtils;
+import io.swagger.annotations.ApiOperation;
+
+/**
+ *  The Class Encrypt is used to encrypt the identity block using Kernel Api.
+ *
+ * @author Dinesh Karuppiah
+ */
+
+@RestController
+public class Encrypt {
+
+	private static final String ASYMMETRIC_ALGORITHM_NAME = "RSA";
+
+	/** The Constant ASYMMETRIC_ALGORITHM. */
+	private static final String SSL = "SSL";
+
+	/** The obj mapper. */
+	@Autowired
+	private ObjectMapper objMapper;
+
+	/** KeySplitter. */
+
+	@Value("${mosip.kernel.data-key-splitter}")
+	private String keySplitter;
+
+	/** The encrypt URL. */
+	@Value("${mosip.kernel.publicKey-url}")
+	private String publicKeyURL;
+
+	/** The app ID. */
+	@Value("${application.id}")
+	private String appID;
+	
+	/** The IDA Public Key. */
+	@Value("${mosip.ida.publickey}")
+	private String publicKeyId;
+
+	/**
+	 * Encrypt.
+	 *
+	 * @param encryptionRequestDto
+	 *            the encryption request dto
+	 * @return the encryption response dto
+	 * @throws NoSuchAlgorithmException
+	 *             the no such algorithm exception
+	 * @throws InvalidKeySpecException
+	 *             the invalid key spec exception
+	 * @throws IOException
+	 *             Signals that an I/O exception has occurred.
+	 * @throws KeyManagementException
+	 *             the key management exception
+	 * @throws RestClientException
+	 *             the rest client exception
+	 * @throws JSONException
+	 *             the JSON exception
+	 * @throws BadPaddingException 
+	 * @throws IllegalBlockSizeException 
+	 * @throws InvalidAlgorithmParameterException 
+	 * @throws NoSuchPaddingException 
+	 * @throws InvalidKeyException 
+	 */
+	@PostMapping(path = "/identity/encrypt")
+	@ApiOperation(value = "Encrypt Identity with sessionKey and Encrypt Session Key with Public Key", response = EncryptionResponseDto.class)
+	public EncryptionResponseDto encrypt(@RequestBody EncryptionRequestDto encryptionRequestDto)
+			throws NoSuchAlgorithmException, InvalidKeySpecException, IOException, KeyManagementException,
+			JSONException, InvalidKeyException, NoSuchPaddingException, InvalidAlgorithmParameterException, IllegalBlockSizeException, BadPaddingException {
+		return kernelEncrypt(encryptionRequestDto);
+	}
+
+	/**
+	 * this method is used to call Kernel encrypt api.
+	 *
+	 * @param encryptionRequestDto
+	 *            the encryption request dto
+	 * @return the encryption response dto
+	 * @throws KeyManagementException
+	 *             the key management exception
+	 * @throws RestClientException
+	 *             the rest client exception
+	 * @throws NoSuchAlgorithmException
+	 *             the no such algorithm exception
+	 * @throws JsonProcessingException
+	 *             the json processing exception
+	 * @throws IOException
+	 *             Signals that an I/O exception has occurred.
+	 * @throws JSONException
+	 *             the JSON exception
+	 */
+	private EncryptionResponseDto kernelEncrypt(EncryptionRequestDto encryptionRequestDto)
+			throws KeyManagementException, NoSuchAlgorithmException, IOException, JSONException, InvalidKeyException,
+			NoSuchPaddingException, InvalidAlgorithmParameterException, IllegalBlockSizeException, BadPaddingException,
+			InvalidKeySpecException {
+		String identityBlock = objMapper.writeValueAsString(encryptionRequestDto.getIdentityRequest());
+		CryptoUtility cryptoUtil = new CryptoUtility(); //TODO FIXME
+		SecretKey secretKey = cryptoUtil.genSecKey();
+		EncryptionResponseDto encryptionResponseDto = new EncryptionResponseDto();
+		byte[] encryptedIdentityBlock = cryptoUtil.symmetricEncrypt(identityBlock.getBytes(), secretKey);
+		encryptionResponseDto.setEncryptedIdentity(Base64.encodeBase64URLSafeString(encryptedIdentityBlock));
+		String publicKeyStr = getPublicKey(identityBlock);
+		PublicKey publicKey = KeyFactory.getInstance(ASYMMETRIC_ALGORITHM_NAME)
+				.generatePublic(new X509EncodedKeySpec(CryptoUtil.decodeBase64(publicKeyStr)));
+		byte[] encryptedSessionKeyByte = cryptoUtil.asymmetricEncrypt((secretKey.getEncoded()), publicKey);
+		encryptionResponseDto.setEncryptedSessionKey(Base64.encodeBase64URLSafeString(encryptedSessionKeyByte));
+		byte[] byteArr = cryptoUtil.symmetricEncrypt(
+				HMACUtils.digestAsPlainText(HMACUtils.generateHash(identityBlock.getBytes())).getBytes(), secretKey);
+		encryptionResponseDto.setRequestHMAC(Base64.encodeBase64URLSafeString(byteArr));
+		return encryptionResponseDto;
+	}
+
+	
+	/**
+	 * Gets the encrypted value.
+	 *
+	 * @param data
+	 *            the data
+	 * @param tspID
+	 *            the tsp ID
+	 * @return the encrypted value
+	 * @throws IOException
+	 *             Signals that an I/O exception has occurred.
+	 * @throws KeyManagementException
+	 *             the key management exception
+	 * @throws NoSuchAlgorithmException
+	 *             the no such algorithm exception
+	 * @throws RestClientException
+	 *             the rest client exception
+	 * @throws JSONException
+	 *             the JSON exception
+	 */
+	@SuppressWarnings({ "unchecked", "rawtypes" })
+	public String getPublicKey(String data)
+			throws IOException, KeyManagementException, NoSuchAlgorithmException, RestClientException, JSONException {
+		turnOffSslChecking();
+		RestTemplate restTemplate = new RestTemplate();
+		CryptomanagerRequestDto request = new CryptomanagerRequestDto();
+		request.setApplicationId(appID);
+		request.setData(Base64.encodeBase64URLSafeString(data.getBytes(StandardCharsets.UTF_8)));
+		request.setReferenceId(publicKeyId);
+		String utcTime = DateUtils.getUTCCurrentDateTimeString();
+		request.setTimeStamp(utcTime);
+		Map<String, String> uriParams = new HashMap<>();
+		uriParams.put("appId", appID);
+		UriComponentsBuilder builder = UriComponentsBuilder.fromUriString(publicKeyURL)
+				.queryParam("timeStamp", DateUtils.getUTCCurrentDateTimeString())
 				.queryParam("referenceId", publicKeyId);
-<<<<<<< HEAD
-		ResponseEntity<ResponseWrapper> response = restTemplate.exchange(builder.build(uriParams), HttpMethod.GET,
-				null, ResponseWrapper.class);
-		return (String) ((Map<String, Object>) response.getBody()).get("publicKey");
-=======
-		ResponseEntity<Map> response = restTemplate.exchange(builder.build(uriParams), HttpMethod.GET,
-				null, Map.class);
-		return (String) ((Map<String, Object>) response.getBody().get("response")).get("publicKey");
->>>>>>> 181f4850
-	}
-
-	/**
-	 * Gets the headers.
-	 *
-	 * @param req
-	 *            the req
-	 * @return the headers
-	 */
-	private HttpEntity<CryptomanagerRequestDto> getHeaders(CryptomanagerRequestDto req) {
-		HttpHeaders headers = new HttpHeaders();
-		headers.set("Accept", MediaType.APPLICATION_JSON_VALUE);
-		return new HttpEntity<CryptomanagerRequestDto>(req, headers);
-	}
-
-	/**
-	 * The Constant UNQUESTIONING_TRUST_MANAGER nullifies the check for certificates
-	 * for SSL Connection
-	 */
-	private static final TrustManager[] UNQUESTIONING_TRUST_MANAGER = new TrustManager[] { new X509TrustManager() {
-		public java.security.cert.X509Certificate[] getAcceptedIssuers() {
-			return null;
-		}
-
-		public void checkClientTrusted(java.security.cert.X509Certificate[] arg0, String arg1)
-				throws CertificateException {
-		}
-
-		public void checkServerTrusted(java.security.cert.X509Certificate[] certs, String arg1)
-				throws CertificateException {
-			}
-	} };
-
-	/**
-	 * Turns off the ssl checking.
-	 *
-	 * @throws NoSuchAlgorithmException
-	 *             the no such algorithm exception
-	 * @throws KeyManagementException
-	 *             the key management exception
-	 */
-	public static void turnOffSslChecking() throws NoSuchAlgorithmException, KeyManagementException {
-		// Install the all-trusting trust manager
-		final SSLContext sc = SSLContext.getInstance(Encrypt.SSL);
-		sc.init(null, UNQUESTIONING_TRUST_MANAGER, null);
-		HttpsURLConnection.setDefaultSSLSocketFactory(sc.getSocketFactory());
-	}
-
-}
+		ResponseEntity<Map> response = restTemplate.exchange(builder.build(uriParams), HttpMethod.GET,
+				null, Map.class);
+		return (String) ((Map<String, Object>) response.getBody().get("response")).get("publicKey");
+	}
+
+	/**
+	 * Gets the headers.
+	 *
+	 * @param req
+	 *            the req
+	 * @return the headers
+	 */
+	private HttpEntity<CryptomanagerRequestDto> getHeaders(CryptomanagerRequestDto req) {
+		HttpHeaders headers = new HttpHeaders();
+		headers.set("Accept", MediaType.APPLICATION_JSON_VALUE);
+		return new HttpEntity<CryptomanagerRequestDto>(req, headers);
+	}
+
+	/**
+	 * The Constant UNQUESTIONING_TRUST_MANAGER nullifies the check for certificates
+	 * for SSL Connection
+	 */
+	private static final TrustManager[] UNQUESTIONING_TRUST_MANAGER = new TrustManager[] { new X509TrustManager() {
+		public java.security.cert.X509Certificate[] getAcceptedIssuers() {
+			return null;
+		}
+
+		public void checkClientTrusted(java.security.cert.X509Certificate[] arg0, String arg1)
+				throws CertificateException {
+		}
+
+		public void checkServerTrusted(java.security.cert.X509Certificate[] certs, String arg1)
+				throws CertificateException {
+			}
+	} };
+
+	/**
+	 * Turns off the ssl checking.
+	 *
+	 * @throws NoSuchAlgorithmException
+	 *             the no such algorithm exception
+	 * @throws KeyManagementException
+	 *             the key management exception
+	 */
+	public static void turnOffSslChecking() throws NoSuchAlgorithmException, KeyManagementException {
+		// Install the all-trusting trust manager
+		final SSLContext sc = SSLContext.getInstance(Encrypt.SSL);
+		sc.init(null, UNQUESTIONING_TRUST_MANAGER, null);
+		HttpsURLConnection.setDefaultSSLSocketFactory(sc.getSocketFactory());
+	}
+
+}