import { Injectable } from '@angular/core';
import { HttpClient } from '@angular/common/http';

import * as appConstants from '../../app.constants';

@Injectable()
export class UserregistrationService {

  constructor(private http: HttpClient) { }

  getGenderTypes() {
<<<<<<< HEAD
    return this.http.get(`https://${appConstants.base_url}/v1/masterdata/gendertypes`);
=======
    return this.http.get('https://qa.mosip.io/v1/masterdata/gendertypes');
>>>>>>> e9ce634f
  }

  registerUser(requestDTO: any) {
    return this.http.post('https://dev.mosip.io/v1/admin/usermgmt/register', requestDTO);
  }

  ridVerification(requestDTO: any) {
    return this.http.post('https://dev.mosip.io/v1/admin/usermgmt/rid', requestDTO);
  }

  otpValidator(requestDTO: any) {
    return this.http.post('https://dev.mosip.io/v1/authmanager/authenticate/useridOTP', requestDTO);
  }
  passwordCreation(requestDTO: any) {
    return this.http.post('https://dev.mosip.io/v1/admin/usermgmt/password', requestDTO);
  }
}<|MERGE_RESOLUTION|>--- conflicted
+++ resolved
@@ -9,11 +9,7 @@
   constructor(private http: HttpClient) { }
 
   getGenderTypes() {
-<<<<<<< HEAD
     return this.http.get(`https://${appConstants.base_url}/v1/masterdata/gendertypes`);
-=======
-    return this.http.get('https://qa.mosip.io/v1/masterdata/gendertypes');
->>>>>>> e9ce634f
   }
 
   registerUser(requestDTO: any) {
