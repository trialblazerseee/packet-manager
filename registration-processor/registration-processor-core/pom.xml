--- conflicted
+++ resolved
@@ -1,117 +1,106 @@
-<?xml version="1.0" encoding="UTF-8"?>
+<?xml version="1.0" encoding="UTF-8"?>
+
+<project xmlns="http://maven.apache.org/POM/4.0.0"
+	xmlns:xsi="http://www.w3.org/2001/XMLSchema-instance"
+	xsi:schemaLocation="http://maven.apache.org/POM/4.0.0 http://maven.apache.org/xsd/maven-4.0.0.xsd">
+	<modelVersion>4.0.0</modelVersion>
+
+	<parent>
+		<groupId>io.mosip.registrationprocessor</groupId>
+		<artifactId>registration-processor</artifactId>
+		<version>1.0.0-SNAPSHOT</version>
+	</parent>
+	<artifactId>registration-processor-core</artifactId>
+
+	<dependencies>
+		<dependency>
+			<groupId>io.vertx</groupId>
+			<artifactId>vertx-camel-bridge</artifactId>
+			<version>${vertx.version}</version>
+		</dependency>
+		<dependency>
+			<groupId>io.vertx</groupId>
+			<artifactId>vertx-ignite</artifactId>
+			<version>${vertx.version}</version>
+			<exclusions>
+				<exclusion>
+					<groupId>com.h2database</groupId>
+					<artifactId>h2</artifactId>
+				</exclusion>
+			</exclusions>
+		</dependency>
+		<dependency>
+			<groupId>com.h2database</groupId>
+			<artifactId>h2</artifactId>
+			<version>1.4.195</version>
+		</dependency>
+		<dependency>
+			<groupId>org.projectlombok</groupId>
+			<artifactId>lombok</artifactId>
+		</dependency>
+		<dependency>
+			<groupId>io.mosip.kernel</groupId>
+			<artifactId>kernel-core</artifactId>
+			<version>${kernel.core.version}</version>
+		</dependency>
 
-<project xmlns="http://maven.apache.org/POM/4.0.0"
-	xmlns:xsi="http://www.w3.org/2001/XMLSchema-instance"
-	xsi:schemaLocation="http://maven.apache.org/POM/4.0.0 http://maven.apache.org/xsd/maven-4.0.0.xsd">
-	<modelVersion>4.0.0</modelVersion>
+		<!-- Kernel Logback Impl -->
+		<dependency>
+			<groupId>io.mosip.kernel</groupId>
+			<artifactId>kernel-logger-logback</artifactId>
+			<version>${kernel.core.version}</version>
+		</dependency>
 
-	<parent>
-		<groupId>io.mosip.registrationprocessor</groupId>
-		<artifactId>registration-processor</artifactId>
-		<version>1.0.0-SNAPSHOT</version>
-	</parent>
-	<artifactId>registration-processor-core</artifactId>
-
-	<dependencies>
-		<dependency>
-			<groupId>io.vertx</groupId>
-			<artifactId>vertx-camel-bridge</artifactId>
-			<version>${vertx.version}</version>
+		<!-- https://mvnrepository.com/artifact/com.google.code.gson/gson -->
+		<dependency>
+			<groupId>com.google.code.gson</groupId>
+			<artifactId>gson</artifactId>
+			</dependency>
+		<dependency>
+			<groupId>io.vertx</groupId>
+			<artifactId>vertx-unit</artifactId>
+			<version>${vertx.version}</version>
+			<scope>test</scope>
+		</dependency>
+		<dependency>
+   			<groupId>io.mosip.kernel</groupId>
+   			<artifactId>kernel-templatemanager-velocity</artifactId>
+   			<version>${project.version}</version>
 		</dependency>
-		<dependency>
-			<groupId>io.vertx</groupId>
-			<artifactId>vertx-ignite</artifactId>
-			<version>${vertx.version}</version>
-			<exclusions>
-				<exclusion>
-					<groupId>com.h2database</groupId>
-					<artifactId>h2</artifactId>
-				</exclusion>
-			</exclusions>
-		</dependency>
-		<dependency>
-			<groupId>com.h2database</groupId>
-			<artifactId>h2</artifactId>
-			<version>1.4.195</version>
-		</dependency>
-		<dependency>
-			<groupId>org.projectlombok</groupId>
-			<artifactId>lombok</artifactId>
-		</dependency>
-		<dependency>
-			<groupId>io.mosip.kernel</groupId>
-			<artifactId>kernel-core</artifactId>
-			<version>${kernel.core.version}</version>
-		</dependency>
-<<<<<<< HEAD
-		<!-- Kernel Logback Impl -->
-		<dependency>
-			<groupId>io.mosip.kernel</groupId>
-			<artifactId>kernel-logger-logback</artifactId>
-			<version>${kernel.core.version}</version>
-		</dependency>
-=======
-
->>>>>>> 76c9c2287950d3bd53bd501c6cc57277131876b6
-		<!-- https://mvnrepository.com/artifact/com.google.code.gson/gson -->
-		<dependency>
-			<groupId>com.google.code.gson</groupId>
-			<artifactId>gson</artifactId>
-			</dependency>
-		<dependency>
-			<groupId>io.vertx</groupId>
-			<artifactId>vertx-unit</artifactId>
-			<version>${vertx.version}</version>
-			<scope>test</scope>
-		</dependency>
-<<<<<<< HEAD
-=======
-		
-		<dependency>
-   			<groupId>io.mosip.kernel</groupId>
-   			<artifactId>kernel-templatemanager-velocity</artifactId>
-   			<version>${project.version}</version>
-		</dependency>
-<<<<<<< HEAD
-		<dependency>
-   			<groupId>io.mosip.kernel</groupId>
-   			<artifactId>kernel-masterdata-service</artifactId>
-   			<version>${project.version}</version>
-		</dependency>
-		
-		<dependency>
-			<groupId>org.springframework.boot</groupId>
-			<artifactId>spring-boot-starter-web</artifactId>
-		</dependency>
-=======
->>>>>>> 76c9c2287950d3bd53bd501c6cc57277131876b6
->>>>>>> 9b604e9e
-
-
-	</dependencies>
-
-	<properties>
-		<project.build.sourceEncoding>UTF-8</project.build.sourceEncoding>
-		<maven.compiler.source>1.8</maven.compiler.source>
-		<maven.compiler.target>1.8</maven.compiler.target>
-	</properties>
-	
-	<build>
-		<plugins>
-			<plugin>
-				<groupId>org.springframework.boot</groupId>
-				<artifactId>spring-boot-maven-plugin</artifactId>
-				<executions>
-					<execution>
-						<goals>
-							<goal>repackage</goal>
-						</goals>
-						<configuration>
-							<classifier>exec</classifier>
-						</configuration>
-					</execution>
-				</executions>
-			</plugin>
-		</plugins>
-	</build>
-</project>
+		<dependency>
+   			<groupId>io.mosip.kernel</groupId>
+   			<artifactId>kernel-masterdata-service</artifactId>
+   			<version>${project.version}</version>
+		</dependency>
+		
+		<dependency>
+			<groupId>org.springframework.boot</groupId>
+			<artifactId>spring-boot-starter-web</artifactId>
+		</dependency>
+	</dependencies>
+
+	<properties>
+		<project.build.sourceEncoding>UTF-8</project.build.sourceEncoding>
+		<maven.compiler.source>1.8</maven.compiler.source>
+		<maven.compiler.target>1.8</maven.compiler.target>
+	</properties>
+	
+	<build>
+		<plugins>
+			<plugin>
+				<groupId>org.springframework.boot</groupId>
+				<artifactId>spring-boot-maven-plugin</artifactId>
+				<executions>
+					<execution>
+						<goals>
+							<goal>repackage</goal>
+						</goals>
+						<configuration>
+							<classifier>exec</classifier>
+						</configuration>
+					</execution>
+				</executions>
+			</plugin>
+		</plugins>
+	</build>
+</project>