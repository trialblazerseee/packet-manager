<<<<<<< HEAD
package io.mosip.registration.processor.core.status.util;

public enum StatusUtil {
	//Packet Receiver Stage
	PACKET_RECEIVED(StatusConstants.PACKET_RECEIVER_MODULE_SUCCESS + "001" , "Packet has reached Packet Receiver"),
	PACKET_UPLOADED_TO_LANDING_ZONE(StatusConstants.PACKET_RECEIVER_MODULE_SUCCESS + "002" , "Packet is Uploaded to Landing Zone"),
	VIRUS_SCANNER_FAILED(StatusConstants.PACKET_RECEIVER_MODULE_FAILURE + "001" , "Packet is virus infected"),
	PACKET_DECRYPTION_FAILED(StatusConstants.PACKET_RECEIVER_MODULE_FAILURE + "002" , "Packet decryption failed"),
	
	//Packet uploader stage
	PACKET_UPLOADED(StatusConstants.PACKET_UPLOADER_MODULE_SUCCESS + "001","Packet uploaded to Packet Store"),
	PACKET_CLEANUP_FAILED(StatusConstants.PACKET_UPLOADER_MODULE_FAILED + "001","Packet clean up failed from Landing Zone"),
	PACKET_ARCHIVAL_FAILED(StatusConstants.PACKET_UPLOADER_MODULE_FAILED + "002" , "Packet archival failed"),
	PACKET_UPLOAD_FAILED(StatusConstants.PACKET_UPLOADER_MODULE_FAILED + "003" , "Packet upload failed "),
	PACKET_NOT_FOUND_LANDING_ZIONE(StatusConstants.PACKET_UPLOADER_MODULE_FAILED + "004" , "Packet not found in Landing Zone"),
	PACKET_HASHCODE_VALIDATION_FAILED(StatusConstants.PACKET_UPLOADER_MODULE_FAILED + "005" , "Packet hash code validation failed"),
	VIRUS_SCANNER_FAILED_UPLOADER(StatusConstants.PACKET_UPLOADER_MODULE_FAILED + "006" , "Packet is virus infected"),

	//Quality checker stage
	INDIVIDUAL_BIOMETRIC_NOT_FOUND(StatusConstants.QUALITY_CHECKER_MODULE_SUCCESS + "001", "Individual biometric parameter not found in ID json"),
	BIOMETRIC_QUALITY_CHECK_SUCCESS(StatusConstants.QUALITY_CHECKER_MODULE_SUCCESS + "002" , "Biometric quality check sucessful"),
	BIOMETRIC_QUALITY_CHECK_FAILED(StatusConstants.QUALITY_CHECKER_MODULE_FAILED + "001" , "Quality score of biometrics is below threshold"),
	
	//packet validator stage
	PACKET_STRUCTURAL_VALIDATION_SUCCESS(StatusConstants.PACKET_VALIDATOR_MODULE_SUCCESS + "001" , "Packet validation sucessful"),
	FILE_VALIDATION_FAILED(StatusConstants.PACKET_VALIDATOR_MODULE_FAILED + "001", "File validation failed"),
	SCHEMA_VALIDATION_FAILED(StatusConstants.PACKET_VALIDATOR_MODULE_FAILED + "002" , "Schema validation failed"),
	CHECKSUM_VALIDATION_FAILED(StatusConstants.PACKET_VALIDATOR_MODULE_FAILED + "003" , "Checksum validation failed"),
	INDIVIDUAL_BIOMETRIC_VALIDATION_FAILED(StatusConstants.PACKET_VALIDATOR_MODULE_FAILED + "004" , "Individual biometric validation failed"),
	APPLICANT_DOCUMENT_VALIDATION_FAILED(StatusConstants.PACKET_VALIDATOR_MODULE_FAILED + "005" , "Applicant document validation failed"),
	MASTER_DATA_VALIDATION_FAILED(StatusConstants.PACKET_VALIDATOR_MODULE_FAILED + "006" , "Master data validation failed"),
	ACTIVATE_DEACTIVATE_FAILED(StatusConstants.PACKET_VALIDATOR_MODULE_FAILED + "007" , "Activate/Deactivate packet validation failed"),
	UIN_NOT_FOUND_IDREPO(StatusConstants.PACKET_VALIDATOR_MODULE_FAILED + "008" , "UIN not found in ID Repositary"),
	MANDATORY_VALIDATION_FAILED(StatusConstants.PACKET_VALIDATOR_MODULE_FAILED + "009" , "Mandatory fields are not present in ID object"),
	RID_AND_TYPE_SYNC_FAILED(StatusConstants.PACKET_VALIDATOR_MODULE_FAILED + "010" , "RID & Type not matched from sync table"),
	
	//External stage
	EXTERNAL_STAGE_SUCCESS(StatusConstants.EXTERNAL_SATGE_MODULE_SUCCESS + "001" , "Packet processing in External stage is sucessful"),
	EXTERNAL_STAGE_FAILED(StatusConstants.EXTERNAL_SATGE_MODULE_SUCCESS + "001" , "Packet processing in External stage failed"),

	//OSI Validator  stage
	//1.UMC Validator stage
	GPS_DETAILS_NOT_FOUND(StatusConstants.OSI_VALIDAOR_MODULE_FAILED + "001" , "GPS details are not found in packet"),
	CENTER_ID_NOT_FOUND(StatusConstants.OSI_VALIDAOR_MODULE_FAILED + "002" , "CenterId not found in packet"),
	CENTER_ID_INACTIVE(StatusConstants.OSI_VALIDAOR_MODULE_FAILED + "003" , "CenterId was inactive during packet creation - "),
	MACHINE_ID_NOT_FOUND(StatusConstants.OSI_VALIDAOR_MODULE_FAILED + "004" , "MachineId not found in packet"),
	MACHINE_ID_NOT_ACTIVE(StatusConstants.OSI_VALIDAOR_MODULE_FAILED + "005" , "MachineId was inactive during packet creation - "),
	SUPERVISOR_OFFICER_NOT_ACTIVE(StatusConstants.OSI_VALIDAOR_MODULE_FAILED + "006" , "SupervisorId and OfficerId are inActive"),
	CENTER_DEVICE_MAPPING_NOT_FOUND(StatusConstants.OSI_VALIDAOR_MODULE_FAILED + "007" , "Center-Device Mapping Not Found - "),
	CENTER_DEVICE_MAPPING_INACTIVE(StatusConstants.OSI_VALIDAOR_MODULE_FAILED + "008" , "Center-Device Mapping was InActive during Packet Creation - "),
    DEVICE_NOT_FOUND_MASTER_DB(StatusConstants.OSI_VALIDAOR_MODULE_FAILED + "009" , "Device Not Found in Master DB - "),
    DEVICE_ID_INACTIVE(StatusConstants.OSI_VALIDAOR_MODULE_FAILED + "010" , "Device ID was InActive during Packet Creation - "),
    PACKET_CREATION_WORKING_HOURS(StatusConstants.OSI_VALIDAOR_MODULE_FAILED + "011" , "Packet was Not Created during Working Hours - "),
    REGISTRATION_CENTER_TIMESTAMP_FAILURE(StatusConstants.OSI_VALIDAOR_MODULE_FAILED + "012" , "Registration Center timestamp failed"),
    FAILED_TO_GET_MACHINE_DETAIL(StatusConstants.OSI_VALIDAOR_MODULE_FAILED + "013" , "Failed to Get machine id details "),
    FAILED_TO_GET_CENTER_DETAIL(StatusConstants.OSI_VALIDAOR_MODULE_FAILED + "014" , "Failed to Get center id details "),
    PACKET_IS_ON_HOLD(StatusConstants.OSI_VALIDAOR_MODULE_FAILED + "015" , "Packet is on Hold due to parent packet processing"),
    
    SUPERVISOR_OFFICER_NOT_FOUND_PACKET(StatusConstants.OSI_VALIDAOR_MODULE_FAILED + "012" , "Both Officer and Supervisor IDs are NULL"),
    SUPERVISOR_OR_OFFICER_WAS_INACTIVE(StatusConstants.OSI_VALIDAOR_MODULE_FAILED + "013" , "Officer or Supervisor was Not Active during Packet Creation - "),
    PACKET_CREATION_DATE_NOT_FOUND_IN_PACKET(StatusConstants.OSI_VALIDAOR_MODULE_FAILED + "014" , "Packet Creation Date is NULL"),
    PASSWORD_OTP_FAILURE(StatusConstants.OSI_VALIDAOR_MODULE_FAILED + "015" , "Password or OTP Verification Failed for Officer - "),
    OFFICER_SUPERVISOR_AUTHENTICATION_FAILED(StatusConstants.OSI_VALIDAOR_MODULE_FAILED + "016" , "Officer or Supervisor Biometric Authentication Failed - "),
    PASSWORD_OTP_FAILURE_SUPERVISOR(StatusConstants.OSI_VALIDAOR_MODULE_FAILED + "017" , "Password or OTP Verification Failed for Supervisor - "),
    UIN_RID_NOT_FOUND(StatusConstants.OSI_VALIDAOR_MODULE_FAILED + "018" , "UIN or RID of Parent Not Found in Packet"),
    PARENT_UIN_NOT_FOUND(StatusConstants.OSI_VALIDAOR_MODULE_FAILED + "019" , "Parent UIN not Found for the Given RID"),
   PARENT_BIOMETRIC_FILE_NAME_NOT_FOUND(StatusConstants.OSI_VALIDAOR_MODULE_FAILED + "020" , "Parent Biometric File Name Not Found"),
   PACKET_ON_HOLD(StatusConstants.OSI_VALIDAOR_MODULE_FAILED + "021" , "Packet On-Hold as Parent RID Not Found"),
   CHILD_PACKET_REJECTED(StatusConstants.OSI_VALIDAOR_MODULE_FAILED + "022" , "Packet Rejected as Parent Packet is Rejected"),
	MACHINE_ID_NOT_FOUND_MASTER_DB(StatusConstants.OSI_VALIDAOR_MODULE_FAILED + "023" , "MachineId not found in master db - "),
   OSI_VALIDATION_SUCCESS(StatusConstants.OSI_VALIDAOR_MODULE_SUCCESS + "001" , "OSI Validation is Successful"),
   
   //Message sender stage
   NOTIFICATION_SUCESSFUL(StatusConstants.OMESSAGE_SENDER_MODULE_SUCCESS + "001" , "Notification Sent Successfully"),
   TEMPLATE_CONFIGURATION_NOT_FOUND(StatusConstants.OMESSAGE_SENDER_MODULE_FAILED + "001" , "Template configuration and language not found"),
   EMAIL_PHONE_TEMPLATE_NOTIFICATION_MISSING(StatusConstants.OMESSAGE_SENDER_MODULE_FAILED + "002" , "Email ID or Phone or Template or Notification Type is Missing"),
  
   //printing stage
   PDF_ADDED_TO_QUEUE_SUCCESS(StatusConstants.PRINT_STAGE_MODULE_SUCCESS + "001" , "PDF is added to Queue for Printing"),
   PDF_ADDED_TO_QUEUE_FAILED(StatusConstants.PRINT_STAGE_MODULE_FAILED + "001" , "PDF was not added to Queue due to Queue Failure"),
   PRINT_POST_COMPLETED(StatusConstants.PRINT_STAGE_MODULE_SUCCESS + "002" , "Printing and Post Completed"),
   RESEND_UIN_CARD(StatusConstants.PRINT_STAGE_MODULE_SUCCESS + "003" , "Re-Sent UIN Card for Printing"),
  
   //Abis middleware stage
   INSERT_IDENTIFY_REQUEST_SUCCESS(StatusConstants.ABIS_MIDDLEWARE_MODULE_SUCCESS + "001", "Insert or Identify Request sent to ABIS Queue is succesful"),
   INSERT_IDENTIFY_REQUEST_FAILED(StatusConstants.ABIS_MIDDLEWARE_MODULE_FAILED + "001", "Insert or Identify Request sent to ABIS Queue is Unsuccesful"),
   INSERT_IDENTIFY_RESPONSE_SUCCESS(StatusConstants.ABIS_MIDDLEWARE_MODULE_SUCCESS + "002", "Recived sucessful response from ABIS"),
   INSERT_IDENTIFY_RESPONSE_FAILED(StatusConstants.ABIS_MIDDLEWARE_MODULE_SUCCESS + "002", "Received failed response from ABIS - "),

   //Manual verification stage
   MANUAL_VERIFIER_APPROVED_PACKET(StatusConstants.MANUAL_VERIFICATION_MODULE + 001,"Manual verifier approved the packet"),
   MANUAL_VERIFIER_REJECTED_PACKET(StatusConstants.MANUAL_VERIFICATION_MODULE + 002,"Manual verifier rejected the packet"),
   
   //System Exceptions
	VIRUS_SCANNER_SERVICE_NOT_ACCESSIBLE(StatusConstants.SYSTEM_EXCEPTION_CODE , "Virus scanner service is not accessible "),
	DB_NOT_ACCESSIBLE(StatusConstants.SYSTEM_EXCEPTION_CODE , "Database not accessible"),
	PACKET_NOT_FOUND_PACKET_STORE(StatusConstants.SYSTEM_EXCEPTION_CODE , "Packet not found in file system"),
	FS_ADAPTER_EXCEPTION(StatusConstants.SYSTEM_EXCEPTION_CODE , "FileSystem adapter exception occured"),
	JSCH_EXCEPTION_OCCURED(StatusConstants.SYSTEM_EXCEPTION_CODE , "JSCH exception occured"),
	SFTP_FILE_OPERATION_EXCEPTION(StatusConstants.SYSTEM_EXCEPTION_CODE , "SFTP file operation exception occured"),
	IO_EXCEPTION(StatusConstants.SYSTEM_EXCEPTION_CODE , "IO exception occured"),
	BIO_METRIC_EXCEPTION(StatusConstants.SYSTEM_EXCEPTION_CODE , "Biometric exception occured in IDA"),
	BIO_METRIC_FILE_MISSING(StatusConstants.SYSTEM_EXCEPTION_CODE , "Applicant biometric fileName/file is missing"),
	
	
	UNKNOWN_EXCEPTION_OCCURED(StatusConstants.SYSTEM_EXCEPTION_CODE , "Unknown exception occured "),
	API_RESOUCE_ACCESS_FAILED(StatusConstants.SYSTEM_EXCEPTION_CODE , "Unable to access API resource" ),
    JSON_PARSING_EXCEPTION(StatusConstants.SYSTEM_EXCEPTION_CODE , "Error occured while parsing json"),
    BASE_CHECKED_EXCEPTION(StatusConstants.SYSTEM_EXCEPTION_CODE , "Packet validation failed "),
    BASE_UNCHECKED_EXCEPTION(StatusConstants.SYSTEM_EXCEPTION_CODE , "Packet validation failed "),
    
    
    OFFICER_AUTHENTICATION_FAILED(StatusConstants.SYSTEM_EXCEPTION_CODE , "Officer Authentication Failed: "),
    SUPERVISOR_AUTHENTICATION_FAILED(StatusConstants.SYSTEM_EXCEPTION_CODE , "Supervisor Authentication Failed: "),
    
    IDENTIFY_RESPONSE_FAILED(StatusConstants.SYSTEM_EXCEPTION_CODE , "Identify Response Failed for Request ID - "),
    INSERT_RESPONSE_FAILED(StatusConstants.SYSTEM_EXCEPTION_CODE , "Insert Response Failed for Request ID - "),
    SYSTEM_EXCEPTION_OCCURED(StatusConstants.SYSTEM_EXCEPTION_CODE , "Internal error occured - "),
    
	PACKET_CLEANUP_FAILED1("","");
	
	private final String statusComment;
	private final String statusCode;
	
	private StatusUtil(String statusCode, String statusComment) {
		this.statusCode = statusCode;
		this.statusComment = statusComment;
	}

	public String getMessage() {
		return this.statusComment;
	}

	/**
	 * Gets the error code.
	 *
	 * @return the error code
	 */
	public String getCode() {
		return this.statusCode;
	}

=======
package io.mosip.registration.processor.core.status.util;

public enum StatusUtil {
	//Packet Receiver Stage
	PACKET_RECEIVED(StatusConstants.PACKET_RECEIVER_MODULE_SUCCESS + "001" , "Packet has reached Packet Receiver"),
	PACKET_UPLOADED_TO_LANDING_ZONE(StatusConstants.PACKET_RECEIVER_MODULE_SUCCESS + "002" , "Packet is Uploaded to Landing Zone"),
	VIRUS_SCANNER_FAILED(StatusConstants.PACKET_RECEIVER_MODULE_FAILURE + "001" , "Packet is virus infected"),
	PACKET_DECRYPTION_FAILED(StatusConstants.PACKET_RECEIVER_MODULE_FAILURE + "002" , "Packet decryption failed"),
	
	//Packet uploader stage
	PACKET_UPLOADED(StatusConstants.PACKET_UPLOADER_MODULE_SUCCESS + "001","Packet uploaded to Packet Store"),
	PACKET_CLEANUP_FAILED(StatusConstants.PACKET_UPLOADER_MODULE_FAILED + "001","Packet clean up failed from Landing Zone"),
	PACKET_ARCHIVAL_FAILED(StatusConstants.PACKET_UPLOADER_MODULE_FAILED + "002" , "Packet archival failed"),
	PACKET_UPLOAD_FAILED(StatusConstants.PACKET_UPLOADER_MODULE_FAILED + "003" , "Packet upload failed "),
	PACKET_NOT_FOUND_LANDING_ZIONE(StatusConstants.PACKET_UPLOADER_MODULE_FAILED + "004" , "Packet not found in Landing Zone"),
	PACKET_HASHCODE_VALIDATION_FAILED(StatusConstants.PACKET_UPLOADER_MODULE_FAILED + "005" , "Packet hash code validation failed"),
	VIRUS_SCANNER_FAILED_UPLOADER(StatusConstants.PACKET_UPLOADER_MODULE_FAILED + "006" , "Packet is virus infected"),

	//Quality checker stage
	INDIVIDUAL_BIOMETRIC_NOT_FOUND(StatusConstants.QUALITY_CHECKER_MODULE_SUCCESS + "001", "Individual biometric parameter not found in ID json"),
	BIOMETRIC_QUALITY_CHECK_SUCCESS(StatusConstants.QUALITY_CHECKER_MODULE_SUCCESS + "002" , "Biometric quality check sucessful"),
	BIOMETRIC_QUALITY_CHECK_FAILED(StatusConstants.QUALITY_CHECKER_MODULE_FAILED + "001" , "Quality score of biometrics is below threshold"),
	
	//packet validator stage
	PACKET_STRUCTURAL_VALIDATION_SUCCESS(StatusConstants.PACKET_VALIDATOR_MODULE_SUCCESS + "001" , "Packet validation sucessful"),
	FILE_VALIDATION_FAILED(StatusConstants.PACKET_VALIDATOR_MODULE_FAILED + "001", "File validation failed"),
	SCHEMA_VALIDATION_FAILED(StatusConstants.PACKET_VALIDATOR_MODULE_FAILED + "002" , "Schema validation failed"),
	CHECKSUM_VALIDATION_FAILED(StatusConstants.PACKET_VALIDATOR_MODULE_FAILED + "003" , "Checksum validation failed"),
	INDIVIDUAL_BIOMETRIC_VALIDATION_FAILED(StatusConstants.PACKET_VALIDATOR_MODULE_FAILED + "004" , "Individual biometric validation failed"),
	APPLICANT_DOCUMENT_VALIDATION_FAILED(StatusConstants.PACKET_VALIDATOR_MODULE_FAILED + "005" , "Applicant document validation failed"),
	MASTER_DATA_VALIDATION_FAILED(StatusConstants.PACKET_VALIDATOR_MODULE_FAILED + "006" , "Master data validation failed"),
	ACTIVATE_DEACTIVATE_FAILED(StatusConstants.PACKET_VALIDATOR_MODULE_FAILED + "007" , "Activate/Deactivate packet validation failed"),
	UIN_NOT_FOUND_IDREPO(StatusConstants.PACKET_VALIDATOR_MODULE_FAILED + "008" , "UIN not found in ID Repositary"),
	MANDATORY_VALIDATION_FAILED(StatusConstants.PACKET_VALIDATOR_MODULE_FAILED + "009" , "Mandatory fields are not present in ID object"),
	RID_AND_TYPE_SYNC_FAILED(StatusConstants.PACKET_VALIDATOR_MODULE_FAILED + "010" , "RID & Type not matched from sync table"),
	
	//External stage
	EXTERNAL_STAGE_SUCCESS(StatusConstants.EXTERNAL_SATGE_MODULE_SUCCESS + "001" , "Packet processing in External stage is sucessful"),
	EXTERNAL_STAGE_FAILED(StatusConstants.EXTERNAL_SATGE_MODULE_SUCCESS + "001" , "Packet processing in External stage failed"),

	//OSI Validator  stage
	//1.UMC Validator stage
	GPS_DETAILS_NOT_FOUND(StatusConstants.OSI_VALIDAOR_MODULE_FAILED + "001" , "GPS details are not found in packet"),
	CENTER_ID_NOT_FOUND(StatusConstants.OSI_VALIDAOR_MODULE_FAILED + "002" , "CenterId not found in packet"),
	CENTER_ID_INACTIVE(StatusConstants.OSI_VALIDAOR_MODULE_FAILED + "003" , "CenterId was inactive during packet creation - "),
	MACHINE_ID_NOT_FOUND(StatusConstants.OSI_VALIDAOR_MODULE_FAILED + "004" , "MachineId not found in packet"),
	MACHINE_ID_NOT_ACTIVE(StatusConstants.OSI_VALIDAOR_MODULE_FAILED + "005" , "MachineId was inactive during packet creation - "),
	SUPERVISOR_OFFICER_NOT_ACTIVE(StatusConstants.OSI_VALIDAOR_MODULE_FAILED + "006" , "SupervisorId and OfficerId are inActive"),
	CENTER_DEVICE_MAPPING_NOT_FOUND(StatusConstants.OSI_VALIDAOR_MODULE_FAILED + "007" , "Center-Device Mapping Not Found - "),
	CENTER_DEVICE_MAPPING_INACTIVE(StatusConstants.OSI_VALIDAOR_MODULE_FAILED + "008" , "Center-Device Mapping was InActive during Packet Creation - "),
    DEVICE_NOT_FOUND_MASTER_DB(StatusConstants.OSI_VALIDAOR_MODULE_FAILED + "009" , "Device Not Found in Master DB - "),
    DEVICE_ID_INACTIVE(StatusConstants.OSI_VALIDAOR_MODULE_FAILED + "010" , "Device ID was InActive during Packet Creation - "),
    PACKET_CREATION_WORKING_HOURS(StatusConstants.OSI_VALIDAOR_MODULE_FAILED + "011" , "Packet was Not Created during Working Hours - "),
    REGISTRATION_CENTER_TIMESTAMP_FAILURE(StatusConstants.OSI_VALIDAOR_MODULE_FAILED + "012" , "Registration Center timestamp failed"),
    FAILED_TO_GET_MACHINE_DETAIL(StatusConstants.OSI_VALIDAOR_MODULE_FAILED + "013" , "Failed to Get machine id details "),
    FAILED_TO_GET_CENTER_DETAIL(StatusConstants.OSI_VALIDAOR_MODULE_FAILED + "014" , "Failed to Get center id details "),
    PACKET_IS_ON_HOLD(StatusConstants.OSI_VALIDAOR_MODULE_FAILED + "015" , "Packet is on Hold due to parent packet processing"),
    
    SUPERVISOR_OFFICER_NOT_FOUND_PACKET(StatusConstants.OSI_VALIDAOR_MODULE_FAILED + "012" , "Both Officer and Supervisor IDs are NULL"),
    SUPERVISOR_OR_OFFICER_WAS_INACTIVE(StatusConstants.OSI_VALIDAOR_MODULE_FAILED + "013" , "Officer or Supervisor was Not Active during Packet Creation - "),
    PACKET_CREATION_DATE_NOT_FOUND_IN_PACKET(StatusConstants.OSI_VALIDAOR_MODULE_FAILED + "014" , "Packet Creation Date is NULL"),
    PASSWORD_OTP_FAILURE(StatusConstants.OSI_VALIDAOR_MODULE_FAILED + "015" , "Password or OTP Verification Failed for Officer - "),
    OFFICER_SUPERVISOR_AUTHENTICATION_FAILED(StatusConstants.OSI_VALIDAOR_MODULE_FAILED + "016" , "Officer or Supervisor Biometric Authentication Failed - "),
    PASSWORD_OTP_FAILURE_SUPERVISOR(StatusConstants.OSI_VALIDAOR_MODULE_FAILED + "017" , "Password or OTP Verification Failed for Supervisor - "),
    UIN_RID_NOT_FOUND(StatusConstants.OSI_VALIDAOR_MODULE_FAILED + "018" , "UIN or RID of Parent Not Found in Packet"),
    PARENT_UIN_NOT_FOUND(StatusConstants.OSI_VALIDAOR_MODULE_FAILED + "019" , "Parent UIN not Found for the Given RID"),
   PARENT_BIOMETRIC_FILE_NAME_NOT_FOUND(StatusConstants.OSI_VALIDAOR_MODULE_FAILED + "020" , "Parent Biometric File Name Not Found"),
   PACKET_ON_HOLD(StatusConstants.OSI_VALIDAOR_MODULE_FAILED + "021" , "Packet On-Hold as Parent RID Not Found"),
   CHILD_PACKET_REJECTED(StatusConstants.OSI_VALIDAOR_MODULE_FAILED + "022" , "Packet Rejected as Parent Packet is Rejected"),
	MACHINE_ID_NOT_FOUND_MASTER_DB(StatusConstants.OSI_VALIDAOR_MODULE_FAILED + "023" , "MachineId not found in master db - "),
   OSI_VALIDATION_SUCCESS(StatusConstants.OSI_VALIDAOR_MODULE_SUCCESS + "001" , "OSI Validation is Successful"),
   
   //Message sender stage
   NOTIFICATION_SUCESSFUL(StatusConstants.OMESSAGE_SENDER_MODULE_SUCCESS + "001" , "Notification Sent Successfully"),
   TEMPLATE_CONFIGURATION_NOT_FOUND(StatusConstants.OMESSAGE_SENDER_MODULE_FAILED + "001" , "Template configuration and language not found"),
   EMAIL_PHONE_TEMPLATE_NOTIFICATION_MISSING(StatusConstants.OMESSAGE_SENDER_MODULE_FAILED + "002" , "Email ID or Phone or Template or Notification Type is Missing"),
  
   //printing stage
   PDF_ADDED_TO_QUEUE_SUCCESS(StatusConstants.PRINT_STAGE_MODULE_SUCCESS + "001" , "PDF is added to Queue for Printing"),
   PDF_ADDED_TO_QUEUE_FAILED(StatusConstants.PRINT_STAGE_MODULE_FAILED + "001" , "PDF was not added to Queue due to Queue Failure"),
   PRINT_POST_COMPLETED(StatusConstants.PRINT_STAGE_MODULE_SUCCESS + "002" , "Printing and Post Completed"),
   RESEND_UIN_CARD(StatusConstants.PRINT_STAGE_MODULE_SUCCESS + "003" , "Re-Sent UIN Card for Printing"),
  
   //Abis middleware stage
   INSERT_IDENTIFY_REQUEST_SUCCESS(StatusConstants.ABIS_MIDDLEWARE_MODULE_SUCCESS + "001", "Insert or Identify Request sent to ABIS Queue is succesful"),
   INSERT_IDENTIFY_REQUEST_FAILED(StatusConstants.ABIS_MIDDLEWARE_MODULE_FAILED + "001", "Insert or Identify Request sent to ABIS Queue is Unsuccesful"),
   INSERT_IDENTIFY_RESPONSE_SUCCESS(StatusConstants.ABIS_MIDDLEWARE_MODULE_SUCCESS + "002", "Recived sucessful response from ABIS"),
   INSERT_IDENTIFY_RESPONSE_FAILED(StatusConstants.ABIS_MIDDLEWARE_MODULE_SUCCESS + "002", "Received failed response from ABIS - "),

   //Bio dedupe stage
   BIO_DEDUPE_INPROGRESS(StatusConstants.BIO_DEDUPE_MODULE_SUCCESS + "001", "Biometric Deduplication In-Progress"),
   BIO_DEDUPE_SUCCESS(StatusConstants.BIO_DEDUPE_MODULE_SUCCESS + "002", "Biometric Deduplication is Successful"),
   BIO_DEDUPE_POTENTIAL_MATCH(StatusConstants.BIO_DEDUPE_MODULE_FAILED + "001", "Potential Biometric Match Found while Processing Packet"),
   LOST_PACKET_BIOMETRICS_NOT_FOUND(StatusConstants.BIO_DEDUPE_MODULE_FAILED + "002", "No Match was Found for the Biometrics Received"),
   LOST_PACKET_UNIQUE_MATCH_FOUND(StatusConstants.BIO_DEDUPE_MODULE_SUCCESS + "003", "Unique Match was Found for the Biometrics Received"),
   LOST_PACKET_MULTIPLE_MATCH_FOUND(StatusConstants.BIO_DEDUPE_MODULE_FAILED + "003", "Multiple Match was Found for the Biometrics Received"),

   //Biometric authentication stage
   BIOMETRIC_AUTHENTICATION_FAILED(StatusConstants.BIO_DEDUPE_MODULE_FAILED + "001", "Biometric Authentication Failed - Biometric file not found"),
   BIOMETRIC_AUTHENTICATION_SUCCESS(StatusConstants.BIO_DEDUPE_MODULE_SUCCESS + "001", "Biometric Authentication is Successful"),
   IDA_AUTHENTICATION_FAILED(StatusConstants.BIO_DEDUPE_MODULE_FAILED + "001", "IDA authentication Failed - "),

   //Demo dedupe stage
   DEMO_DEDUPE_SUCCESS(StatusConstants.DEMO_DEDUPE_MODULE_SUCCESS + "001" , "Demo Dedupe is Successful"),
   POTENTIAL_MATCH_FOUND_IN_ABIS(StatusConstants.DEMO_DEDUPE_MODULE_FAILED + "001" , "Biometric Duplicate was Found in ABIS"),
   POTENTIAL_MATCH_FOUND(StatusConstants.DEMO_DEDUPE_MODULE_FAILED + "002" , "Potential Demo Match was Found"),
  //Manual verification stage
   MANUAL_VERIFIER_APPROVED_PACKET(StatusConstants.MANUAL_VERIFICATION_MODULE_SUCCESS + "001" , "Match Not Found by Manual Verifier"),
   MANUAL_VERIFIER_REJECTED_PACKET(StatusConstants.MANUAL_VERIFICATION_MODULE_FAILED + "001" , "Match Found by Manual Verifier"),

   //Uin generator stage
   UIN_GENERATED_SUCCESS(StatusConstants.UIN_GENERATOR_MODULE_SUCCESS + "001" , "UIN Generated Successfully"),
   UIN_DATA_UPDATION_SUCCESS(StatusConstants.UIN_GENERATOR_MODULE_SUCCESS + "002" , "UIN Data is Updated Successfully"),
   UIN_ACTIVATED_SUCCESS(StatusConstants.UIN_GENERATOR_MODULE_SUCCESS + "003" , "UIN is Activated"),
   UIN_DEACTIVATION_SUCCESS(StatusConstants.UIN_GENERATOR_MODULE_SUCCESS + "004" , "UIN is Deactivated"),
   LINK_RID_FOR_LOST_PACKET_SUCCESS(StatusConstants.UIN_GENERATOR_MODULE_SUCCESS + "005" , "RID linked Successfully for Lost UIN Packet"),



   UIN_ALREADY_ACTIVATED(StatusConstants.UIN_GENERATOR_MODULE_FAILED + "001" , "UIN is already Activated"),
   UIN_ACTIVATED_FAILED(StatusConstants.UIN_GENERATOR_MODULE_FAILED + "002" , "UIN Activation Failed"),
   UIN_ALREADY_DEACTIVATED(StatusConstants.UIN_GENERATOR_MODULE_FAILED + "003" , "UIN already deactivated"),

   UIN_GENERATION_FAILED(StatusConstants.UIN_GENERATOR_MODULE_FAILED + "004" , "UIN Generation failed - "),
   UIN_DATA_UPDATION_FAILED(StatusConstants.UIN_GENERATOR_MODULE_FAILED + "005" , "UIN Updation failed - "),
   UIN_REACTIVATION_FAILED(StatusConstants.UIN_GENERATOR_MODULE_FAILED + "006" , "UIN Reactivation  failed - "),
  UIN_DEACTIVATION_FAILED(StatusConstants.UIN_GENERATOR_MODULE_FAILED + "007" , "UIN Deactivation  failed - "),
  LINK_RID_FOR_LOST_PACKET_FAILED(StatusConstants.UIN_GENERATOR_MODULE_FAILED + "008" , "UIn not found the the matched RID"),
  //System Exceptions
	VIRUS_SCANNER_SERVICE_NOT_ACCESSIBLE(StatusConstants.SYSTEM_EXCEPTION_CODE , "Virus scanner service is not accessible "),
	DB_NOT_ACCESSIBLE(StatusConstants.SYSTEM_EXCEPTION_CODE , "Database not accessible"),
	PACKET_NOT_FOUND_PACKET_STORE(StatusConstants.SYSTEM_EXCEPTION_CODE , "Packet not found in file system"),
	FS_ADAPTER_EXCEPTION(StatusConstants.SYSTEM_EXCEPTION_CODE , "FileSystem adapter exception occured"),
	JSCH_EXCEPTION_OCCURED(StatusConstants.SYSTEM_EXCEPTION_CODE , "JSCH exception occured"),
	SFTP_FILE_OPERATION_EXCEPTION(StatusConstants.SYSTEM_EXCEPTION_CODE , "SFTP file operation exception occured"),
	IO_EXCEPTION(StatusConstants.SYSTEM_EXCEPTION_CODE , "IO exception occured"),
	BIO_METRIC_EXCEPTION(StatusConstants.SYSTEM_EXCEPTION_CODE , "Biometric exception occured in IDA"),
	BIO_METRIC_FILE_MISSING(StatusConstants.SYSTEM_EXCEPTION_CODE , "Applicant biometric fileName/file is missing"),
	
	
	UNKNOWN_EXCEPTION_OCCURED(StatusConstants.SYSTEM_EXCEPTION_CODE , "Unknown exception occured "),
	API_RESOUCE_ACCESS_FAILED(StatusConstants.SYSTEM_EXCEPTION_CODE , "Unable to access API resource" ),
    JSON_PARSING_EXCEPTION(StatusConstants.SYSTEM_EXCEPTION_CODE , "Error occured while parsing json"),
    BASE_CHECKED_EXCEPTION(StatusConstants.SYSTEM_EXCEPTION_CODE , "Packet validation failed "),
    BASE_UNCHECKED_EXCEPTION(StatusConstants.SYSTEM_EXCEPTION_CODE , "Packet validation failed "),
    
    
    OFFICER_AUTHENTICATION_FAILED(StatusConstants.SYSTEM_EXCEPTION_CODE , "Officer Authentication Failed: "),
    SUPERVISOR_AUTHENTICATION_FAILED(StatusConstants.SYSTEM_EXCEPTION_CODE , "Supervisor Authentication Failed: "),
    
    IDENTIFY_RESPONSE_FAILED(StatusConstants.SYSTEM_EXCEPTION_CODE , "Identify Response Failed for Request ID - "),
    INSERT_RESPONSE_FAILED(StatusConstants.SYSTEM_EXCEPTION_CODE , "Insert Response Failed for Request ID - "),
    SYSTEM_EXCEPTION_OCCURED(StatusConstants.SYSTEM_EXCEPTION_CODE , "Internal error occured - "),
   
    CBEF_NOT_FOUND(StatusConstants.SYSTEM_EXCEPTION_CODE , "Unable to Find Applicant CBEFF for Adult"),

    IIEGAL_ARGUMENT_EXCEPTION(StatusConstants.SYSTEM_EXCEPTION_CODE , "Illegal Argument Exception Occurred - "),
    DEMO_DEDUPE_FAILED_IN_ABIS(StatusConstants.SYSTEM_EXCEPTION_CODE , "Demo Dedupe Failed  in ABIS"),

    PACKET_CLEANUP_FAILED1("","");
	
	private final String statusComment;
	private final String statusCode;
	
	private StatusUtil(String statusCode, String statusComment) {
		this.statusCode = statusCode;
		this.statusComment = statusComment;
	}

	public String getMessage() {
		return this.statusComment;
	}

	/**
	 * Gets the error code.
	 *
	 * @return the error code
	 */
	public String getCode() {
		return this.statusCode;
	}

>>>>>>> cadb6664
}<|MERGE_RESOLUTION|>--- conflicted
+++ resolved
@@ -1,4 +1,3 @@
-<<<<<<< HEAD
 package io.mosip.registration.processor.core.status.util;
 
 public enum StatusUtil {
@@ -91,146 +90,8 @@
    //Manual verification stage
    MANUAL_VERIFIER_APPROVED_PACKET(StatusConstants.MANUAL_VERIFICATION_MODULE + 001,"Manual verifier approved the packet"),
    MANUAL_VERIFIER_REJECTED_PACKET(StatusConstants.MANUAL_VERIFICATION_MODULE + 002,"Manual verifier rejected the packet"),
-   
+
    //System Exceptions
-	VIRUS_SCANNER_SERVICE_NOT_ACCESSIBLE(StatusConstants.SYSTEM_EXCEPTION_CODE , "Virus scanner service is not accessible "),
-	DB_NOT_ACCESSIBLE(StatusConstants.SYSTEM_EXCEPTION_CODE , "Database not accessible"),
-	PACKET_NOT_FOUND_PACKET_STORE(StatusConstants.SYSTEM_EXCEPTION_CODE , "Packet not found in file system"),
-	FS_ADAPTER_EXCEPTION(StatusConstants.SYSTEM_EXCEPTION_CODE , "FileSystem adapter exception occured"),
-	JSCH_EXCEPTION_OCCURED(StatusConstants.SYSTEM_EXCEPTION_CODE , "JSCH exception occured"),
-	SFTP_FILE_OPERATION_EXCEPTION(StatusConstants.SYSTEM_EXCEPTION_CODE , "SFTP file operation exception occured"),
-	IO_EXCEPTION(StatusConstants.SYSTEM_EXCEPTION_CODE , "IO exception occured"),
-	BIO_METRIC_EXCEPTION(StatusConstants.SYSTEM_EXCEPTION_CODE , "Biometric exception occured in IDA"),
-	BIO_METRIC_FILE_MISSING(StatusConstants.SYSTEM_EXCEPTION_CODE , "Applicant biometric fileName/file is missing"),
-	
-	
-	UNKNOWN_EXCEPTION_OCCURED(StatusConstants.SYSTEM_EXCEPTION_CODE , "Unknown exception occured "),
-	API_RESOUCE_ACCESS_FAILED(StatusConstants.SYSTEM_EXCEPTION_CODE , "Unable to access API resource" ),
-    JSON_PARSING_EXCEPTION(StatusConstants.SYSTEM_EXCEPTION_CODE , "Error occured while parsing json"),
-    BASE_CHECKED_EXCEPTION(StatusConstants.SYSTEM_EXCEPTION_CODE , "Packet validation failed "),
-    BASE_UNCHECKED_EXCEPTION(StatusConstants.SYSTEM_EXCEPTION_CODE , "Packet validation failed "),
-    
-    
-    OFFICER_AUTHENTICATION_FAILED(StatusConstants.SYSTEM_EXCEPTION_CODE , "Officer Authentication Failed: "),
-    SUPERVISOR_AUTHENTICATION_FAILED(StatusConstants.SYSTEM_EXCEPTION_CODE , "Supervisor Authentication Failed: "),
-    
-    IDENTIFY_RESPONSE_FAILED(StatusConstants.SYSTEM_EXCEPTION_CODE , "Identify Response Failed for Request ID - "),
-    INSERT_RESPONSE_FAILED(StatusConstants.SYSTEM_EXCEPTION_CODE , "Insert Response Failed for Request ID - "),
-    SYSTEM_EXCEPTION_OCCURED(StatusConstants.SYSTEM_EXCEPTION_CODE , "Internal error occured - "),
-    
-	PACKET_CLEANUP_FAILED1("","");
-	
-	private final String statusComment;
-	private final String statusCode;
-	
-	private StatusUtil(String statusCode, String statusComment) {
-		this.statusCode = statusCode;
-		this.statusComment = statusComment;
-	}
-
-	public String getMessage() {
-		return this.statusComment;
-	}
-
-	/**
-	 * Gets the error code.
-	 *
-	 * @return the error code
-	 */
-	public String getCode() {
-		return this.statusCode;
-	}
-
-=======
-package io.mosip.registration.processor.core.status.util;
-
-public enum StatusUtil {
-	//Packet Receiver Stage
-	PACKET_RECEIVED(StatusConstants.PACKET_RECEIVER_MODULE_SUCCESS + "001" , "Packet has reached Packet Receiver"),
-	PACKET_UPLOADED_TO_LANDING_ZONE(StatusConstants.PACKET_RECEIVER_MODULE_SUCCESS + "002" , "Packet is Uploaded to Landing Zone"),
-	VIRUS_SCANNER_FAILED(StatusConstants.PACKET_RECEIVER_MODULE_FAILURE + "001" , "Packet is virus infected"),
-	PACKET_DECRYPTION_FAILED(StatusConstants.PACKET_RECEIVER_MODULE_FAILURE + "002" , "Packet decryption failed"),
-	
-	//Packet uploader stage
-	PACKET_UPLOADED(StatusConstants.PACKET_UPLOADER_MODULE_SUCCESS + "001","Packet uploaded to Packet Store"),
-	PACKET_CLEANUP_FAILED(StatusConstants.PACKET_UPLOADER_MODULE_FAILED + "001","Packet clean up failed from Landing Zone"),
-	PACKET_ARCHIVAL_FAILED(StatusConstants.PACKET_UPLOADER_MODULE_FAILED + "002" , "Packet archival failed"),
-	PACKET_UPLOAD_FAILED(StatusConstants.PACKET_UPLOADER_MODULE_FAILED + "003" , "Packet upload failed "),
-	PACKET_NOT_FOUND_LANDING_ZIONE(StatusConstants.PACKET_UPLOADER_MODULE_FAILED + "004" , "Packet not found in Landing Zone"),
-	PACKET_HASHCODE_VALIDATION_FAILED(StatusConstants.PACKET_UPLOADER_MODULE_FAILED + "005" , "Packet hash code validation failed"),
-	VIRUS_SCANNER_FAILED_UPLOADER(StatusConstants.PACKET_UPLOADER_MODULE_FAILED + "006" , "Packet is virus infected"),
-
-	//Quality checker stage
-	INDIVIDUAL_BIOMETRIC_NOT_FOUND(StatusConstants.QUALITY_CHECKER_MODULE_SUCCESS + "001", "Individual biometric parameter not found in ID json"),
-	BIOMETRIC_QUALITY_CHECK_SUCCESS(StatusConstants.QUALITY_CHECKER_MODULE_SUCCESS + "002" , "Biometric quality check sucessful"),
-	BIOMETRIC_QUALITY_CHECK_FAILED(StatusConstants.QUALITY_CHECKER_MODULE_FAILED + "001" , "Quality score of biometrics is below threshold"),
-	
-	//packet validator stage
-	PACKET_STRUCTURAL_VALIDATION_SUCCESS(StatusConstants.PACKET_VALIDATOR_MODULE_SUCCESS + "001" , "Packet validation sucessful"),
-	FILE_VALIDATION_FAILED(StatusConstants.PACKET_VALIDATOR_MODULE_FAILED + "001", "File validation failed"),
-	SCHEMA_VALIDATION_FAILED(StatusConstants.PACKET_VALIDATOR_MODULE_FAILED + "002" , "Schema validation failed"),
-	CHECKSUM_VALIDATION_FAILED(StatusConstants.PACKET_VALIDATOR_MODULE_FAILED + "003" , "Checksum validation failed"),
-	INDIVIDUAL_BIOMETRIC_VALIDATION_FAILED(StatusConstants.PACKET_VALIDATOR_MODULE_FAILED + "004" , "Individual biometric validation failed"),
-	APPLICANT_DOCUMENT_VALIDATION_FAILED(StatusConstants.PACKET_VALIDATOR_MODULE_FAILED + "005" , "Applicant document validation failed"),
-	MASTER_DATA_VALIDATION_FAILED(StatusConstants.PACKET_VALIDATOR_MODULE_FAILED + "006" , "Master data validation failed"),
-	ACTIVATE_DEACTIVATE_FAILED(StatusConstants.PACKET_VALIDATOR_MODULE_FAILED + "007" , "Activate/Deactivate packet validation failed"),
-	UIN_NOT_FOUND_IDREPO(StatusConstants.PACKET_VALIDATOR_MODULE_FAILED + "008" , "UIN not found in ID Repositary"),
-	MANDATORY_VALIDATION_FAILED(StatusConstants.PACKET_VALIDATOR_MODULE_FAILED + "009" , "Mandatory fields are not present in ID object"),
-	RID_AND_TYPE_SYNC_FAILED(StatusConstants.PACKET_VALIDATOR_MODULE_FAILED + "010" , "RID & Type not matched from sync table"),
-	
-	//External stage
-	EXTERNAL_STAGE_SUCCESS(StatusConstants.EXTERNAL_SATGE_MODULE_SUCCESS + "001" , "Packet processing in External stage is sucessful"),
-	EXTERNAL_STAGE_FAILED(StatusConstants.EXTERNAL_SATGE_MODULE_SUCCESS + "001" , "Packet processing in External stage failed"),
-
-	//OSI Validator  stage
-	//1.UMC Validator stage
-	GPS_DETAILS_NOT_FOUND(StatusConstants.OSI_VALIDAOR_MODULE_FAILED + "001" , "GPS details are not found in packet"),
-	CENTER_ID_NOT_FOUND(StatusConstants.OSI_VALIDAOR_MODULE_FAILED + "002" , "CenterId not found in packet"),
-	CENTER_ID_INACTIVE(StatusConstants.OSI_VALIDAOR_MODULE_FAILED + "003" , "CenterId was inactive during packet creation - "),
-	MACHINE_ID_NOT_FOUND(StatusConstants.OSI_VALIDAOR_MODULE_FAILED + "004" , "MachineId not found in packet"),
-	MACHINE_ID_NOT_ACTIVE(StatusConstants.OSI_VALIDAOR_MODULE_FAILED + "005" , "MachineId was inactive during packet creation - "),
-	SUPERVISOR_OFFICER_NOT_ACTIVE(StatusConstants.OSI_VALIDAOR_MODULE_FAILED + "006" , "SupervisorId and OfficerId are inActive"),
-	CENTER_DEVICE_MAPPING_NOT_FOUND(StatusConstants.OSI_VALIDAOR_MODULE_FAILED + "007" , "Center-Device Mapping Not Found - "),
-	CENTER_DEVICE_MAPPING_INACTIVE(StatusConstants.OSI_VALIDAOR_MODULE_FAILED + "008" , "Center-Device Mapping was InActive during Packet Creation - "),
-    DEVICE_NOT_FOUND_MASTER_DB(StatusConstants.OSI_VALIDAOR_MODULE_FAILED + "009" , "Device Not Found in Master DB - "),
-    DEVICE_ID_INACTIVE(StatusConstants.OSI_VALIDAOR_MODULE_FAILED + "010" , "Device ID was InActive during Packet Creation - "),
-    PACKET_CREATION_WORKING_HOURS(StatusConstants.OSI_VALIDAOR_MODULE_FAILED + "011" , "Packet was Not Created during Working Hours - "),
-    REGISTRATION_CENTER_TIMESTAMP_FAILURE(StatusConstants.OSI_VALIDAOR_MODULE_FAILED + "012" , "Registration Center timestamp failed"),
-    FAILED_TO_GET_MACHINE_DETAIL(StatusConstants.OSI_VALIDAOR_MODULE_FAILED + "013" , "Failed to Get machine id details "),
-    FAILED_TO_GET_CENTER_DETAIL(StatusConstants.OSI_VALIDAOR_MODULE_FAILED + "014" , "Failed to Get center id details "),
-    PACKET_IS_ON_HOLD(StatusConstants.OSI_VALIDAOR_MODULE_FAILED + "015" , "Packet is on Hold due to parent packet processing"),
-    
-    SUPERVISOR_OFFICER_NOT_FOUND_PACKET(StatusConstants.OSI_VALIDAOR_MODULE_FAILED + "012" , "Both Officer and Supervisor IDs are NULL"),
-    SUPERVISOR_OR_OFFICER_WAS_INACTIVE(StatusConstants.OSI_VALIDAOR_MODULE_FAILED + "013" , "Officer or Supervisor was Not Active during Packet Creation - "),
-    PACKET_CREATION_DATE_NOT_FOUND_IN_PACKET(StatusConstants.OSI_VALIDAOR_MODULE_FAILED + "014" , "Packet Creation Date is NULL"),
-    PASSWORD_OTP_FAILURE(StatusConstants.OSI_VALIDAOR_MODULE_FAILED + "015" , "Password or OTP Verification Failed for Officer - "),
-    OFFICER_SUPERVISOR_AUTHENTICATION_FAILED(StatusConstants.OSI_VALIDAOR_MODULE_FAILED + "016" , "Officer or Supervisor Biometric Authentication Failed - "),
-    PASSWORD_OTP_FAILURE_SUPERVISOR(StatusConstants.OSI_VALIDAOR_MODULE_FAILED + "017" , "Password or OTP Verification Failed for Supervisor - "),
-    UIN_RID_NOT_FOUND(StatusConstants.OSI_VALIDAOR_MODULE_FAILED + "018" , "UIN or RID of Parent Not Found in Packet"),
-    PARENT_UIN_NOT_FOUND(StatusConstants.OSI_VALIDAOR_MODULE_FAILED + "019" , "Parent UIN not Found for the Given RID"),
-   PARENT_BIOMETRIC_FILE_NAME_NOT_FOUND(StatusConstants.OSI_VALIDAOR_MODULE_FAILED + "020" , "Parent Biometric File Name Not Found"),
-   PACKET_ON_HOLD(StatusConstants.OSI_VALIDAOR_MODULE_FAILED + "021" , "Packet On-Hold as Parent RID Not Found"),
-   CHILD_PACKET_REJECTED(StatusConstants.OSI_VALIDAOR_MODULE_FAILED + "022" , "Packet Rejected as Parent Packet is Rejected"),
-	MACHINE_ID_NOT_FOUND_MASTER_DB(StatusConstants.OSI_VALIDAOR_MODULE_FAILED + "023" , "MachineId not found in master db - "),
-   OSI_VALIDATION_SUCCESS(StatusConstants.OSI_VALIDAOR_MODULE_SUCCESS + "001" , "OSI Validation is Successful"),
-   
-   //Message sender stage
-   NOTIFICATION_SUCESSFUL(StatusConstants.OMESSAGE_SENDER_MODULE_SUCCESS + "001" , "Notification Sent Successfully"),
-   TEMPLATE_CONFIGURATION_NOT_FOUND(StatusConstants.OMESSAGE_SENDER_MODULE_FAILED + "001" , "Template configuration and language not found"),
-   EMAIL_PHONE_TEMPLATE_NOTIFICATION_MISSING(StatusConstants.OMESSAGE_SENDER_MODULE_FAILED + "002" , "Email ID or Phone or Template or Notification Type is Missing"),
-  
-   //printing stage
-   PDF_ADDED_TO_QUEUE_SUCCESS(StatusConstants.PRINT_STAGE_MODULE_SUCCESS + "001" , "PDF is added to Queue for Printing"),
-   PDF_ADDED_TO_QUEUE_FAILED(StatusConstants.PRINT_STAGE_MODULE_FAILED + "001" , "PDF was not added to Queue due to Queue Failure"),
-   PRINT_POST_COMPLETED(StatusConstants.PRINT_STAGE_MODULE_SUCCESS + "002" , "Printing and Post Completed"),
-   RESEND_UIN_CARD(StatusConstants.PRINT_STAGE_MODULE_SUCCESS + "003" , "Re-Sent UIN Card for Printing"),
-  
-   //Abis middleware stage
-   INSERT_IDENTIFY_REQUEST_SUCCESS(StatusConstants.ABIS_MIDDLEWARE_MODULE_SUCCESS + "001", "Insert or Identify Request sent to ABIS Queue is succesful"),
-   INSERT_IDENTIFY_REQUEST_FAILED(StatusConstants.ABIS_MIDDLEWARE_MODULE_FAILED + "001", "Insert or Identify Request sent to ABIS Queue is Unsuccesful"),
-   INSERT_IDENTIFY_RESPONSE_SUCCESS(StatusConstants.ABIS_MIDDLEWARE_MODULE_SUCCESS + "002", "Recived sucessful response from ABIS"),
-   INSERT_IDENTIFY_RESPONSE_FAILED(StatusConstants.ABIS_MIDDLEWARE_MODULE_SUCCESS + "002", "Received failed response from ABIS - "),
-
    //Bio dedupe stage
    BIO_DEDUPE_INPROGRESS(StatusConstants.BIO_DEDUPE_MODULE_SUCCESS + "001", "Biometric Deduplication In-Progress"),
    BIO_DEDUPE_SUCCESS(StatusConstants.BIO_DEDUPE_MODULE_SUCCESS + "002", "Biometric Deduplication is Successful"),
@@ -295,14 +156,14 @@
     IDENTIFY_RESPONSE_FAILED(StatusConstants.SYSTEM_EXCEPTION_CODE , "Identify Response Failed for Request ID - "),
     INSERT_RESPONSE_FAILED(StatusConstants.SYSTEM_EXCEPTION_CODE , "Insert Response Failed for Request ID - "),
     SYSTEM_EXCEPTION_OCCURED(StatusConstants.SYSTEM_EXCEPTION_CODE , "Internal error occured - "),
-   
+
     CBEF_NOT_FOUND(StatusConstants.SYSTEM_EXCEPTION_CODE , "Unable to Find Applicant CBEFF for Adult"),
 
     IIEGAL_ARGUMENT_EXCEPTION(StatusConstants.SYSTEM_EXCEPTION_CODE , "Illegal Argument Exception Occurred - "),
     DEMO_DEDUPE_FAILED_IN_ABIS(StatusConstants.SYSTEM_EXCEPTION_CODE , "Demo Dedupe Failed  in ABIS"),
 
     PACKET_CLEANUP_FAILED1("","");
-	
+
 	private final String statusComment;
 	private final String statusCode;
 	
@@ -324,5 +185,4 @@
 		return this.statusCode;
 	}
 
->>>>>>> cadb6664
 }