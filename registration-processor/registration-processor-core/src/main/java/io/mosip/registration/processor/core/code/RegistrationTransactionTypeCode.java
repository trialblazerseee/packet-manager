package io.mosip.registration.processor.core.code;

/**
 * The Enum RegistrationTransactionTypeCode.
 */
public enum RegistrationTransactionTypeCode {

	/** The packet receiver. */
	PACKET_RECEIVER,
	/** The virus scan. */
	VIRUS_SCAN,
	/** The upload packet. */
	UPLOAD_PACKET,
	/** The validate packet. */
	VALIDATE_PACKET,
	/** The osi validate. */
	OSI_VALIDATE,
	/** The external integration. */
	EXTERNAL_INTEGRATION,
	/** The demographic verification. */
	DEMOGRAPHIC_VERIFICATION,
	/** The manual varification. */
	MANUAL_VERIFICATION,
	/** The biographic verification. */
	BIOGRAPHIC_VERIFICATION,
	/** The uin generator. */
	UIN_GENERATOR,
	/** The notification. */
	NOTIFICATION,
	/** The print service. */
	PRINT_SERVICE,
	/** The print postal service. */
	PRINT_POSTAL_SERVICE,
<<<<<<< HEAD
	/** The print stage. */
	PRINT
=======
	/** The reprocess. */
	REPROCESS
>>>>>>> 98ef1248

}
<|MERGE_RESOLUTION|>--- conflicted
+++ resolved
@@ -31,12 +31,9 @@
 	PRINT_SERVICE,
 	/** The print postal service. */
 	PRINT_POSTAL_SERVICE,
-<<<<<<< HEAD
-	/** The print stage. */
-	PRINT
-=======
+    /** The print stage. */
+    PRINT,
 	/** The reprocess. */
 	REPROCESS
->>>>>>> 98ef1248
 
-}
+}