
<<<<<<< HEAD
package io.mosip.registration.processor.core.spi.packetmanager;

import java.io.InputStream;
import java.util.List;

import io.mosip.registration.processor.core.packet.dto.FieldValue;
import io.mosip.registration.processor.core.packet.dto.RegAbisRefDto;
import io.mosip.registration.processor.core.packet.dto.RegOsiDto;
import io.mosip.registration.processor.core.packet.dto.RegistrationCenterMachineDto;
import io.mosip.registration.processor.core.packet.dto.demographicinfo.DemographicInfoDto;

/**
 * The Interface PacketInfoManager.
 *
 * @author Horteppa (M1048399)
 * @param <T>
 *            PacketInfoDto
 * @param <A>
 *            the generic type
 */
public interface PacketInfoManager<T, /** D, M, */
		A> {

	/**
	 * Save packet data.
	 *
	 * @param packetInfo
	 *            the packet info
	 */
	public void savePacketData(T packetInfo);

	/**
	 * Save demographic data.
	 *
	 * @param demographicJsonStream
	 *            the demographic json stream
	 * @param metaData
	 *            the meta data
	 */
	public void saveDemographicInfoJson(InputStream demographicJsonStream, List<FieldValue> metaData);

	/**
	 * Gets the OsiData for QC user.
	 *
	 * @param regid
	 *            the registration id
	 * @return OsiData for the registration id
	 */
	public RegOsiDto getOsi(String regid);

	/**
	 * Gets the RegistrationCenterMachine deatils for registration id.
	 *
	 * @param regid
	 *            the registration id
	 * @return RegistrationCenterMachineDto for the registration id
	 */
	public RegistrationCenterMachineDto getRegistrationCenterMachine(String regid);

	/**
	 * Gets the packetsfor QC user.
	 *
	 * @param qcUserId
	 *            the qc user id
	 * @return the packetsfor QC user
	 */
	public List<A> getPacketsforQCUser(String qcUserId);

	/**
	 * Find demo by id.
	 *
	 * @param regId
	 *            the reg id
	 * @return the list
	 */
	public List<DemographicInfoDto> findDemoById(String regId);

	/**
	 * Gets the applicant finger print image name by id.
	 *
	 * @param regId
	 *            the reg id
	 * @return the applicant finger print image name by id
	 */
	public List<String> getApplicantFingerPrintImageNameById(String regId);

	/**
	 * Gets the applicant iris image name by id.
	 *
	 * @param regId
	 *            the reg id
	 * @return the applicant iris image name by id
	 */
	public List<String> getApplicantIrisImageNameById(String regId);

	/**
	 * Gets the applicant registration id by UIN
	 * @param uin
	 * @return the registration id by UIN
	 */
	public List<String> getRegIdByUIN(String uin);

	/**
	 * Save manual adjudication data.
	 *
	 * @param uniqueMatchedRefIds
	 *            the unique matched ref ids
	 * @param registrationId
	 *            the registration id
	 */
	public void saveManualAdjudicationData(List<String> uniqueMatchedRefIds, String registrationId);

	/**
	 * Save abis ref.
	 *
	 * @param regAbisRefDto the reg abis ref dto
	 */
	public void saveAbisRef(RegAbisRefDto regAbisRefDto);

	/**
	 * Gets the reference id by rid.
	 *
	 * @param rid the rid
	 * @return the reference id by rid
	 */
	public List<String> getReferenceIdByRid(String rid);

	/**
	 * Gets the rid by reference id.
	 *
	 * @param refId the ref id
	 * @return the rid by reference id
	 */
	public List<String> getRidByReferenceId(String refId);
=======
package io.mosip.registration.processor.core.spi.packetmanager;
	
import java.io.InputStream;
import java.util.List;

import org.springframework.stereotype.Service;

import io.mosip.registration.processor.core.packet.dto.ApplicantDocument;
import io.mosip.registration.processor.core.packet.dto.FieldValue;
import io.mosip.registration.processor.core.packet.dto.RegOsiDto;
import io.mosip.registration.processor.core.packet.dto.RegistrationCenterMachineDto;
import io.mosip.registration.processor.core.packet.dto.demographicinfo.DemographicInfoDto;

/**
 * The Interface PacketInfoManager.
 *
 * @author Horteppa (M1048399)
 * @param <T>
 *            PacketInfoDto
 * @param <A>
 *            the generic type
 */
@Service
public interface PacketInfoManager<T, /** D, M, */
		A> {

	/**
	 * Save packet data.
	 *
	 * @param packetInfo
	 *            the packet info
	 */
	public void savePacketData(T packetInfo);

	/**
	 * Save demographic data.
	 *
	 * @param demographicJsonStream
	 *            the demographic json stream
	 * @param metaData
	 *            the meta data
	 */
	public void saveDemographicInfoJson(InputStream demographicJsonStream, List<FieldValue> metaData);

	/**
	 * Gets the OsiData for QC user.
	 *
	 * @param regid
	 *            the registration id
	 * @return OsiData for the registration id
	 */
	public RegOsiDto getOsi(String regid);

	/**
	 * Gets the RegistrationCenterMachine deatils for registration id.
	 *
	 * @param regid
	 *            the registration id
	 * @return RegistrationCenterMachineDto for the registration id
	 */
	public RegistrationCenterMachineDto getRegistrationCenterMachine(String regid);

	/**
	 * Gets the packetsfor QC user.
	 *
	 * @param qcUserId
	 *            the qc user id
	 * @return the packetsfor QC user
	 */
	public List<A> getPacketsforQCUser(String qcUserId);

	/**
	 * Find demo by id.
	 *
	 * @param regId
	 *            the reg id
	 * @return the list
	 */
	public List<DemographicInfoDto> findDemoById(String regId);

	/**
	 * Gets the applicant finger print image name by id.
	 *
	 * @param regId
	 *            the reg id
	 * @return the applicant finger print image name by id
	 */
	public List<String> getApplicantFingerPrintImageNameById(String regId);

	/**
	 * Gets the applicant iris image name by id.
	 *
	 * @param regId
	 *            the reg id
	 * @return the applicant iris image name by id
	 */
	public List<String> getApplicantIrisImageNameById(String regId);
	
	/**
	 * Gets the applicant registration id by UIN
	 * @param uin
	 * @return the registration id by UIN
	 */
	public List<String> getRegIdByUIN(String uin);
	
	/**
	 * Gets the documents by reg id.
	 *
	 * @param regId the reg id
	 * @return the documents by reg id
	 */
	public List<ApplicantDocument> getDocumentsByRegId(String regId);

>>>>>>> c4a3d89b

}<|MERGE_RESOLUTION|>--- conflicted
+++ resolved
@@ -1,10 +1,12 @@
 
-<<<<<<< HEAD
 package io.mosip.registration.processor.core.spi.packetmanager;
 
 import java.io.InputStream;
 import java.util.List;
 
+import org.springframework.stereotype.Service;
+
+import io.mosip.registration.processor.core.packet.dto.ApplicantDocument;
 import io.mosip.registration.processor.core.packet.dto.FieldValue;
 import io.mosip.registration.processor.core.packet.dto.RegAbisRefDto;
 import io.mosip.registration.processor.core.packet.dto.RegOsiDto;
@@ -103,6 +105,14 @@
 	public List<String> getRegIdByUIN(String uin);
 
 	/**
+	 * Gets the documents by reg id.
+	 *
+	 * @param regId the reg id
+	 * @return the documents by reg id
+	 */
+	public List<ApplicantDocument> getDocumentsByRegId(String regId);
+
+	/**
 	 * Save manual adjudication data.
 	 *
 	 * @param uniqueMatchedRefIds
@@ -134,120 +144,5 @@
 	 * @return the rid by reference id
 	 */
 	public List<String> getRidByReferenceId(String refId);
-=======
-package io.mosip.registration.processor.core.spi.packetmanager;
-	
-import java.io.InputStream;
-import java.util.List;
-
-import org.springframework.stereotype.Service;
-
-import io.mosip.registration.processor.core.packet.dto.ApplicantDocument;
-import io.mosip.registration.processor.core.packet.dto.FieldValue;
-import io.mosip.registration.processor.core.packet.dto.RegOsiDto;
-import io.mosip.registration.processor.core.packet.dto.RegistrationCenterMachineDto;
-import io.mosip.registration.processor.core.packet.dto.demographicinfo.DemographicInfoDto;
-
-/**
- * The Interface PacketInfoManager.
- *
- * @author Horteppa (M1048399)
- * @param <T>
- *            PacketInfoDto
- * @param <A>
- *            the generic type
- */
-@Service
-public interface PacketInfoManager<T, /** D, M, */
-		A> {
-
-	/**
-	 * Save packet data.
-	 *
-	 * @param packetInfo
-	 *            the packet info
-	 */
-	public void savePacketData(T packetInfo);
-
-	/**
-	 * Save demographic data.
-	 *
-	 * @param demographicJsonStream
-	 *            the demographic json stream
-	 * @param metaData
-	 *            the meta data
-	 */
-	public void saveDemographicInfoJson(InputStream demographicJsonStream, List<FieldValue> metaData);
-
-	/**
-	 * Gets the OsiData for QC user.
-	 *
-	 * @param regid
-	 *            the registration id
-	 * @return OsiData for the registration id
-	 */
-	public RegOsiDto getOsi(String regid);
-
-	/**
-	 * Gets the RegistrationCenterMachine deatils for registration id.
-	 *
-	 * @param regid
-	 *            the registration id
-	 * @return RegistrationCenterMachineDto for the registration id
-	 */
-	public RegistrationCenterMachineDto getRegistrationCenterMachine(String regid);
-
-	/**
-	 * Gets the packetsfor QC user.
-	 *
-	 * @param qcUserId
-	 *            the qc user id
-	 * @return the packetsfor QC user
-	 */
-	public List<A> getPacketsforQCUser(String qcUserId);
-
-	/**
-	 * Find demo by id.
-	 *
-	 * @param regId
-	 *            the reg id
-	 * @return the list
-	 */
-	public List<DemographicInfoDto> findDemoById(String regId);
-
-	/**
-	 * Gets the applicant finger print image name by id.
-	 *
-	 * @param regId
-	 *            the reg id
-	 * @return the applicant finger print image name by id
-	 */
-	public List<String> getApplicantFingerPrintImageNameById(String regId);
-
-	/**
-	 * Gets the applicant iris image name by id.
-	 *
-	 * @param regId
-	 *            the reg id
-	 * @return the applicant iris image name by id
-	 */
-	public List<String> getApplicantIrisImageNameById(String regId);
-	
-	/**
-	 * Gets the applicant registration id by UIN
-	 * @param uin
-	 * @return the registration id by UIN
-	 */
-	public List<String> getRegIdByUIN(String uin);
-	
-	/**
-	 * Gets the documents by reg id.
-	 *
-	 * @param regId the reg id
-	 * @return the documents by reg id
-	 */
-	public List<ApplicantDocument> getDocumentsByRegId(String regId);
-
->>>>>>> c4a3d89b
 
 }