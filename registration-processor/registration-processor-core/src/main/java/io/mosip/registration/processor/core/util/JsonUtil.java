<<<<<<< HEAD
package io.mosip.registration.processor.core.util;

import java.io.IOException;
import java.io.InputStream;
import java.io.InputStreamReader;
import java.io.UnsupportedEncodingException;
import java.lang.reflect.Array;
import java.lang.reflect.Field;
import java.util.ArrayList;
import java.util.LinkedHashMap;

import org.json.simple.JSONArray;
import org.json.simple.JSONObject;

import com.fasterxml.jackson.core.JsonParseException;
import com.fasterxml.jackson.databind.JsonMappingException;
import com.fasterxml.jackson.databind.ObjectMapper;
import com.google.gson.Gson;
import com.google.gson.JsonIOException;
import com.google.gson.JsonObject;
import com.google.gson.JsonParser;
import com.google.gson.JsonSyntaxException;

import io.mosip.registration.processor.core.exception.util.PlatformErrorMessages;
import io.mosip.registration.processor.core.packet.dto.demographicinfo.JsonValue;
import io.mosip.registration.processor.core.util.exception.FieldNotFoundException;
import io.mosip.registration.processor.core.util.exception.InstantanceCreationException;

/**
 * This class provides JSON utilites.
 *
 * @author Pranav Kumar
 * @since 0.0.1
 */
public class JsonUtil {

	/** The Constant LANGUAGE. */
	private static final String LANGUAGE = "language";

	/** The Constant VALUE. */
	private static final String VALUE = "value";

	/**
	 * Instantiates a new json util.
	 */
	private JsonUtil() {

	}

	/**
	 * This method converts InputStream to JavaObject.
	 *
	 * @param stream
	 *            The stream that needs to be converted
	 * @param clazz
	 *            The class to which conversion is required
	 * @return The converted Java object
	 * @throws UnsupportedEncodingException
	 *             the unsupported encoding exception
	 * @throws JsonSyntaxException
	 *             the json syntax exception
	 * @throws JsonIOException
	 *             the json IO exception
	 */
	public static Object inputStreamtoJavaObject(InputStream stream, Class<?> clazz)
			throws UnsupportedEncodingException {
		JsonParser jsonParser = new JsonParser();
		Gson gson = new Gson();
		JsonObject jsonObject = (JsonObject) jsonParser.parse(new InputStreamReader(stream, "UTF-8"));
		try {
			return gson.fromJson(jsonObject, clazz);
		} catch (Exception e) {
			throw new UnsupportedEncodingException(PlatformErrorMessages.RPR_CMB_UNSUPPORTED_ENCODING.getMessage());
		}
	}

	/**
	 * This method returns the Json Object as value from identity.json
	 * object(JSONObject).
	 *  jsonObject -> then identity demographic json object
	 *   key -> demographic json label name 
	 *   EX:- 
	 *   demographicIdentity : 
	 *   { 
	 *   "identity" : {
	 *        "fullName" : [ {
	 *                        "language" : "eng", "value" : "Taleev Aalam" 
	 *                        }, 
	 *                        { "language": "ara", "value" : "Taleev Aalam"
	 *                         } 
	 *                      ]
	 *  }
	 * 
	 * method call :- getJSONObject(demographicIdentity,identity)
	 * 
	 * @param jsonObject
	 *            the json object
	 * @param key
	 *            the key
	 * @return the JSON object
	 */
	public static JSONObject getJSONObject(JSONObject jsonObject, Object key) {
		LinkedHashMap identity = (LinkedHashMap) jsonObject.get(key);
		return identity != null ? new JSONObject(identity) : null;
	}

	/**
	 * This method returns JSONArray from JSONObject.
	 * argument 'jsonObject' -> demographic identity json as JSONObject.
	 * argument key -> label name of demographic identity json.
	 * Ex:- 
	 * "identity" : { 
	 *               "fullName" : [
	 *                { "language" : "eng", "value" : "Taleev
	 *                     Aalam" 
	 *                 },
	 *                 { "language" : "ara", "value" : "Taleev Aalam" 
	 *                 } ] 
	 *              }
	 * 
	 * @param jsonObject
	 *            the json object
	 * @param key
	 *            the key
	 * @return the JSON array
	 */
	public static JSONArray getJSONArray(JSONObject jsonObject, Object key) {
		ArrayList value = (ArrayList) jsonObject.get(key);
		JSONArray jsonArray = new JSONArray();
		jsonArray.addAll(value);

		return jsonArray;

	}

	/**
	 * Gets the JSON value.
	 *
	 * @param <T>
	 *            the generic type
	 * @param jsonObject
	 *            the json object
	 * @param key
	 *            the key
	 * @return the JSON value
	 */
	public static <T> T getJSONValue(JSONObject jsonObject, String key) {
		T value = (T) jsonObject.get(key);
		return value;
	}

	/**
	 * Iterates the JSONArray and returns JSONObject for given index.
	 *
	 * @param jsonObject
	 *            the json object
	 * @param key
	 *            the key
	 * @return the JSON object
	 */
	private static JSONObject getJSONObjectFromArray(JSONArray jsonObject, int key) {
		LinkedHashMap identity = (LinkedHashMap) jsonObject.get(key);
		return identity != null ? new JSONObject(identity) : null;
	}

	/**
	 * Object mapper read value.
	 *This method maps the jsonString to particular type
	 * @param <T> the generic type
	 * @param jsonString the json string
	 * @param clazz the clazz
	 * @return the t
	 * @throws JsonParseException the json parse exception
	 * @throws JsonMappingException the json mapping exception
	 * @throws IOException Signals that an I/O exception has occurred.
	 */
	@SuppressWarnings("unchecked")
	public static <T> T objectMapperReadValue(String jsonString, Class<?> clazz)
			throws IOException {
		ObjectMapper objectMapper = new ObjectMapper();
		return (T) objectMapper.readValue(jsonString, clazz);
	}

	/**
	 * Gets the json values.
	 *Returns JsonValue[] java array for the particular key in demographic json.
	 * @param identityKey
	 *            the identity key
	 * @return the json values
	 */
	public static JsonValue[] getJsonValues(JSONObject demographicIdentity, Object identityKey) {
		JSONArray demographicJsonNode = null;

		if (demographicIdentity != null)
			demographicJsonNode = JsonUtil.getJSONArray(demographicIdentity, identityKey);
		return (demographicJsonNode != null)
				? (JsonValue[]) mapJsonNodeToJavaObject(JsonValue.class, demographicJsonNode)
				: null;

	}

	/**
	 * Map json node to java object.
	 *
	 * @param <T>
	 *            the generic type
	 * @param genericType
	 *            the generic type
	 * @param demographicJsonNode
	 *            the demographic json node
	 * @return the t[]
	 */
	@SuppressWarnings("unchecked")
	private static <T> T[] mapJsonNodeToJavaObject(Class<? extends Object> genericType, JSONArray demographicJsonNode) {
		String language;
		String value;
		T[] javaObject = (T[]) Array.newInstance(genericType, demographicJsonNode.size());
		try {
			for (int i = 0; i < demographicJsonNode.size(); i++) {

				T jsonNodeElement = (T) genericType.newInstance();

				JSONObject objects = JsonUtil.getJSONObjectFromArray(demographicJsonNode, i);
				if (objects != null) {
					language = (String) objects.get(LANGUAGE);
					value = (String) objects.get(VALUE);

					Field languageField = jsonNodeElement.getClass().getDeclaredField(LANGUAGE);
					languageField.setAccessible(true);
					languageField.set(jsonNodeElement, language);

					Field valueField = jsonNodeElement.getClass().getDeclaredField(VALUE);
					valueField.setAccessible(true);
					valueField.set(jsonNodeElement, value);

					javaObject[i] = jsonNodeElement;
				}
			}
		} catch (InstantiationException | IllegalAccessException e) {

			throw new InstantanceCreationException(PlatformErrorMessages.RPR_SYS_INSTANTIATION_EXCEPTION.getMessage(),
					e);

		} catch (NoSuchFieldException | SecurityException e) {

			throw new FieldNotFoundException(PlatformErrorMessages.RPR_SYS_NO_SUCH_FIELD_EXCEPTION.getMessage(), e);

		}

		return javaObject;

	}

}
=======
package io.mosip.registration.processor.core.util;
	
import java.io.IOException;
import java.io.InputStream;
import java.io.InputStreamReader;
import java.io.UnsupportedEncodingException;
import java.util.ArrayList;
import java.util.LinkedHashMap;

import org.json.simple.JSONArray;
import org.json.simple.JSONObject;

import com.fasterxml.jackson.core.JsonParseException;
import com.fasterxml.jackson.databind.JsonMappingException;
import com.fasterxml.jackson.databind.ObjectMapper;
import com.google.gson.Gson;
import com.google.gson.JsonIOException;
import com.google.gson.JsonObject;
import com.google.gson.JsonParser;
import com.google.gson.JsonSyntaxException;

import io.mosip.registration.processor.core.exception.util.PlatformErrorMessages;

/**
 * This class provides JSON utilites.
 *
 * @author Pranav Kumar
 * @since 0.0.1
 */
public class JsonUtil {

	/**
	 * Instantiates a new json util.
	 */
	private JsonUtil() {

	}

	/**
	 * This method converts InputStream to JavaObject.
	 *
	 * @param stream            The stream that needs to be converted
	 * @param clazz            The class to which conversion is required
	 * @return The converted Java object
	 * @throws UnsupportedEncodingException the unsupported encoding exception
	 * @throws JsonSyntaxException the json syntax exception
	 * @throws JsonIOException the json IO exception
	 */
	public static Object inputStreamtoJavaObject(InputStream stream, Class<?> clazz)
			throws UnsupportedEncodingException {
		JsonParser jsonParser = new JsonParser();
		Gson gson = new Gson();
		JsonObject jsonObject = (JsonObject) jsonParser.parse(new InputStreamReader(stream, "UTF-8"));
		try {
			return gson.fromJson(jsonObject, clazz);
		} catch (Exception e) {
			throw new UnsupportedEncodingException(PlatformErrorMessages.RPR_CMB_UNSUPPORTED_ENCODING.getMessage());
		}
	}

	/**
	 * Gets the JSON object.
	 *
	 * @param jsonObject
	 *            the json object
	 * @param key
	 *            the key
	 * @return the JSON object
	 */
	public static JSONObject getJSONObject(JSONObject jsonObject, Object key) {
		LinkedHashMap identity = (LinkedHashMap) jsonObject.get(key);
		return identity != null ? new JSONObject(identity) : null;
	}

	/**
	 * Gets the JSON array.
	 *
	 * @param jsonObject
	 *            the json object
	 * @param key
	 *            the key
	 * @return the JSON array
	 */
	public static JSONArray getJSONArray(JSONObject jsonObject, Object key) {
		ArrayList value = (ArrayList) jsonObject.get(key);
		JSONArray jsonArray = new JSONArray();
		jsonArray.addAll(value);

		return jsonArray;

	}

	/**
	 * Gets the JSON value.
	 *
	 * @param <T>
	 *            the generic type
	 * @param jsonObject
	 *            the json object
	 * @param key
	 *            the key
	 * @return the JSON value
	 */
	public static <T> T getJSONValue(JSONObject jsonObject, String key) {
		T value = (T) jsonObject.get(key);
		return value;
	}

	/**
	 * Gets the JSON object.
	 *
	 * @param jsonObject
	 *            the json object
	 * @param key
	 *            the key
	 * @return the JSON object
	 */
	public static JSONObject getJSONObjectFromArray(JSONArray jsonObject, int key) {
		LinkedHashMap identity = (LinkedHashMap) jsonObject.get(key);
		return identity != null ? new JSONObject(identity) : null;
	}

	public static <T> T objectMapperReadValue(String jsonString, Class<?> clazz)
			throws JsonParseException, JsonMappingException, IOException {
		ObjectMapper objectMapper = new ObjectMapper();
		return (T) objectMapper.readValue(jsonString, clazz);
	}

}
>>>>>>> 093dfce9
<|MERGE_RESOLUTION|>--- conflicted
+++ resolved
@@ -1,4 +1,3 @@
-<<<<<<< HEAD
 package io.mosip.registration.processor.core.util;
 
 import java.io.IOException;
@@ -77,23 +76,13 @@
 
 	/**
 	 * This method returns the Json Object as value from identity.json
-	 * object(JSONObject).
-	 *  jsonObject -> then identity demographic json object
-	 *   key -> demographic json label name 
-	 *   EX:- 
-	 *   demographicIdentity : 
-	 *   { 
-	 *   "identity" : {
-	 *        "fullName" : [ {
-	 *                        "language" : "eng", "value" : "Taleev Aalam" 
-	 *                        }, 
-	 *                        { "language": "ara", "value" : "Taleev Aalam"
-	 *                         } 
-	 *                      ]
-	 *  }
-	 * 
+	 * object(JSONObject). jsonObject -> then identity demographic json object key
+	 * -> demographic json label name EX:- demographicIdentity : { "identity" : {
+	 * "fullName" : [ { "language" : "eng", "value" : "Taleev Aalam" }, {
+	 * "language": "ara", "value" : "Taleev Aalam" } ] }
+	 *
 	 * method call :- getJSONObject(demographicIdentity,identity)
-	 * 
+	 *
 	 * @param jsonObject
 	 *            the json object
 	 * @param key
@@ -106,19 +95,12 @@
 	}
 
 	/**
-	 * This method returns JSONArray from JSONObject.
-	 * argument 'jsonObject' -> demographic identity json as JSONObject.
-	 * argument key -> label name of demographic identity json.
-	 * Ex:- 
-	 * "identity" : { 
-	 *               "fullName" : [
-	 *                { "language" : "eng", "value" : "Taleev
-	 *                     Aalam" 
-	 *                 },
-	 *                 { "language" : "ara", "value" : "Taleev Aalam" 
-	 *                 } ] 
-	 *              }
-	 * 
+	 * This method returns JSONArray from JSONObject. argument 'jsonObject' ->
+	 * demographic identity json as JSONObject. argument key -> label name of
+	 * demographic identity json. Ex:- "identity" : { "fullName" : [ { "language" :
+	 * "eng", "value" : "Taleev Aalam" }, { "language" : "ara", "value" : "Taleev
+	 * Aalam" } ] }
+	 *
 	 * @param jsonObject
 	 *            the json object
 	 * @param key
@@ -159,32 +141,38 @@
 	 *            the key
 	 * @return the JSON object
 	 */
-	private static JSONObject getJSONObjectFromArray(JSONArray jsonObject, int key) {
+	public static JSONObject getJSONObjectFromArray(JSONArray jsonObject, int key) {
 		LinkedHashMap identity = (LinkedHashMap) jsonObject.get(key);
 		return identity != null ? new JSONObject(identity) : null;
 	}
 
 	/**
-	 * Object mapper read value.
-	 *This method maps the jsonString to particular type
-	 * @param <T> the generic type
-	 * @param jsonString the json string
-	 * @param clazz the clazz
+	 * Object mapper read value. This method maps the jsonString to particular type
+	 * 
+	 * @param <T>
+	 *            the generic type
+	 * @param jsonString
+	 *            the json string
+	 * @param clazz
+	 *            the clazz
 	 * @return the t
-	 * @throws JsonParseException the json parse exception
-	 * @throws JsonMappingException the json mapping exception
-	 * @throws IOException Signals that an I/O exception has occurred.
+	 * @throws JsonParseException
+	 *             the json parse exception
+	 * @throws JsonMappingException
+	 *             the json mapping exception
+	 * @throws IOException
+	 *             Signals that an I/O exception has occurred.
 	 */
 	@SuppressWarnings("unchecked")
-	public static <T> T objectMapperReadValue(String jsonString, Class<?> clazz)
-			throws IOException {
+	public static <T> T objectMapperReadValue(String jsonString, Class<?> clazz) throws IOException {
 		ObjectMapper objectMapper = new ObjectMapper();
 		return (T) objectMapper.readValue(jsonString, clazz);
 	}
 
 	/**
-	 * Gets the json values.
-	 *Returns JsonValue[] java array for the particular key in demographic json.
+	 * Gets the json values. Returns JsonValue[] java array for the particular key
+	 * in demographic json.
+	 * 
 	 * @param identityKey
 	 *            the identity key
 	 * @return the json values
@@ -252,135 +240,4 @@
 
 	}
 
-}
-=======
-package io.mosip.registration.processor.core.util;
-	
-import java.io.IOException;
-import java.io.InputStream;
-import java.io.InputStreamReader;
-import java.io.UnsupportedEncodingException;
-import java.util.ArrayList;
-import java.util.LinkedHashMap;
-
-import org.json.simple.JSONArray;
-import org.json.simple.JSONObject;
-
-import com.fasterxml.jackson.core.JsonParseException;
-import com.fasterxml.jackson.databind.JsonMappingException;
-import com.fasterxml.jackson.databind.ObjectMapper;
-import com.google.gson.Gson;
-import com.google.gson.JsonIOException;
-import com.google.gson.JsonObject;
-import com.google.gson.JsonParser;
-import com.google.gson.JsonSyntaxException;
-
-import io.mosip.registration.processor.core.exception.util.PlatformErrorMessages;
-
-/**
- * This class provides JSON utilites.
- *
- * @author Pranav Kumar
- * @since 0.0.1
- */
-public class JsonUtil {
-
-	/**
-	 * Instantiates a new json util.
-	 */
-	private JsonUtil() {
-
-	}
-
-	/**
-	 * This method converts InputStream to JavaObject.
-	 *
-	 * @param stream            The stream that needs to be converted
-	 * @param clazz            The class to which conversion is required
-	 * @return The converted Java object
-	 * @throws UnsupportedEncodingException the unsupported encoding exception
-	 * @throws JsonSyntaxException the json syntax exception
-	 * @throws JsonIOException the json IO exception
-	 */
-	public static Object inputStreamtoJavaObject(InputStream stream, Class<?> clazz)
-			throws UnsupportedEncodingException {
-		JsonParser jsonParser = new JsonParser();
-		Gson gson = new Gson();
-		JsonObject jsonObject = (JsonObject) jsonParser.parse(new InputStreamReader(stream, "UTF-8"));
-		try {
-			return gson.fromJson(jsonObject, clazz);
-		} catch (Exception e) {
-			throw new UnsupportedEncodingException(PlatformErrorMessages.RPR_CMB_UNSUPPORTED_ENCODING.getMessage());
-		}
-	}
-
-	/**
-	 * Gets the JSON object.
-	 *
-	 * @param jsonObject
-	 *            the json object
-	 * @param key
-	 *            the key
-	 * @return the JSON object
-	 */
-	public static JSONObject getJSONObject(JSONObject jsonObject, Object key) {
-		LinkedHashMap identity = (LinkedHashMap) jsonObject.get(key);
-		return identity != null ? new JSONObject(identity) : null;
-	}
-
-	/**
-	 * Gets the JSON array.
-	 *
-	 * @param jsonObject
-	 *            the json object
-	 * @param key
-	 *            the key
-	 * @return the JSON array
-	 */
-	public static JSONArray getJSONArray(JSONObject jsonObject, Object key) {
-		ArrayList value = (ArrayList) jsonObject.get(key);
-		JSONArray jsonArray = new JSONArray();
-		jsonArray.addAll(value);
-
-		return jsonArray;
-
-	}
-
-	/**
-	 * Gets the JSON value.
-	 *
-	 * @param <T>
-	 *            the generic type
-	 * @param jsonObject
-	 *            the json object
-	 * @param key
-	 *            the key
-	 * @return the JSON value
-	 */
-	public static <T> T getJSONValue(JSONObject jsonObject, String key) {
-		T value = (T) jsonObject.get(key);
-		return value;
-	}
-
-	/**
-	 * Gets the JSON object.
-	 *
-	 * @param jsonObject
-	 *            the json object
-	 * @param key
-	 *            the key
-	 * @return the JSON object
-	 */
-	public static JSONObject getJSONObjectFromArray(JSONArray jsonObject, int key) {
-		LinkedHashMap identity = (LinkedHashMap) jsonObject.get(key);
-		return identity != null ? new JSONObject(identity) : null;
-	}
-
-	public static <T> T objectMapperReadValue(String jsonString, Class<?> clazz)
-			throws JsonParseException, JsonMappingException, IOException {
-		ObjectMapper objectMapper = new ObjectMapper();
-		return (T) objectMapper.readValue(jsonString, clazz);
-	}
-
-}
->>>>>>> 093dfce9
+}