<<<<<<< HEAD
package io.mosip.registration.processor.core.code;

/**
 * The Enum RegistrationExceptionTypeCode.
 */
public enum RegistrationExceptionTypeCode {

	/** The table not accessible exception. */
	TABLE_NOT_ACCESSIBLE_EXCEPTION,

	/** The internal server error. */
	INTERNAL_SERVER_ERROR,

	/** The packet not found exception. */
	PACKET_NOT_FOUND_EXCEPTION,

	/** The packet uploaded to landing zone. */
	PACKET_UPLOADED_TO_LANDING_ZONE,

	/** The unexcepted error. */
	UNEXCEPTED_ERROR,

	/** The fsadapter exception. */
	FSADAPTER_EXCEPTION,

	/** The jsch connection. */
	JSCH_CONNECTION,

	/** The sftp operation exception. */
	SFTP_OPERATION_EXCEPTION,

	/** The unsupported encoding exception. */
	UNSUPPORTED_ENCODING_EXCEPTION,

	/** The parse exception. */
	PARSE_EXCEPTION,

	/** The data access exception. */
	DATA_ACCESS_EXCEPTION,

	/** The data access layer exception. */
	DATA_ACCESS_LAYER_EXCEPTION,

	/** The duplicate upload request exception. */
	DUPLICATE_UPLOAD_REQUEST_EXCEPTION,

	/** The exception. */
	EXCEPTION,

	/** The interrupted exception. */
	INTERRUPTED_EXCEPTION,

	/** The execution exception. */
	EXECUTION_EXCEPTION,

	/** The unknown host exception. */
	UNKNOWN_HOST_EXCEPTION,

	/** The jms exception. */
	JMS_EXCEPTION,

	/** The invalid key spec exception. */
	INVALID_KEY_SPEC_EXCEPTION,

	/** The illegal argument exception. */
	ILLEGAL_ARGUMENT_EXCEPTION,

	/** The invalid id exception. */
	INVALID_ID_EXCEPTION,

	/** The instantiation exception. */
	INSTANTIATION_EXCEPTION,

	/** The illegal access exception. */
	ILLEGAL_ACCESS_EXCEPTION,

	/** The no such field exception. */
	NO_SUCH_FIELD_EXCEPTION,

	/** The security exception. */
	SECURITY_EXCEPTION,

	/** The template not found exception. */
	TEMPLATE_NOT_FOUND_EXCEPTION,

	/** The template processing failure exception. */
	TEMPLATE_PROCESSING_FAILURE_EXCEPTION,

	/** The template resource not found exception. */
	TEMPLATE_RESOURCE_NOT_FOUND_EXCEPTION,

	/** The template parsing exception. */
	TEMPLATE_PARSING_EXCEPTION,

	/** The template method invocation exception. */
	TEMPLATE_METHOD_INVOCATION_EXCEPTION,

	/** The apis resource access exception. */
	APIS_RESOURCE_ACCESS_EXCEPTION,

	/** The json parse exception. */
	JSON_PARSE_EXCEPTION,

	/** The json mapping exception. */
	JSON_MAPPING_EXCEPTION,

	/** The json processing exception. */
	JSON_PROCESSING_EXCEPTION,

	/** The json io exception. */
	JSON_IO_EXCEPTION,

	/** The json schema io exception. */
	JSON_SCHEMA_IO_EXCEPTION,

	/** The file not found exception. */
	FILE_NOT_FOUND_EXCEPTION,

	/** The file not found in destination exception. */
	FILE_NOT_FOUND_IN_DESTINATION_EXCEPTION,

	/** The no such algorithm exception. */
	NO_SUCH_ALGORITHM_EXCEPTION,

	/** The run time exception. */
	RUN_TIME_EXCEPTION,

	/** The mosip invalid data exception. */
	MOSIP_INVALID_DATA_EXCEPTION,

	/** The mosip invalid keyexception. */
	MOSIP_INVALID_KEY_EXCEPTION,

	/** The class not found exception. */
	CLASS_NOT_FOUND_EXCEPTION,

	/** The reg status validation exception. */
	REG_STATUS_VALIDATION_EXCEPTION,

	/** The packet decryption failure exception. */
	PACKET_DECRYPTION_FAILURE_EXCEPTION,

	/** The configuration not found exception. */
	CONFIGURATION_NOT_FOUND_EXCEPTION,

	/** The identity not found exception. */
	IDENTITY_NOT_FOUND_EXCEPTION,

	/** The queue connection not found. */
	QUEUE_CONNECTION_NOT_FOUND,

	/** The connection unavailable exception. */
	CONNECTION_UNAVAILABLE_EXCEPTION,

	/** The virus scan failed exception. */
	VIRUS_SCAN_FAILED_EXCEPTION,

	/** The virus scanner service failed. */
	VIRUS_SCANNER_SERVICE_FAILED,

	/** The ioexception. */
	IOEXCEPTION,

	/** The file io exception. */
	FILE_IO_EXCEPTION,

	/** The packet osi validation failed. */
	PACKET_OSI_VALIDATION_FAILED,

	/** The packet structural validation failed. */
	PACKET_STRUCTURAL_VALIDATION_FAILED,

	/** The packet uploader failed. */
	PACKET_UPLOADER_FAILED,

	/** The packet uin generation failed. */
	PACKET_UIN_GENERATION_FAILED,

	/** The invocation target exception. */
	INVOCATION_TARGET_EXCEPTION,

	/** The introspection exception. */
	INTROSPECTION_EXCEPTION,

	/** The base unchecked exception. */
	BASE_UNCHECKED_EXCEPTION,

	/** The external integration failed. */
	EXTERNAL_INTEGRATION_FAILED,

	/** The registration processor checked exception. */
	REGISTRATIONPROCESSORCHECKEDEXCEPTION,

	/** The adult cbeff not present exception. */
	CBEFF_NOT_PRESENT_EXCEPTION,

	/** The demo dedupe abis response error. */
	DEMO_DEDUPE_ABIS_RESPONSE_ERROR,

	/** The osi failed on hold parent packet. */
	OSI_FAILED_ON_HOLD_PARENT_PACKET,

	/** The parent uin and rid not in packet. */
	PARENT_UIN_AND_RID_NOT_IN_PACKET,

	/** The parent uin not avaialble. */
	PARENT_UIN_NOT_AVAIALBLE,

	/** The osi failed rejected parent. */
	OSI_FAILED_REJECTED_PARENT,

	/** The parent biometric not in packet. */
	PARENT_BIOMETRIC_NOT_IN_PACKET,

	/** The supervisorid and officerid not present in packet. */
	SUPERVISORID_AND_OFFICERID_NOT_PRESENT_IN_PACKET,

	/** The packet creation date not present in packet. */
	PACKET_CREATION_DATE_NOT_PRESENT_IN_PACKET,

	/** The supervisor or officer was inactive. */
	SUPERVISOR_OR_OFFICER_WAS_INACTIVE,

	/** The officer biometric not in packet. */
	OFFICER_BIOMETRIC_NOT_IN_PACKET,

	/** The supervisor biometric not in packet. */
	SUPERVISOR_BIOMETRIC_NOT_IN_PACKET,

	/** The auth error. */
	AUTH_ERROR,

	/** The auth failed. */
	AUTH_FAILED,

	/** The ida authentication failure. */
	IDA_AUTHENTICATION_FAILURE,

	/** The password otp failure. */
	PASSWORD_OTP_FAILURE
}
=======
package io.mosip.registration.processor.core.code;

/**
 * The Enum RegistrationExceptionTypeCode.
 */
public enum RegistrationExceptionTypeCode {

	/** The table not accessible exception. */
	TABLE_NOT_ACCESSIBLE_EXCEPTION,

	/** The internal server error. */
	INTERNAL_SERVER_ERROR,

	/** The packet not found exception. */
	PACKET_NOT_FOUND_EXCEPTION,

	/** The packet uploaded to landing zone. */
	PACKET_UPLOADED_TO_LANDING_ZONE,

	/** The unexcepted error. */
	UNEXCEPTED_ERROR,

	/** The fsadapter exception. */
	FSADAPTER_EXCEPTION,

	/** The jsch connection. */
	JSCH_CONNECTION,

	/** The sftp operation exception. */
	SFTP_OPERATION_EXCEPTION,

	/** The unsupported encoding exception. */
	UNSUPPORTED_ENCODING_EXCEPTION,

	/** The parse exception. */
	PARSE_EXCEPTION,

	/** The data access exception. */
	DATA_ACCESS_EXCEPTION,

	/** The data access layer exception. */
	DATA_ACCESS_LAYER_EXCEPTION,

	/** The duplicate upload request exception. */
	DUPLICATE_UPLOAD_REQUEST_EXCEPTION,

	/** The exception. */
	EXCEPTION,

	/** The interrupted exception. */
	INTERRUPTED_EXCEPTION,

	/** The execution exception. */
	EXECUTION_EXCEPTION,

	/** The unknown host exception. */
	UNKNOWN_HOST_EXCEPTION,

	/** The jms exception. */
	JMS_EXCEPTION,

	/** The invalid key spec exception. */
	INVALID_KEY_SPEC_EXCEPTION,

	/** The illegal argument exception. */
	ILLEGAL_ARGUMENT_EXCEPTION,

	/** The invalid id exception. */
	INVALID_ID_EXCEPTION,

	/** The instantiation exception. */
	INSTANTIATION_EXCEPTION,

	/** The illegal access exception. */
	ILLEGAL_ACCESS_EXCEPTION,

	/** The no such field exception. */
	NO_SUCH_FIELD_EXCEPTION,

	/** The security exception. */
	SECURITY_EXCEPTION,

	/** The template not found exception. */
	TEMPLATE_NOT_FOUND_EXCEPTION,

	/** The template processing failure exception. */
	TEMPLATE_PROCESSING_FAILURE_EXCEPTION,

	/** The template resource not found exception. */
	TEMPLATE_RESOURCE_NOT_FOUND_EXCEPTION,

	/** The template parsing exception. */
	TEMPLATE_PARSING_EXCEPTION,

	/** The template method invocation exception. */
	TEMPLATE_METHOD_INVOCATION_EXCEPTION,

	/** The apis resource access exception. */
	APIS_RESOURCE_ACCESS_EXCEPTION,

	/** The json parse exception. */
	JSON_PARSE_EXCEPTION,

	/** The json mapping exception. */
	JSON_MAPPING_EXCEPTION,

	/** The json processing exception. */
	JSON_PROCESSING_EXCEPTION,

	/** The json io exception. */
	JSON_IO_EXCEPTION,

	/** The json schema io exception. */
	JSON_SCHEMA_IO_EXCEPTION,

	/** The file not found exception. */
	FILE_NOT_FOUND_EXCEPTION,

	/** The file not found in destination exception. */
	FILE_NOT_FOUND_IN_DESTINATION_EXCEPTION,

	/** The no such algorithm exception. */
	NO_SUCH_ALGORITHM_EXCEPTION,

	/** The run time exception. */
	RUN_TIME_EXCEPTION,

	/** The mosip invalid data exception. */
	MOSIP_INVALID_DATA_EXCEPTION,

	/** The mosip invalid keyexception. */
	MOSIP_INVALID_KEY_EXCEPTION,

	/** The class not found exception. */
	CLASS_NOT_FOUND_EXCEPTION,

	/** The reg status validation exception. */
	REG_STATUS_VALIDATION_EXCEPTION,

	/** The packet decryption failure exception. */
	PACKET_DECRYPTION_FAILURE_EXCEPTION,

	/** The configuration not found exception. */
	CONFIGURATION_NOT_FOUND_EXCEPTION,

	/** The identity not found exception. */
	IDENTITY_NOT_FOUND_EXCEPTION,

	/** The queue connection not found. */
	QUEUE_CONNECTION_NOT_FOUND,

	/** The connection unavailable exception. */
	CONNECTION_UNAVAILABLE_EXCEPTION,

	/** The virus scan failed exception. */
	VIRUS_SCAN_FAILED_EXCEPTION,

	/** The virus scanner service failed. */
	VIRUS_SCANNER_SERVICE_FAILED,

	/** The ioexception. */
	IOEXCEPTION,

	/** The file io exception. */
	FILE_IO_EXCEPTION,

	/** The packet osi validation failed. */
	PACKET_OSI_VALIDATION_FAILED,

	/** The packet structural validation failed. */
	PACKET_STRUCTURAL_VALIDATION_FAILED,

	/** The packet uploader failed. */
	PACKET_UPLOADER_FAILED,

	/** The packet uin generation failed. */
	PACKET_UIN_GENERATION_FAILED,

	/** The invocation target exception. */
	INVOCATION_TARGET_EXCEPTION,

	/** The introspection exception. */
	INTROSPECTION_EXCEPTION,

	/** The base unchecked exception. */
	BASE_UNCHECKED_EXCEPTION,

	/** The external integration failed. */
	EXTERNAL_INTEGRATION_FAILED,
	
	/** The registration processor checked exception. */
	REGISTRATIONPROCESSORCHECKEDEXCEPTION,

	/** The adult cbeff not present exception. */
	ADULT_CBEFF_NOT_PRESENT_EXCEPTION,

	/** The demo dedupe abis response error. */
	DEMO_DEDUPE_ABIS_RESPONSE_ERROR,

	/** The osi failed on hold parent packet. */
	OSI_FAILED_ON_HOLD_PARENT_PACKET,

	/** The parent uin and rid not in packet. */
	PARENT_UIN_AND_RID_NOT_IN_PACKET,

	/** The parent uin not avaialble. */
	PARENT_UIN_NOT_AVAIALBLE,

	/** The osi failed rejected parent. */
	OSI_FAILED_REJECTED_PARENT,

	/** The parent biometric not in packet. */
	PARENT_BIOMETRIC_NOT_IN_PACKET,

	/** The supervisorid and officerid not present in packet. */
	SUPERVISORID_AND_OFFICERID_NOT_PRESENT_IN_PACKET,

	/** The packet creation date not present in packet. */
	PACKET_CREATION_DATE_NOT_PRESENT_IN_PACKET,

	/** The supervisor or officer was inactive. */
	SUPERVISOR_OR_OFFICER_WAS_INACTIVE,

	/** The officer biometric not in packet. */
	OFFICER_BIOMETRIC_NOT_IN_PACKET,

	/** The supervisor biometric not in packet. */
	SUPERVISOR_BIOMETRIC_NOT_IN_PACKET,

	/** The auth error. */
	AUTH_ERROR,

	/** The auth failed. */
	AUTH_FAILED,

	/** The ida authentication failure. */
	IDA_AUTHENTICATION_FAILURE,

    /** The password otp failure. */
    PASSWORD_OTP_FAILURE,

    /** The biometric exception*/
	BIOMETRIC_EXCEPTION

}
>>>>>>> e5385a51
<|MERGE_RESOLUTION|>--- conflicted
+++ resolved
@@ -1,4 +1,3 @@
-<<<<<<< HEAD
 package io.mosip.registration.processor.core.code;
 
 /**
@@ -237,253 +236,10 @@
 	/** The ida authentication failure. */
 	IDA_AUTHENTICATION_FAILURE,
 
-	/** The password otp failure. */
-	PASSWORD_OTP_FAILURE
-}
-=======
-package io.mosip.registration.processor.core.code;
-
-/**
- * The Enum RegistrationExceptionTypeCode.
- */
-public enum RegistrationExceptionTypeCode {
-
-	/** The table not accessible exception. */
-	TABLE_NOT_ACCESSIBLE_EXCEPTION,
-
-	/** The internal server error. */
-	INTERNAL_SERVER_ERROR,
-
-	/** The packet not found exception. */
-	PACKET_NOT_FOUND_EXCEPTION,
-
-	/** The packet uploaded to landing zone. */
-	PACKET_UPLOADED_TO_LANDING_ZONE,
-
-	/** The unexcepted error. */
-	UNEXCEPTED_ERROR,
-
-	/** The fsadapter exception. */
-	FSADAPTER_EXCEPTION,
-
-	/** The jsch connection. */
-	JSCH_CONNECTION,
-
-	/** The sftp operation exception. */
-	SFTP_OPERATION_EXCEPTION,
-
-	/** The unsupported encoding exception. */
-	UNSUPPORTED_ENCODING_EXCEPTION,
-
-	/** The parse exception. */
-	PARSE_EXCEPTION,
-
-	/** The data access exception. */
-	DATA_ACCESS_EXCEPTION,
-
-	/** The data access layer exception. */
-	DATA_ACCESS_LAYER_EXCEPTION,
-
-	/** The duplicate upload request exception. */
-	DUPLICATE_UPLOAD_REQUEST_EXCEPTION,
-
-	/** The exception. */
-	EXCEPTION,
-
-	/** The interrupted exception. */
-	INTERRUPTED_EXCEPTION,
-
-	/** The execution exception. */
-	EXECUTION_EXCEPTION,
-
-	/** The unknown host exception. */
-	UNKNOWN_HOST_EXCEPTION,
-
-	/** The jms exception. */
-	JMS_EXCEPTION,
-
-	/** The invalid key spec exception. */
-	INVALID_KEY_SPEC_EXCEPTION,
-
-	/** The illegal argument exception. */
-	ILLEGAL_ARGUMENT_EXCEPTION,
-
-	/** The invalid id exception. */
-	INVALID_ID_EXCEPTION,
-
-	/** The instantiation exception. */
-	INSTANTIATION_EXCEPTION,
-
-	/** The illegal access exception. */
-	ILLEGAL_ACCESS_EXCEPTION,
-
-	/** The no such field exception. */
-	NO_SUCH_FIELD_EXCEPTION,
-
-	/** The security exception. */
-	SECURITY_EXCEPTION,
-
-	/** The template not found exception. */
-	TEMPLATE_NOT_FOUND_EXCEPTION,
-
-	/** The template processing failure exception. */
-	TEMPLATE_PROCESSING_FAILURE_EXCEPTION,
-
-	/** The template resource not found exception. */
-	TEMPLATE_RESOURCE_NOT_FOUND_EXCEPTION,
-
-	/** The template parsing exception. */
-	TEMPLATE_PARSING_EXCEPTION,
-
-	/** The template method invocation exception. */
-	TEMPLATE_METHOD_INVOCATION_EXCEPTION,
-
-	/** The apis resource access exception. */
-	APIS_RESOURCE_ACCESS_EXCEPTION,
-
-	/** The json parse exception. */
-	JSON_PARSE_EXCEPTION,
-
-	/** The json mapping exception. */
-	JSON_MAPPING_EXCEPTION,
-
-	/** The json processing exception. */
-	JSON_PROCESSING_EXCEPTION,
-
-	/** The json io exception. */
-	JSON_IO_EXCEPTION,
-
-	/** The json schema io exception. */
-	JSON_SCHEMA_IO_EXCEPTION,
-
-	/** The file not found exception. */
-	FILE_NOT_FOUND_EXCEPTION,
-
-	/** The file not found in destination exception. */
-	FILE_NOT_FOUND_IN_DESTINATION_EXCEPTION,
-
-	/** The no such algorithm exception. */
-	NO_SUCH_ALGORITHM_EXCEPTION,
-
-	/** The run time exception. */
-	RUN_TIME_EXCEPTION,
-
-	/** The mosip invalid data exception. */
-	MOSIP_INVALID_DATA_EXCEPTION,
-
-	/** The mosip invalid keyexception. */
-	MOSIP_INVALID_KEY_EXCEPTION,
-
-	/** The class not found exception. */
-	CLASS_NOT_FOUND_EXCEPTION,
-
-	/** The reg status validation exception. */
-	REG_STATUS_VALIDATION_EXCEPTION,
-
-	/** The packet decryption failure exception. */
-	PACKET_DECRYPTION_FAILURE_EXCEPTION,
-
-	/** The configuration not found exception. */
-	CONFIGURATION_NOT_FOUND_EXCEPTION,
-
-	/** The identity not found exception. */
-	IDENTITY_NOT_FOUND_EXCEPTION,
-
-	/** The queue connection not found. */
-	QUEUE_CONNECTION_NOT_FOUND,
-
-	/** The connection unavailable exception. */
-	CONNECTION_UNAVAILABLE_EXCEPTION,
-
-	/** The virus scan failed exception. */
-	VIRUS_SCAN_FAILED_EXCEPTION,
-
-	/** The virus scanner service failed. */
-	VIRUS_SCANNER_SERVICE_FAILED,
-
-	/** The ioexception. */
-	IOEXCEPTION,
-
-	/** The file io exception. */
-	FILE_IO_EXCEPTION,
-
-	/** The packet osi validation failed. */
-	PACKET_OSI_VALIDATION_FAILED,
-
-	/** The packet structural validation failed. */
-	PACKET_STRUCTURAL_VALIDATION_FAILED,
-
-	/** The packet uploader failed. */
-	PACKET_UPLOADER_FAILED,
-
-	/** The packet uin generation failed. */
-	PACKET_UIN_GENERATION_FAILED,
-
-	/** The invocation target exception. */
-	INVOCATION_TARGET_EXCEPTION,
-
-	/** The introspection exception. */
-	INTROSPECTION_EXCEPTION,
-
-	/** The base unchecked exception. */
-	BASE_UNCHECKED_EXCEPTION,
-
-	/** The external integration failed. */
-	EXTERNAL_INTEGRATION_FAILED,
-	
-	/** The registration processor checked exception. */
-	REGISTRATIONPROCESSORCHECKEDEXCEPTION,
-
-	/** The adult cbeff not present exception. */
-	ADULT_CBEFF_NOT_PRESENT_EXCEPTION,
-
-	/** The demo dedupe abis response error. */
-	DEMO_DEDUPE_ABIS_RESPONSE_ERROR,
-
-	/** The osi failed on hold parent packet. */
-	OSI_FAILED_ON_HOLD_PARENT_PACKET,
-
-	/** The parent uin and rid not in packet. */
-	PARENT_UIN_AND_RID_NOT_IN_PACKET,
-
-	/** The parent uin not avaialble. */
-	PARENT_UIN_NOT_AVAIALBLE,
-
-	/** The osi failed rejected parent. */
-	OSI_FAILED_REJECTED_PARENT,
-
-	/** The parent biometric not in packet. */
-	PARENT_BIOMETRIC_NOT_IN_PACKET,
-
-	/** The supervisorid and officerid not present in packet. */
-	SUPERVISORID_AND_OFFICERID_NOT_PRESENT_IN_PACKET,
-
-	/** The packet creation date not present in packet. */
-	PACKET_CREATION_DATE_NOT_PRESENT_IN_PACKET,
-
-	/** The supervisor or officer was inactive. */
-	SUPERVISOR_OR_OFFICER_WAS_INACTIVE,
-
-	/** The officer biometric not in packet. */
-	OFFICER_BIOMETRIC_NOT_IN_PACKET,
-
-	/** The supervisor biometric not in packet. */
-	SUPERVISOR_BIOMETRIC_NOT_IN_PACKET,
-
-	/** The auth error. */
-	AUTH_ERROR,
-
-	/** The auth failed. */
-	AUTH_FAILED,
-
-	/** The ida authentication failure. */
-	IDA_AUTHENTICATION_FAILURE,
-
     /** The password otp failure. */
     PASSWORD_OTP_FAILURE,
 
     /** The biometric exception*/
 	BIOMETRIC_EXCEPTION
 
-}
->>>>>>> e5385a51
+}