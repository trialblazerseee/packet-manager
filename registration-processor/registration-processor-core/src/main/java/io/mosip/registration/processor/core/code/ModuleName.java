package io.mosip.registration.processor.core.code;

// TODO: Auto-generated Javadoc
/**
 * The Enum ModuleName.
 *
 * @author M1048399 Horteppa
 */
public enum ModuleName {

	PACKET_RECEIVER,

	PACKET_UPLOAD,

	/** The packet validator. */
	PACKET_VALIDATOR,

	/** The osi validator. */
	OSI_VALIDATOR,

	/** The demo dedupe. */
	DEMO_DEDUPE,

	/** The bio dedupe. */
	BIO_DEDUPE,

	/** The re processor. */
	RE_PROCESSOR,

	/** The biometric authentication. */
	BIOMETRIC_AUTHENTICATION,

	EXTERNAL,

	UIN_GENERATOR,

	PRINT_STAGE,

	MESSAGE_SENDER,

	ABIS_HANDLER,

	MANUAL_VERIFICATION,

	DECRYPTOR,

	PRINT_SERVICE,

	SYNC_REGISTRATION_SERVICE,

	QUALITY_CHECK,

	ABIS_MIDDLEWARE,
<<<<<<< HEAD
	
	REQUEST_HANDLER_SERVICE;
=======

	REQUEST_HANDLER
>>>>>>> 8b5808b9
}
<|MERGE_RESOLUTION|>--- conflicted
+++ resolved
@@ -51,11 +51,6 @@
 	QUALITY_CHECK,
 
 	ABIS_MIDDLEWARE,
-<<<<<<< HEAD
-	
-	REQUEST_HANDLER_SERVICE;
-=======
 
 	REQUEST_HANDLER
->>>>>>> 8b5808b9
-}
+}