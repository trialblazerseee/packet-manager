package io.mosip.registration.processor.core.constant;

/**
 * The Enum RegistrationType for different types of Registration.
 * 
 * @author Pranav Kumar
 * @since 0.10.2
 *
 */
public enum RegistrationType {

	/** The new. */
	NEW("new"),

	/** The update. */
	UPDATE("update"),

	/** The res update. */
	RES_UPDATE("res_update"),

	/** The correction. */
	CORRECTION("correction"),

	/** The activated. */
	ACTIVATED("activated"),

	/** The deactivated. */
	DEACTIVATED("deactivated"),
<<<<<<< HEAD
	
	/** The lost*/
	LOST("lost");
	
=======

	LOST("lost");

>>>>>>> 137abcf6
	public String regType;

	private RegistrationType(String regType) {
		this.regType = regType;
	}

	@Override
	public String toString() {
		return regType;
	}
}<|MERGE_RESOLUTION|>--- conflicted
+++ resolved
@@ -14,7 +14,7 @@
 
 	/** The update. */
 	UPDATE("update"),
-
+	
 	/** The res update. */
 	RES_UPDATE("res_update"),
 
@@ -26,22 +26,16 @@
 
 	/** The deactivated. */
 	DEACTIVATED("deactivated"),
-<<<<<<< HEAD
-	
+
 	/** The lost*/
 	LOST("lost");
 	
-=======
-
-	LOST("lost");
-
->>>>>>> 137abcf6
 	public String regType;
-
+	
 	private RegistrationType(String regType) {
-		this.regType = regType;
+		this.regType=regType;
 	}
-
+	
 	@Override
 	public String toString() {
 		return regType;
