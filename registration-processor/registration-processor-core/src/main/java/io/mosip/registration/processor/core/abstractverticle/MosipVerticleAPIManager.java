<<<<<<< HEAD
package io.mosip.registration.processor.core.abstractverticle;

import io.vertx.core.Vertx;
import io.vertx.ext.web.Router;
import io.vertx.ext.web.RoutingContext;
import io.vertx.ext.web.handler.BodyHandler;

public abstract class MosipVerticleAPIManager extends MosipVerticleManager{

	public Router postUrl(Vertx vertx) {
		Router router = Router.router(vertx);
		router.route().handler(BodyHandler.create());
		return router;
	}
	
	public void createServer(Router router, int port) {
		vertx.createHttpServer().requestHandler(router::accept).listen(port);
	}
	
	public void setResponse(RoutingContext ctx, Object object) {
		ctx.response().putHeader("content-type", "text/plain")
					  .putHeader("Access-Control-Allow-Origin", "*")
					  .putHeader("Access-Control-Allow-Methods","GET, POST") 
					  .setStatusCode(200)
					  .end(object.toString());
	};
	
	public void setResponse(RoutingContext ctx, Object object, String contentType) {
		ctx.response().putHeader("content-type", contentType)
					  .putHeader("Access-Control-Allow-Origin", "*")
					  .putHeader("Access-Control-Allow-Methods","GET, POST") 
					  .setStatusCode(200)
					  .end(object.toString());
	};
}
=======
package io.mosip.registration.processor.core.abstractverticle;

import io.vertx.core.Vertx;
import io.vertx.ext.web.Router;
import io.vertx.ext.web.RoutingContext;
import io.vertx.ext.web.handler.BodyHandler;

/**
 * @author Mukul Puspam
 *
 */
public abstract class MosipVerticleAPIManager extends MosipVerticleManager{

	/**
	 * This method creates a body handler for the routes
	 * @param vertx
	 * @return
	 */
	public Router postUrl(Vertx vertx) {
		Router router = Router.router(vertx);
		router.route().handler(BodyHandler.create());
		return router;
	}
	
	/**
	 * This method creates server for vertx web application
	 * @param router
	 * @param port
	 */
	public void createServer(Router router, int port) {
		vertx.createHttpServer().requestHandler(router::accept).listen(port);
	}
	
	/**
	 * This method returns a response to the routing context
	 * @param ctx
	 * @param object
	 */
	public void setResponse(RoutingContext ctx, Object object) {
		ctx.response().putHeader("content-type", "text/plain")
					  .putHeader("Access-Control-Allow-Origin", "*")
					  .putHeader("Access-Control-Allow-Methods","GET, POST") 
					  .setStatusCode(200)
					  .end(object.toString());
	};
	
	/**
	 * This method returns a response to the routing context
	 * @param ctx
	 * @param object
	 * @param contentType
	 */
	public void setResponse(RoutingContext ctx, Object object, String contentType) {
		ctx.response().putHeader("content-type", contentType)
					  .putHeader("Access-Control-Allow-Origin", "*")
					  .putHeader("Access-Control-Allow-Methods","GET, POST") 
					  .setStatusCode(200)
					  .end(object.toString());
	};
}
>>>>>>> bd09d02c
<|MERGE_RESOLUTION|>--- conflicted
+++ resolved
@@ -1,40 +1,3 @@
-<<<<<<< HEAD
-package io.mosip.registration.processor.core.abstractverticle;
-
-import io.vertx.core.Vertx;
-import io.vertx.ext.web.Router;
-import io.vertx.ext.web.RoutingContext;
-import io.vertx.ext.web.handler.BodyHandler;
-
-public abstract class MosipVerticleAPIManager extends MosipVerticleManager{
-
-	public Router postUrl(Vertx vertx) {
-		Router router = Router.router(vertx);
-		router.route().handler(BodyHandler.create());
-		return router;
-	}
-	
-	public void createServer(Router router, int port) {
-		vertx.createHttpServer().requestHandler(router::accept).listen(port);
-	}
-	
-	public void setResponse(RoutingContext ctx, Object object) {
-		ctx.response().putHeader("content-type", "text/plain")
-					  .putHeader("Access-Control-Allow-Origin", "*")
-					  .putHeader("Access-Control-Allow-Methods","GET, POST") 
-					  .setStatusCode(200)
-					  .end(object.toString());
-	};
-	
-	public void setResponse(RoutingContext ctx, Object object, String contentType) {
-		ctx.response().putHeader("content-type", contentType)
-					  .putHeader("Access-Control-Allow-Origin", "*")
-					  .putHeader("Access-Control-Allow-Methods","GET, POST") 
-					  .setStatusCode(200)
-					  .end(object.toString());
-	};
-}
-=======
 package io.mosip.registration.processor.core.abstractverticle;
 
 import io.vertx.core.Vertx;
@@ -94,5 +57,4 @@
 					  .setStatusCode(200)
 					  .end(object.toString());
 	};
-}
->>>>>>> bd09d02c
+}