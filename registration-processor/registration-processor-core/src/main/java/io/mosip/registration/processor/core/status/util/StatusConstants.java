--- conflicted
+++ resolved
@@ -43,11 +43,8 @@
 	public static final String OSI_VALIDAOR_MODULE_SUCCESS = OSI_VALIDAOR_MODULE + SUCCESS;
 	public static final String OSI_VALIDAOR_MODULE_FAILED = OSI_VALIDAOR_MODULE + FAILED;
 
-<<<<<<< HEAD
 	// Message sender stage
 	public static final String MESSAGE_SENDER_MODULE = RPR_REGISTRATION_PROCESSOR_PREFIX + "MSS-";
-=======
->>>>>>> 4a916f79
 	public static final String OMESSAGE_SENDER_MODULE_SUCCESS = OSI_VALIDAOR_MODULE + SUCCESS;
 	public static final String OMESSAGE_SENDER_MODULE_FAILED = OSI_VALIDAOR_MODULE + FAILED;
 
@@ -75,10 +72,7 @@
 	public static final String DEMO_DEDUPE_MODULE = RPR_REGISTRATION_PROCESSOR_PREFIX + "DDP-";
 	public static final String DEMO_DEDUPE_MODULE_SUCCESS = DEMO_DEDUPE_MODULE + SUCCESS;
 	public static final String DEMO_DEDUPE_MODULE_FAILED = DEMO_DEDUPE_MODULE + FAILED;
-<<<<<<< HEAD
 	public static final String DEMO_DEDUPE_MODULE_SKIPPED = DEMO_DEDUPE_MODULE + SKIPPED;
-=======
->>>>>>> 4a916f79
 
 	// Manual verification stage
 	public static final String MANUAL_VERIFICATION_MODULE = RPR_REGISTRATION_PROCESSOR_PREFIX + "MNV-";
@@ -96,14 +90,11 @@
 
 	// System Exceptions
 	public static final String SYSTEM_EXCEPTION_CODE = RPR_REGISTRATION_PROCESSOR_PREFIX + SYSTEM_EXCEPTION;
-<<<<<<< HEAD
-=======
 
 	// Message sender stage
 	public static final String MESSAGE_SENDER_MODULE = RPR_REGISTRATION_PROCESSOR_PREFIX + "MSS-";
 	public static final String MESSAGE_SENDER_NOTIF_SUCCESS_CODE = MESSAGE_SENDER_MODULE + SUCCESS;
 	public static final String MESSAGE_SENDER_EMAIL_FAILED_CODE = MESSAGE_SENDER_MODULE + FAILED;
 	public static final String MESSAGE_SENDER_SMS_FAILED_CODE = MESSAGE_SENDER_MODULE + FAILED;
->>>>>>> 4a916f79
 
 }