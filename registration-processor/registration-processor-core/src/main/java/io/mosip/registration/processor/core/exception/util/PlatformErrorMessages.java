--- conflicted
+++ resolved
@@ -1,6 +1,5 @@
 package io.mosip.registration.processor.core.exception.util;
 
-// TODO: Auto-generated Javadoc
 /**
  * The Enum RPRPlatformErrorMessages.
  *
@@ -30,13 +29,7 @@
 	/** The rpr pkr packet not available. */
 	RPR_PKR_PACKET_NOT_AVAILABLE(PlatformConstants.RPR_PACKET_RECEIVER_MODULE + "006", "Packet not avaialble"),
 
-<<<<<<< HEAD
-	/** The rpr pkr unknown exception. */
-	RPR_PKR_UNKNOWN_EXCEPTION(PlatformErrorConstants.RPR_PACKET_RECEIVER_MODULE + "007", "Unknown Exception"),
-=======
-
 	RPR_PKR_UNKNOWN_EXCEPTION(PlatformConstants.RPR_PACKET_RECEIVER_MODULE + "007", "Unknown Exception"),
->>>>>>> 7610e722
 
 	/** The rpr rgs registration table not accessible. */
 	// Registration Status Exception error code and message
@@ -88,81 +81,43 @@
 			"Parent RegistrationId Length Must Be 29"),
 
 	/** The missing input parameter. */
-<<<<<<< HEAD
-	RPR_RGS_MISSING_INPUT_PARAMETER(PlatformErrorConstants.RPR_REGISTRATION_STATUS_MODULE + "013",
+	RPR_RGS_MISSING_INPUT_PARAMETER(PlatformConstants.RPR_REGISTRATION_STATUS_MODULE + "013",
 			"Missing Input Parameter - %s"),
 
 	/** The invalid input parameter. */
-	RPR_RGS_INVALID_INPUT_PARAMETER(PlatformErrorConstants.RPR_REGISTRATION_STATUS_MODULE + "014",
+	RPR_RGS_INVALID_INPUT_PARAMETER(PlatformConstants.RPR_REGISTRATION_STATUS_MODULE + "014",
 			"Invalid Input Parameter - %s"),
 
 	/** The data validation failed. */
-	RPR_RGS_DATA_VALIDATION_FAILED(PlatformErrorConstants.RPR_REGISTRATION_STATUS_MODULE + "015",
+	RPR_RGS_DATA_VALIDATION_FAILED(PlatformConstants.RPR_REGISTRATION_STATUS_MODULE + "015",
 			"Input Data Validation Failed"),
 
-	/** The rpr rgs json mapping exception. */
-	RPR_RGS_JSON_MAPPING_EXCEPTION(PlatformErrorConstants.RPR_REGISTRATION_STATUS_MODULE + "016",
+	RPR_RGS_JSON_MAPPING_EXCEPTION(PlatformConstants.RPR_REGISTRATION_STATUS_MODULE + "016",
 			"Json Data Mapping Exception"),
 
-	/** The rpr rgs json parsing exception. */
-	RPR_RGS_JSON_PARSING_EXCEPTION(PlatformErrorConstants.RPR_REGISTRATION_STATUS_MODULE + "017",
+	RPR_RGS_JSON_PARSING_EXCEPTION(PlatformConstants.RPR_REGISTRATION_STATUS_MODULE + "017",
 			"Json Data Parsing Exception"),
 
-	/** The rpr rgs unknown exception. */
-	RPR_RGS_UNKNOWN_EXCEPTION(PlatformErrorConstants.RPR_REGISTRATION_STATUS_MODULE + "018",
-			"Unknown Exception Occurs"),
-
-	/** The rpr rgs missing input parameter version. */
-	RPR_RGS_MISSING_INPUT_PARAMETER_VERSION(PlatformErrorConstants.RPR_REGISTRATION_STATUS_MODULE + "019",
+	RPR_RGS_UNKNOWN_EXCEPTION(PlatformConstants.RPR_REGISTRATION_STATUS_MODULE + "018", "Unknown Exception Occurs"),
+
+	RPR_RGS_MISSING_INPUT_PARAMETER_VERSION(PlatformConstants.RPR_REGISTRATION_STATUS_MODULE + "019",
 			"Missing Input Parameter - version"),
 
 	/** The rpr rgs missing input parameter timestamp. */
-	RPR_RGS_MISSING_INPUT_PARAMETER_TIMESTAMP(PlatformErrorConstants.RPR_REGISTRATION_STATUS_MODULE + "020",
-			"Missing Input Parameter - requestTimestamp"),
-
-	/** The rpr rgs missing input parameter id. */
-	RPR_RGS_MISSING_INPUT_PARAMETER_ID(PlatformErrorConstants.RPR_REGISTRATION_STATUS_MODULE + "021",
+	RPR_RGS_MISSING_INPUT_PARAMETER_TIMESTAMP(PlatformConstants.RPR_REGISTRATION_STATUS_MODULE + "020",
+			"Missing Input Parameter - requesttime"),
+
+	RPR_RGS_MISSING_INPUT_PARAMETER_ID(PlatformConstants.RPR_REGISTRATION_STATUS_MODULE + "021",
 			"Missing Input Parameter - id"),
 
-	/** The rpr rgs invalid input parameter version. */
-	RPR_RGS_INVALID_INPUT_PARAMETER_VERSION(PlatformErrorConstants.RPR_REGISTRATION_STATUS_MODULE + "022",
+	RPR_RGS_INVALID_INPUT_PARAMETER_VERSION(PlatformConstants.RPR_REGISTRATION_STATUS_MODULE + "022",
 			"Invalid Input Parameter - version"),
 
-	/** The rpr rgs invalid input parameter timestamp. */
-	RPR_RGS_INVALID_INPUT_PARAMETER_TIMESTAMP(PlatformErrorConstants.RPR_REGISTRATION_STATUS_MODULE + "023",
-			"Invalid Input Parameter - requestTimestamp"),
-
-	/** The rpr rgs invalid input parameter id. */
-	RPR_RGS_INVALID_INPUT_PARAMETER_ID(PlatformErrorConstants.RPR_REGISTRATION_STATUS_MODULE + "024",
+	RPR_RGS_INVALID_INPUT_PARAMETER_TIMESTAMP(PlatformConstants.RPR_REGISTRATION_STATUS_MODULE + "023",
+			"Invalid Input Parameter - requesttime"),
+
+	RPR_RGS_INVALID_INPUT_PARAMETER_ID(PlatformConstants.RPR_REGISTRATION_STATUS_MODULE + "024",
 			"Invalid Input Parameter - id"),
-=======
-	RPR_RGS_MISSING_INPUT_PARAMETER(PlatformConstants.RPR_REGISTRATION_STATUS_MODULE + "013", "Missing Input Parameter - %s"),
-
-	/** The invalid input parameter. */
-	RPR_RGS_INVALID_INPUT_PARAMETER(PlatformConstants.RPR_REGISTRATION_STATUS_MODULE + "014", "Invalid Input Parameter - %s"),
-
-	/** The data validation failed. */
-	RPR_RGS_DATA_VALIDATION_FAILED(PlatformConstants.RPR_REGISTRATION_STATUS_MODULE + "015", "Input Data Validation Failed"),
-
-	RPR_RGS_JSON_MAPPING_EXCEPTION(PlatformConstants.RPR_REGISTRATION_STATUS_MODULE + "016", "Json Data Mapping Exception"),
-
-	RPR_RGS_JSON_PARSING_EXCEPTION(PlatformConstants.RPR_REGISTRATION_STATUS_MODULE + "017", "Json Data Parsing Exception"),
-
-	RPR_RGS_UNKNOWN_EXCEPTION(PlatformConstants.RPR_REGISTRATION_STATUS_MODULE + "018", "Unknown Exception Occurs"),
-
-	RPR_RGS_MISSING_INPUT_PARAMETER_VERSION(PlatformConstants.RPR_REGISTRATION_STATUS_MODULE + "019", "Missing Input Parameter - version"),
-
-	/** The rpr rgs missing input parameter timestamp. */
-	RPR_RGS_MISSING_INPUT_PARAMETER_TIMESTAMP(PlatformConstants.RPR_REGISTRATION_STATUS_MODULE + "020", "Missing Input Parameter - requesttime"),
-
-	RPR_RGS_MISSING_INPUT_PARAMETER_ID(PlatformConstants.RPR_REGISTRATION_STATUS_MODULE + "021", "Missing Input Parameter - id"),
-
-	RPR_RGS_INVALID_INPUT_PARAMETER_VERSION(PlatformConstants.RPR_REGISTRATION_STATUS_MODULE + "022", "Invalid Input Parameter - version"),
-
-	RPR_RGS_INVALID_INPUT_PARAMETER_TIMESTAMP(PlatformConstants.RPR_REGISTRATION_STATUS_MODULE + "023", "Invalid Input Parameter - requesttime"),
-
-	RPR_RGS_INVALID_INPUT_PARAMETER_ID(PlatformConstants.RPR_REGISTRATION_STATUS_MODULE + "024", "Invalid Input Parameter - id"),
->>>>>>> 7610e722
 
 	// Packet Info Storage Exception error code and message
 	RPR_PIS_REGISTRATION_TABLE_NOT_ACCESSIBLE(PlatformConstants.RPR_PACKET_INFO_STORAGE_MODULE + "001",
@@ -219,8 +174,7 @@
 	RPR_CMB_MALFORMED_URL_EXCEPTION(PlatformConstants.RPR_CAMEL_BRIDGE_MODULE + "004",
 			"Malformed Cluster Manager Url Exception"),
 
-	RPR_CMB_UNKNOWN_HOST_EXCEPTION(PlatformConstants.RPR_CAMEL_BRIDGE_MODULE + "005",
-			"Unknown Host Exception"),
+	RPR_CMB_UNKNOWN_HOST_EXCEPTION(PlatformConstants.RPR_CAMEL_BRIDGE_MODULE + "005", "Unknown Host Exception"),
 
 	/** The rpr qcr registration table not accessible. */
 	// Quality Checker Exception error code and message
@@ -234,8 +188,7 @@
 	RPR_QCR_INVALID_QC_USER_ID(PlatformConstants.RPR_QUALITY_CHECKER_MODULE + "003", "QC User is null"),
 
 	/** The rpr qcr invalid registration id. */
-	RPR_QCR_INVALID_REGISTRATION_ID(PlatformConstants.RPR_QUALITY_CHECKER_MODULE + "004",
-			"Registration Id is null"),
+	RPR_QCR_INVALID_REGISTRATION_ID(PlatformConstants.RPR_QUALITY_CHECKER_MODULE + "004", "Registration Id is null"),
 
 	/** The packet upload failed. */
 	PACKET_UPLOAD_FAILED("", "Packet Upload failed"),
@@ -244,7 +197,6 @@
 	// Stages - Packet validator Exception error code and message
 	STRUCTURAL_VALIDATION_FAILED("", "Structural Validation Failed"),
 
-
 	/** The unsupported encoding. */
 	// UIN check - JSON file encoding failed.
 	UNSUPPORTED_ENCODING("", "json object parsing failed"),
@@ -254,7 +206,8 @@
 	OSI_VALIDATION_FAILED("", "OSI Validation Failed"),
 
 	/** The osi validation packet store not accessible. */
-	OSI_VALIDATION_PACKET_STORE_NOT_ACCESSIBLE(PlatformConstants.RPR_OSI_VALIDATOR_MODULE+"005", "The Packet store set by the System is not accessible"),
+	OSI_VALIDATION_PACKET_STORE_NOT_ACCESSIBLE(PlatformConstants.RPR_OSI_VALIDATOR_MODULE + "005",
+			"The Packet store set by the System is not accessible"),
 
 	/** The packet demo dedupe failed. */
 	// Stages - Demo-Dedupe error code and message
@@ -268,11 +221,13 @@
 	PACKET_BIO_DEDUPE_FAILED(PlatformConstants.RPR_BIO_DEDUPE_SERVICE_MODULE + "001", "Bio dedupe Failed"),
 
 	/** The reverse data sync failed. */
-	PACKET_BDD_PACKET_STORE_NOT_ACCESSIBLE(PlatformConstants.RPR_BIO_DEDUPE_SERVICE_MODULE+"002","The Packet store set by the System is not accessible"),
-
-	RPR_BIO_BIOMETRIC_INSERTION_TO_ABIS(PlatformConstants.RPR_BIO_DEDUPE_SERVICE_MODULE+"003","Packet biometric insertion to ABIS is failed"),
-
-	RPR_ABIS_INTERNAL_ERROR(PlatformConstants.RPR_BIO_DEDUPE_SERVICE_MODULE+"004","ABIS Internal error occured"),
+	PACKET_BDD_PACKET_STORE_NOT_ACCESSIBLE(PlatformConstants.RPR_BIO_DEDUPE_SERVICE_MODULE + "002",
+			"The Packet store set by the System is not accessible"),
+
+	RPR_BIO_BIOMETRIC_INSERTION_TO_ABIS(PlatformConstants.RPR_BIO_DEDUPE_SERVICE_MODULE + "003",
+			"Packet biometric insertion to ABIS is failed"),
+
+	RPR_ABIS_INTERNAL_ERROR(PlatformConstants.RPR_BIO_DEDUPE_SERVICE_MODULE + "004", "ABIS Internal error occured"),
 
 	/** The reverse data sync failed. */
 	// Stages - Packet-Validator error message
@@ -304,8 +259,7 @@
 
 	/** The rpr pdj packet not available. */
 	// packet decryption job Exception error code and message
-	RPR_PDJ_PACKET_NOT_AVAILABLE(PlatformConstants.RPR_PACKET_DECRYPTION_JOB_MODULE + "001",
-			"Packet not available"),
+	RPR_PDJ_PACKET_NOT_AVAILABLE(PlatformConstants.RPR_PACKET_DECRYPTION_JOB_MODULE + "001", "Packet not available"),
 
 	/** The rpr pdj file path not accessible. */
 	RPR_PDJ_FILE_PATH_NOT_ACCESSIBLE(PlatformConstants.RPR_PACKET_DECRYPTION_JOB_MODULE + "002",
@@ -316,86 +270,51 @@
 			"The Decryption for the Packet has failed"),
 
 	/** The rpr rct unknown resource exception. */
-	RPR_RCT_UNKNOWN_RESOURCE_EXCEPTION(PlatformConstants.RPR_REST_CLIENT_MODULE + "001",
-			"Unknown resource provided"),
+	RPR_RCT_UNKNOWN_RESOURCE_EXCEPTION(PlatformConstants.RPR_REST_CLIENT_MODULE + "001", "Unknown resource provided"),
 
 	/** The rpr mvs invalid file request. */
-	RPR_MVS_INVALID_FILE_REQUEST(PlatformConstants.RPR_MANUAL_VERIFICATION_MODULE + "001",
-			"Invalid file requested"),
+	RPR_MVS_INVALID_FILE_REQUEST(PlatformConstants.RPR_MANUAL_VERIFICATION_MODULE + "001", "Invalid file requested"),
 
 	/** The rpr mvs file not present. */
-	RPR_MVS_FILE_NOT_PRESENT(PlatformConstants.RPR_MANUAL_VERIFICATION_MODULE + "002",
-			"Requested file is not present"),
+	RPR_MVS_FILE_NOT_PRESENT(PlatformConstants.RPR_MANUAL_VERIFICATION_MODULE + "002", "Requested file is not present"),
 
 	/** The rpr mvs invalid status update. */
-	RPR_MVS_INVALID_STATUS_UPDATE(PlatformConstants.RPR_MANUAL_VERIFICATION_MODULE + "003",
-			"Invalid status update"),
+	RPR_MVS_INVALID_STATUS_UPDATE(PlatformConstants.RPR_MANUAL_VERIFICATION_MODULE + "003", "Invalid status update"),
 
 	/** The rpr mvs invalid field. */
 	RPR_MVS_INVALID_FIELD(PlatformConstants.RPR_MANUAL_VERIFICATION_MODULE + "005", " fields can not be empty"),
 
 	/** The rpr mvs no assigned record. */
-	RPR_MVS_NO_ASSIGNED_RECORD(PlatformConstants.RPR_MANUAL_VERIFICATION_MODULE + "004",
-			"No Assigned Record Found"),
+	RPR_MVS_NO_ASSIGNED_RECORD(PlatformConstants.RPR_MANUAL_VERIFICATION_MODULE + "004", "No Assigned Record Found"),
 
 	/** The rpr mvs file not found in packet store. */
 	RPR_MVS_FILE_NOT_FOUND_IN_PACKET_STORE(PlatformConstants.RPR_MANUAL_VERIFICATION_MODULE + "005",
 			"Packet Not Found in Packet Store"),
 
-<<<<<<< HEAD
-	/** The rpr mvs missing input parameter version. */
-	RPR_MVS_MISSING_INPUT_PARAMETER_VERSION(PlatformErrorConstants.RPR_MANUAL_VERIFICATION_MODULE + "005",
+	RPR_MVS_MISSING_INPUT_PARAMETER_VERSION(PlatformConstants.RPR_MANUAL_VERIFICATION_MODULE + "005",
 			"Missing Input Parameter - version"),
 
-	/** The rpr mvs missing input parameter timestamp. */
-	RPR_MVS_MISSING_INPUT_PARAMETER_TIMESTAMP(PlatformErrorConstants.RPR_MANUAL_VERIFICATION_MODULE + "006",
-			"Missing Input Parameter - requestTimestamp"),
-
-	/** The rpr mvs missing input parameter id. */
-	RPR_MVS_MISSING_INPUT_PARAMETER_ID(PlatformErrorConstants.RPR_MANUAL_VERIFICATION_MODULE + "007",
+	RPR_MVS_MISSING_INPUT_PARAMETER_TIMESTAMP(PlatformConstants.RPR_MANUAL_VERIFICATION_MODULE + "006",
+			"Missing Input Parameter - requesttime"),
+
+	RPR_MVS_MISSING_INPUT_PARAMETER_ID(PlatformConstants.RPR_MANUAL_VERIFICATION_MODULE + "007",
 			"Missing Input Parameter - id"),
 
-	/** The rpr mvs invalid input parameter version. */
-	RPR_MVS_INVALID_INPUT_PARAMETER_VERSION(PlatformErrorConstants.RPR_MANUAL_VERIFICATION_MODULE + "008",
+	RPR_MVS_INVALID_INPUT_PARAMETER_VERSION(PlatformConstants.RPR_MANUAL_VERIFICATION_MODULE + "008",
 			"Invalid Input Parameter - version"),
 
-	/** The rpr mvs invalid input parameter timestamp. */
-	RPR_MVS_INVALID_INPUT_PARAMETER_TIMESTAMP(PlatformErrorConstants.RPR_MANUAL_VERIFICATION_MODULE + "009",
-			"Invalid Input Parameter - requestTimestamp"),
-
-	/** The rpr mvs invalid input parameter id. */
-	RPR_MVS_INVALID_INPUT_PARAMETER_ID(PlatformErrorConstants.RPR_MANUAL_VERIFICATION_MODULE + "010",
+	RPR_MVS_INVALID_INPUT_PARAMETER_TIMESTAMP(PlatformConstants.RPR_MANUAL_VERIFICATION_MODULE + "009",
+			"Invalid Input Parameter - requesttime"),
+
+	RPR_MVS_INVALID_INPUT_PARAMETER_ID(PlatformConstants.RPR_MANUAL_VERIFICATION_MODULE + "010",
 			"Invalid Input Parameter - id"),
 
-	/** The rpr mvs invalid argument exception. */
-	RPR_MVS_INVALID_ARGUMENT_EXCEPTION(PlatformErrorConstants.RPR_MANUAL_VERIFICATION_MODULE + "011",
+	RPR_MVS_INVALID_ARGUMENT_EXCEPTION(PlatformConstants.RPR_MANUAL_VERIFICATION_MODULE + "011",
 			"Invalid Argument Exception"),
-=======
-	RPR_MVS_MISSING_INPUT_PARAMETER_VERSION(PlatformConstants.RPR_MANUAL_VERIFICATION_MODULE + "005", "Missing Input Parameter - version"),
-
-
-	RPR_MVS_MISSING_INPUT_PARAMETER_TIMESTAMP(PlatformConstants.RPR_MANUAL_VERIFICATION_MODULE + "006", "Missing Input Parameter - requesttime"),
-
-	RPR_MVS_MISSING_INPUT_PARAMETER_ID(PlatformConstants.RPR_MANUAL_VERIFICATION_MODULE + "007", "Missing Input Parameter - id"),
-
-	RPR_MVS_INVALID_INPUT_PARAMETER_VERSION(PlatformConstants.RPR_MANUAL_VERIFICATION_MODULE + "008", "Invalid Input Parameter - version"),
-
-	RPR_MVS_INVALID_INPUT_PARAMETER_TIMESTAMP(PlatformConstants.RPR_MANUAL_VERIFICATION_MODULE + "009", "Invalid Input Parameter - requesttime"),
-
-	RPR_MVS_INVALID_INPUT_PARAMETER_ID(PlatformConstants.RPR_MANUAL_VERIFICATION_MODULE + "010", "Invalid Input Parameter - id"),
-
-	RPR_MVS_INVALID_ARGUMENT_EXCEPTION(PlatformConstants.RPR_MANUAL_VERIFICATION_MODULE + "011", "Invalid Argument Exception"),
->>>>>>> 7610e722
 
 	RPR_MVS_UNKNOWN_EXCEPTION(PlatformConstants.RPR_MANUAL_VERIFICATION_MODULE + "012", "Unknown Exception"),
 
-<<<<<<< HEAD
-	/** The rpr mvs decode exception. */
-	RPR_MVS_DECODE_EXCEPTION(PlatformErrorConstants.RPR_MANUAL_VERIFICATION_MODULE + "013",
-			"Request Decoding Exception"),
-=======
 	RPR_MVS_DECODE_EXCEPTION(PlatformConstants.RPR_MANUAL_VERIFICATION_MODULE + "013", "Request Decoding Exception"),
->>>>>>> 7610e722
 
 	/** The rpr tem not found. */
 	// Registration processor Message sender Exception error code
@@ -412,8 +331,7 @@
 			"Template Generation failed"),
 
 	/** The rpr sms phone number not found. */
-	RPR_SMS_PHONE_NUMBER_NOT_FOUND(PlatformConstants.RPR_MESSAGE_SENDER_TEMPLATE + "002",
-			"Phone number was not found"),
+	RPR_SMS_PHONE_NUMBER_NOT_FOUND(PlatformConstants.RPR_MESSAGE_SENDER_TEMPLATE + "002", "Phone number was not found"),
 
 	/** The rpr eml emailid not found. */
 	RPR_EML_EMAILID_NOT_FOUND(PlatformConstants.RPR_MESSAGE_SENDER_TEMPLATE + "001", "Email Id was not found"),
@@ -471,44 +389,27 @@
 			"Connection not obtained from ConnectionFactory"),
 
 	/** The missing input parameter. */
-<<<<<<< HEAD
-	RPR_BDD_MISSING_INPUT_PARAMETER(PlatformErrorConstants.RPR_BIO_DEDUPE_SERVICE_MODULE + "005",
+	RPR_BDD_MISSING_INPUT_PARAMETER(PlatformConstants.RPR_BIO_DEDUPE_SERVICE_MODULE + "005",
 			"Missing Input Parameter - %s"),
 
 	/** The invalid input parameter. */
-	RPR_BDD_INVALID_INPUT_PARAMETER(PlatformErrorConstants.RPR_BIO_DEDUPE_SERVICE_MODULE + "006",
+	RPR_BDD_INVALID_INPUT_PARAMETER(PlatformConstants.RPR_BIO_DEDUPE_SERVICE_MODULE + "006",
 			"Invalid Input Parameter - %s"),
 
 	/** The data validation failed. */
-	RPR_BDD_DATA_VALIDATION_FAILED(PlatformErrorConstants.RPR_BIO_DEDUPE_SERVICE_MODULE + "007",
+	RPR_BDD_DATA_VALIDATION_FAILED(PlatformConstants.RPR_BIO_DEDUPE_SERVICE_MODULE + "007",
 			"Input Data Validation Failed"),
 
-	/** The rpr bdd json mapping exception. */
-	RPR_BDD_JSON_MAPPING_EXCEPTION(PlatformErrorConstants.RPR_BIO_DEDUPE_SERVICE_MODULE + "008",
+	RPR_BDD_JSON_MAPPING_EXCEPTION(PlatformConstants.RPR_BIO_DEDUPE_SERVICE_MODULE + "008",
 			"Json Data Mapping Exception"),
 
-	/** The rpr bdd json parsing exception. */
-	RPR_BDD_JSON_PARSING_EXCEPTION(PlatformErrorConstants.RPR_BIO_DEDUPE_SERVICE_MODULE + "009",
+	RPR_BDD_JSON_PARSING_EXCEPTION(PlatformConstants.RPR_BIO_DEDUPE_SERVICE_MODULE + "009",
 			"Json Data Parsing Exception"),
-=======
-	RPR_BDD_MISSING_INPUT_PARAMETER(PlatformConstants.RPR_BIO_DEDUPE_SERVICE_MODULE + "005", "Missing Input Parameter - %s"),
-
-	/** The invalid input parameter. */
-	RPR_BDD_INVALID_INPUT_PARAMETER(PlatformConstants.RPR_BIO_DEDUPE_SERVICE_MODULE + "006", "Invalid Input Parameter - %s"),
-
-	/** The data validation failed. */
-	RPR_BDD_DATA_VALIDATION_FAILED(PlatformConstants.RPR_BIO_DEDUPE_SERVICE_MODULE + "007", "Input Data Validation Failed"),
-
-	RPR_BDD_JSON_MAPPING_EXCEPTION(PlatformConstants.RPR_BIO_DEDUPE_SERVICE_MODULE + "008", "Json Data Mapping Exception"),
-
-	RPR_BDD_JSON_PARSING_EXCEPTION(PlatformConstants.RPR_BIO_DEDUPE_SERVICE_MODULE + "009", "Json Data Parsing Exception"),
->>>>>>> 7610e722
 
 	RPR_BDD_UNKNOWN_EXCEPTION(PlatformConstants.RPR_BIO_DEDUPE_SERVICE_MODULE + "010", "Unknown Exception Occurs"),
 
 	/** The rpr mvs file not present. */
-	RPR_BDD_FILE_NOT_PRESENT(PlatformConstants.RPR_BIO_DEDUPE_SERVICE_MODULE + "011",
-			"Requested file is not present"),
+	RPR_BDD_FILE_NOT_PRESENT(PlatformConstants.RPR_BIO_DEDUPE_SERVICE_MODULE + "011", "Requested file is not present"),
 
 	/** *** System Exception ****. */
 
@@ -552,8 +453,7 @@
 
 	/** The rpr prt pdf not generated. */
 	// Printing stage exceptions
-	RPR_PRT_PDF_NOT_GENERATED(PlatformConstants.RPR_PRINTING_MODULE + "001",
-			"Error while generating PDF for UIN Card"),
+	RPR_PRT_PDF_NOT_GENERATED(PlatformConstants.RPR_PRINTING_MODULE + "001", "Error while generating PDF for UIN Card"),
 
 	/** The rpr prt uin not found in database. */
 	RPR_PRT_UIN_NOT_FOUND_IN_DATABASE(PlatformConstants.RPR_PRINTING_MODULE + "002", "UIN not found in database"),
@@ -568,38 +468,21 @@
 	RPR_PRT_QRCODE_NOT_GENERATED(PlatformConstants.RPR_PRINTING_MODULE + "005", "Error while generating QR Code"),
 
 	/** The rpr prt applicant photo not set. */
-<<<<<<< HEAD
-	RPR_PRT_APPLICANT_PHOTO_NOT_SET(PlatformErrorConstants.RPR_PRINTING_MODULE + "006",
+	RPR_PRT_APPLICANT_PHOTO_NOT_SET(PlatformConstants.RPR_PRINTING_MODULE + "006",
 			"Error while setting applicant photo"),
-
-	/** The rpr prt qrcode not set. */
-	RPR_PRT_QRCODE_NOT_SET(PlatformErrorConstants.RPR_PRINTING_MODULE + "007",
-			"Error while setting qrCode for uin card"),
-=======
-	RPR_PRT_APPLICANT_PHOTO_NOT_SET(PlatformConstants.RPR_PRINTING_MODULE + "006", "Error while setting applicant photo"),
 
 	/** The rpr prt qrcode not set. */
 	RPR_PRT_QRCODE_NOT_SET(PlatformConstants.RPR_PRINTING_MODULE + "007", "Error while setting qrCode for uin card"),
->>>>>>> 7610e722
 
 	/** The rpr prt idrepo response null. */
 	RPR_PRT_IDREPO_RESPONSE_NULL(PlatformConstants.RPR_PRINTING_MODULE + "008", "ID Repo response is null"),
 
-<<<<<<< HEAD
-	/** The rpr prt idrepo documents absent. */
-	RPR_PRT_IDREPO_DOCUMENT_ABSENT(PlatformErrorConstants.RPR_PRINTING_MODULE + "009",
-			"ID Repo response has no documents"),
+	/** The rpr prt idrepo documents absent */
+	RPR_PRT_IDREPO_DOCUMENT_ABSENT(PlatformConstants.RPR_PRINTING_MODULE + "009", "ID Repo response has no documents"),
 
 	/** The print and postal acknowledment generation failed. */
-	RPR_PRT_PRINT_POST_ACK_FAILED(PlatformErrorConstants.RPR_PRINTING_MODULE + "010",
+	RPR_PRT_PRINT_POST_ACK_FAILED(PlatformConstants.RPR_PRINTING_MODULE + "010",
 			"Error while getting response from Print and Postal Service Provider"),
-=======
-	/** The rpr prt idrepo documents absent*/
-	RPR_PRT_IDREPO_DOCUMENT_ABSENT(PlatformConstants.RPR_PRINTING_MODULE + "009", "ID Repo response has no documents"),
-
-	/** The print and postal acknowledment generation failed. */
-	RPR_PRT_PRINT_POST_ACK_FAILED(PlatformConstants.RPR_PRINTING_MODULE + "010", "Error while getting response from Print and Postal Service Provider"),
->>>>>>> 7610e722
 
 	/** The rpr rgs registration connector not accessible. */
 	RPR_RGS_REGISTRATION_CONNECTOR_NOT_ACCESSIBLE("", "Registration connector stage is not accessible "),
@@ -609,62 +492,53 @@
 			"The Packet store set by the System is not accessible"),
 
 	/** The rpr ugs packet store not accessible. */
-<<<<<<< HEAD
-	RPR_UGS_PACKET_STORE_NOT_ACCESSIBLE(PlatformErrorConstants.RPR_UIN_GENERATOR_STAGE + "001",
-			"The Packet store set by the System is not accessible"),
-
+	RPR_UGS_PACKET_STORE_NOT_ACCESSIBLE(PlatformConstants.RPR_UIN_GENERATOR_STAGE + "001",
+			"The Packet store set by the System is not accessible"),
 	/** The rpr pgs file not present. */
-	RPR_PGS_FILE_NOT_PRESENT(PlatformErrorConstants.RPR_PACKET_GENERATOR_MODULE + "001",
+	RPR_PGS_FILE_NOT_PRESENT(PlatformConstants.RPR_PACKET_GENERATOR_MODULE + "001",
 			"The Packet store set by the System is not accessible"),
 
 	/** The rpr pgs invalid key illegal argument. */
-	RPR_PGS_INVALID_KEY_ILLEGAL_ARGUMENT(PlatformErrorConstants.RPR_PACKET_GENERATOR_MODULE + "002",
+	RPR_PGS_INVALID_KEY_ILLEGAL_ARGUMENT(PlatformConstants.RPR_PACKET_GENERATOR_MODULE + "002",
 			"The key is invalid or illegal argument"),
 
 	/** The rpr pgs api resource not available. */
-	RPR_PGS_API_RESOURCE_NOT_AVAILABLE(PlatformErrorConstants.RPR_PACKET_GENERATOR_MODULE + "003",
+	RPR_PGS_API_RESOURCE_NOT_AVAILABLE(PlatformConstants.RPR_PACKET_GENERATOR_MODULE + "003",
 			"The Api resource is not available"),
 
 	/** The rpr pgs reg base exception. */
-	RPR_PGS_REG_BASE_EXCEPTION(PlatformErrorConstants.RPR_PACKET_GENERATOR_MODULE + "004",
-			"reg Based checked exception"),
+	RPR_PGS_REG_BASE_EXCEPTION(PlatformConstants.RPR_PACKET_GENERATOR_MODULE + "004", "reg Based checked exception"),
 
 	/** The rpr pgs json processing exception. */
-	RPR_PGS_JSON_PROCESSING_EXCEPTION(PlatformErrorConstants.RPR_PACKET_GENERATOR_MODULE + "005",
+	RPR_PGS_JSON_PROCESSING_EXCEPTION(PlatformConstants.RPR_PACKET_GENERATOR_MODULE + "005",
 			"Exception while parsing object to JSON"),
 
 	/** The rpr pgs json validator error code. */
-	RPR_PGS_JSON_VALIDATOR_ERROR_CODE(PlatformErrorConstants.RPR_PACKET_GENERATOR_MODULE + "006",
+	RPR_PGS_JSON_VALIDATOR_ERROR_CODE(PlatformConstants.RPR_PACKET_GENERATOR_MODULE + "006",
 			"Exception while validating ID json file"),
 
 	/** The rpr pgs encryptor invlaid data exception. */
-	RPR_PGS_ENCRYPTOR_INVLAID_DATA_EXCEPTION(PlatformErrorConstants.RPR_PACKET_GENERATOR_MODULE + "007",
+	RPR_PGS_ENCRYPTOR_INVLAID_DATA_EXCEPTION(PlatformConstants.RPR_PACKET_GENERATOR_MODULE + "007",
 			"Exception occured while encryting the packet Invalid data"),
 
 	/** The rpr pgs encryptor invlaid key exception. */
-	RPR_PGS_ENCRYPTOR_INVLAID_KEY_EXCEPTION(PlatformErrorConstants.RPR_PACKET_GENERATOR_MODULE + "008",
+	RPR_PGS_ENCRYPTOR_INVLAID_KEY_EXCEPTION(PlatformConstants.RPR_PACKET_GENERATOR_MODULE + "008",
 			"Exception occured while encryting the packet Invalid Key"),
 
 	/** The rpr pgs packet meta convertor exception. */
-	RPR_PGS_PACKET_META_CONVERTOR_EXCEPTION(PlatformErrorConstants.RPR_PACKET_GENERATOR_MODULE + "009",
+	RPR_PGS_PACKET_META_CONVERTOR_EXCEPTION(PlatformConstants.RPR_PACKET_GENERATOR_MODULE + "009",
 			"Packet meta info converter error"),
-	
+
 	/** The missing input parameter. */
-	RPR_PGS_MISSING_INPUT_PARAMETER(PlatformErrorConstants.RPR_PACKET_GENERATOR_MODULE + "010",
+	RPR_PGS_MISSING_INPUT_PARAMETER(PlatformConstants.RPR_PACKET_GENERATOR_MODULE + "010",
 			"Missing Input Parameter - %s"),
 
 	/** The invalid input parameter. */
-	RPR_PGS_INVALID_INPUT_PARAMETER(PlatformErrorConstants.RPR_PACKET_GENERATOR_MODULE + "011",
+	RPR_PGS_INVALID_INPUT_PARAMETER(PlatformConstants.RPR_PACKET_GENERATOR_MODULE + "011",
 			"Invalid Input Parameter - %s"),
 	/** The data validation failed. */
-	RPR_PGS_DATA_VALIDATION_FAILED(PlatformErrorConstants.RPR_PACKET_GENERATOR_MODULE + "012",
+	RPR_PGS_DATA_VALIDATION_FAILED(PlatformConstants.RPR_PACKET_GENERATOR_MODULE + "012",
 			"Input Data Validation Failed");
-
-=======
-	RPR_UGS_PACKET_STORE_NOT_ACCESSIBLE(PlatformConstants.RPR_UIN_GENERATOR_STAGE + "001",
-			"The Packet store set by the System is not accessible");
->>>>>>> 7610e722
-
 	/** The error message. */
 	private final String errorMessage;
 
