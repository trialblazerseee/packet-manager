--- conflicted
+++ resolved
@@ -1,4 +1,3 @@
-<<<<<<< HEAD
 package io.mosip.registration.processor.core.exception.util;
 
 /**
@@ -10,199 +9,186 @@
 
 	/** The rpr pkr packet not yet sync. */
 	// Packet Receiver Exception error code and message
-	RPR_PKR_PACKET_NOT_YET_SYNC(PlatformErrorConstants.RPR_PACKET_RECEIVER_MODULE + "001",
+	RPR_PKR_PACKET_NOT_YET_SYNC(PlatformConstants.RPR_PACKET_RECEIVER_MODULE + "001",
 			"Registration packet is not in Sync with Sync table"),
 
 	/** The rpr pkr invalid packet size. */
-	RPR_PKR_INVALID_PACKET_SIZE(PlatformErrorConstants.RPR_PACKET_RECEIVER_MODULE + "002",
+	RPR_PKR_INVALID_PACKET_SIZE(PlatformConstants.RPR_PACKET_RECEIVER_MODULE + "002",
 			"The Registration Packet Size is invalid"),
 
 	/** The rpr pkr invalid packet format. */
-	RPR_PKR_INVALID_PACKET_FORMAT(PlatformErrorConstants.RPR_PACKET_RECEIVER_MODULE + "003", "Invalid packet format"),
+	RPR_PKR_INVALID_PACKET_FORMAT(PlatformConstants.RPR_PACKET_RECEIVER_MODULE + "003", "Invalid packet format"),
 
 	/** The rpr pkr validation exception. */
-	RPR_PKR_VALIDATION_EXCEPTION(PlatformErrorConstants.RPR_PACKET_RECEIVER_MODULE + "004", "Validation Exception"),
+	RPR_PKR_VALIDATION_EXCEPTION(PlatformConstants.RPR_PACKET_RECEIVER_MODULE + "004", "Validation Exception"),
 
 	/** The rpr pkr duplicate packet recieved. */
-	RPR_PKR_DUPLICATE_PACKET_RECIEVED(PlatformErrorConstants.RPR_PACKET_RECEIVER_MODULE + "005",
+	RPR_PKR_DUPLICATE_PACKET_RECIEVED(PlatformConstants.RPR_PACKET_RECEIVER_MODULE + "005",
 			"The request received is a duplicate request to upload a Packet"),
 
 	/** The rpr pkr packet not available. */
-	RPR_PKR_PACKET_NOT_AVAILABLE(PlatformErrorConstants.RPR_PACKET_RECEIVER_MODULE + "006", "Packet not avaialble"),
-
-	/** The rpr pkr unknown exception. */
-	RPR_PKR_UNKNOWN_EXCEPTION(PlatformErrorConstants.RPR_PACKET_RECEIVER_MODULE + "007", "Unknown Exception"),
+	RPR_PKR_PACKET_NOT_AVAILABLE(PlatformConstants.RPR_PACKET_RECEIVER_MODULE + "006", "Packet not avaialble"),
+
+	RPR_PKR_UNKNOWN_EXCEPTION(PlatformConstants.RPR_PACKET_RECEIVER_MODULE + "007", "Unknown Exception"),
 
 	/** The rpr rgs registration table not accessible. */
 	// Registration Status Exception error code and message
-	RPR_RGS_REGISTRATION_TABLE_NOT_ACCESSIBLE(PlatformErrorConstants.RPR_REGISTRATION_STATUS_MODULE + "001",
+	RPR_RGS_REGISTRATION_TABLE_NOT_ACCESSIBLE(PlatformConstants.RPR_REGISTRATION_STATUS_MODULE + "001",
 			"The Registration Table is not accessible in Registration Status"),
 
 	/** The rpr rgs transaction table not accessible. */
-	RPR_RGS_TRANSACTION_TABLE_NOT_ACCESSIBLE(PlatformErrorConstants.RPR_REGISTRATION_STATUS_MODULE + "002",
+	RPR_RGS_TRANSACTION_TABLE_NOT_ACCESSIBLE(PlatformConstants.RPR_REGISTRATION_STATUS_MODULE + "002",
 			"Transaction table is not accessible"),
 
 	/** The rpr rgs invalid synctype. */
-	RPR_RGS_INVALID_SYNCTYPE(PlatformErrorConstants.RPR_REGISTRATION_STATUS_MODULE + "003",
+	RPR_RGS_INVALID_SYNCTYPE(PlatformConstants.RPR_REGISTRATION_STATUS_MODULE + "003",
 			"Invalid syncType. Available types are NEW, CORRECTION, UPDATE, LOST_UIN, UPDATE_UIN, ACTIVATE_UIN, DEACTIVATE_UIN"),
 
 	/** The rpr rgs invalid languagecode. */
-	RPR_RGS_INVALID_LANGUAGECODE(PlatformErrorConstants.RPR_REGISTRATION_STATUS_MODULE + "004",
+	RPR_RGS_INVALID_LANGUAGECODE(PlatformConstants.RPR_REGISTRATION_STATUS_MODULE + "004",
 			"Language Code must be of three character"),
 
 	/** The rpr rgs invalid regid parentregid. */
-	RPR_RGS_INVALID_REGID_PARENTREGID(PlatformErrorConstants.RPR_REGISTRATION_STATUS_MODULE + "005",
+	RPR_RGS_INVALID_REGID_PARENTREGID(PlatformConstants.RPR_REGISTRATION_STATUS_MODULE + "005",
 			"RegistrationId and Parent RegistrationId cannot be same"),
 
 	/** The rpr rgs empty registrationid. */
-	RPR_RGS_EMPTY_REGISTRATIONID(PlatformErrorConstants.RPR_REGISTRATION_STATUS_MODULE + "006",
+	RPR_RGS_EMPTY_REGISTRATIONID(PlatformConstants.RPR_REGISTRATION_STATUS_MODULE + "006",
 			"RegistrationId cannot be null"),
 
 	/** The rpr rgs invalid registrationid timestamp. */
-	RPR_RGS_INVALID_REGISTRATIONID_TIMESTAMP(PlatformErrorConstants.RPR_REGISTRATION_STATUS_MODULE + "007",
+	RPR_RGS_INVALID_REGISTRATIONID_TIMESTAMP(PlatformConstants.RPR_REGISTRATION_STATUS_MODULE + "007",
 			"Invalid Time Stamp Found in RegistrationId"),
 
 	/** The rpr rgs invalid registrationid. */
-	RPR_RGS_INVALID_REGISTRATIONID(PlatformErrorConstants.RPR_REGISTRATION_STATUS_MODULE + "008",
+	RPR_RGS_INVALID_REGISTRATIONID(PlatformConstants.RPR_REGISTRATION_STATUS_MODULE + "008",
 			"RegistrationId Must Be Numeric Only"),
 
 	/** The rpr rgs invalid registrationid length. */
-	RPR_RGS_INVALID_REGISTRATIONID_LENGTH(PlatformErrorConstants.RPR_REGISTRATION_STATUS_MODULE + "009",
+	RPR_RGS_INVALID_REGISTRATIONID_LENGTH(PlatformConstants.RPR_REGISTRATION_STATUS_MODULE + "009",
 			"RegistrationId Length Must Be 29"),
 
 	/** The rpr rgs invalid prid timestamp. */
-	RPR_RGS_INVALID_PRID_TIMESTAMP(PlatformErrorConstants.RPR_REGISTRATION_STATUS_MODULE + "010",
+	RPR_RGS_INVALID_PRID_TIMESTAMP(PlatformConstants.RPR_REGISTRATION_STATUS_MODULE + "010",
 			"Invalid Time Stamp Found in Parent RegistrationId"),
 
 	/** The rpr rgs invalid prid. */
-	RPR_RGS_INVALID_PRID(PlatformErrorConstants.RPR_REGISTRATION_STATUS_MODULE + "011",
+	RPR_RGS_INVALID_PRID(PlatformConstants.RPR_REGISTRATION_STATUS_MODULE + "011",
 			"Parent RegistrationId Must Be Numeric Only"),
 
 	/** The rpr rgs invalid prid length. */
-	RPR_RGS_INVALID_PRID_LENGTH(PlatformErrorConstants.RPR_REGISTRATION_STATUS_MODULE + "012",
+	RPR_RGS_INVALID_PRID_LENGTH(PlatformConstants.RPR_REGISTRATION_STATUS_MODULE + "012",
 			"Parent RegistrationId Length Must Be 29"),
 
 	/** The missing input parameter. */
-	RPR_RGS_MISSING_INPUT_PARAMETER(PlatformErrorConstants.RPR_REGISTRATION_STATUS_MODULE + "013",
+	RPR_RGS_MISSING_INPUT_PARAMETER(PlatformConstants.RPR_REGISTRATION_STATUS_MODULE + "013",
 			"Missing Input Parameter - %s"),
 
 	/** The invalid input parameter. */
-	RPR_RGS_INVALID_INPUT_PARAMETER(PlatformErrorConstants.RPR_REGISTRATION_STATUS_MODULE + "014",
+	RPR_RGS_INVALID_INPUT_PARAMETER(PlatformConstants.RPR_REGISTRATION_STATUS_MODULE + "014",
 			"Invalid Input Parameter - %s"),
 
 	/** The data validation failed. */
-	RPR_RGS_DATA_VALIDATION_FAILED(PlatformErrorConstants.RPR_REGISTRATION_STATUS_MODULE + "015",
+	RPR_RGS_DATA_VALIDATION_FAILED(PlatformConstants.RPR_REGISTRATION_STATUS_MODULE + "015",
 			"Input Data Validation Failed"),
 
-	/** The rpr rgs json mapping exception. */
-	RPR_RGS_JSON_MAPPING_EXCEPTION(PlatformErrorConstants.RPR_REGISTRATION_STATUS_MODULE + "016",
+	RPR_RGS_JSON_MAPPING_EXCEPTION(PlatformConstants.RPR_REGISTRATION_STATUS_MODULE + "016",
 			"Json Data Mapping Exception"),
 
-	/** The rpr rgs json parsing exception. */
-	RPR_RGS_JSON_PARSING_EXCEPTION(PlatformErrorConstants.RPR_REGISTRATION_STATUS_MODULE + "017",
+	RPR_RGS_JSON_PARSING_EXCEPTION(PlatformConstants.RPR_REGISTRATION_STATUS_MODULE + "017",
 			"Json Data Parsing Exception"),
 
-	/** The rpr rgs unknown exception. */
-	RPR_RGS_UNKNOWN_EXCEPTION(PlatformErrorConstants.RPR_REGISTRATION_STATUS_MODULE + "018",
-			"Unknown Exception Occurs"),
-
-	/** The rpr rgs missing input parameter version. */
-	RPR_RGS_MISSING_INPUT_PARAMETER_VERSION(PlatformErrorConstants.RPR_REGISTRATION_STATUS_MODULE + "019",
+	RPR_RGS_UNKNOWN_EXCEPTION(PlatformConstants.RPR_REGISTRATION_STATUS_MODULE + "018", "Unknown Exception Occurs"),
+
+	RPR_RGS_MISSING_INPUT_PARAMETER_VERSION(PlatformConstants.RPR_REGISTRATION_STATUS_MODULE + "019",
 			"Missing Input Parameter - version"),
 
 	/** The rpr rgs missing input parameter timestamp. */
-	RPR_RGS_MISSING_INPUT_PARAMETER_TIMESTAMP(PlatformErrorConstants.RPR_REGISTRATION_STATUS_MODULE + "020",
-			"Missing Input Parameter - requestTimestamp"),
-
-	/** The rpr rgs missing input parameter id. */
-	RPR_RGS_MISSING_INPUT_PARAMETER_ID(PlatformErrorConstants.RPR_REGISTRATION_STATUS_MODULE + "021",
+	RPR_RGS_MISSING_INPUT_PARAMETER_TIMESTAMP(PlatformConstants.RPR_REGISTRATION_STATUS_MODULE + "020",
+			"Missing Input Parameter - requesttime"),
+
+	RPR_RGS_MISSING_INPUT_PARAMETER_ID(PlatformConstants.RPR_REGISTRATION_STATUS_MODULE + "021",
 			"Missing Input Parameter - id"),
 
-	/** The rpr rgs invalid input parameter version. */
-	RPR_RGS_INVALID_INPUT_PARAMETER_VERSION(PlatformErrorConstants.RPR_REGISTRATION_STATUS_MODULE + "022",
+	RPR_RGS_INVALID_INPUT_PARAMETER_VERSION(PlatformConstants.RPR_REGISTRATION_STATUS_MODULE + "022",
 			"Invalid Input Parameter - version"),
 
-	/** The rpr rgs invalid input parameter timestamp. */
-	RPR_RGS_INVALID_INPUT_PARAMETER_TIMESTAMP(PlatformErrorConstants.RPR_REGISTRATION_STATUS_MODULE + "023",
-			"Invalid Input Parameter - requestTimestamp"),
-
-	/** The rpr rgs invalid input parameter id. */
-	RPR_RGS_INVALID_INPUT_PARAMETER_ID(PlatformErrorConstants.RPR_REGISTRATION_STATUS_MODULE + "024",
+	RPR_RGS_INVALID_INPUT_PARAMETER_TIMESTAMP(PlatformConstants.RPR_REGISTRATION_STATUS_MODULE + "023",
+			"Invalid Input Parameter - requesttime"),
+
+	RPR_RGS_INVALID_INPUT_PARAMETER_ID(PlatformConstants.RPR_REGISTRATION_STATUS_MODULE + "024",
 			"Invalid Input Parameter - id"),
 
-	/** The rpr pis registration table not accessible. */
 	// Packet Info Storage Exception error code and message
-	RPR_PIS_REGISTRATION_TABLE_NOT_ACCESSIBLE(PlatformErrorConstants.RPR_PACKET_INFO_STORAGE_MODULE + "001",
+	RPR_PIS_REGISTRATION_TABLE_NOT_ACCESSIBLE(PlatformConstants.RPR_PACKET_INFO_STORAGE_MODULE + "001",
 			"The Registration Table is not accessible"),
-
 	/** The rpr pis identity not found. */
-	RPR_PIS_IDENTITY_NOT_FOUND(PlatformErrorConstants.RPR_PACKET_INFO_STORAGE_MODULE + "002",
+	RPR_PIS_IDENTITY_NOT_FOUND(PlatformConstants.RPR_PACKET_INFO_STORAGE_MODULE + "002",
 			"Identity field not found in DemographicInfo Json"),
-
 	/** The rpr pis unable to insert data. */
-	RPR_PIS_UNABLE_TO_INSERT_DATA(PlatformErrorConstants.RPR_PACKET_INFO_STORAGE_MODULE + "003",
+	RPR_PIS_UNABLE_TO_INSERT_DATA(PlatformConstants.RPR_PACKET_INFO_STORAGE_MODULE + "003",
 			"Unable to insert data in db for registration Id :"),
-
 	/** The rpr pis file not found in Packet Store. */
-	RPR_PIS_FILE_NOT_FOUND_IN_PACKET_STORE(PlatformErrorConstants.RPR_PACKET_INFO_STORAGE_MODULE + "004",
+	RPR_PIS_FILE_NOT_FOUND_IN_PACKET_STORE(PlatformConstants.RPR_PACKET_INFO_STORAGE_MODULE + "004",
 			"File not found in Packet Store"),
 
 	/** The rpr fac connection not available. */
 	// File adaptor Exception error code and message
-	RPR_FAC_CONNECTION_NOT_AVAILABLE(PlatformErrorConstants.RPR_FILESYSTEM_ADAPTOR_CEPH_MODULE + "001",
+	RPR_FAC_CONNECTION_NOT_AVAILABLE(PlatformConstants.RPR_FILESYSTEM_ADAPTOR_CEPH_MODULE + "001",
 			"The connection Parameters to create a Packet Store connection are not Found"),
 
 	/** The rpr fac invalid connection parameters. */
-	RPR_FAC_INVALID_CONNECTION_PARAMETERS(PlatformErrorConstants.RPR_FILESYSTEM_ADAPTOR_CEPH_MODULE + "002",
+	RPR_FAC_INVALID_CONNECTION_PARAMETERS(PlatformConstants.RPR_FILESYSTEM_ADAPTOR_CEPH_MODULE + "002",
 			"Invalid connection parameter to create a Packet Store connection"),
 
 	/** The rpr fac packet not available. */
-	RPR_FAC_PACKET_NOT_AVAILABLE(PlatformErrorConstants.RPR_FILESYSTEM_ADAPTOR_CEPH_MODULE + "003",
+	RPR_FAC_PACKET_NOT_AVAILABLE(PlatformConstants.RPR_FILESYSTEM_ADAPTOR_CEPH_MODULE + "003",
 			"Cannot find the Registration Packet"),
 
 	/** The rpr pkm file path not accessible. */
 	// Packet Manager Exception error code and message
-	RPR_PKM_FILE_PATH_NOT_ACCESSIBLE(PlatformErrorConstants.RPR_PACKET_MANAGER_MODULE + "002",
+	RPR_PKM_FILE_PATH_NOT_ACCESSIBLE(PlatformConstants.RPR_PACKET_MANAGER_MODULE + "002",
 			"The Folder Path is not accessible"),
 
 	/** The rpr pkm file not found in destination. */
-	RPR_PKM_FILE_NOT_FOUND_IN_DESTINATION(PlatformErrorConstants.RPR_PACKET_MANAGER_MODULE + "003",
+	RPR_PKM_FILE_NOT_FOUND_IN_DESTINATION(PlatformConstants.RPR_PACKET_MANAGER_MODULE + "003",
 			"The File is not present in destination folder"),
 
 	/** The rpr pkm file not found in source. */
-	RPR_PKM_FILE_NOT_FOUND_IN_SOURCE(PlatformErrorConstants.RPR_PACKET_MANAGER_MODULE + "004",
+	RPR_PKM_FILE_NOT_FOUND_IN_SOURCE(PlatformConstants.RPR_PACKET_MANAGER_MODULE + "004",
 			"The File is not present in source folder"),
 
 	// Registration processor camel bridge Exception error code and message
 
 	/** The rpr cmb deployment failure. */
-	RPR_CMB_DEPLOYMENT_FAILURE(PlatformErrorConstants.RPR_CAMEL_BRIDGE_MODULE + "001", "Deploymet Failure"),
+	RPR_CMB_DEPLOYMENT_FAILURE(PlatformConstants.RPR_CAMEL_BRIDGE_MODULE + "001", "Deploymet Failure"),
 
 	/** The rpr cmb unsupported encoding. */
-	RPR_CMB_UNSUPPORTED_ENCODING(PlatformErrorConstants.RPR_CAMEL_BRIDGE_MODULE + "002", "Unsupported Encoding"),
+	RPR_CMB_UNSUPPORTED_ENCODING(PlatformConstants.RPR_CAMEL_BRIDGE_MODULE + "002", "Unsupported Encoding"),
 
 	/** The rpr cmb configuration server failure exception. */
-	RPR_CMB_CONFIGURATION_SERVER_FAILURE_EXCEPTION(PlatformErrorConstants.RPR_CAMEL_BRIDGE_MODULE + "003",
+	RPR_CMB_CONFIGURATION_SERVER_FAILURE_EXCEPTION(PlatformConstants.RPR_CAMEL_BRIDGE_MODULE + "003",
 			"Configuration Server Failure Exception"),
 
 	/** The rpr cmb malformed cluster manager url exception. */
-	RPR_CMB_MALFORMED_URL_EXCEPTION(PlatformErrorConstants.RPR_CAMEL_BRIDGE_MODULE + "004",
+	RPR_CMB_MALFORMED_URL_EXCEPTION(PlatformConstants.RPR_CAMEL_BRIDGE_MODULE + "004",
 			"Malformed Cluster Manager Url Exception"),
+
+	RPR_CMB_UNKNOWN_HOST_EXCEPTION(PlatformConstants.RPR_CAMEL_BRIDGE_MODULE + "005", "Unknown Host Exception"),
 
 	/** The rpr qcr registration table not accessible. */
 	// Quality Checker Exception error code and message
-	RPR_QCR_REGISTRATION_TABLE_NOT_ACCESSIBLE(PlatformErrorConstants.RPR_QUALITY_CHECKER_MODULE + "001",
+	RPR_QCR_REGISTRATION_TABLE_NOT_ACCESSIBLE(PlatformConstants.RPR_QUALITY_CHECKER_MODULE + "001",
 			"The Registration Table is not accessible"),
 
 	/** The rpr qcr result not found. */
-	RPR_QCR_RESULT_NOT_FOUND(PlatformErrorConstants.RPR_QUALITY_CHECKER_MODULE + "002", "Result not found"),
+	RPR_QCR_RESULT_NOT_FOUND(PlatformConstants.RPR_QUALITY_CHECKER_MODULE + "002", "Result not found"),
 
 	/** The rpr qcr invalid qc user id. */
-	RPR_QCR_INVALID_QC_USER_ID(PlatformErrorConstants.RPR_QUALITY_CHECKER_MODULE + "003", "QC User is null"),
+	RPR_QCR_INVALID_QC_USER_ID(PlatformConstants.RPR_QUALITY_CHECKER_MODULE + "003", "QC User is null"),
 
 	/** The rpr qcr invalid registration id. */
-	RPR_QCR_INVALID_REGISTRATION_ID(PlatformErrorConstants.RPR_QUALITY_CHECKER_MODULE + "004",
-			"Registration Id is null"),
+	RPR_QCR_INVALID_REGISTRATION_ID(PlatformConstants.RPR_QUALITY_CHECKER_MODULE + "004", "Registration Id is null"),
 
 	/** The packet upload failed. */
 	PACKET_UPLOAD_FAILED("", "Packet Upload failed"),
@@ -211,11 +197,12 @@
 	// Stages - Packet validator Exception error code and message
 	STRUCTURAL_VALIDATION_FAILED("", "Structural Validation Failed"),
 
-	RPR_PVM_DATA_NOT_AVAILABLE(PlatformErrorConstants.RPR_PACKET_VALIDATOR_MODULE + "002",
+	RPR_PVM_DATA_NOT_AVAILABLE(PlatformConstants.RPR_PACKET_VALIDATOR_MODULE + "002",
 			"Data not available in Master DB"),
 
-	RPR_PVM_IDENTITY_NOT_FOUND(PlatformErrorConstants.RPR_PACKET_VALIDATOR_MODULE + "003",
+	RPR_PVM_IDENTITY_NOT_FOUND(PlatformConstants.RPR_PACKET_VALIDATOR_MODULE + "003",
 			"Identity field not found in DemographicInfo Json"),
+
 	/** The unsupported encoding. */
 	// UIN check - JSON file encoding failed.
 	UNSUPPORTED_ENCODING("", "json object parsing failed"),
@@ -225,7 +212,8 @@
 	OSI_VALIDATION_FAILED("", "OSI Validation Failed"),
 
 	/** The osi validation packet store not accessible. */
-	OSI_VALIDATION_PACKET_STORE_NOT_ACCESSIBLE("", "The Packet store set by the System is not accessible"),
+	OSI_VALIDATION_PACKET_STORE_NOT_ACCESSIBLE(PlatformConstants.RPR_OSI_VALIDATOR_MODULE + "005",
+			"The Packet store set by the System is not accessible"),
 
 	/** The packet demo dedupe failed. */
 	// Stages - Demo-Dedupe error code and message
@@ -236,11 +224,16 @@
 
 	/** The packet bio dedupe failed. */
 	// Stages - Bio-Dedupe error code and message
-	PACKET_BIO_DEDUPE_FAILED("", "Bio dedupe Failed"),
+	PACKET_BIO_DEDUPE_FAILED(PlatformConstants.RPR_BIO_DEDUPE_SERVICE_MODULE + "001", "Bio dedupe Failed"),
 
 	/** The reverse data sync failed. */
-	PACKET_BDD_PACKET_STORE_NOT_ACCESSIBLE(PlatformErrorConstants.RPR_BIO_DEDUPE_SERVICE_MODULE,
+	PACKET_BDD_PACKET_STORE_NOT_ACCESSIBLE(PlatformConstants.RPR_BIO_DEDUPE_SERVICE_MODULE + "002",
 			"The Packet store set by the System is not accessible"),
+
+	RPR_BIO_BIOMETRIC_INSERTION_TO_ABIS(PlatformConstants.RPR_BIO_DEDUPE_SERVICE_MODULE + "003",
+			"Packet biometric insertion to ABIS is failed"),
+
+	RPR_ABIS_INTERNAL_ERROR(PlatformConstants.RPR_BIO_DEDUPE_SERVICE_MODULE + "004", "ABIS Internal error occured"),
 
 	/** The reverse data sync failed. */
 	// Stages - Packet-Validator error message
@@ -248,290 +241,264 @@
 
 	/** The rpr psj Packet Store not accessible. */
 	// Packet scanner job Exception error code and message
-	RPR_PSJ_PACKET_STORE_NOT_ACCESSIBLE(PlatformErrorConstants.RPR_PACKET_SCANNER_JOB_MODULE + "002",
+	RPR_PSJ_PACKET_STORE_NOT_ACCESSIBLE(PlatformConstants.RPR_PACKET_SCANNER_JOB_MODULE + "002",
 			"The Packet store set by the System is not accessible"),
 
 	/** The rpr psj retry folder not accessible. */
-	RPR_PSJ_RETRY_FOLDER_NOT_ACCESSIBLE(PlatformErrorConstants.RPR_PACKET_SCANNER_JOB_MODULE + "003",
+	RPR_PSJ_RETRY_FOLDER_NOT_ACCESSIBLE(PlatformConstants.RPR_PACKET_SCANNER_JOB_MODULE + "003",
 			"The Retry folder set by the System is not accessible"),
 
 	/** The rpr psj virus scan folder not accessible. */
-	RPR_PSJ_VIRUS_SCAN_FOLDER_NOT_ACCESSIBLE(PlatformErrorConstants.RPR_PACKET_SCANNER_JOB_MODULE + "004",
+	RPR_PSJ_VIRUS_SCAN_FOLDER_NOT_ACCESSIBLE(PlatformConstants.RPR_PACKET_SCANNER_JOB_MODULE + "004",
 			"The Virus scanner set by the System is not accessible"),
 
 	/** The rpr psj space unavailable for retry folder. */
-	RPR_PSJ_SPACE_UNAVAILABLE_FOR_RETRY_FOLDER(PlatformErrorConstants.RPR_PACKET_SCANNER_JOB_MODULE + "005",
+	RPR_PSJ_SPACE_UNAVAILABLE_FOR_RETRY_FOLDER(PlatformConstants.RPR_PACKET_SCANNER_JOB_MODULE + "005",
 			"There is no space available in retry folder to upload the packet"),
 
 	/** The rpr psj virus scan failed. */
-	RPR_PSJ_VIRUS_SCAN_FAILED(PlatformErrorConstants.RPR_PACKET_SCANNER_JOB_MODULE + "006", "Virus scan is failed"),
+	RPR_PSJ_VIRUS_SCAN_FAILED(PlatformConstants.RPR_PACKET_SCANNER_JOB_MODULE + "006", "Virus scan is failed"),
 
 	/** The rpr psj ftp folder not accessible. */
-	RPR_PSJ_FTP_FOLDER_NOT_ACCESSIBLE(PlatformErrorConstants.RPR_PACKET_SCANNER_JOB_MODULE + "007",
+	RPR_PSJ_FTP_FOLDER_NOT_ACCESSIBLE(PlatformConstants.RPR_PACKET_SCANNER_JOB_MODULE + "007",
 			"The FTP folder set by the System is not accessible"),
 
 	/** The rpr pdj packet not available. */
 	// packet decryption job Exception error code and message
-	RPR_PDJ_PACKET_NOT_AVAILABLE(PlatformErrorConstants.RPR_PACKET_DECRYPTION_JOB_MODULE + "001",
-			"Packet not available"),
+	RPR_PDJ_PACKET_NOT_AVAILABLE(PlatformConstants.RPR_PACKET_DECRYPTION_JOB_MODULE + "001", "Packet not available"),
 
 	/** The rpr pdj file path not accessible. */
-	RPR_PDJ_FILE_PATH_NOT_ACCESSIBLE(PlatformErrorConstants.RPR_PACKET_DECRYPTION_JOB_MODULE + "002",
+	RPR_PDJ_FILE_PATH_NOT_ACCESSIBLE(PlatformConstants.RPR_PACKET_DECRYPTION_JOB_MODULE + "002",
 			"The File path set by the System is not accessible"),
 
 	/** The rpr pdj packet decryption failure. */
-	RPR_PDJ_PACKET_DECRYPTION_FAILURE(PlatformErrorConstants.RPR_PACKET_DECRYPTION_JOB_MODULE + "003",
+	RPR_PDJ_PACKET_DECRYPTION_FAILURE(PlatformConstants.RPR_PACKET_DECRYPTION_JOB_MODULE + "003",
 			"The Decryption for the Packet has failed"),
 
 	/** The rpr rct unknown resource exception. */
-	RPR_RCT_UNKNOWN_RESOURCE_EXCEPTION(PlatformErrorConstants.RPR_REST_CLIENT_MODULE + "001",
-			"Unknown resource provided"),
+	RPR_RCT_UNKNOWN_RESOURCE_EXCEPTION(PlatformConstants.RPR_REST_CLIENT_MODULE + "001", "Unknown resource provided"),
 
 	/** The rpr mvs invalid file request. */
-	RPR_MVS_INVALID_FILE_REQUEST(PlatformErrorConstants.RPR_MANUAL_VERIFICATION_MODULE + "001",
-			"Invalid file requested"),
+	RPR_MVS_INVALID_FILE_REQUEST(PlatformConstants.RPR_MANUAL_VERIFICATION_MODULE + "001", "Invalid file requested"),
 
 	/** The rpr mvs file not present. */
-	RPR_MVS_FILE_NOT_PRESENT(PlatformErrorConstants.RPR_MANUAL_VERIFICATION_MODULE + "002",
-			"Requested file is not present"),
+	RPR_MVS_FILE_NOT_PRESENT(PlatformConstants.RPR_MANUAL_VERIFICATION_MODULE + "002", "Requested file is not present"),
 
 	/** The rpr mvs invalid status update. */
-	RPR_MVS_INVALID_STATUS_UPDATE(PlatformErrorConstants.RPR_MANUAL_VERIFICATION_MODULE + "003",
-			"Invalid status update"),
+	RPR_MVS_INVALID_STATUS_UPDATE(PlatformConstants.RPR_MANUAL_VERIFICATION_MODULE + "003", "Invalid status update"),
 
 	/** The rpr mvs invalid field. */
-	RPR_MVS_INVALID_FIELD(PlatformErrorConstants.RPR_MANUAL_VERIFICATION_MODULE + "005", " fields can not be empty"),
+	RPR_MVS_INVALID_FIELD(PlatformConstants.RPR_MANUAL_VERIFICATION_MODULE + "005", " fields can not be empty"),
 
 	/** The rpr mvs no assigned record. */
-	RPR_MVS_NO_ASSIGNED_RECORD(PlatformErrorConstants.RPR_MANUAL_VERIFICATION_MODULE + "004",
-			"No Assigned Record Found"),
+	RPR_MVS_NO_ASSIGNED_RECORD(PlatformConstants.RPR_MANUAL_VERIFICATION_MODULE + "004", "No Assigned Record Found"),
 
 	/** The rpr mvs file not found in packet store. */
-	RPR_MVS_FILE_NOT_FOUND_IN_PACKET_STORE(PlatformErrorConstants.RPR_MANUAL_VERIFICATION_MODULE + "005",
+	RPR_MVS_FILE_NOT_FOUND_IN_PACKET_STORE(PlatformConstants.RPR_MANUAL_VERIFICATION_MODULE + "005",
 			"Packet Not Found in Packet Store"),
 
-	/** The rpr mvs missing input parameter version. */
-	RPR_MVS_MISSING_INPUT_PARAMETER_VERSION(PlatformErrorConstants.RPR_MANUAL_VERIFICATION_MODULE + "005",
+	RPR_MVS_MISSING_INPUT_PARAMETER_VERSION(PlatformConstants.RPR_MANUAL_VERIFICATION_MODULE + "005",
 			"Missing Input Parameter - version"),
 
-	/** The rpr mvs missing input parameter timestamp. */
-	RPR_MVS_MISSING_INPUT_PARAMETER_TIMESTAMP(PlatformErrorConstants.RPR_MANUAL_VERIFICATION_MODULE + "006",
-			"Missing Input Parameter - requestTimestamp"),
-
-	/** The rpr mvs missing input parameter id. */
-	RPR_MVS_MISSING_INPUT_PARAMETER_ID(PlatformErrorConstants.RPR_MANUAL_VERIFICATION_MODULE + "007",
+	RPR_MVS_MISSING_INPUT_PARAMETER_TIMESTAMP(PlatformConstants.RPR_MANUAL_VERIFICATION_MODULE + "006",
+			"Missing Input Parameter - requesttime"),
+
+	RPR_MVS_MISSING_INPUT_PARAMETER_ID(PlatformConstants.RPR_MANUAL_VERIFICATION_MODULE + "007",
 			"Missing Input Parameter - id"),
 
-	/** The rpr mvs invalid input parameter version. */
-	RPR_MVS_INVALID_INPUT_PARAMETER_VERSION(PlatformErrorConstants.RPR_MANUAL_VERIFICATION_MODULE + "008",
+	RPR_MVS_INVALID_INPUT_PARAMETER_VERSION(PlatformConstants.RPR_MANUAL_VERIFICATION_MODULE + "008",
 			"Invalid Input Parameter - version"),
 
-	/** The rpr mvs invalid input parameter timestamp. */
-	RPR_MVS_INVALID_INPUT_PARAMETER_TIMESTAMP(PlatformErrorConstants.RPR_MANUAL_VERIFICATION_MODULE + "009",
-			"Invalid Input Parameter - requestTimestamp"),
-
-	/** The rpr mvs invalid input parameter id. */
-	RPR_MVS_INVALID_INPUT_PARAMETER_ID(PlatformErrorConstants.RPR_MANUAL_VERIFICATION_MODULE + "010",
+	RPR_MVS_INVALID_INPUT_PARAMETER_TIMESTAMP(PlatformConstants.RPR_MANUAL_VERIFICATION_MODULE + "009",
+			"Invalid Input Parameter - requesttime"),
+
+	RPR_MVS_INVALID_INPUT_PARAMETER_ID(PlatformConstants.RPR_MANUAL_VERIFICATION_MODULE + "010",
 			"Invalid Input Parameter - id"),
 
-	/** The rpr mvs invalid argument exception. */
-	RPR_MVS_INVALID_ARGUMENT_EXCEPTION(PlatformErrorConstants.RPR_MANUAL_VERIFICATION_MODULE + "011",
+	RPR_MVS_INVALID_ARGUMENT_EXCEPTION(PlatformConstants.RPR_MANUAL_VERIFICATION_MODULE + "011",
 			"Invalid Argument Exception"),
 
-	/** The rpr mvs unknown exception. */
-	RPR_MVS_UNKNOWN_EXCEPTION(PlatformErrorConstants.RPR_MANUAL_VERIFICATION_MODULE + "012", "Unknown Exception"),
-
-	/** The rpr mvs decode exception. */
-	RPR_MVS_DECODE_EXCEPTION(PlatformErrorConstants.RPR_MANUAL_VERIFICATION_MODULE + "013",
-			"Request Decoding Exception"),
+	RPR_MVS_UNKNOWN_EXCEPTION(PlatformConstants.RPR_MANUAL_VERIFICATION_MODULE + "012", "Unknown Exception"),
+
+	RPR_MVS_DECODE_EXCEPTION(PlatformConstants.RPR_MANUAL_VERIFICATION_MODULE + "013", "Request Decoding Exception"),
 
 	/** The rpr tem not found. */
 	// Registration processor Message sender Exception error code
-	RPR_TEM_NOT_FOUND(PlatformErrorConstants.RPR_MESSAGE_SENDER_TEMPLATE + "001", "Template was Not Found"),
+	RPR_TEM_NOT_FOUND(PlatformConstants.RPR_MESSAGE_SENDER_TEMPLATE + "001", "Template was Not Found"),
 
 	/** The rpr tem processing failure. */
-	RPR_TEM_PROCESSING_FAILURE(PlatformErrorConstants.RPR_MESSAGE_SENDER_TEMPLATE + "002",
+	RPR_TEM_PROCESSING_FAILURE(PlatformConstants.RPR_MESSAGE_SENDER_TEMPLATE + "002",
 			"The Processing of Template Failed "),
-
 	/** The rpr tem packet store not accessible. */
-	RPR_TEM_PACKET_STORE_NOT_ACCESSIBLE(PlatformErrorConstants.RPR_MESSAGE_SENDER_TEMPLATE + "003",
+	RPR_TEM_PACKET_STORE_NOT_ACCESSIBLE(PlatformConstants.RPR_MESSAGE_SENDER_TEMPLATE + "003",
 			"The Packet store set by the System is not accessible"),
-
 	/** The rpr sms template generation failure. */
-	RPR_SMS_TEMPLATE_GENERATION_FAILURE(PlatformErrorConstants.RPR_MESSAGE_SENDER_TEMPLATE + "001",
+	RPR_SMS_TEMPLATE_GENERATION_FAILURE(PlatformConstants.RPR_MESSAGE_SENDER_TEMPLATE + "001",
 			"Template Generation failed"),
 
 	/** The rpr sms phone number not found. */
-	RPR_SMS_PHONE_NUMBER_NOT_FOUND(PlatformErrorConstants.RPR_MESSAGE_SENDER_TEMPLATE + "002",
-			"Phone number was not found"),
+	RPR_SMS_PHONE_NUMBER_NOT_FOUND(PlatformConstants.RPR_MESSAGE_SENDER_TEMPLATE + "002", "Phone number was not found"),
 
 	/** The rpr eml emailid not found. */
-	RPR_EML_EMAILID_NOT_FOUND(PlatformErrorConstants.RPR_MESSAGE_SENDER_TEMPLATE + "001", "Email Id was not found"),
+	RPR_EML_EMAILID_NOT_FOUND(PlatformConstants.RPR_MESSAGE_SENDER_TEMPLATE + "001", "Email Id was not found"),
 
 	/** The rpr tem configuration not found. */
-	RPR_TEM_CONFIGURATION_NOT_FOUND(PlatformErrorConstants.RPR_MESSAGE_SENDER_TEMPLATE + "003",
+	RPR_TEM_CONFIGURATION_NOT_FOUND(PlatformConstants.RPR_MESSAGE_SENDER_TEMPLATE + "003",
 			"The Configuration and Language code not found"),
 
 	/** The rpr pum packet not found exception. */
-	RPR_PUM_PACKET_NOT_FOUND_EXCEPTION(PlatformErrorConstants.RPR_PACKET_UPLOADER_MODULE + "001",
+	RPR_PUM_PACKET_NOT_FOUND_EXCEPTION(PlatformConstants.RPR_PACKET_UPLOADER_MODULE + "001",
 			"Packet Not Found in Packet Store"),
 
 	/** The rpr pum packet deletion info. */
-	RPR_PUM_PACKET_DELETION_INFO(PlatformErrorConstants.RPR_PACKET_UPLOADER_MODULE + "002",
+	RPR_PUM_PACKET_DELETION_INFO(PlatformConstants.RPR_PACKET_UPLOADER_MODULE + "002",
 			"File is Already exists in File Store And its now Deleted from Virus scanner job"),
 
 	/** The rpr pum packet store not accessible. */
-	RPR_PUM_PACKET_STORE_NOT_ACCESSIBLE(PlatformErrorConstants.RPR_PACKET_UPLOADER_MODULE + "003",
+	RPR_PUM_PACKET_STORE_NOT_ACCESSIBLE(PlatformConstants.RPR_PACKET_UPLOADER_MODULE + "003",
 			"The Packet store set by the System is not accessible"),
 
 	/** The rpr bdd abis internal error. */
-	RPR_BDD_ABIS_INTERNAL_ERROR(PlatformErrorConstants.RPR_BIO_DEDUPE_SERVICE_MODULE + "001",
+	RPR_BDD_ABIS_INTERNAL_ERROR(PlatformConstants.RPR_BIO_DEDUPE_SERVICE_MODULE + "001",
 			"ABIS for the Reference ID and Request ID threw an Internal Error"),
 
 	/** The rpr bdd abis abort. */
-	RPR_BDD_ABIS_ABORT(PlatformErrorConstants.RPR_BIO_DEDUPE_SERVICE_MODULE + "002",
+	RPR_BDD_ABIS_ABORT(PlatformConstants.RPR_BIO_DEDUPE_SERVICE_MODULE + "002",
 			"ABIS for the Reference ID and Request ID was Abort"),
 
 	/** The rpr bdd unexcepted error. */
-	RPR_BDD_UNEXCEPTED_ERROR(PlatformErrorConstants.RPR_BIO_DEDUPE_SERVICE_MODULE + "003",
+	RPR_BDD_UNEXCEPTED_ERROR(PlatformConstants.RPR_BIO_DEDUPE_SERVICE_MODULE + "003",
 			"ABIS for the Reference ID and Request ID was Not able to Access Biometric Data"),
 
 	/** The rpr bdd unable to serve request. */
-	RPR_BDD_UNABLE_TO_SERVE_REQUEST(PlatformErrorConstants.RPR_BIO_DEDUPE_SERVICE_MODULE + "004",
+	RPR_BDD_UNABLE_TO_SERVE_REQUEST(PlatformConstants.RPR_BIO_DEDUPE_SERVICE_MODULE + "004",
 			"ABIS for the Reference ID and Request ID was Unable to Execute the Request"),
 
 	/** The connection to MOSIP underlying queue not available. */
-	RPR_MQI_CONNECTION_UNAVAILABLE(PlatformErrorConstants.RPR_MOSIP_QUEUE_MODULE + "001",
+	RPR_MQI_CONNECTION_UNAVAILABLE(PlatformConstants.RPR_MOSIP_QUEUE_MODULE + "001",
 			"The connection to underlying queue not available"),
 
 	/** The rpr mqi unable to send to queue. */
-	RPR_MQI_UNABLE_TO_SEND_TO_QUEUE(PlatformErrorConstants.RPR_MOSIP_QUEUE_MODULE + "003",
+	RPR_MQI_UNABLE_TO_SEND_TO_QUEUE(PlatformConstants.RPR_MOSIP_QUEUE_MODULE + "003",
 			"Unable to send message to to queue"),
 
 	/** The rpr mqi unable to consume from queue. */
-	RPR_MQI_UNABLE_TO_CONSUME_FROM_QUEUE(PlatformErrorConstants.RPR_MOSIP_QUEUE_MODULE + "004",
+	RPR_MQI_UNABLE_TO_CONSUME_FROM_QUEUE(PlatformConstants.RPR_MOSIP_QUEUE_MODULE + "004",
 			"Unable to consume message from queue"),
 
 	/** The rpr mqi no files found in queue. */
-	RPR_MQI_NO_FILES_FOUND_IN_QUEUE(PlatformErrorConstants.RPR_MOSIP_QUEUE_MODULE + "005",
+	RPR_MQI_NO_FILES_FOUND_IN_QUEUE(PlatformConstants.RPR_MOSIP_QUEUE_MODULE + "005",
 			"There is no file available in queue"),
 
 	/** The rpr mqi invalid connection. */
-	RPR_MQI_INVALID_CONNECTION(PlatformErrorConstants.RPR_MOSIP_QUEUE_MODULE + "002",
+	RPR_MQI_INVALID_CONNECTION(PlatformConstants.RPR_MOSIP_QUEUE_MODULE + "002",
 			"Connection not obtained from ConnectionFactory"),
 
 	/** The missing input parameter. */
-	RPR_BDD_MISSING_INPUT_PARAMETER(PlatformErrorConstants.RPR_BIO_DEDUPE_SERVICE_MODULE + "005",
+	RPR_BDD_MISSING_INPUT_PARAMETER(PlatformConstants.RPR_BIO_DEDUPE_SERVICE_MODULE + "005",
 			"Missing Input Parameter - %s"),
 
 	/** The invalid input parameter. */
-	RPR_BDD_INVALID_INPUT_PARAMETER(PlatformErrorConstants.RPR_BIO_DEDUPE_SERVICE_MODULE + "006",
+	RPR_BDD_INVALID_INPUT_PARAMETER(PlatformConstants.RPR_BIO_DEDUPE_SERVICE_MODULE + "006",
 			"Invalid Input Parameter - %s"),
 
 	/** The data validation failed. */
-	RPR_BDD_DATA_VALIDATION_FAILED(PlatformErrorConstants.RPR_BIO_DEDUPE_SERVICE_MODULE + "007",
+	RPR_BDD_DATA_VALIDATION_FAILED(PlatformConstants.RPR_BIO_DEDUPE_SERVICE_MODULE + "007",
 			"Input Data Validation Failed"),
 
-	/** The rpr bdd json mapping exception. */
-	RPR_BDD_JSON_MAPPING_EXCEPTION(PlatformErrorConstants.RPR_BIO_DEDUPE_SERVICE_MODULE + "008",
+	RPR_BDD_JSON_MAPPING_EXCEPTION(PlatformConstants.RPR_BIO_DEDUPE_SERVICE_MODULE + "008",
 			"Json Data Mapping Exception"),
 
-	/** The rpr bdd json parsing exception. */
-	RPR_BDD_JSON_PARSING_EXCEPTION(PlatformErrorConstants.RPR_BIO_DEDUPE_SERVICE_MODULE + "009",
+	RPR_BDD_JSON_PARSING_EXCEPTION(PlatformConstants.RPR_BIO_DEDUPE_SERVICE_MODULE + "009",
 			"Json Data Parsing Exception"),
 
-	/** The rpr bdd unknown exception. */
-	RPR_BDD_UNKNOWN_EXCEPTION(PlatformErrorConstants.RPR_BIO_DEDUPE_SERVICE_MODULE + "010", "Unknown Exception Occurs"),
+	RPR_BDD_UNKNOWN_EXCEPTION(PlatformConstants.RPR_BIO_DEDUPE_SERVICE_MODULE + "010", "Unknown Exception Occurs"),
 
 	/** The rpr mvs file not present. */
-	RPR_BDD_FILE_NOT_PRESENT(PlatformErrorConstants.RPR_BIO_DEDUPE_SERVICE_MODULE + "011",
-			"Requested file is not present"),
+	RPR_BDD_FILE_NOT_PRESENT(PlatformConstants.RPR_BIO_DEDUPE_SERVICE_MODULE + "011", "Requested file is not present"),
 
 	/** *** System Exception ****. */
 
-	RPR_SYS_UNEXCEPTED_EXCEPTION(PlatformErrorConstants.RPR_SYSTEM_EXCEPTION + "001", "Unexpected exception"),
+	RPR_SYS_UNEXCEPTED_EXCEPTION(PlatformConstants.RPR_SYSTEM_EXCEPTION + "001", "Unexpected exception"),
 
 	/** The rpr sys bad gateway. */
-	RPR_SYS_BAD_GATEWAY(PlatformErrorConstants.RPR_SYSTEM_EXCEPTION + "002", "Bad Gateway"),
+	RPR_SYS_BAD_GATEWAY(PlatformConstants.RPR_SYSTEM_EXCEPTION + "002", "Bad Gateway"),
 
 	/** The rpr sys service unavailable. */
-	RPR_SYS_SERVICE_UNAVAILABLE(PlatformErrorConstants.RPR_SYSTEM_EXCEPTION + "003", "Service Unavailable"),
+	RPR_SYS_SERVICE_UNAVAILABLE(PlatformConstants.RPR_SYSTEM_EXCEPTION + "003", "Service Unavailable"),
 
 	/** The rpr sys server error. */
-	RPR_SYS_SERVER_ERROR(PlatformErrorConstants.RPR_SYSTEM_EXCEPTION + "004", "Internal Server Error"),
+	RPR_SYS_SERVER_ERROR(PlatformConstants.RPR_SYSTEM_EXCEPTION + "004", "Internal Server Error"),
 
 	/** The rpr sys timeout exception. */
-	RPR_SYS_TIMEOUT_EXCEPTION(PlatformErrorConstants.RPR_SYSTEM_EXCEPTION + "005", "Timeout Error"),
+	RPR_SYS_TIMEOUT_EXCEPTION(PlatformConstants.RPR_SYSTEM_EXCEPTION + "005", "Timeout Error"),
 
 	/** The rpr sys identity json mapping exception. */
-	RPR_SYS_IDENTITY_JSON_MAPPING_EXCEPTION(PlatformErrorConstants.RPR_SYSTEM_EXCEPTION + "006",
+	RPR_SYS_IDENTITY_JSON_MAPPING_EXCEPTION(PlatformConstants.RPR_SYSTEM_EXCEPTION + "006",
 			"Error while mapping Identity Json"),
 
 	/** The rpr sys instantiation exception. */
-	RPR_SYS_INSTANTIATION_EXCEPTION(PlatformErrorConstants.RPR_SYSTEM_EXCEPTION + "007",
+	RPR_SYS_INSTANTIATION_EXCEPTION(PlatformConstants.RPR_SYSTEM_EXCEPTION + "007",
 			"Error while creating object of JsonValue class"),
 
 	/** The rpr sys no such field exception. */
-	RPR_SYS_NO_SUCH_FIELD_EXCEPTION(PlatformErrorConstants.RPR_SYSTEM_EXCEPTION + "008", "Could not find the field"),
+	RPR_SYS_NO_SUCH_FIELD_EXCEPTION(PlatformConstants.RPR_SYSTEM_EXCEPTION + "008", "Could not find the field"),
 
 	/** The rpr sys json parsing exception. */
-	RPR_SYS_JSON_PARSING_EXCEPTION(PlatformErrorConstants.RPR_SYSTEM_EXCEPTION + "009", "Error while parsing Json"),
+	RPR_SYS_JSON_PARSING_EXCEPTION(PlatformConstants.RPR_SYSTEM_EXCEPTION + "009", "Error while parsing Json"),
 
 	/** The rpr sys unable to convert stream to bytes. */
-	RPR_SYS_UNABLE_TO_CONVERT_STREAM_TO_BYTES(PlatformErrorConstants.RPR_SYSTEM_EXCEPTION + "010",
+	RPR_SYS_UNABLE_TO_CONVERT_STREAM_TO_BYTES(PlatformConstants.RPR_SYSTEM_EXCEPTION + "010",
 			"Error while converting inputstream to bytes"),
 
 	/** The rpr sys parsing date exception. */
-	RPR_SYS_PARSING_DATE_EXCEPTION(PlatformErrorConstants.RPR_SYSTEM_EXCEPTION + "011", "Error while parsing date "),
+	RPR_SYS_PARSING_DATE_EXCEPTION(PlatformConstants.RPR_SYSTEM_EXCEPTION + "011", "Error while parsing date "),
 
 	/** The rpr sys io exception. */
-	RPR_SYS_IO_EXCEPTION(PlatformErrorConstants.RPR_SYSTEM_EXCEPTION + "012", "IO EXCEPTION "),
+	RPR_SYS_IO_EXCEPTION(PlatformConstants.RPR_SYSTEM_EXCEPTION + "012", "IO EXCEPTION "),
 
 	/** The rpr prt pdf not generated. */
-	// Printing stage
-	RPR_PRT_PDF_NOT_GENERATED(PlatformErrorConstants.RPR_PRINTING_MODULE + "001",
-			"Error while generating PDF for UIN Card"),
+	// Printing stage exceptions
+	RPR_PRT_PDF_NOT_GENERATED(PlatformConstants.RPR_PRINTING_MODULE + "001", "Error while generating PDF for UIN Card"),
 
 	/** The rpr prt uin not found in database. */
-	RPR_PRT_UIN_NOT_FOUND_IN_DATABASE(PlatformErrorConstants.RPR_PRINTING_MODULE + "002", "UIN not found in database"),
+	RPR_PRT_UIN_NOT_FOUND_IN_DATABASE(PlatformConstants.RPR_PRINTING_MODULE + "002", "UIN not found in database"),
 
 	/** The rpr prt pdf generation failed. */
-	RPR_PRT_PDF_GENERATION_FAILED(PlatformErrorConstants.RPR_PRINTING_MODULE + "003", "PDF Generation Failed"),
+	RPR_PRT_PDF_GENERATION_FAILED(PlatformConstants.RPR_PRINTING_MODULE + "003", "PDF Generation Failed"),
 
 	/** The rpr prt queue connection null. */
-	RPR_PRT_QUEUE_CONNECTION_NULL(PlatformErrorConstants.RPR_PRINTING_MODULE + "004", "Queue connection is null"),
+	RPR_PRT_QUEUE_CONNECTION_NULL(PlatformConstants.RPR_PRINTING_MODULE + "004", "Queue connection is null"),
 
 	/** The rpr prt qrcode not generated. */
-	RPR_PRT_QRCODE_NOT_GENERATED(PlatformErrorConstants.RPR_PRINTING_MODULE + "005", "Error while generating QR Code"),
+	RPR_PRT_QRCODE_NOT_GENERATED(PlatformConstants.RPR_PRINTING_MODULE + "005", "Error while generating QR Code"),
 
 	/** The rpr prt applicant photo not set. */
-	RPR_PRT_APPLICANT_PHOTO_NOT_SET(PlatformErrorConstants.RPR_PRINTING_MODULE + "006",
+	RPR_PRT_APPLICANT_PHOTO_NOT_SET(PlatformConstants.RPR_PRINTING_MODULE + "006",
 			"Error while setting applicant photo"),
 
 	/** The rpr prt qrcode not set. */
-	RPR_PRT_QRCODE_NOT_SET(PlatformErrorConstants.RPR_PRINTING_MODULE + "007",
-			"Error while setting qrCode for uin card"),
+	RPR_PRT_QRCODE_NOT_SET(PlatformConstants.RPR_PRINTING_MODULE + "007", "Error while setting qrCode for uin card"),
 
 	/** The rpr prt idrepo response null. */
-	RPR_PRT_IDREPO_RESPONSE_NULL(PlatformErrorConstants.RPR_PRINTING_MODULE + "008", "ID Repo response is null"),
+	RPR_PRT_IDREPO_RESPONSE_NULL(PlatformConstants.RPR_PRINTING_MODULE + "008", "ID Repo response is null"),
 
 	/** The rpr prt idrepo documents absent */
-	RPR_PRT_IDREPO_DOCUMENT_ABSENT(PlatformErrorConstants.RPR_PRINTING_MODULE + "009",
-			"ID Repo response has no documents"),
+	RPR_PRT_IDREPO_DOCUMENT_ABSENT(PlatformConstants.RPR_PRINTING_MODULE + "009", "ID Repo response has no documents"),
 
 	/** The print and postal acknowledment generation failed. */
-	RPR_PRT_PRINT_POST_ACK_FAILED(PlatformErrorConstants.RPR_PRINTING_MODULE + "010",
+	RPR_PRT_PRINT_POST_ACK_FAILED(PlatformConstants.RPR_PRINTING_MODULE + "010",
 			"Error while getting response from Print and Postal Service Provider"),
 
 	/** The rpr rgs registration connector not accessible. */
 	RPR_RGS_REGISTRATION_CONNECTOR_NOT_ACCESSIBLE("", "Registration connector stage is not accessible "),
 
 	/** The rpr pvm packet store not accessible. */
-	RPR_PVM_PACKET_STORE_NOT_ACCESSIBLE(PlatformErrorConstants.RPR_PACKET_VALIDATOR_MODULE + "001",
+	RPR_PVM_PACKET_STORE_NOT_ACCESSIBLE(PlatformConstants.RPR_PACKET_VALIDATOR_MODULE + "001",
 			"The Packet store set by the System is not accessible"),
 
 	/** The rpr ugs packet store not accessible. */
-	RPR_UGS_PACKET_STORE_NOT_ACCESSIBLE(PlatformErrorConstants.RPR_UIN_GENERATOR_STAGE + "001",
+	RPR_UGS_PACKET_STORE_NOT_ACCESSIBLE(PlatformConstants.RPR_UIN_GENERATOR_STAGE + "001",
 			"The Packet store set by the System is not accessible");
 
 	/** The error message. */
@@ -571,528 +538,4 @@
 		return this.errorCode;
 	}
 
-}
-=======
-package io.mosip.registration.processor.core.exception.util;
-
-/**
- * The Enum RPRPlatformErrorMessages.
- *
- * @author M1047487
- */
-public enum PlatformErrorMessages {
-
-	/** The rpr pkr packet not yet sync. */
-	// Packet Receiver Exception error code and message
-	RPR_PKR_PACKET_NOT_YET_SYNC(PlatformConstants.RPR_PACKET_RECEIVER_MODULE + "001",
-			"Registration packet is not in Sync with Sync table"),
-
-	/** The rpr pkr invalid packet size. */
-	RPR_PKR_INVALID_PACKET_SIZE(PlatformConstants.RPR_PACKET_RECEIVER_MODULE + "002",
-			"The Registration Packet Size is invalid"),
-
-	/** The rpr pkr invalid packet format. */
-	RPR_PKR_INVALID_PACKET_FORMAT(PlatformConstants.RPR_PACKET_RECEIVER_MODULE + "003", "Invalid packet format"),
-
-	/** The rpr pkr validation exception. */
-	RPR_PKR_VALIDATION_EXCEPTION(PlatformConstants.RPR_PACKET_RECEIVER_MODULE + "004", "Validation Exception"),
-
-	/** The rpr pkr duplicate packet recieved. */
-	RPR_PKR_DUPLICATE_PACKET_RECIEVED(PlatformConstants.RPR_PACKET_RECEIVER_MODULE + "005",
-			"The request received is a duplicate request to upload a Packet"),
-
-	/** The rpr pkr packet not available. */
-	RPR_PKR_PACKET_NOT_AVAILABLE(PlatformConstants.RPR_PACKET_RECEIVER_MODULE + "006", "Packet not avaialble"),
-
-
-	RPR_PKR_UNKNOWN_EXCEPTION(PlatformConstants.RPR_PACKET_RECEIVER_MODULE + "007", "Unknown Exception"),
-
-	/** The rpr rgs registration table not accessible. */
-	// Registration Status Exception error code and message
-	RPR_RGS_REGISTRATION_TABLE_NOT_ACCESSIBLE(PlatformConstants.RPR_REGISTRATION_STATUS_MODULE + "001",
-			"The Registration Table is not accessible in Registration Status"),
-
-	/** The rpr rgs transaction table not accessible. */
-	RPR_RGS_TRANSACTION_TABLE_NOT_ACCESSIBLE(PlatformConstants.RPR_REGISTRATION_STATUS_MODULE + "002",
-			"Transaction table is not accessible"),
-
-	/** The rpr rgs invalid synctype. */
-	RPR_RGS_INVALID_SYNCTYPE(PlatformConstants.RPR_REGISTRATION_STATUS_MODULE + "003",
-			"Invalid syncType. Available types are NEW, CORRECTION, UPDATE, LOST_UIN, UPDATE_UIN, ACTIVATE_UIN, DEACTIVATE_UIN"),
-
-	/** The rpr rgs invalid languagecode. */
-	RPR_RGS_INVALID_LANGUAGECODE(PlatformConstants.RPR_REGISTRATION_STATUS_MODULE + "004",
-			"Language Code must be of three character"),
-
-	/** The rpr rgs invalid regid parentregid. */
-	RPR_RGS_INVALID_REGID_PARENTREGID(PlatformConstants.RPR_REGISTRATION_STATUS_MODULE + "005",
-			"RegistrationId and Parent RegistrationId cannot be same"),
-
-	/** The rpr rgs empty registrationid. */
-	RPR_RGS_EMPTY_REGISTRATIONID(PlatformConstants.RPR_REGISTRATION_STATUS_MODULE + "006",
-			"RegistrationId cannot be null"),
-
-	/** The rpr rgs invalid registrationid timestamp. */
-	RPR_RGS_INVALID_REGISTRATIONID_TIMESTAMP(PlatformConstants.RPR_REGISTRATION_STATUS_MODULE + "007",
-			"Invalid Time Stamp Found in RegistrationId"),
-
-	/** The rpr rgs invalid registrationid. */
-	RPR_RGS_INVALID_REGISTRATIONID(PlatformConstants.RPR_REGISTRATION_STATUS_MODULE + "008",
-			"RegistrationId Must Be Numeric Only"),
-
-	/** The rpr rgs invalid registrationid length. */
-	RPR_RGS_INVALID_REGISTRATIONID_LENGTH(PlatformConstants.RPR_REGISTRATION_STATUS_MODULE + "009",
-			"RegistrationId Length Must Be 29"),
-
-	/** The rpr rgs invalid prid timestamp. */
-	RPR_RGS_INVALID_PRID_TIMESTAMP(PlatformConstants.RPR_REGISTRATION_STATUS_MODULE + "010",
-			"Invalid Time Stamp Found in Parent RegistrationId"),
-
-	/** The rpr rgs invalid prid. */
-	RPR_RGS_INVALID_PRID(PlatformConstants.RPR_REGISTRATION_STATUS_MODULE + "011",
-			"Parent RegistrationId Must Be Numeric Only"),
-
-	/** The rpr rgs invalid prid length. */
-	RPR_RGS_INVALID_PRID_LENGTH(PlatformConstants.RPR_REGISTRATION_STATUS_MODULE + "012",
-			"Parent RegistrationId Length Must Be 29"),
-
-
-	/** The missing input parameter. */
-	RPR_RGS_MISSING_INPUT_PARAMETER(PlatformConstants.RPR_REGISTRATION_STATUS_MODULE + "013", "Missing Input Parameter - %s"),
-
-	/** The invalid input parameter. */
-	RPR_RGS_INVALID_INPUT_PARAMETER(PlatformConstants.RPR_REGISTRATION_STATUS_MODULE + "014", "Invalid Input Parameter - %s"),
-
-	/** The data validation failed. */
-	RPR_RGS_DATA_VALIDATION_FAILED(PlatformConstants.RPR_REGISTRATION_STATUS_MODULE + "015", "Input Data Validation Failed"),
-
-	RPR_RGS_JSON_MAPPING_EXCEPTION(PlatformConstants.RPR_REGISTRATION_STATUS_MODULE + "016", "Json Data Mapping Exception"),
-
-	RPR_RGS_JSON_PARSING_EXCEPTION(PlatformConstants.RPR_REGISTRATION_STATUS_MODULE + "017", "Json Data Parsing Exception"),
-
-	RPR_RGS_UNKNOWN_EXCEPTION(PlatformConstants.RPR_REGISTRATION_STATUS_MODULE + "018", "Unknown Exception Occurs"),
-
-	RPR_RGS_MISSING_INPUT_PARAMETER_VERSION(PlatformConstants.RPR_REGISTRATION_STATUS_MODULE + "019", "Missing Input Parameter - version"),
-
-	/** The rpr rgs missing input parameter timestamp. */
-	RPR_RGS_MISSING_INPUT_PARAMETER_TIMESTAMP(PlatformConstants.RPR_REGISTRATION_STATUS_MODULE + "020", "Missing Input Parameter - requesttime"),
-
-	RPR_RGS_MISSING_INPUT_PARAMETER_ID(PlatformConstants.RPR_REGISTRATION_STATUS_MODULE + "021", "Missing Input Parameter - id"),
-
-	RPR_RGS_INVALID_INPUT_PARAMETER_VERSION(PlatformConstants.RPR_REGISTRATION_STATUS_MODULE + "022", "Invalid Input Parameter - version"),
-
-	RPR_RGS_INVALID_INPUT_PARAMETER_TIMESTAMP(PlatformConstants.RPR_REGISTRATION_STATUS_MODULE + "023", "Invalid Input Parameter - requesttime"),
-
-	RPR_RGS_INVALID_INPUT_PARAMETER_ID(PlatformConstants.RPR_REGISTRATION_STATUS_MODULE + "024", "Invalid Input Parameter - id"),
-
-	// Packet Info Storage Exception error code and message
-	RPR_PIS_REGISTRATION_TABLE_NOT_ACCESSIBLE(PlatformConstants.RPR_PACKET_INFO_STORAGE_MODULE + "001",
-			"The Registration Table is not accessible"),
-	/** The rpr pis identity not found. */
-	RPR_PIS_IDENTITY_NOT_FOUND(PlatformConstants.RPR_PACKET_INFO_STORAGE_MODULE + "002",
-			"Identity field not found in DemographicInfo Json"),
-	/** The rpr pis unable to insert data. */
-	RPR_PIS_UNABLE_TO_INSERT_DATA(PlatformConstants.RPR_PACKET_INFO_STORAGE_MODULE + "003",
-			"Unable to insert data in db for registration Id :"),
-	/** The rpr pis file not found in Packet Store. */
-	RPR_PIS_FILE_NOT_FOUND_IN_PACKET_STORE(PlatformConstants.RPR_PACKET_INFO_STORAGE_MODULE + "004",
-			"File not found in Packet Store"),
-
-	/** The rpr fac connection not available. */
-	// File adaptor Exception error code and message
-	RPR_FAC_CONNECTION_NOT_AVAILABLE(PlatformConstants.RPR_FILESYSTEM_ADAPTOR_CEPH_MODULE + "001",
-			"The connection Parameters to create a Packet Store connection are not Found"),
-
-	/** The rpr fac invalid connection parameters. */
-	RPR_FAC_INVALID_CONNECTION_PARAMETERS(PlatformConstants.RPR_FILESYSTEM_ADAPTOR_CEPH_MODULE + "002",
-			"Invalid connection parameter to create a Packet Store connection"),
-
-	/** The rpr fac packet not available. */
-	RPR_FAC_PACKET_NOT_AVAILABLE(PlatformConstants.RPR_FILESYSTEM_ADAPTOR_CEPH_MODULE + "003",
-			"Cannot find the Registration Packet"),
-
-	/** The rpr pkm file path not accessible. */
-	// Packet Manager Exception error code and message
-	RPR_PKM_FILE_PATH_NOT_ACCESSIBLE(PlatformConstants.RPR_PACKET_MANAGER_MODULE + "002",
-			"The Folder Path is not accessible"),
-
-	/** The rpr pkm file not found in destination. */
-	RPR_PKM_FILE_NOT_FOUND_IN_DESTINATION(PlatformConstants.RPR_PACKET_MANAGER_MODULE + "003",
-			"The File is not present in destination folder"),
-
-	/** The rpr pkm file not found in source. */
-	RPR_PKM_FILE_NOT_FOUND_IN_SOURCE(PlatformConstants.RPR_PACKET_MANAGER_MODULE + "004",
-			"The File is not present in source folder"),
-
-	// Registration processor camel bridge Exception error code and message
-
-	/** The rpr cmb deployment failure. */
-	RPR_CMB_DEPLOYMENT_FAILURE(PlatformConstants.RPR_CAMEL_BRIDGE_MODULE + "001", "Deploymet Failure"),
-
-	/** The rpr cmb unsupported encoding. */
-	RPR_CMB_UNSUPPORTED_ENCODING(PlatformConstants.RPR_CAMEL_BRIDGE_MODULE + "002", "Unsupported Encoding"),
-
-	/** The rpr cmb configuration server failure exception. */
-	RPR_CMB_CONFIGURATION_SERVER_FAILURE_EXCEPTION(PlatformConstants.RPR_CAMEL_BRIDGE_MODULE + "003",
-			"Configuration Server Failure Exception"),
-
-	/** The rpr cmb malformed cluster manager url exception. */
-	RPR_CMB_MALFORMED_URL_EXCEPTION(PlatformConstants.RPR_CAMEL_BRIDGE_MODULE + "004",
-			"Malformed Cluster Manager Url Exception"),
-
-	RPR_CMB_UNKNOWN_HOST_EXCEPTION(PlatformConstants.RPR_CAMEL_BRIDGE_MODULE + "005",
-			"Unknown Host Exception"),
-
-	/** The rpr qcr registration table not accessible. */
-	// Quality Checker Exception error code and message
-	RPR_QCR_REGISTRATION_TABLE_NOT_ACCESSIBLE(PlatformConstants.RPR_QUALITY_CHECKER_MODULE + "001",
-			"The Registration Table is not accessible"),
-
-	/** The rpr qcr result not found. */
-	RPR_QCR_RESULT_NOT_FOUND(PlatformConstants.RPR_QUALITY_CHECKER_MODULE + "002", "Result not found"),
-
-	/** The rpr qcr invalid qc user id. */
-	RPR_QCR_INVALID_QC_USER_ID(PlatformConstants.RPR_QUALITY_CHECKER_MODULE + "003", "QC User is null"),
-
-	/** The rpr qcr invalid registration id. */
-	RPR_QCR_INVALID_REGISTRATION_ID(PlatformConstants.RPR_QUALITY_CHECKER_MODULE + "004",
-			"Registration Id is null"),
-
-	/** The packet upload failed. */
-	PACKET_UPLOAD_FAILED("", "Packet Upload failed"),
-
-	/** The structural validation failed. */
-	// Stages - Packet validator Exception error code and message
-	STRUCTURAL_VALIDATION_FAILED("", "Structural Validation Failed"),
-
-
-	/** The unsupported encoding. */
-	// UIN check - JSON file encoding failed.
-	UNSUPPORTED_ENCODING("", "json object parsing failed"),
-
-	/** The osi validation failed. */
-	// Stages - OSI Exception error code and message
-	OSI_VALIDATION_FAILED("", "OSI Validation Failed"),
-
-	/** The osi validation packet store not accessible. */
-	OSI_VALIDATION_PACKET_STORE_NOT_ACCESSIBLE(PlatformConstants.RPR_OSI_VALIDATOR_MODULE+"005", "The Packet store set by the System is not accessible"),
-
-	/** The packet demo dedupe failed. */
-	// Stages - Demo-Dedupe error code and message
-	PACKET_DEMO_DEDUPE_FAILED("", "Demo dedupe Failed"),
-
-	/** The packet demo packet store not accessible. */
-	PACKET_DEMO_PACKET_STORE_NOT_ACCESSIBLE("", "The Packet store set by the System is not accessible"),
-
-	/** The packet bio dedupe failed. */
-	// Stages - Bio-Dedupe error code and message
-	PACKET_BIO_DEDUPE_FAILED(PlatformConstants.RPR_BIO_DEDUPE_SERVICE_MODULE + "001", "Bio dedupe Failed"),
-
-	/** The reverse data sync failed. */
-	PACKET_BDD_PACKET_STORE_NOT_ACCESSIBLE(PlatformConstants.RPR_BIO_DEDUPE_SERVICE_MODULE+"002","The Packet store set by the System is not accessible"),
-
-	RPR_BIO_BIOMETRIC_INSERTION_TO_ABIS(PlatformConstants.RPR_BIO_DEDUPE_SERVICE_MODULE+"003","Packet biometric insertion to ABIS is failed"),
-
-	RPR_ABIS_INTERNAL_ERROR(PlatformConstants.RPR_BIO_DEDUPE_SERVICE_MODULE+"004","ABIS Internal error occured"),
-
-	/** The reverse data sync failed. */
-	// Stages - Packet-Validator error message
-	REVERSE_DATA_SYNC_FAILED("", "Reverse data sync failed"),
-
-	/** The rpr psj Packet Store not accessible. */
-	// Packet scanner job Exception error code and message
-	RPR_PSJ_PACKET_STORE_NOT_ACCESSIBLE(PlatformConstants.RPR_PACKET_SCANNER_JOB_MODULE + "002",
-			"The Packet store set by the System is not accessible"),
-
-	/** The rpr psj retry folder not accessible. */
-	RPR_PSJ_RETRY_FOLDER_NOT_ACCESSIBLE(PlatformConstants.RPR_PACKET_SCANNER_JOB_MODULE + "003",
-			"The Retry folder set by the System is not accessible"),
-
-	/** The rpr psj virus scan folder not accessible. */
-	RPR_PSJ_VIRUS_SCAN_FOLDER_NOT_ACCESSIBLE(PlatformConstants.RPR_PACKET_SCANNER_JOB_MODULE + "004",
-			"The Virus scanner set by the System is not accessible"),
-
-	/** The rpr psj space unavailable for retry folder. */
-	RPR_PSJ_SPACE_UNAVAILABLE_FOR_RETRY_FOLDER(PlatformConstants.RPR_PACKET_SCANNER_JOB_MODULE + "005",
-			"There is no space available in retry folder to upload the packet"),
-
-	/** The rpr psj virus scan failed. */
-	RPR_PSJ_VIRUS_SCAN_FAILED(PlatformConstants.RPR_PACKET_SCANNER_JOB_MODULE + "006", "Virus scan is failed"),
-
-	/** The rpr psj ftp folder not accessible. */
-	RPR_PSJ_FTP_FOLDER_NOT_ACCESSIBLE(PlatformConstants.RPR_PACKET_SCANNER_JOB_MODULE + "007",
-			"The FTP folder set by the System is not accessible"),
-
-	/** The rpr pdj packet not available. */
-	// packet decryption job Exception error code and message
-	RPR_PDJ_PACKET_NOT_AVAILABLE(PlatformConstants.RPR_PACKET_DECRYPTION_JOB_MODULE + "001",
-			"Packet not available"),
-
-	/** The rpr pdj file path not accessible. */
-	RPR_PDJ_FILE_PATH_NOT_ACCESSIBLE(PlatformConstants.RPR_PACKET_DECRYPTION_JOB_MODULE + "002",
-			"The File path set by the System is not accessible"),
-
-	/** The rpr pdj packet decryption failure. */
-	RPR_PDJ_PACKET_DECRYPTION_FAILURE(PlatformConstants.RPR_PACKET_DECRYPTION_JOB_MODULE + "003",
-			"The Decryption for the Packet has failed"),
-
-	/** The rpr rct unknown resource exception. */
-	RPR_RCT_UNKNOWN_RESOURCE_EXCEPTION(PlatformConstants.RPR_REST_CLIENT_MODULE + "001",
-			"Unknown resource provided"),
-
-	/** The rpr mvs invalid file request. */
-	RPR_MVS_INVALID_FILE_REQUEST(PlatformConstants.RPR_MANUAL_VERIFICATION_MODULE + "001",
-			"Invalid file requested"),
-
-	/** The rpr mvs file not present. */
-	RPR_MVS_FILE_NOT_PRESENT(PlatformConstants.RPR_MANUAL_VERIFICATION_MODULE + "002",
-			"Requested file is not present"),
-
-	/** The rpr mvs invalid status update. */
-	RPR_MVS_INVALID_STATUS_UPDATE(PlatformConstants.RPR_MANUAL_VERIFICATION_MODULE + "003",
-			"Invalid status update"),
-
-	/** The rpr mvs invalid field. */
-	RPR_MVS_INVALID_FIELD(PlatformConstants.RPR_MANUAL_VERIFICATION_MODULE + "005", " fields can not be empty"),
-
-	/** The rpr mvs no assigned record. */
-	RPR_MVS_NO_ASSIGNED_RECORD(PlatformConstants.RPR_MANUAL_VERIFICATION_MODULE + "004",
-			"No Assigned Record Found"),
-
-	/** The rpr mvs file not found in packet store. */
-	RPR_MVS_FILE_NOT_FOUND_IN_PACKET_STORE(PlatformConstants.RPR_MANUAL_VERIFICATION_MODULE + "005",
-			"Packet Not Found in Packet Store"),
-
-	RPR_MVS_MISSING_INPUT_PARAMETER_VERSION(PlatformConstants.RPR_MANUAL_VERIFICATION_MODULE + "005", "Missing Input Parameter - version"),
-
-
-	RPR_MVS_MISSING_INPUT_PARAMETER_TIMESTAMP(PlatformConstants.RPR_MANUAL_VERIFICATION_MODULE + "006", "Missing Input Parameter - requesttime"),
-
-	RPR_MVS_MISSING_INPUT_PARAMETER_ID(PlatformConstants.RPR_MANUAL_VERIFICATION_MODULE + "007", "Missing Input Parameter - id"),
-
-	RPR_MVS_INVALID_INPUT_PARAMETER_VERSION(PlatformConstants.RPR_MANUAL_VERIFICATION_MODULE + "008", "Invalid Input Parameter - version"),
-
-	RPR_MVS_INVALID_INPUT_PARAMETER_TIMESTAMP(PlatformConstants.RPR_MANUAL_VERIFICATION_MODULE + "009", "Invalid Input Parameter - requesttime"),
-
-	RPR_MVS_INVALID_INPUT_PARAMETER_ID(PlatformConstants.RPR_MANUAL_VERIFICATION_MODULE + "010", "Invalid Input Parameter - id"),
-
-	RPR_MVS_INVALID_ARGUMENT_EXCEPTION(PlatformConstants.RPR_MANUAL_VERIFICATION_MODULE + "011", "Invalid Argument Exception"),
-
-	RPR_MVS_UNKNOWN_EXCEPTION(PlatformConstants.RPR_MANUAL_VERIFICATION_MODULE + "012", "Unknown Exception"),
-
-	RPR_MVS_DECODE_EXCEPTION(PlatformConstants.RPR_MANUAL_VERIFICATION_MODULE + "013", "Request Decoding Exception"),
-
-	/** The rpr tem not found. */
-	// Registration processor Message sender Exception error code
-	RPR_TEM_NOT_FOUND(PlatformConstants.RPR_MESSAGE_SENDER_TEMPLATE + "001", "Template was Not Found"),
-
-	/** The rpr tem processing failure. */
-	RPR_TEM_PROCESSING_FAILURE(PlatformConstants.RPR_MESSAGE_SENDER_TEMPLATE + "002",
-			"The Processing of Template Failed "),
-	/** The rpr tem packet store not accessible. */
-	RPR_TEM_PACKET_STORE_NOT_ACCESSIBLE(PlatformConstants.RPR_MESSAGE_SENDER_TEMPLATE + "003",
-			"The Packet store set by the System is not accessible"),
-	/** The rpr sms template generation failure. */
-	RPR_SMS_TEMPLATE_GENERATION_FAILURE(PlatformConstants.RPR_MESSAGE_SENDER_TEMPLATE + "001",
-			"Template Generation failed"),
-
-	/** The rpr sms phone number not found. */
-	RPR_SMS_PHONE_NUMBER_NOT_FOUND(PlatformConstants.RPR_MESSAGE_SENDER_TEMPLATE + "002",
-			"Phone number was not found"),
-
-	/** The rpr eml emailid not found. */
-	RPR_EML_EMAILID_NOT_FOUND(PlatformConstants.RPR_MESSAGE_SENDER_TEMPLATE + "001", "Email Id was not found"),
-
-	/** The rpr tem configuration not found. */
-	RPR_TEM_CONFIGURATION_NOT_FOUND(PlatformConstants.RPR_MESSAGE_SENDER_TEMPLATE + "003",
-			"The Configuration and Language code not found"),
-
-	/** The rpr pum packet not found exception. */
-	RPR_PUM_PACKET_NOT_FOUND_EXCEPTION(PlatformConstants.RPR_PACKET_UPLOADER_MODULE + "001",
-			"Packet Not Found in Packet Store"),
-
-	/** The rpr pum packet deletion info. */
-	RPR_PUM_PACKET_DELETION_INFO(PlatformConstants.RPR_PACKET_UPLOADER_MODULE + "002",
-			"File is Already exists in File Store And its now Deleted from Virus scanner job"),
-
-	/** The rpr pum packet store not accessible. */
-	RPR_PUM_PACKET_STORE_NOT_ACCESSIBLE(PlatformConstants.RPR_PACKET_UPLOADER_MODULE + "003",
-			"The Packet store set by the System is not accessible"),
-
-	/** The rpr bdd abis internal error. */
-	RPR_BDD_ABIS_INTERNAL_ERROR(PlatformConstants.RPR_BIO_DEDUPE_SERVICE_MODULE + "001",
-			"ABIS for the Reference ID and Request ID threw an Internal Error"),
-
-	/** The rpr bdd abis abort. */
-	RPR_BDD_ABIS_ABORT(PlatformConstants.RPR_BIO_DEDUPE_SERVICE_MODULE + "002",
-			"ABIS for the Reference ID and Request ID was Abort"),
-
-	/** The rpr bdd unexcepted error. */
-	RPR_BDD_UNEXCEPTED_ERROR(PlatformConstants.RPR_BIO_DEDUPE_SERVICE_MODULE + "003",
-			"ABIS for the Reference ID and Request ID was Not able to Access Biometric Data"),
-
-	/** The rpr bdd unable to serve request. */
-	RPR_BDD_UNABLE_TO_SERVE_REQUEST(PlatformConstants.RPR_BIO_DEDUPE_SERVICE_MODULE + "004",
-			"ABIS for the Reference ID and Request ID was Unable to Execute the Request"),
-
-	/** The connection to MOSIP underlying queue not available. */
-	RPR_MQI_CONNECTION_UNAVAILABLE(PlatformConstants.RPR_MOSIP_QUEUE_MODULE + "001",
-			"The connection to underlying queue not available"),
-
-	/** The rpr mqi unable to send to queue. */
-	RPR_MQI_UNABLE_TO_SEND_TO_QUEUE(PlatformConstants.RPR_MOSIP_QUEUE_MODULE + "003",
-			"Unable to send message to to queue"),
-
-	/** The rpr mqi unable to consume from queue. */
-	RPR_MQI_UNABLE_TO_CONSUME_FROM_QUEUE(PlatformConstants.RPR_MOSIP_QUEUE_MODULE + "004",
-			"Unable to consume message from queue"),
-
-	/** The rpr mqi no files found in queue. */
-	RPR_MQI_NO_FILES_FOUND_IN_QUEUE(PlatformConstants.RPR_MOSIP_QUEUE_MODULE + "005",
-			"There is no file available in queue"),
-
-	/** The rpr mqi invalid connection. */
-	RPR_MQI_INVALID_CONNECTION(PlatformConstants.RPR_MOSIP_QUEUE_MODULE + "002",
-			"Connection not obtained from ConnectionFactory"),
-
-	/** The missing input parameter. */
-	RPR_BDD_MISSING_INPUT_PARAMETER(PlatformConstants.RPR_BIO_DEDUPE_SERVICE_MODULE + "005", "Missing Input Parameter - %s"),
-
-	/** The invalid input parameter. */
-	RPR_BDD_INVALID_INPUT_PARAMETER(PlatformConstants.RPR_BIO_DEDUPE_SERVICE_MODULE + "006", "Invalid Input Parameter - %s"),
-
-	/** The data validation failed. */
-	RPR_BDD_DATA_VALIDATION_FAILED(PlatformConstants.RPR_BIO_DEDUPE_SERVICE_MODULE + "007", "Input Data Validation Failed"),
-
-	RPR_BDD_JSON_MAPPING_EXCEPTION(PlatformConstants.RPR_BIO_DEDUPE_SERVICE_MODULE + "008", "Json Data Mapping Exception"),
-
-	RPR_BDD_JSON_PARSING_EXCEPTION(PlatformConstants.RPR_BIO_DEDUPE_SERVICE_MODULE + "009", "Json Data Parsing Exception"),
-
-	RPR_BDD_UNKNOWN_EXCEPTION(PlatformConstants.RPR_BIO_DEDUPE_SERVICE_MODULE + "010", "Unknown Exception Occurs"),
-
-	/** The rpr mvs file not present. */
-	RPR_BDD_FILE_NOT_PRESENT(PlatformConstants.RPR_BIO_DEDUPE_SERVICE_MODULE + "011",
-			"Requested file is not present"),
-
-	/** *** System Exception ****. */
-
-	RPR_SYS_UNEXCEPTED_EXCEPTION(PlatformConstants.RPR_SYSTEM_EXCEPTION + "001", "Unexpected exception"),
-
-	/** The rpr sys bad gateway. */
-	RPR_SYS_BAD_GATEWAY(PlatformConstants.RPR_SYSTEM_EXCEPTION + "002", "Bad Gateway"),
-
-	/** The rpr sys service unavailable. */
-	RPR_SYS_SERVICE_UNAVAILABLE(PlatformConstants.RPR_SYSTEM_EXCEPTION + "003", "Service Unavailable"),
-
-	/** The rpr sys server error. */
-	RPR_SYS_SERVER_ERROR(PlatformConstants.RPR_SYSTEM_EXCEPTION + "004", "Internal Server Error"),
-
-	/** The rpr sys timeout exception. */
-	RPR_SYS_TIMEOUT_EXCEPTION(PlatformConstants.RPR_SYSTEM_EXCEPTION + "005", "Timeout Error"),
-
-	/** The rpr sys identity json mapping exception. */
-	RPR_SYS_IDENTITY_JSON_MAPPING_EXCEPTION(PlatformConstants.RPR_SYSTEM_EXCEPTION + "006",
-			"Error while mapping Identity Json"),
-
-	/** The rpr sys instantiation exception. */
-	RPR_SYS_INSTANTIATION_EXCEPTION(PlatformConstants.RPR_SYSTEM_EXCEPTION + "007",
-			"Error while creating object of JsonValue class"),
-
-	/** The rpr sys no such field exception. */
-	RPR_SYS_NO_SUCH_FIELD_EXCEPTION(PlatformConstants.RPR_SYSTEM_EXCEPTION + "008", "Could not find the field"),
-
-	/** The rpr sys json parsing exception. */
-	RPR_SYS_JSON_PARSING_EXCEPTION(PlatformConstants.RPR_SYSTEM_EXCEPTION + "009", "Error while parsing Json"),
-
-	/** The rpr sys unable to convert stream to bytes. */
-	RPR_SYS_UNABLE_TO_CONVERT_STREAM_TO_BYTES(PlatformConstants.RPR_SYSTEM_EXCEPTION + "010",
-			"Error while converting inputstream to bytes"),
-
-	/** The rpr sys parsing date exception. */
-	RPR_SYS_PARSING_DATE_EXCEPTION(PlatformConstants.RPR_SYSTEM_EXCEPTION + "011", "Error while parsing date "),
-
-	/** The rpr sys io exception. */
-	RPR_SYS_IO_EXCEPTION(PlatformConstants.RPR_SYSTEM_EXCEPTION + "012", "IO EXCEPTION "),
-
-	/** The rpr prt pdf not generated. */
-	// Printing stage exceptions
-	RPR_PRT_PDF_NOT_GENERATED(PlatformConstants.RPR_PRINTING_MODULE + "001",
-			"Error while generating PDF for UIN Card"),
-
-	/** The rpr prt uin not found in database. */
-	RPR_PRT_UIN_NOT_FOUND_IN_DATABASE(PlatformConstants.RPR_PRINTING_MODULE + "002", "UIN not found in database"),
-
-	/** The rpr prt pdf generation failed. */
-	RPR_PRT_PDF_GENERATION_FAILED(PlatformConstants.RPR_PRINTING_MODULE + "003", "PDF Generation Failed"),
-
-	/** The rpr prt queue connection null. */
-	RPR_PRT_QUEUE_CONNECTION_NULL(PlatformConstants.RPR_PRINTING_MODULE + "004", "Queue connection is null"),
-
-	/** The rpr prt qrcode not generated. */
-	RPR_PRT_QRCODE_NOT_GENERATED(PlatformConstants.RPR_PRINTING_MODULE + "005", "Error while generating QR Code"),
-
-	/** The rpr prt applicant photo not set. */
-	RPR_PRT_APPLICANT_PHOTO_NOT_SET(PlatformConstants.RPR_PRINTING_MODULE + "006", "Error while setting applicant photo"),
-
-	/** The rpr prt qrcode not set. */
-	RPR_PRT_QRCODE_NOT_SET(PlatformConstants.RPR_PRINTING_MODULE + "007", "Error while setting qrCode for uin card"),
-
-	/** The rpr prt idrepo response null. */
-	RPR_PRT_IDREPO_RESPONSE_NULL(PlatformConstants.RPR_PRINTING_MODULE + "008", "ID Repo response is null"),
-
-	/** The rpr prt idrepo documents absent*/
-	RPR_PRT_IDREPO_DOCUMENT_ABSENT(PlatformConstants.RPR_PRINTING_MODULE + "009", "ID Repo response has no documents"),
-
-	/** The print and postal acknowledment generation failed. */
-	RPR_PRT_PRINT_POST_ACK_FAILED(PlatformConstants.RPR_PRINTING_MODULE + "010", "Error while getting response from Print and Postal Service Provider"),
-
-	/** The rpr rgs registration connector not accessible. */
-	RPR_RGS_REGISTRATION_CONNECTOR_NOT_ACCESSIBLE("", "Registration connector stage is not accessible "),
-
-	/** The rpr pvm packet store not accessible. */
-	RPR_PVM_PACKET_STORE_NOT_ACCESSIBLE(PlatformConstants.RPR_PACKET_VALIDATOR_MODULE + "001",
-			"The Packet store set by the System is not accessible"),
-
-	/** The rpr ugs packet store not accessible. */
-	RPR_UGS_PACKET_STORE_NOT_ACCESSIBLE(PlatformConstants.RPR_UIN_GENERATOR_STAGE + "001",
-			"The Packet store set by the System is not accessible");
-
-	/** The error message. */
-	private final String errorMessage;
-
-	/** The error code. */
-	private final String errorCode;
-
-	/**
-	 * Instantiates a new platform error messages.
-	 *
-	 * @param errorCode
-	 *            the error code
-	 * @param errorMsg
-	 *            the error msg
-	 */
-	private PlatformErrorMessages(String errorCode, String errorMsg) {
-		this.errorCode = errorCode;
-		this.errorMessage = errorMsg;
-	}
-
-	/**
-	 * Gets the error message.
-	 *
-	 * @return the error message
-	 */
-	public String getMessage() {
-		return this.errorMessage;
-	}
-
-	/**
-	 * Gets the error code.
-	 *
-	 * @return the error code
-	 */
-	public String getCode() {
-		return this.errorCode;
-	}
-
-}
->>>>>>> 093dfce9
+}