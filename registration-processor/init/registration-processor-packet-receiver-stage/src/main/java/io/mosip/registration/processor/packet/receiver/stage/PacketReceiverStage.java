--- conflicted
+++ resolved
@@ -12,13 +12,8 @@
 import org.springframework.stereotype.Service;
 
 import io.mosip.kernel.core.exception.ExceptionUtils;
-<<<<<<< HEAD
-import io.mosip.kernel.core.fsadapter.spi.FileSystemAdapter;
 import io.mosip.kernel.core.logger.spi.Logger;
 import io.mosip.kernel.core.signatureutil.spi.SignatureUtil;
-=======
-import io.mosip.kernel.core.logger.spi.Logger;
->>>>>>> c7add515
 import io.mosip.kernel.core.util.DateUtils;
 import io.mosip.registration.processor.core.abstractverticle.MessageBusAddress;
 import io.mosip.registration.processor.core.abstractverticle.MessageDTO;
@@ -29,19 +24,11 @@
 import io.mosip.registration.processor.core.logger.RegProcessorLogger;
 import io.mosip.registration.processor.packet.manager.exception.systemexception.UnexpectedException;
 import io.mosip.registration.processor.packet.receiver.builder.PacketReceiverResponseBuilder;
-<<<<<<< HEAD
-import io.mosip.registration.processor.packet.receiver.exception.handler.PacketReceiverExceptionHandler;
-import io.mosip.registration.processor.packet.receiver.service.PacketReceiverService;
-import io.mosip.registration.processor.status.code.RegistrationStatusCode;
-import io.vertx.ext.web.FileUpload;
-import io.vertx.ext.web.Router;
-=======
 import io.mosip.registration.processor.packet.receiver.exception.PacketReceiverAppException;
 import io.mosip.registration.processor.packet.receiver.exception.handler.PacketReceiverExceptionHandler;
 import io.mosip.registration.processor.packet.receiver.service.PacketReceiverService;
 import io.mosip.registration.processor.packet.receiver.util.StatusMessage;
 import io.vertx.ext.web.FileUpload;
->>>>>>> c7add515
 import io.vertx.ext.web.RoutingContext;
 
 /**
@@ -87,13 +74,10 @@
 	/** Mosip router for APIs */
 	@Autowired
 	MosipRouter router;
-<<<<<<< HEAD
+	File file = null;
 
 	@Autowired
 	SignatureUtil signatureUtil;
-=======
-	File file = null;
->>>>>>> c7add515
 
 	/**
 	 * deploys this verticle.
@@ -111,19 +95,13 @@
 	@Autowired
 	private Environment env;
 
-<<<<<<< HEAD
 	private String digitallySignedResponse="";
 
 	private String responseData="";
 
 	/*
 	 * (non-Javadoc)
-	 * 
-=======
-	/*
-	 * (non-Javadoc)
-	 *
->>>>>>> c7add515
+	 *
 	 * @see io.vertx.core.AbstractVerticle#start()
 	 */
 	@Override
@@ -136,22 +114,14 @@
 	/**
 	 * contains all the routes in the stage.
 	 *
-<<<<<<< HEAD
-	 * @param router the router
-=======
 	 * @param router
 	 *            the router
->>>>>>> c7add515
 	 */
 	private void routes(MosipRouter router) {
 
 		router.post("/packetreceiver/registration-processor/registrationpackets/v1.0");
-<<<<<<< HEAD
-		router.handler(this::processURL, this::failure);
-=======
 
 		router.handler(this::processURL, this::processPacket, this::failure);
->>>>>>> c7add515
 
 		router.get("/packetreceiver/health");
 		router.handler(this::health);
@@ -159,46 +129,24 @@
 
 	/**
 	 * This is for failure handler
-<<<<<<< HEAD
-	 * 
+	 *
 	 * @param routingContext
 	 */
 	private void failure(RoutingContext routingContext) {
 		String exceptionError=globalExceptionHandler.handler(routingContext.failure());
 		digitallySignedResponse=signatureUtil.signResponse(exceptionError).getData();
 		this.setResponse(routingContext, exceptionError, APPLICATION_JSON, digitallySignedResponse);
-=======
-	 *
-	 * @param routingContext
-	 */
-	private void failure(RoutingContext routingContext) {
-		this.setResponse(routingContext, globalExceptionHandler.handler(routingContext.failure()), APPLICATION_JSON);
->>>>>>> c7add515
 	}
 
 	/**
 	 * This is for health check up
-<<<<<<< HEAD
-	 * 
-=======
-	 *
->>>>>>> c7add515
+	 *
 	 * @param routingContext
 	 */
 	private void health(RoutingContext routingContext) {
 		this.setResponse(routingContext, "Server is up and running");
 	}
 
-<<<<<<< HEAD
-	/**
-	 * contains process logic for the context passed.
-	 *
-	 * @param ctx the ctx
-	 */
-	public void processURL(RoutingContext ctx) {
-		FileUpload fileUpload = ctx.fileUploads().iterator().next();
-		File file = null;
-=======
 	private void processPacket(RoutingContext ctx) {
 
 		try {
@@ -227,63 +175,34 @@
 	public void processURL(RoutingContext ctx) throws PacketReceiverAppException {
 		FileUpload fileUpload = ctx.fileUploads().iterator().next();
 
->>>>>>> c7add515
 		try {
 			listObj.add(env.getProperty(MODULE_ID));
 			FileUtils.copyFile(new File(fileUpload.uploadedFileName()),
 					new File(new File(fileUpload.uploadedFileName()).getParent() + "/" + fileUpload.fileName()));
 			FileUtils.forceDelete(new File(fileUpload.uploadedFileName()));
 			file = new File(new File(fileUpload.uploadedFileName()).getParent() + "/" + fileUpload.fileName());
-<<<<<<< HEAD
-			MessageDTO messageDTO = packetReceiverService.storePacket(file, this.getClass().getSimpleName());
-			listObj.add(DateUtils.getUTCCurrentDateTimeString(env.getProperty(DATETIME_PATTERN)));
-			listObj.add(env.getProperty(APPLICATION_VERSION));
-			if (messageDTO.getIsValid()) {
-				responseData=PacketReceiverResponseBuilder.buildPacketReceiverResponse(RegistrationStatusCode.PACKET_UPLOADED_TO_VIRUS_SCAN.toString(), listObj);
-				digitallySignedResponse=signatureUtil.signResponse(responseData).getData();
-				this.setResponse(ctx, responseData, APPLICATION_JSON, digitallySignedResponse);
-				this.sendMessage(messageDTO);
-			} else {
-				responseData=PacketReceiverResponseBuilder.buildPacketReceiverResponse(RegistrationStatusCode.DUPLICATE_PACKET_RECIEVED.toString(), listObj);
-				digitallySignedResponse=signatureUtil.signResponse(responseData).getData();
-				this.setResponse(ctx, responseData, APPLICATION_JSON, digitallySignedResponse);
-=======
 			MessageDTO messageDTO = packetReceiverService.validatePacket(file, this.getClass().getSimpleName());
 			listObj.add(DateUtils.getUTCCurrentDateTimeString(env.getProperty(DATETIME_PATTERN)));
 			listObj.add(env.getProperty(APPLICATION_VERSION));
 			if (messageDTO.getIsValid()) {
-				this.setResponse(ctx, PacketReceiverResponseBuilder.buildPacketReceiverResponse(
-						StatusMessage.PACKET_RECEIVED.toString(), listObj), APPLICATION_JSON);
-
->>>>>>> c7add515
+				responseData=PacketReceiverResponseBuilder.buildPacketReceiverResponse(StatusMessage.PACKET_RECEIVED.toString(), listObj);
+				digitallySignedResponse=signatureUtil.signResponse(responseData).getData();
+				this.setResponse(ctx, responseData, APPLICATION_JSON, digitallySignedResponse);
+				this.sendMessage(messageDTO);
 			}
 		} catch (IOException e) {
 			regProcLogger.error(LoggerFileConstant.SESSIONID.toString(), LoggerFileConstant.REGISTRATIONID.toString(),
 					"", e.getMessage() + ExceptionUtils.getStackTrace(e));
 			throw new UnexpectedException(e.getMessage());
-<<<<<<< HEAD
-		} finally {
-			if (file != null) {
-				if (file.exists()) {
-					deleteFile(file);
-				}
-			}
-		}
-=======
 		}
 		ctx.next();
->>>>>>> c7add515
 	}
 
 	/**
 	 * deletes a file.
 	 *
-<<<<<<< HEAD
-	 * @param file the file
-=======
 	 * @param file
 	 *            the file
->>>>>>> c7add515
 	 */
 	private void deleteFile(File file) {
 		try {
@@ -296,12 +215,8 @@
 	/**
 	 * sends messageDTO to camel bridge.
 	 *
-<<<<<<< HEAD
-	 * @param messageDTO the message DTO
-=======
 	 * @param messageDTO
 	 *            the message DTO
->>>>>>> c7add515
 	 */
 	public void sendMessage(MessageDTO messageDTO) {
 		this.send(this.mosipEventBus, MessageBusAddress.PACKET_RECEIVER_OUT, messageDTO);
@@ -318,4 +233,4 @@
 	public MessageDTO process(MessageDTO object) {
 		return null;
 	}
-}
+}