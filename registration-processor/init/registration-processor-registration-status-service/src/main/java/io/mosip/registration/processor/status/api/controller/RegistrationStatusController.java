--- conflicted
+++ resolved
@@ -70,11 +70,8 @@
 
 	@Autowired
 	private Environment env;
-<<<<<<< HEAD
-	
-=======
 
->>>>>>> dda1e1bf
+
 	@Value("${registration.processor.signature.isEnabled}")
 	private Boolean isEnabled;
 
