--- conflicted
+++ resolved
@@ -6,11 +6,7 @@
   <parent>
     <groupId>io.mosip.registrationprocessor</groupId>
     <artifactId>registration-processor</artifactId>
-<<<<<<< HEAD
-    <version>0.9.0</version>
-=======
     <version>0.12.18</version>
->>>>>>> 65c238a1
   </parent>
   <artifactId>init</artifactId>
   <properties>
