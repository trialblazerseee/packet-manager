--- conflicted
+++ resolved
@@ -63,7 +63,7 @@
 	private static final String RETRY_FOLDER_NOT_ACCESSIBLE = "The Retry Folder set by the System"
 			+ " is not accessible";
 	private static final String DFS_NOT_ACCESSIBLE = "The DFS Path set by the System is not accessible";
-	private static final String ENROLLMENT_STATUS_TABLE_NOT_ACCESSIBLE = "The Enrolment Status"
+	private static final String REGISTRATION_STATUS_TABLE_NOT_ACCESSIBLE = "The Enrolment Status"
 			+ " table is not accessible";
 	private static final String VIRUS_SCAN_FAILED = "The Virus Scan for the Packet Failed";
 
@@ -82,7 +82,7 @@
 			registrationStatusDtoList = registrationStatusService
 					.getByStatus(RegistrationStatusCode.PACKET_FOR_VIRUS_SCAN.toString());
 		} catch (TablenotAccessibleException e) {
-			LOGGER.error(LOGDISPLAY, ENROLLMENT_STATUS_TABLE_NOT_ACCESSIBLE, e);
+			LOGGER.error(LOGDISPLAY, REGISTRATION_STATUS_TABLE_NOT_ACCESSIBLE, e);
 			return RepeatStatus.FINISHED;
 		}
 
@@ -125,16 +125,10 @@
 			entry.setUpdatedBy(USER);
 			registrationStatusService.updateRegistrationStatus(entry);
 			fileManager.cleanUpFile(DirectoryPathDto.VIRUS_SCAN, DirectoryPathDto.VIRUS_SCAN_RETRY,
-<<<<<<< HEAD
-					entry.getEnrolmentId());
-			LOGGER.info(LOGDISPLAY, entry.getEnrolmentId(), "File is infected. It has been sent" + " to RETRY_FOLDER.");
-		} catch (IOException | FileNotFoundInDestinationException | RetryFolderNotAccessibleException e) {
-=======
 					entry.getRegistrationId());
 			LOGGER.info(LOGDISPLAY, entry.getRegistrationId(),
 					"File is infected. It has been sent" + " to RETRY_FOLDER.");
 		} catch (Exception e) {
->>>>>>> 8058a8b2
 			LOGGER.error(LOGDISPLAY, RETRY_FOLDER_NOT_ACCESSIBLE, e);
 		}
 
@@ -159,12 +153,12 @@
 			registrationStatusService.updateRegistrationStatus(entry);
 			LOGGER.info(LOGDISPLAY, entry.getRegistrationId(),
 					"File is successfully scanned. " + "It has been sent to DFS.");
-		} catch (ConnectionUnavailableException e) {
+		} catch (Exception e) {
 			LOGGER.error(LOGDISPLAY, DFS_NOT_ACCESSIBLE, e);
 		}
 	}
 
-	public String getFileName(String fileName) {
+	private String getFileName(String fileName) {
 		return fileName + extention;
 	}
 
