--- conflicted
+++ resolved
@@ -32,14 +32,11 @@
 
 import ch.qos.logback.classic.spi.ILoggingEvent;
 import ch.qos.logback.core.Appender;
-<<<<<<< HEAD
 import io.mosip.registration.processor.core.abstractverticle.MessageDTO;
-=======
 import io.mosip.kernel.auditmanager.builder.AuditRequestBuilder;
 import io.mosip.kernel.auditmanager.request.AuditRequestDto;
 import io.mosip.registration.processor.core.builder.CoreAuditRequestBuilder;
 import io.mosip.registration.processor.core.spi.filesystem.adapter.FileSystemAdapter;
->>>>>>> 3ac83173
 import io.mosip.registration.processor.filesystem.ceph.adapter.impl.FilesystemCephAdapterImpl;
 import io.mosip.registration.processor.packet.archiver.util.PacketArchiver;
 import io.mosip.registration.processor.packet.archiver.util.exception.PacketNotFoundException;
@@ -100,15 +97,10 @@
 	InternalRegistrationStatusDto dto;
 
 	/** The list. */
-<<<<<<< HEAD
 	List<InternalRegistrationStatusDto> list;
-=======
-	List<RegistrationStatusDto> list;
-	
-	@Mock
-	private CoreAuditRequestBuilder coreAuditRequestBuilder = new CoreAuditRequestBuilder();
->>>>>>> 3ac83173
-
+
+	@Mock
+    private CoreAuditRequestBuilder coreAuditRequestBuilder = new CoreAuditRequestBuilder();
 	/**
 	 * Setup.
 	 *
@@ -118,37 +110,27 @@
 	 *             the packet not found exception
 	 * @throws IOException
 	 *             Signals that an I/O exception has occurred.
-	 * @throws SecurityException 
-	 * @throws NoSuchFieldException 
-	 * @throws IllegalAccessException 
-	 * @throws IllegalArgumentException 
+	 * @throws SecurityException
+	 * @throws NoSuchFieldException
+	 * @throws IllegalAccessException
+	 * @throws IllegalArgumentException
 	 */
 	@Before
-<<<<<<< HEAD
 	public void setup() throws UnableToAccessPathException, PacketNotFoundException, IOException {
 		dto = new InternalRegistrationStatusDto();
 		dto.setRegistrationId("1001");
 		dto.setStatusCode("PACKET_UPLOADED_TO_FILESYSTEM");
 		dto.setRetryCount(0);
 		list = new ArrayList<InternalRegistrationStatusDto>();
-=======
-	public void setup() throws UnableToAccessPathException, PacketNotFoundException, IOException, NoSuchFieldException, SecurityException, IllegalArgumentException, IllegalAccessException {
-		dto = new RegistrationStatusDto();
-		dto.setRegistrationId("1001");
-		dto.setStatusCode("PACKET_UPLOADED_TO_FILESYSTEM");
-		dto.setRetryCount(0);
-		list = new ArrayList<RegistrationStatusDto>();
-		
-		AuditRequestBuilder auditRequestBuilder = new AuditRequestBuilder();
-		AuditRequestDto auditRequest1 = new AuditRequestDto();
-
-		Field f = CoreAuditRequestBuilder.class.getDeclaredField("auditRequestBuilder");
-		f.setAccessible(true);
-		f.set(coreAuditRequestBuilder, auditRequestBuilder);
-		Field f1 = AuditRequestBuilder.class.getDeclaredField("auditRequest");
-		f1.setAccessible(true);
-		f1.set(auditRequestBuilder, auditRequest1);
->>>>>>> 3ac83173
+        AuditRequestBuilder auditRequestBuilder = new AuditRequestBuilder();
+        AuditRequestDto auditRequest1 = new AuditRequestDto();
+
+        Field f = CoreAuditRequestBuilder.class.getDeclaredField("auditRequestBuilder");
+        f.setAccessible(true);
+        f.set(coreAuditRequestBuilder, auditRequestBuilder);
+        Field f1 = AuditRequestBuilder.class.getDeclaredField("auditRequest");
+        f1.setAccessible(true);
+        f1.set(auditRequestBuilder, auditRequest1);
 	}
 
 	/**
@@ -433,4 +415,4 @@
 		}));
 	}
 
-}
+}