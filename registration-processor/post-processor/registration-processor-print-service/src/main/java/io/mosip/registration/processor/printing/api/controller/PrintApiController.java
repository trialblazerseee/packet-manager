--- conflicted
+++ resolved
@@ -1,4 +1,3 @@
-<<<<<<< HEAD
 package io.mosip.registration.processor.printing.api.controller;
 
 import java.io.ByteArrayInputStream;
@@ -15,6 +14,7 @@
 import org.springframework.http.ResponseEntity;
 import org.springframework.validation.Errors;
 import org.springframework.web.bind.WebDataBinder;
+import org.springframework.web.bind.annotation.CookieValue;
 import org.springframework.web.bind.annotation.InitBinder;
 import org.springframework.web.bind.annotation.PostMapping;
 import org.springframework.web.bind.annotation.RequestBody;
@@ -23,6 +23,7 @@
 
 import io.mosip.registration.processor.core.exception.util.PlatformErrorMessages;
 import io.mosip.registration.processor.core.spi.print.service.PrintService;
+import io.mosip.registration.processor.core.token.validation.TokenValidator;
 import io.mosip.registration.processor.print.service.exception.RegPrintAppException;
 import io.mosip.registration.processor.printing.api.dto.PrintRequest;
 import io.mosip.registration.processor.printing.api.dto.RequestDTO;
@@ -52,6 +53,10 @@
 	@Autowired
 	private Environment env;
 
+	/** Token validator class */
+	@Autowired
+	TokenValidator tokenValidator;
+
 	/** The Constant REG_PACKET_GENERATOR_SERVICE_ID. */
 	private static final String REG_PRINT_SERVICE_ID = "mosip.registration.processor.print.service.id";
 
@@ -70,12 +75,11 @@
 	public void initBinder(WebDataBinder binder) {
 		binder.addValidators(validator);
 	}
-	
+
 	/**
 	 * Gets the file.
 	 *
-	 * @param printRequest
-	 *            the print request DTO
+	 * @param printRequest the print request DTO
 	 * @return the file
 	 * @throws RegPrintAppException
 	 */
@@ -83,17 +87,20 @@
 	@ApiOperation(value = "Service to get Pdf of UIN Card", response = Object.class)
 	@ApiResponses(value = { @ApiResponse(code = 200, message = "UIN card is successfully fetched")})
 	public ResponseEntity<Object> getFile(@Valid @RequestBody(required = true) PrintRequest printRequest,
-			@ApiIgnore Errors errors) throws RegPrintAppException {
-		InputStreamResource resource = null;
-		validateRequest(printRequest.getRequest(), errors);
-		PrintServiceValidationUtil.validate(errors);
-		byte[] pdfbytes = printservice.getDocuments(printRequest.getRequest().getIdtype()
-				, printRequest.getRequest().getIdValue()).get("uinPdf");
-		resource = new InputStreamResource(new ByteArrayInputStream(pdfbytes));
-		return ResponseEntity.ok().contentType(MediaType.parseMediaType("application/pdf"))
-				.header("Content-Disposition", "attachment; filename=\"" +
-						printRequest.getRequest().getIdValue() + ".pdf\"")
-				.body((Object) resource);
+			@CookieValue(value = "Authorization", required = true) String token, @ApiIgnore Errors errors)
+			throws RegPrintAppException {
+
+		tokenValidator.validate(token, "packetgenerator");
+        InputStreamResource resource = null;
+        validateRequest(printRequest.getRequest(), errors);
+        PrintServiceValidationUtil.validate(errors);
+        byte[] pdfbytes = printservice.getDocuments(printRequest.getRequest().getIdtype()
+                , printRequest.getRequest().getIdValue()).get("uinPdf");
+        resource = new InputStreamResource(new ByteArrayInputStream(pdfbytes));
+        return ResponseEntity.ok().contentType(MediaType.parseMediaType("application/pdf"))
+                .header("Content-Disposition", "attachment; filename=\"" +
+                        printRequest.getRequest().getIdValue() + ".pdf\"")
+                .body((Object) resource);
 	}
 
 	private void validateRequest(RequestDTO dto, Errors errors ) throws RegPrintAppException{
@@ -124,131 +131,4 @@
 		}
 	}
 
-}
-=======
-package io.mosip.registration.processor.printing.api.controller;
-
-import java.util.Map;
-import java.util.Objects;
-
-import javax.validation.Valid;
-
-import org.springframework.beans.factory.annotation.Autowired;
-import org.springframework.core.env.Environment;
-import org.springframework.http.HttpStatus;
-import org.springframework.http.MediaType;
-import org.springframework.http.ResponseEntity;
-import org.springframework.validation.Errors;
-import org.springframework.web.bind.WebDataBinder;
-import org.springframework.web.bind.annotation.CookieValue;
-import org.springframework.web.bind.annotation.InitBinder;
-import org.springframework.web.bind.annotation.PostMapping;
-import org.springframework.web.bind.annotation.RequestBody;
-import org.springframework.web.bind.annotation.RequestMapping;
-import org.springframework.web.bind.annotation.RestController;
-
-import io.mosip.kernel.core.util.DateUtils;
-import io.mosip.registration.processor.core.exception.util.PlatformErrorMessages;
-import io.mosip.registration.processor.core.spi.print.service.PrintService;
-import io.mosip.registration.processor.core.token.validation.TokenValidator;
-import io.mosip.registration.processor.print.service.exception.RegPrintAppException;
-import io.mosip.registration.processor.printing.api.dto.PrintRequest;
-import io.mosip.registration.processor.printing.api.dto.PrintResponse;
-import io.mosip.registration.processor.printing.api.dto.RequestDTO;
-import io.mosip.registration.processor.printing.api.dto.ResponseDTO;
-import io.mosip.registration.processor.printing.api.util.PrintServiceRequestValidator;
-import io.mosip.registration.processor.printing.api.util.PrintServiceValidationUtil;
-import io.swagger.annotations.Api;
-import io.swagger.annotations.ApiOperation;
-import io.swagger.annotations.ApiResponse;
-import io.swagger.annotations.ApiResponses;
-import springfox.documentation.annotations.ApiIgnore;
-
-/**
- * The Class PrintApiController.
- * 
- * @author M1048358 Alok
- */
-@RestController
-@RequestMapping("/registration-processor")
-@Api(tags = "Print PDF")
-public class PrintApiController {
-
-	/** The printservice. */
-	@Autowired
-	private PrintService<Map<String, byte[]>> printservice;
-
-	/** The env. */
-	@Autowired
-	private Environment env;
-
-	/** Token validator class */
-	@Autowired
-	TokenValidator tokenValidator;
-	
-	/** The Constant REG_PACKET_GENERATOR_SERVICE_ID. */
-	private static final String REG_PRINT_SERVICE_ID = "mosip.registration.processor.print.service.id";
-
-	/** The Constant REG_PACKET_GENERATOR_APPLICATION_VERSION. */
-	private static final String REG_PRINT_SERVICE_VERSION = "mosip.registration.processor.application.version";
-
-	/** The Constant DATETIME_PATTERN. */
-	private static final String DATETIME_PATTERN = "mosip.registration.processor.datetime.pattern";
-
-	@Autowired
-	private PrintServiceRequestValidator validator;
-
-	@InitBinder
-	public void initBinder(WebDataBinder binder) {
-		binder.addValidators(validator);
-	}
-
-	/**
-	 * Gets the file.
-	 *
-	 * @param printRequest the print request DTO
-	 * @return the file
-	 * @throws RegPrintAppException
-	 */
-	@PostMapping(path = "/print/v0.1", consumes = MediaType.APPLICATION_JSON_VALUE, produces = MediaType.APPLICATION_JSON_VALUE)
-	@ApiOperation(value = "Service to get Pdf of UIN Card", response = PrintResponse.class)
-	@ApiResponses(value = { @ApiResponse(code = 200, message = "UIN card is successfully fetched"),
-			@ApiResponse(code = 400, message = "Unable to fetch the uin card"),
-			@ApiResponse(code = 500, message = "Internal Server Error") })
-	public ResponseEntity<PrintResponse> getFile(@Valid @RequestBody(required = true) PrintRequest printRequest,
-			@CookieValue(value = "Authorization", required = true) String token, @ApiIgnore Errors errors)
-			throws RegPrintAppException {
-
-		tokenValidator.validate(token, "packetgenerator");
-		try {
-			PrintServiceValidationUtil.validate(errors);
-			RequestDTO request = printRequest.getRequest();
-			byte[] pdfbytes = printservice.getDocuments(request.getIdtype(), request.getIdValue()).get("uinPdf");
-			ResponseDTO response = new ResponseDTO();
-			response.setFile(pdfbytes);
-			return ResponseEntity.status(HttpStatus.OK).body(buildPrintResponse(response));
-		} catch (RegPrintAppException e) {
-			throw new RegPrintAppException(PlatformErrorMessages.RPR_PRT_DATA_VALIDATION_FAILED, e);
-		}
-	}
-
-	/**
-	 * Builds the print response.
-	 *
-	 * @param response the pdfbytes
-	 * @return the prints the response
-	 */
-	private PrintResponse buildPrintResponse(ResponseDTO response) {
-		PrintResponse printresponse = new PrintResponse();
-		if (Objects.isNull(printresponse.getId())) {
-			printresponse.setId(env.getProperty(REG_PRINT_SERVICE_ID));
-		}
-		printresponse.setResponsetime(DateUtils.getUTCCurrentDateTimeString(env.getProperty(DATETIME_PATTERN)));
-		printresponse.setVersion(env.getProperty(REG_PRINT_SERVICE_VERSION));
-		printresponse.setResponse(response);
-		printresponse.setErrors(null);
-
-		return printresponse;
-	}
-}
->>>>>>> 714856ae
+}