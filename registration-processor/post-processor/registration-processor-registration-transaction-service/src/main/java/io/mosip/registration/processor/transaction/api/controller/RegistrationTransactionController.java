package io.mosip.registration.processor.transaction.api.controller;

import java.util.ArrayList;
import java.util.List;
import java.util.Objects;

import javax.servlet.http.Cookie;
import javax.servlet.http.HttpServletRequest;

import org.springframework.beans.factory.annotation.Autowired;
import org.springframework.beans.factory.annotation.Value;
import org.springframework.cloud.context.config.annotation.RefreshScope;
import org.springframework.core.env.Environment;
import org.springframework.http.HttpHeaders;
import org.springframework.http.HttpStatus;
import org.springframework.http.ResponseEntity;
import org.springframework.security.access.prepost.PreAuthorize;
import org.springframework.web.bind.annotation.GetMapping;
import org.springframework.web.bind.annotation.PathVariable;
import org.springframework.web.bind.annotation.RestController;
import org.springframework.web.util.WebUtils;

import com.google.gson.Gson;
import com.google.gson.GsonBuilder;

import io.mosip.kernel.core.util.DateUtils;
import io.mosip.registration.processor.core.exception.util.PlatformErrorMessages;
import io.mosip.registration.processor.core.token.validation.TokenValidator;
import io.mosip.registration.processor.core.token.validation.exception.AccessDeniedException;
import io.mosip.registration.processor.core.token.validation.exception.InvalidTokenException;
import io.mosip.registration.processor.core.util.DigitalSignatureUtility;
import io.mosip.registration.processor.status.dto.RegistrationTransactionDto;
import io.mosip.registration.processor.status.dto.TransactionDto;
import io.mosip.registration.processor.status.exception.RegTransactionAppException;
import io.mosip.registration.processor.status.exception.TransactionTableNotAccessibleException;
import io.mosip.registration.processor.status.exception.TransactionsUnavailableException;
import io.mosip.registration.processor.status.service.TransactionService;
import io.mosip.registration.processor.status.sync.response.dto.RegTransactionResponseDTO;
import io.swagger.annotations.Api;
import io.swagger.annotations.ApiOperation;
import io.swagger.annotations.ApiResponse;
import io.swagger.annotations.ApiResponses;

/**
 * RegistrationTransactionController class to retreive transaction details
 * @author Jyoti Prakash Nayak
 *
 */
@RefreshScope
@RestController
@Api(tags = "Registration Status")
public class RegistrationTransactionController {
	
	@Autowired
	TransactionService<TransactionDto> transactionService;
	
	@Autowired
	private Environment env;
	
	@Value("${registration.processor.signature.isEnabled}")
	private Boolean isEnabled;
	
	@Autowired
	private DigitalSignatureUtility digitalSignatureUtility;
	
	private static final String INVALIDTOKENMESSAGE = "Authorization Token Not Available In The Header";
	private static final String REG_TRANSACTION_SERVICE_ID = "mosip.registration.processor.registration.transaction.id";
	private static final String REG_TRANSACTION_APPLICATION_VERSION = "mosip.registration.processor.transaction.version";
	private static final String DATETIME_PATTERN = "mosip.registration.processor.datetime.pattern";
	private static final String RESPONSE_SIGNATURE = "Response-Signature";
	
	/**
	 * get transaction details for the given registration id
	 * 
	 * @param rid registration id
	 * @param langCode language code
	 * @param request servlet request
	 * @return list of RegTransactionResponseDTOs 
	 * @throws Exception
	 */
	@PreAuthorize("hasAnyRole('REGISTRATION_PROCESSOR','REGISTRATION_ADMIN')")
	@GetMapping(path = "/search/{langCode}/{rid}")
	@ApiOperation(value = "Get the transaction entity/entities")
	@ApiResponses(value = { @ApiResponse(code = 200, message = "Transaction Entity/Entities successfully fetched"),
			@ApiResponse(code = 400, message = "Unable to fetch Transaction Entity/Entities") })
	public ResponseEntity<RegTransactionResponseDTO> getTransactionsbyRid(@PathVariable("rid") String rid,
			@PathVariable("langCode") String langCode,HttpServletRequest request)
			throws Exception {

		HttpHeaders headers = new HttpHeaders();
<<<<<<< HEAD
		Cookie token=WebUtils.getCookie( request,"Authorization");
		if (token == null || token.getValue() ==null) {
			throw new InvalidTokenException(INVALIDTOKENMESSAGE);
		}	
		try {	
			tokenValidator.validate("Authorization=" + token.getValue(), "transaction");
			List<RegistrationTransactionDto> dtoList =transactionService.getTransactionByRegId(rid,langCode);	
=======
		try {
			dtoList =transactionService.getTransactionByRegId(rid,langCode);
>>>>>>> e9496e3f
			RegTransactionResponseDTO responseDTO=buildRegistrationTransactionResponse(dtoList);
			if (isEnabled) {		 
				headers.add(RESPONSE_SIGNATURE,
						digitalSignatureUtility.getDigitalSignature(buildSignatureRegistrationTransactionResponse(responseDTO)));	
				return ResponseEntity.status(HttpStatus.OK).headers(headers).body(responseDTO);
			}
				return ResponseEntity.status(HttpStatus.OK).body(responseDTO);
		}catch (Exception e) {
			if( e instanceof InvalidTokenException |e instanceof AccessDeniedException | e instanceof RegTransactionAppException
				| e instanceof TransactionsUnavailableException | e instanceof TransactionTableNotAccessibleException ) {
				throw e;
			}
			else {
				throw new RegTransactionAppException(PlatformErrorMessages.RPR_RTS_UNKNOWN_EXCEPTION.getCode(), 
						PlatformErrorMessages.RPR_RTS_UNKNOWN_EXCEPTION.getMessage()+" -->"+e.getMessage());
			}
		}
	}

	/**
	 * build the registration transaction response
	 * @param dtoList registration transaction dtos
	 * @return registration transaction response
	 */
	private RegTransactionResponseDTO buildRegistrationTransactionResponse(List<RegistrationTransactionDto> dtoList) {
		RegTransactionResponseDTO regTransactionResponseDTO= new RegTransactionResponseDTO();
		if (Objects.isNull(regTransactionResponseDTO.getId())) {
			regTransactionResponseDTO.setId(env.getProperty(REG_TRANSACTION_SERVICE_ID));
		}
		regTransactionResponseDTO.setResponsetime(DateUtils.getUTCCurrentDateTimeString(env.getProperty(DATETIME_PATTERN)));
		regTransactionResponseDTO.setVersion(env.getProperty(REG_TRANSACTION_APPLICATION_VERSION));
		regTransactionResponseDTO.setErrors(null);
		regTransactionResponseDTO.setResponse(dtoList);
		return regTransactionResponseDTO;
	}

	/**
	 * convert registration transaction response dto to json string
	 * @param dto registration transaction response dto
	 * @return
	 */
	private String buildSignatureRegistrationTransactionResponse(RegTransactionResponseDTO dto) {
		Gson gson = new GsonBuilder().serializeNulls().create();
		return gson.toJson(dto);
	}
}
<|MERGE_RESOLUTION|>--- conflicted
+++ resolved
@@ -56,7 +56,7 @@
 	
 	@Autowired
 	private Environment env;
-	
+
 	@Value("${registration.processor.signature.isEnabled}")
 	private Boolean isEnabled;
 	
@@ -86,20 +86,10 @@
 	public ResponseEntity<RegTransactionResponseDTO> getTransactionsbyRid(@PathVariable("rid") String rid,
 			@PathVariable("langCode") String langCode,HttpServletRequest request)
 			throws Exception {
-
+		List<RegistrationTransactionDto> dtoList=new ArrayList<>();
 		HttpHeaders headers = new HttpHeaders();
-<<<<<<< HEAD
-		Cookie token=WebUtils.getCookie( request,"Authorization");
-		if (token == null || token.getValue() ==null) {
-			throw new InvalidTokenException(INVALIDTOKENMESSAGE);
-		}	
-		try {	
-			tokenValidator.validate("Authorization=" + token.getValue(), "transaction");
-			List<RegistrationTransactionDto> dtoList =transactionService.getTransactionByRegId(rid,langCode);	
-=======
 		try {
-			dtoList =transactionService.getTransactionByRegId(rid,langCode);
->>>>>>> e9496e3f
+			dtoList = transactionService.getTransactionByRegId(rid,langCode);
 			RegTransactionResponseDTO responseDTO=buildRegistrationTransactionResponse(dtoList);
 			if (isEnabled) {		 
 				headers.add(RESPONSE_SIGNATURE,
@@ -145,4 +135,4 @@
 		Gson gson = new GsonBuilder().serializeNulls().create();
 		return gson.toJson(dto);
 	}
-}
+}