--- conflicted
+++ resolved
@@ -1,151 +1,3 @@
-<<<<<<< HEAD
-<?xml version="1.0"?>
-<project
-	xsi:schemaLocation="http://maven.apache.org/POM/4.0.0 http://maven.apache.org/xsd/maven-4.0.0.xsd"
-	xmlns="http://maven.apache.org/POM/4.0.0"
-	xmlns:xsi="http://www.w3.org/2001/XMLSchema-instance">
-	<modelVersion>4.0.0</modelVersion>
-	<packaging>jar</packaging>
-	<parent>
-		<groupId>io.mosip.registrationprocessor</groupId>
-		<artifactId>stages</artifactId>
-		<version>0.9.4</version>
-	</parent>
-
-	<artifactId>manual-verification-stage</artifactId>
-
-	<properties>
-		<project.build.sourceEncoding>UTF-8</project.build.sourceEncoding>
-	</properties>
-
-	<dependencyManagement>
-		<dependencies>
-			<dependency>
-				<groupId>org.springframework.cloud</groupId>
-				<artifactId>spring-cloud-starter-config</artifactId>
-				<version>${spring-cloud-config.version}</version>
-			</dependency>
-			<dependency>
-				<groupId>com.h2database</groupId>
-				<artifactId>h2</artifactId>
-				<version>1.4.195</version>
-			</dependency>
-		</dependencies>
-	</dependencyManagement>
-	<dependencies>
-
-<dependency>
-    <groupId>org.apache.httpcomponents</groupId>
-    <artifactId>httpmime</artifactId>
-    <version>4.3.1</version>
-</dependency>
-		<dependency>
-			<groupId>org.springframework</groupId>
-			<artifactId>spring-context</artifactId>
-			<version>5.0.6.RELEASE</version>
-		</dependency>
-		<dependency>
-			<groupId>org.springframework.cloud</groupId>
-			<artifactId>spring-cloud-starter-config</artifactId>
-			<version>${spring-cloud-config.version}</version>
-		</dependency>
-		<dependency>
-			<groupId>junit</groupId>
-			<artifactId>junit</artifactId>
-			<scope>test</scope>
-			<version>${junit.version}</version>
-		</dependency>
-		<dependency>
-			<groupId>io.springfox</groupId>
-			<artifactId>springfox-swagger-ui</artifactId>
-			<version>${swagger.version}</version>
-		</dependency>
-		<dependency>
-			<groupId>io.springfox</groupId>
-			<artifactId>springfox-swagger2</artifactId>
-			<version>${swagger.version}</version>
-		</dependency>
-		<dependency>
-			<groupId>org.postgresql</groupId>
-			<artifactId>postgresql</artifactId>
-		</dependency>
-		<dependency>
-			<groupId>com.h2database</groupId>
-			<artifactId>h2</artifactId>
-		</dependency>
-		<dependency>
-			<groupId>io.mosip.registrationprocessor</groupId>
-			<artifactId>registration-status-service-impl</artifactId>
-			<version>${registration.status.service.version}</version>
-		</dependency>
-		<dependency>
-			<groupId>io.mosip.registrationprocessor</groupId>
-			<artifactId>registration-processor-core</artifactId>
-			<version>${registration.processor.core.version}</version>
-		</dependency>
-		<dependency>
-			<groupId>io.mosip.registrationprocessor</groupId>
-			<artifactId>packet-info-storage-service</artifactId>
-			<version>${packet.info.storage.service.version}</version>
-		</dependency>
-		<dependency>
-			<groupId>org.scala-lang</groupId>
-			<artifactId>scala-library</artifactId>
-			<version>2.11.0</version>
-		</dependency>
-		<dependency>
-			<groupId>io.mosip.kernel</groupId>
-			<artifactId>kernel-core</artifactId>
-			<version>${kernel.core.version}</version>
-		</dependency>
-		<dependency>
-			<groupId>io.mosip.kernel</groupId>
-			<artifactId>kernel-fsadapter-hdfs</artifactId>
-			<version>${kernel.core.version}</version>
-		</dependency>
-
-		<dependency>
-				<groupId>org.mockito</groupId>
-				<artifactId>mockito-core</artifactId>
-				<version>${mockito.version}</version>
-				<scope>test</scope>
-			</dependency>
-			<dependency>
-			<groupId>org.powermock</groupId>
-			<artifactId>powermock-module-junit4</artifactId>
-			<version>${powermock.module.junit4.version}</version>
-			<scope>test</scope>
-		</dependency>
-		<dependency>
-			<groupId>org.powermock</groupId>
-			<artifactId>powermock-api-mockito</artifactId>
-			<version>${powermock.api.mockito.version}</version>
-			<scope>test</scope>
-		</dependency>
-	</dependencies>
-
-	<build>
-		<plugins>
-			<plugin>
-				<groupId>org.springframework.boot</groupId>
-				<artifactId>spring-boot-maven-plugin</artifactId>
-				<version>${spring.boot.version}</version>
-				<configuration>
-					<executable>true</executable>
-				</configuration>
-				<executions>
-					<execution>
-						<goals>
-							<goal>build-info</goal>
-							<goal>repackage</goal>
-						</goals>
-					</execution>
-				</executions>
-			</plugin>
-		</plugins>
-	</build>
-</project>
-=======
 <?xml version="1.0"?>
 <project
 	xsi:schemaLocation="http://maven.apache.org/POM/4.0.0 http://maven.apache.org/xsd/maven-4.0.0.xsd"
@@ -295,5 +147,4 @@
 			</plugin>
 		</plugins>
 	</build>
-</project>
->>>>>>> bd09d02c
+</project>