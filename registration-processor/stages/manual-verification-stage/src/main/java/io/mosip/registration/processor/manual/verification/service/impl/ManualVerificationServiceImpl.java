--- conflicted
+++ resolved
@@ -69,7 +69,7 @@
 	/** The manual verification stage. */
 	@Autowired
 	private ManualVerificationStage manualVerificationStage;
-	
+
 	/*	 * (non-Javadoc)
 	 * 
 	 * @see io.mosip.registration.processor.manual.adjudication.service.
@@ -156,7 +156,7 @@
 	private InputStream getApplicantBiometricFile(String regId,String fileName){
 		return filesystemCephAdapterImpl.getFile(regId, PacketStructure.BIOMETRIC + fileName);
 	}
-	
+
 	/**
 	 * Gets the applicant demographic file.
 	 *
@@ -167,24 +167,17 @@
 	private InputStream getApplicantDemographicFile(String regId,String fileName){
 		return filesystemCephAdapterImpl.getFile(regId, PacketStructure.APPLICANTDEMOGRAPHIC + fileName);
 	}
-	
+
 	/**
 	 * Check biometric.
 	 *
 	 * @param fileName the file name
 	 * @return true, if successful
 	 */
-<<<<<<< HEAD
 	private boolean checkBiometric(String fileName) {
 		return fileName.equals(PacketFiles.RIGHTPALM.name()) || fileName.equals(PacketFiles.LEFTPALM.name())
 				|| fileName.equals(PacketFiles.BOTHTHUMBS.name()) || fileName.equals(PacketFiles.LEFTEYE.name())
 				|| fileName.equals(PacketFiles.RIGHTEYE.name());
-=======
-	private boolean checkBiometric(String fileName){
-
-		return fileName.equals(PacketFiles.APPLICANTPHOTO.name()) || fileName.equals(PacketFiles.PROOFOFADDRESS.name()) || fileName.equals(PacketFiles.PROOFOFIDENTITY.name())
-				|| fileName.equals(PacketFiles.EXCEPTIONPHOTO.name()) || fileName.equals(PacketFiles.DEMOGRAPHIC.name());
->>>>>>> 84310cc0
 	}
 
 	/**
@@ -193,17 +186,10 @@
 	 * @param fileName the file name
 	 * @return true, if successful
 	 */
-<<<<<<< HEAD
 	private boolean checkDemographic(String fileName) {
 		return fileName.equals(PacketFiles.APPLICANTPHOTO.name()) || fileName.equals(PacketFiles.PROOFOFADDRESS.name())
 				|| fileName.equals(PacketFiles.PROOFOFIDENTITY.name())
 				|| fileName.equals(PacketFiles.EXCEPTIONPHOTO.name()) || fileName.equals(PacketFiles.ID.name());
-=======
-	private boolean checkDemographic(String fileName){
-
-		return fileName.equals(PacketFiles.RIGHTPALM.name()) || fileName.equals(PacketFiles.LEFTPALM.name()) ||
-				fileName.equals(PacketFiles.BOTHTHUMBS.name()) || fileName.equals(PacketFiles.LEFTEYE.name()) || fileName.equals(PacketFiles.RIGHTEYE.name());
->>>>>>> 84310cc0
 	}
 
 	/*
@@ -302,4 +288,4 @@
 		return packetMetaInfo;
 	}
 
-}
+}