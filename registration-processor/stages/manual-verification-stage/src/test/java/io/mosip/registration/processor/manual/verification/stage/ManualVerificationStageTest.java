<<<<<<< HEAD
package io.mosip.registration.processor.manual.verification.stage;

import static org.junit.Assert.assertEquals;
import static org.mockito.Matchers.any;
import static org.mockito.Matchers.anyString;
import static org.mockito.Mockito.doNothing;
import static org.mockito.Mockito.when;

import java.io.IOException;
import java.io.UnsupportedEncodingException;
import java.util.List;
import java.util.Map;
import java.util.Set;

import org.apache.http.HttpResponse;
import org.apache.http.client.ClientProtocolException;
import org.apache.http.client.HttpClient;
import org.apache.http.client.methods.CloseableHttpResponse;
import org.apache.http.client.methods.HttpGet;
import org.apache.http.client.methods.HttpPost;
import org.apache.http.entity.StringEntity;
import org.apache.http.impl.client.HttpClientBuilder;
import org.apache.http.impl.client.HttpClients;
import org.junit.Before;
import org.junit.Test;
import org.junit.runner.RunWith;
import org.mockito.InjectMocks;
import org.mockito.Mock;
import org.powermock.api.mockito.PowerMockito;
import org.powermock.core.classloader.annotations.PowerMockIgnore;
import org.powermock.core.classloader.annotations.PrepareForTest;
import org.powermock.modules.junit4.PowerMockRunner;
import org.springframework.core.env.Environment;

import com.google.gson.Gson;
import com.google.gson.GsonBuilder;

import io.mosip.registration.processor.core.abstractverticle.MessageBusAddress;
import io.mosip.registration.processor.core.abstractverticle.MessageDTO;
import io.mosip.registration.processor.core.abstractverticle.MosipEventBus;
import io.mosip.registration.processor.core.common.rest.dto.ErrorDTO;
import io.mosip.registration.processor.core.packet.dto.PacketMetaInfo;
import io.mosip.registration.processor.manual.verification.ManualVerificationApplication;
import io.mosip.registration.processor.manual.verification.dto.ManualVerificationDTO;
import io.mosip.registration.processor.manual.verification.dto.UserDto;
import io.mosip.registration.processor.manual.verification.exception.ManualVerificationAppException;
import io.mosip.registration.processor.manual.verification.response.builder.ManualVerificationResponseBuilder;
import io.mosip.registration.processor.manual.verification.response.dto.ManualVerificationAssignResponseDTO;
import io.mosip.registration.processor.manual.verification.response.dto.ManualVerificationBioDemoResponseDTO;
import io.mosip.registration.processor.manual.verification.response.dto.ManualVerificationPacketResponseDTO;
import io.mosip.registration.processor.manual.verification.service.ManualVerificationService;
import io.mosip.registration.processor.manual.verification.util.ManualVerificationRequestValidator;
import io.vertx.core.Handler;
import io.vertx.core.MultiMap;
import io.vertx.core.Vertx;
import io.vertx.core.buffer.Buffer;
import io.vertx.core.http.HttpMethod;
import io.vertx.core.http.HttpServerRequest;
import io.vertx.core.http.HttpServerResponse;
import io.vertx.core.json.JsonArray;
import io.vertx.core.json.JsonObject;
import io.vertx.ext.auth.User;
import io.vertx.ext.web.Cookie;
import io.vertx.ext.web.FileUpload;
import io.vertx.ext.web.Locale;
import io.vertx.ext.web.ParsedHeaderValues;
import io.vertx.ext.web.Route;
import io.vertx.ext.web.RoutingContext;
import io.vertx.ext.web.Session;

@RunWith(PowerMockRunner.class)
@PowerMockIgnore({ "javax.management.*", "javax.net.ssl.*" })
@PrepareForTest(ManualVerificationResponseBuilder.class)
public class ManualVerificationStageTest {

	private RoutingContext ctx;

	@Mock
	private ManualVerificationService manualAdjudicationService;
	@Mock
	ManualVerificationResponseBuilder manualVerificationResponseBuilder;

	private String jsonData;

	@Mock
	private Environment env;
	@Mock
	ManualVerificationRequestValidator manualVerificationRequestValidator;
	Gson gson = new GsonBuilder().serializeNulls().create();
	String serviceID = "";
	ErrorDTO errorCode;

	@InjectMocks
	ManualVerificationStage manualVerificationStage = new ManualVerificationStage() {

		@Override
		public void setResponse(RoutingContext ctx, Object object, String jsonType) {
			jsonData = object.toString();

			if (serviceID == "bio") {
				ManualVerificationBioDemoResponseDTO manualVerificationBioDemoResponseDTO = gson.fromJson(jsonData,
						ManualVerificationBioDemoResponseDTO.class);
				errorCode = manualVerificationBioDemoResponseDTO.getError();
			} else if (serviceID == "demo") {
				ManualVerificationBioDemoResponseDTO manualVerificationBioDemoResponseDTO = gson.fromJson(jsonData,
						ManualVerificationBioDemoResponseDTO.class);
				errorCode = manualVerificationBioDemoResponseDTO.getError();
			} else if (serviceID == "assign") {
				ManualVerificationAssignResponseDTO manualVerificationAssignResponseDTO = gson.fromJson(jsonData,
						ManualVerificationAssignResponseDTO.class);
				errorCode = manualVerificationAssignResponseDTO.getError();

			} else if (serviceID == "decision") {
				ManualVerificationAssignResponseDTO manualVerificationAssignResponseDTO = gson.fromJson(jsonData,
						ManualVerificationAssignResponseDTO.class);
				errorCode = manualVerificationAssignResponseDTO.getError();

			} else if (serviceID == "packetinfo") {
				ManualVerificationPacketResponseDTO manualVerificationPacketResponseDTO = gson.fromJson(jsonData,
						ManualVerificationPacketResponseDTO.class);
				errorCode = manualVerificationPacketResponseDTO.getError();

			}

		}

		@Override
		public void send(MosipEventBus mosipEventBus, MessageBusAddress toAddress, MessageDTO message) {
		}

		@Override
		public MosipEventBus getEventBus(Object verticleName, String clusterManagerUrl) {
			return null;
		}
	};

	@Before
	public void setup() throws Exception {

		ctx = setContext();
		ManualVerificationApplication.main(null);
		PowerMockito.mockStatic(ManualVerificationResponseBuilder.class);
		when(env.getProperty(anyString())).thenReturn("mosip.manual.verification.biometric");
		PowerMockito.when(ManualVerificationResponseBuilder.class, "buildManualVerificationSuccessResponse",
				any(ManualVerificationDTO.class), anyString()).thenReturn(getDataAsJson("2"));
		PowerMockito.when(ManualVerificationResponseBuilder.class, "buildManualVerificationSuccessResponse",
				any(PacketMetaInfo.class), anyString()).thenReturn(getDataAsJson("2"));
		PowerMockito.when(ManualVerificationResponseBuilder.class, "buildManualVerificationSuccessResponse",
				any(String.class), anyString()).thenReturn(getDataAsJson("1"));

	}

	public String getDataAsJson(String dataNumber) {
		JsonObject obj = new JsonObject();
		obj.put("id", "mosip.manual.verification.biometric");
		obj.put("version", "1.0");
		obj.put("timestamp", "2019-02-04T13:46:39.919+0000");
		JsonObject obj1 = new JsonObject();
		obj1.put("regId", "27847657360002520181208123456");

		if (dataNumber == "1") {
			obj.put("file", "MOSIPE@34whfh34");
		} else {
			obj.put("response", obj1);
		}
		errorCode = null;
		obj.put("error", errorCode);

		return obj.toString();
	}

	@Test
	public void testAllProcesses() throws ClientProtocolException, IOException, ManualVerificationAppException {
		doNothing().when(manualVerificationRequestValidator).validate(any(JsonObject.class), any(String.class));

		processBiometricTest();
		processDemographicTest();
		processAssignmentTest();
		processDecisionTest();
		processPacketInfoTest();
		testSendMessage();
		testProcess();
		packetUploaderTest();
	}

	public void processBiometricTest() {
		serviceID = "bio";
		byte[] packetInfo = "packetInfo".getBytes();
		when(manualAdjudicationService.getApplicantFile(any(String.class), any(String.class))).thenReturn(packetInfo);
		manualVerificationStage.processBiometric(ctx);

		assertEquals(errorCode, null);

	}

	public void processDemographicTest() throws ManualVerificationAppException {
		serviceID = "demo";
		byte[] packetInfo = "packetInfo".getBytes();
		when(manualAdjudicationService.getApplicantFile(any(String.class), any(String.class))).thenReturn(packetInfo);
		manualVerificationStage.processDemographic(ctx);
		assertEquals(errorCode, null);

	}

	public void processAssignmentTest() {
		serviceID = "assign";

		ManualVerificationDTO manualVerificationDTO = new ManualVerificationDTO();
		when(manualAdjudicationService.assignApplicant(any(UserDto.class))).thenReturn(manualVerificationDTO);
		manualVerificationStage.processAssignment(ctx);
		assertEquals(errorCode, null);

	}

	public void processDecisionTest() {
		serviceID = "decision";
		manualVerificationStage.processDecision(ctx);
		assertEquals(errorCode, null);

	}

	public void processPacketInfoTest() {
		serviceID = "packetinfo";
		PacketMetaInfo packetInfo = new PacketMetaInfo();
		when(manualAdjudicationService.getApplicantPacketInfo(any(String.class))).thenReturn(packetInfo);
		manualVerificationStage.processPacketInfo(ctx);
		assertEquals(errorCode, null);

	}

	public void testSendMessage() {
		manualVerificationStage.sendMessage(null);
	}

	public void testProcess() {
		manualVerificationStage.process(null);
	}

	public void packetUploaderTest() throws ClientProtocolException, IOException {

		HttpGet httpGet = new HttpGet("http://localhost:8084/manualverification/health");
		HttpClient client = HttpClientBuilder.create().build();
		HttpResponse getResponse = client.execute(httpGet);
		assertEquals(200, getResponse.getStatusLine().getStatusCode());

		HttpPost applicantBiometric = getHttpPost(
				"http://localhost:8084/manualverification/v0.1/registration-processor/manual-verification/applicantBiometric");
		CloseableHttpResponse response = HttpClients.createDefault().execute(applicantBiometric);
		assertEquals(response.getStatusLine().getStatusCode(), 200);

		HttpPost applicantDemographic = getHttpPost(
				"http://localhost:8084/manualverification/v0.1/registration-processor/manual-verification/applicantDemographic");
		response = HttpClients.createDefault().execute(applicantDemographic);
		assertEquals(response.getStatusLine().getStatusCode(), 200);

		HttpPost assignment = getHttpPost(
				"http://localhost:8084/manualverification/v0.1/registration-processor/manual-verification/assignment");
		response = HttpClients.createDefault().execute(assignment);
		assertEquals(response.getStatusLine().getStatusCode(), 200);

		HttpPost decision = getHttpPost(
				"http://localhost:8084/manualverification/v0.1/registration-processor/manual-verification/decision");
		response = HttpClients.createDefault().execute(decision);
		assertEquals(response.getStatusLine().getStatusCode(), 200);

		HttpPost packetInfo = getHttpPost(
				"http://localhost:8084/manualverification/v0.1/registration-processor/manual-verification/packetInfo");
		response = HttpClients.createDefault().execute(packetInfo);
		assertEquals(response.getStatusLine().getStatusCode(), 200);

	}

	private HttpPost getHttpPost(String url) throws UnsupportedEncodingException {
		HttpPost httpPost = new HttpPost(url);

		String json = "{'regId':'27847657360002520181208183004','fileName':'APPLICANTPHOTO'}";
		StringEntity entity = new StringEntity(json);
		httpPost.setEntity(entity);
		httpPost.setHeader("Content-type", "application/json");
		return httpPost;
	}

	private RoutingContext setContext() {
		return new RoutingContext() {

			@Override
			public Set<FileUpload> fileUploads() {
				return null;
			}

			@Override
			public Vertx vertx() {
				return null;
			}

			@Override
			public User user() {
				return null;
			}

			@Override
			public int statusCode() {
				return 0;
			}

			@Override
			public void setUser(User user) {
			}

			@Override
			public void setSession(Session session) {
			}

			@Override
			public void setBody(Buffer body) {
			}

			@Override
			public void setAcceptableContentType(String contentType) {
			}

			@Override
			public Session session() {
				return null;
			}

			@Override
			public HttpServerResponse response() {
				return null;
			}

			@Override
			public void reroute(HttpMethod method, String path) {
			}

			@Override
			public HttpServerRequest request() {
				return null;
			}

			@Override
			public boolean removeHeadersEndHandler(int handlerID) {
				return false;
			}

			@Override
			public Cookie removeCookie(String name, boolean invalidate) {
				return null;
			}

			@Override
			public boolean removeBodyEndHandler(int handlerID) {
				return false;
			}

			@Override
			public <T> T remove(String key) {
				return null;
			}

			@Override
			public MultiMap queryParams() {
				return null;
			}

			@Override
			public List<String> queryParam(String query) {
				return null;
			}

			@Override
			public RoutingContext put(String key, Object obj) {
				return null;
			}

			@Override
			public Map<String, String> pathParams() {
				return null;
			}

			@Override
			public String pathParam(String name) {
				return null;
			}

			@Override
			public ParsedHeaderValues parsedHeaders() {
				return null;
			}

			@Override
			public String normalisedPath() {
				return null;
			}

			@Override
			public void next() {
			}

			@Override
			public String mountPoint() {
				return null;
			}

			@Override
			public Cookie getCookie(String name) {
				return null;
			}

			@Override
			public String getBodyAsString(String encoding) {
				return null;
			}

			@Override
			public String getBodyAsString() {
				return null;
			}

			@Override
			public JsonArray getBodyAsJsonArray() {
				return null;
			}

			@Override
			public JsonObject getBodyAsJson() {
				JsonObject obj = new JsonObject();
				obj.put("id", "51130282650000320190117144316");
				obj.put("version", "1.0");
				obj.put("timestamp", "51130282650000320190117");
				JsonObject obj1 = new JsonObject();

				if (serviceID == "bio") {
					obj1.put("regId", "51130282650000320190117144316");
					obj1.put("fileName", "APPLICANTPHOTO");
				} else if (serviceID == "demo") {
					obj1.put("regId", "51130282650000320190117144316");

				} else if (serviceID == "assign") {
					obj1.put("userId", "51130282650000320190117");

				} else if (serviceID == "decision") {
					obj1.put("matchedRefId", "27847657360002520181208123987");
					obj1.put("matchedRefType", "RID");
					obj1.put("mvUsrId", "mono");
					obj1.put("reasonCode", "Problem with biometrics");
					obj1.put("regId", "27847657360002520181208123456");
					obj1.put("statusCode", "APPROVED");

				} else if (serviceID == "packetinfo") {
					obj1.put("regId", "51130282650000320190117144316");

				}

				obj.put("request", obj1);

				return obj;
			}

			@Override
			public Buffer getBody() {
				return null;
			}

			@Override
			public String getAcceptableContentType() {
				return null;
			}

			@Override
			public <T> T get(String key) {
				return null;
			}

			@Override
			public Throwable failure() {
				return null;
			}

			@Override
			public boolean failed() {
				return false;
			}

			@Override
			public void fail(Throwable throwable) {
			}

			@Override
			public void fail(int statusCode) {
			}

			@Override
			public Map<String, Object> data() {
				return null;
			}

			@Override
			public Route currentRoute() {
				return null;
			}

			@Override
			public Set<Cookie> cookies() {
				return null;
			}

			@Override
			public int cookieCount() {
				return 0;
			}

			@Override
			public void clearUser() {
			}

			@Override
			public int addHeadersEndHandler(Handler<Void> handler) {
				return 0;
			}

			@Override
			public RoutingContext addCookie(Cookie cookie) {
				return null;
			}

			@Override
			public int addBodyEndHandler(Handler<Void> handler) {
				return 0;
			}

			@Override
			public List<Locale> acceptableLocales() {
				return null;
			}
		};
	}
}
=======
package io.mosip.registration.processor.manual.verification.stage;

import static org.junit.Assert.assertEquals;
import static org.mockito.Matchers.any;
import static org.mockito.Matchers.anyString;
import static org.mockito.Mockito.doNothing;
import static org.mockito.Mockito.when;

import java.io.IOException;
import java.io.UnsupportedEncodingException;
import java.util.List;
import java.util.Map;
import java.util.Set;

import org.apache.http.HttpResponse;
import org.apache.http.client.ClientProtocolException;
import org.apache.http.client.HttpClient;
import org.apache.http.client.methods.CloseableHttpResponse;
import org.apache.http.client.methods.HttpGet;
import org.apache.http.client.methods.HttpPost;
import org.apache.http.entity.StringEntity;
import org.apache.http.impl.client.HttpClientBuilder;
import org.apache.http.impl.client.HttpClients;
import org.junit.Before;
import org.junit.Test;
import org.junit.runner.RunWith;
import org.mockito.InjectMocks;
import org.mockito.Mock;
import org.powermock.api.mockito.PowerMockito;
import org.powermock.core.classloader.annotations.PowerMockIgnore;
import org.powermock.core.classloader.annotations.PrepareForTest;
import org.powermock.modules.junit4.PowerMockRunner;
import org.springframework.core.env.Environment;

import com.google.gson.Gson;
import com.google.gson.GsonBuilder;

import io.mosip.kernel.core.fsadapter.spi.FileSystemAdapter;
import io.mosip.registration.processor.core.abstractverticle.MessageBusAddress;
import io.mosip.registration.processor.core.abstractverticle.MessageDTO;
import io.mosip.registration.processor.core.abstractverticle.MosipEventBus;
import io.mosip.registration.processor.core.common.rest.dto.ErrorDTO;
import io.mosip.registration.processor.core.packet.dto.PacketMetaInfo;
import io.mosip.registration.processor.manual.verification.ManualVerificationApplication;
import io.mosip.registration.processor.manual.verification.dto.ManualVerificationDTO;
import io.mosip.registration.processor.manual.verification.dto.UserDto;
import io.mosip.registration.processor.manual.verification.exception.ManualVerificationAppException;
import io.mosip.registration.processor.manual.verification.response.builder.ManualVerificationResponseBuilder;
import io.mosip.registration.processor.manual.verification.response.dto.ManualVerificationAssignResponseDTO;
import io.mosip.registration.processor.manual.verification.response.dto.ManualVerificationBioDemoResponseDTO;
import io.mosip.registration.processor.manual.verification.response.dto.ManualVerificationPacketResponseDTO;
import io.mosip.registration.processor.manual.verification.service.ManualVerificationService;
import io.mosip.registration.processor.manual.verification.stage.ManualVerificationStage;
import io.mosip.registration.processor.manual.verification.util.ManualVerificationRequestValidator;
import io.vertx.core.Handler;
import io.vertx.core.MultiMap;
import io.vertx.core.Vertx;
import io.vertx.core.buffer.Buffer;
import io.vertx.core.http.HttpMethod;
import io.vertx.core.http.HttpServerRequest;
import io.vertx.core.http.HttpServerResponse;
import io.vertx.core.json.JsonArray;
import io.vertx.core.json.JsonObject;
import io.vertx.ext.auth.User;
import io.vertx.ext.web.Cookie;
import io.vertx.ext.web.FileUpload;
import io.vertx.ext.web.Locale;
import io.vertx.ext.web.ParsedHeaderValues;
import io.vertx.ext.web.Route;
import io.vertx.ext.web.RoutingContext;
import io.vertx.ext.web.Session;

@RunWith(PowerMockRunner.class)
@PowerMockIgnore({ "javax.management.*", "javax.net.ssl.*" })
@PrepareForTest(ManualVerificationResponseBuilder.class)
public class ManualVerificationStageTest {

	private RoutingContext ctx;

	@Mock
	private ManualVerificationService manualAdjudicationService;
	@Mock
	ManualVerificationResponseBuilder manualVerificationResponseBuilder;

	@Mock
	FileSystemAdapter filesystemCephAdapterImpl;

	private String jsonData;

	@Mock
	private Environment env;
	@Mock
	ManualVerificationRequestValidator manualVerificationRequestValidator;
	Gson gson = new GsonBuilder().serializeNulls().create();
	String serviceID = "";
	ErrorDTO errorCode;

	@InjectMocks
	ManualVerificationStage manualVerificationStage = new ManualVerificationStage() {

		@Override
		public void setResponse(RoutingContext ctx, Object object, String jsonType) {
			jsonData = object.toString();

			if (serviceID == "bio") {
				ManualVerificationBioDemoResponseDTO manualVerificationBioDemoResponseDTO = gson.fromJson(jsonData,
						ManualVerificationBioDemoResponseDTO.class);
				errorCode = manualVerificationBioDemoResponseDTO.getError();
			} else if (serviceID == "demo") {
				ManualVerificationBioDemoResponseDTO manualVerificationBioDemoResponseDTO = gson.fromJson(jsonData,
						ManualVerificationBioDemoResponseDTO.class);
				errorCode = manualVerificationBioDemoResponseDTO.getError();
			} else if (serviceID == "assign") {
				ManualVerificationAssignResponseDTO manualVerificationAssignResponseDTO = gson.fromJson(jsonData,
						ManualVerificationAssignResponseDTO.class);
				errorCode = manualVerificationAssignResponseDTO.getError();

			} else if (serviceID == "decision") {
				ManualVerificationAssignResponseDTO manualVerificationAssignResponseDTO = gson.fromJson(jsonData,
						ManualVerificationAssignResponseDTO.class);
				errorCode = manualVerificationAssignResponseDTO.getError();

			} else if (serviceID == "packetinfo") {
				ManualVerificationPacketResponseDTO manualVerificationPacketResponseDTO = gson.fromJson(jsonData,
						ManualVerificationPacketResponseDTO.class);
				errorCode = manualVerificationPacketResponseDTO.getError();

			}

		}

		@Override
		public void send(MosipEventBus mosipEventBus, MessageBusAddress toAddress, MessageDTO message) {
		}

		@Override
		public MosipEventBus getEventBus(Object verticleName, String clusterManagerUrl) {
			return null;
		}
	};

	@Before
	public void setup() throws Exception {

		ctx = setContext();
		ManualVerificationApplication.main(null);
		PowerMockito.mockStatic(ManualVerificationResponseBuilder.class);
		when(env.getProperty(anyString())).thenReturn("mosip.manual.verification.biometric");
		PowerMockito.when(ManualVerificationResponseBuilder.class, "buildManualVerificationSuccessResponse",
				any(ManualVerificationDTO.class), anyString()).thenReturn(getDataAsJson("2"));
		PowerMockito.when(ManualVerificationResponseBuilder.class, "buildManualVerificationSuccessResponse",
				any(PacketMetaInfo.class), anyString()).thenReturn(getDataAsJson("2"));
		PowerMockito.when(ManualVerificationResponseBuilder.class, "buildManualVerificationSuccessResponse",
				any(String.class), anyString()).thenReturn(getDataAsJson("1"));

	}

	public String getDataAsJson(String dataNumber) {
		JsonObject obj = new JsonObject();
		obj.put("id", "mosip.manual.verification.biometric");
		obj.put("version", "1.0");
		obj.put("timestamp", "2019-02-04T13:46:39.919+0000");
		JsonObject obj1 = new JsonObject();
		obj1.put("regId", "27847657360002520181208123456");

		if (dataNumber == "1") {
			obj.put("file", "MOSIPE@34whfh34");
		} else {
			obj.put("response", obj1);
		}
		errorCode = null;
		obj.put("error", errorCode);

		return obj.toString();
	}

	@Test
	public void testAllProcesses() throws ClientProtocolException, IOException, ManualVerificationAppException {
		doNothing().when(manualVerificationRequestValidator).validate(any(JsonObject.class), any(String.class));

		processBiometricTest();
		processDemographicTest();
		processAssignmentTest();
		processDecisionTest();
		processPacketInfoTest();
		testSendMessage();
		testProcess();
		packetUploaderTest();
	}

	public void processBiometricTest() {
		serviceID = "bio";
		byte[] packetInfo = "packetInfo".getBytes();
		when(manualAdjudicationService.getApplicantFile(any(String.class), any(String.class))).thenReturn(packetInfo);
		manualVerificationStage.processBiometric(ctx);

		assertEquals(errorCode, null);

	}

	public void processDemographicTest() throws ManualVerificationAppException {
		serviceID = "demo";
		byte[] packetInfo = "packetInfo".getBytes();
		when(manualAdjudicationService.getApplicantFile(any(String.class), any(String.class))).thenReturn(packetInfo);
		manualVerificationStage.processDemographic(ctx);
		assertEquals(errorCode, null);

	}

	public void processAssignmentTest() {
		serviceID = "assign";

		ManualVerificationDTO manualVerificationDTO = new ManualVerificationDTO();
		when(manualAdjudicationService.assignApplicant(any(UserDto.class))).thenReturn(manualVerificationDTO);
		manualVerificationStage.processAssignment(ctx);
		assertEquals(errorCode, null);

	}

	public void processDecisionTest() {
		serviceID = "decision";
		manualVerificationStage.processDecision(ctx);
		assertEquals(errorCode, null);

	}

	public void processPacketInfoTest() {
		serviceID = "packetinfo";
		PacketMetaInfo packetInfo = new PacketMetaInfo();
		when(manualAdjudicationService.getApplicantPacketInfo(any(String.class))).thenReturn(packetInfo);
		manualVerificationStage.processPacketInfo(ctx);
		assertEquals(errorCode, null);

	}

	public void testSendMessage() {
		manualVerificationStage.sendMessage(null);
	}

	public void testProcess() {
		manualVerificationStage.process(null);
	}

	public void packetUploaderTest() throws ClientProtocolException, IOException {

		HttpGet httpGet = new HttpGet("http://localhost:8084/manualverification/health");
		HttpClient client = HttpClientBuilder.create().build();
		HttpResponse getResponse = client.execute(httpGet);
		assertEquals(200, getResponse.getStatusLine().getStatusCode());

		HttpPost applicantBiometric = getHttpPost(
				"http://localhost:8084/manualverification/v0.1/registration-processor/manual-verification/applicantBiometric");
		CloseableHttpResponse response = HttpClients.createDefault().execute(applicantBiometric);
		assertEquals(response.getStatusLine().getStatusCode(), 200);

		HttpPost applicantDemographic = getHttpPost(
				"http://localhost:8084/manualverification/v0.1/registration-processor/manual-verification/applicantDemographic");
		response = HttpClients.createDefault().execute(applicantDemographic);
		assertEquals(response.getStatusLine().getStatusCode(), 200);

		HttpPost assignment = getHttpPost(
				"http://localhost:8084/manualverification/v0.1/registration-processor/manual-verification/assignment");
		response = HttpClients.createDefault().execute(assignment);
		assertEquals(response.getStatusLine().getStatusCode(), 200);

		HttpPost decision = getHttpPost(
				"http://localhost:8084/manualverification/v0.1/registration-processor/manual-verification/decision");
		response = HttpClients.createDefault().execute(decision);
		assertEquals(response.getStatusLine().getStatusCode(), 200);

		HttpPost packetInfo = getHttpPost(
				"http://localhost:8084/manualverification/v0.1/registration-processor/manual-verification/packetInfo");
		response = HttpClients.createDefault().execute(packetInfo);
		assertEquals(response.getStatusLine().getStatusCode(), 200);

	}

	private HttpPost getHttpPost(String url) throws UnsupportedEncodingException {
		HttpPost httpPost = new HttpPost(url);

		String json = "{'regId':'27847657360002520181208183004','fileName':'APPLICANTPHOTO'}";
		StringEntity entity = new StringEntity(json);
		httpPost.setEntity(entity);
		httpPost.setHeader("Content-type", "application/json");
		return httpPost;
	}

	private RoutingContext setContext() {
		return new RoutingContext() {

			@Override
			public Set<FileUpload> fileUploads() {
				return null;
			}

			@Override
			public Vertx vertx() {
				return null;
			}

			@Override
			public User user() {
				return null;
			}

			@Override
			public int statusCode() {
				return 0;
			}

			@Override
			public void setUser(User user) {
			}

			@Override
			public void setSession(Session session) {
			}

			@Override
			public void setBody(Buffer body) {
			}

			@Override
			public void setAcceptableContentType(String contentType) {
			}

			@Override
			public Session session() {
				return null;
			}

			@Override
			public HttpServerResponse response() {
				return null;
			}

			@Override
			public void reroute(HttpMethod method, String path) {
			}

			@Override
			public HttpServerRequest request() {
				return null;
			}

			@Override
			public boolean removeHeadersEndHandler(int handlerID) {
				return false;
			}

			@Override
			public Cookie removeCookie(String name, boolean invalidate) {
				return null;
			}

			@Override
			public boolean removeBodyEndHandler(int handlerID) {
				return false;
			}

			@Override
			public <T> T remove(String key) {
				return null;
			}

			@Override
			public MultiMap queryParams() {
				return null;
			}

			@Override
			public List<String> queryParam(String query) {
				return null;
			}

			@Override
			public RoutingContext put(String key, Object obj) {
				return null;
			}

			@Override
			public Map<String, String> pathParams() {
				return null;
			}

			@Override
			public String pathParam(String name) {
				return null;
			}

			@Override
			public ParsedHeaderValues parsedHeaders() {
				return null;
			}

			@Override
			public String normalisedPath() {
				return null;
			}

			@Override
			public void next() {
			}

			@Override
			public String mountPoint() {
				return null;
			}

			@Override
			public Cookie getCookie(String name) {
				return null;
			}

			@Override
			public String getBodyAsString(String encoding) {
				return null;
			}

			@Override
			public String getBodyAsString() {
				return null;
			}

			@Override
			public JsonArray getBodyAsJsonArray() {
				return null;
			}

			@Override
			public JsonObject getBodyAsJson() {
				JsonObject obj = new JsonObject();
				obj.put("id", "51130282650000320190117144316");
				obj.put("version", "1.0");
				obj.put("timestamp", "51130282650000320190117");
				JsonObject obj1 = new JsonObject();

				if (serviceID == "bio") {
					obj1.put("regId", "51130282650000320190117144316");
					obj1.put("fileName", "APPLICANTPHOTO");
				} else if (serviceID == "demo") {
					obj1.put("regId", "51130282650000320190117144316");

				} else if (serviceID == "assign") {
					obj1.put("userId", "51130282650000320190117");

				} else if (serviceID == "decision") {
					obj1.put("matchedRefId", "27847657360002520181208123987");
					obj1.put("matchedRefType", "RID");
					obj1.put("mvUsrId", "mono");
					obj1.put("reasonCode", "Problem with biometrics");
					obj1.put("regId", "27847657360002520181208123456");
					obj1.put("statusCode", "APPROVED");

				} else if (serviceID == "packetinfo") {
					obj1.put("regId", "51130282650000320190117144316");

				}

				obj.put("request", obj1);

				return obj;
			}

			@Override
			public Buffer getBody() {
				return null;
			}

			@Override
			public String getAcceptableContentType() {
				return null;
			}

			@Override
			public <T> T get(String key) {
				return null;
			}

			@Override
			public Throwable failure() {
				return null;
			}

			@Override
			public boolean failed() {
				return false;
			}

			@Override
			public void fail(Throwable throwable) {
			}

			@Override
			public void fail(int statusCode) {
			}

			@Override
			public Map<String, Object> data() {
				return null;
			}

			@Override
			public Route currentRoute() {
				return null;
			}

			@Override
			public Set<Cookie> cookies() {
				return null;
			}

			@Override
			public int cookieCount() {
				return 0;
			}

			@Override
			public void clearUser() {
			}

			@Override
			public int addHeadersEndHandler(Handler<Void> handler) {
				return 0;
			}

			@Override
			public RoutingContext addCookie(Cookie cookie) {
				return null;
			}

			@Override
			public int addBodyEndHandler(Handler<Void> handler) {
				return 0;
			}

			@Override
			public List<Locale> acceptableLocales() {
				return null;
			}
		};
	}
}
>>>>>>> 45fa4082
<|MERGE_RESOLUTION|>--- conflicted
+++ resolved
@@ -1,4 +1,3 @@
-<<<<<<< HEAD
 package io.mosip.registration.processor.manual.verification.stage;
 
 import static org.junit.Assert.assertEquals;
@@ -36,544 +35,6 @@
 import com.google.gson.Gson;
 import com.google.gson.GsonBuilder;
 
-import io.mosip.registration.processor.core.abstractverticle.MessageBusAddress;
-import io.mosip.registration.processor.core.abstractverticle.MessageDTO;
-import io.mosip.registration.processor.core.abstractverticle.MosipEventBus;
-import io.mosip.registration.processor.core.common.rest.dto.ErrorDTO;
-import io.mosip.registration.processor.core.packet.dto.PacketMetaInfo;
-import io.mosip.registration.processor.manual.verification.ManualVerificationApplication;
-import io.mosip.registration.processor.manual.verification.dto.ManualVerificationDTO;
-import io.mosip.registration.processor.manual.verification.dto.UserDto;
-import io.mosip.registration.processor.manual.verification.exception.ManualVerificationAppException;
-import io.mosip.registration.processor.manual.verification.response.builder.ManualVerificationResponseBuilder;
-import io.mosip.registration.processor.manual.verification.response.dto.ManualVerificationAssignResponseDTO;
-import io.mosip.registration.processor.manual.verification.response.dto.ManualVerificationBioDemoResponseDTO;
-import io.mosip.registration.processor.manual.verification.response.dto.ManualVerificationPacketResponseDTO;
-import io.mosip.registration.processor.manual.verification.service.ManualVerificationService;
-import io.mosip.registration.processor.manual.verification.util.ManualVerificationRequestValidator;
-import io.vertx.core.Handler;
-import io.vertx.core.MultiMap;
-import io.vertx.core.Vertx;
-import io.vertx.core.buffer.Buffer;
-import io.vertx.core.http.HttpMethod;
-import io.vertx.core.http.HttpServerRequest;
-import io.vertx.core.http.HttpServerResponse;
-import io.vertx.core.json.JsonArray;
-import io.vertx.core.json.JsonObject;
-import io.vertx.ext.auth.User;
-import io.vertx.ext.web.Cookie;
-import io.vertx.ext.web.FileUpload;
-import io.vertx.ext.web.Locale;
-import io.vertx.ext.web.ParsedHeaderValues;
-import io.vertx.ext.web.Route;
-import io.vertx.ext.web.RoutingContext;
-import io.vertx.ext.web.Session;
-
-@RunWith(PowerMockRunner.class)
-@PowerMockIgnore({ "javax.management.*", "javax.net.ssl.*" })
-@PrepareForTest(ManualVerificationResponseBuilder.class)
-public class ManualVerificationStageTest {
-
-	private RoutingContext ctx;
-
-	@Mock
-	private ManualVerificationService manualAdjudicationService;
-	@Mock
-	ManualVerificationResponseBuilder manualVerificationResponseBuilder;
-
-	private String jsonData;
-
-	@Mock
-	private Environment env;
-	@Mock
-	ManualVerificationRequestValidator manualVerificationRequestValidator;
-	Gson gson = new GsonBuilder().serializeNulls().create();
-	String serviceID = "";
-	ErrorDTO errorCode;
-
-	@InjectMocks
-	ManualVerificationStage manualVerificationStage = new ManualVerificationStage() {
-
-		@Override
-		public void setResponse(RoutingContext ctx, Object object, String jsonType) {
-			jsonData = object.toString();
-
-			if (serviceID == "bio") {
-				ManualVerificationBioDemoResponseDTO manualVerificationBioDemoResponseDTO = gson.fromJson(jsonData,
-						ManualVerificationBioDemoResponseDTO.class);
-				errorCode = manualVerificationBioDemoResponseDTO.getError();
-			} else if (serviceID == "demo") {
-				ManualVerificationBioDemoResponseDTO manualVerificationBioDemoResponseDTO = gson.fromJson(jsonData,
-						ManualVerificationBioDemoResponseDTO.class);
-				errorCode = manualVerificationBioDemoResponseDTO.getError();
-			} else if (serviceID == "assign") {
-				ManualVerificationAssignResponseDTO manualVerificationAssignResponseDTO = gson.fromJson(jsonData,
-						ManualVerificationAssignResponseDTO.class);
-				errorCode = manualVerificationAssignResponseDTO.getError();
-
-			} else if (serviceID == "decision") {
-				ManualVerificationAssignResponseDTO manualVerificationAssignResponseDTO = gson.fromJson(jsonData,
-						ManualVerificationAssignResponseDTO.class);
-				errorCode = manualVerificationAssignResponseDTO.getError();
-
-			} else if (serviceID == "packetinfo") {
-				ManualVerificationPacketResponseDTO manualVerificationPacketResponseDTO = gson.fromJson(jsonData,
-						ManualVerificationPacketResponseDTO.class);
-				errorCode = manualVerificationPacketResponseDTO.getError();
-
-			}
-
-		}
-
-		@Override
-		public void send(MosipEventBus mosipEventBus, MessageBusAddress toAddress, MessageDTO message) {
-		}
-
-		@Override
-		public MosipEventBus getEventBus(Object verticleName, String clusterManagerUrl) {
-			return null;
-		}
-	};
-
-	@Before
-	public void setup() throws Exception {
-
-		ctx = setContext();
-		ManualVerificationApplication.main(null);
-		PowerMockito.mockStatic(ManualVerificationResponseBuilder.class);
-		when(env.getProperty(anyString())).thenReturn("mosip.manual.verification.biometric");
-		PowerMockito.when(ManualVerificationResponseBuilder.class, "buildManualVerificationSuccessResponse",
-				any(ManualVerificationDTO.class), anyString()).thenReturn(getDataAsJson("2"));
-		PowerMockito.when(ManualVerificationResponseBuilder.class, "buildManualVerificationSuccessResponse",
-				any(PacketMetaInfo.class), anyString()).thenReturn(getDataAsJson("2"));
-		PowerMockito.when(ManualVerificationResponseBuilder.class, "buildManualVerificationSuccessResponse",
-				any(String.class), anyString()).thenReturn(getDataAsJson("1"));
-
-	}
-
-	public String getDataAsJson(String dataNumber) {
-		JsonObject obj = new JsonObject();
-		obj.put("id", "mosip.manual.verification.biometric");
-		obj.put("version", "1.0");
-		obj.put("timestamp", "2019-02-04T13:46:39.919+0000");
-		JsonObject obj1 = new JsonObject();
-		obj1.put("regId", "27847657360002520181208123456");
-
-		if (dataNumber == "1") {
-			obj.put("file", "MOSIPE@34whfh34");
-		} else {
-			obj.put("response", obj1);
-		}
-		errorCode = null;
-		obj.put("error", errorCode);
-
-		return obj.toString();
-	}
-
-	@Test
-	public void testAllProcesses() throws ClientProtocolException, IOException, ManualVerificationAppException {
-		doNothing().when(manualVerificationRequestValidator).validate(any(JsonObject.class), any(String.class));
-
-		processBiometricTest();
-		processDemographicTest();
-		processAssignmentTest();
-		processDecisionTest();
-		processPacketInfoTest();
-		testSendMessage();
-		testProcess();
-		packetUploaderTest();
-	}
-
-	public void processBiometricTest() {
-		serviceID = "bio";
-		byte[] packetInfo = "packetInfo".getBytes();
-		when(manualAdjudicationService.getApplicantFile(any(String.class), any(String.class))).thenReturn(packetInfo);
-		manualVerificationStage.processBiometric(ctx);
-
-		assertEquals(errorCode, null);
-
-	}
-
-	public void processDemographicTest() throws ManualVerificationAppException {
-		serviceID = "demo";
-		byte[] packetInfo = "packetInfo".getBytes();
-		when(manualAdjudicationService.getApplicantFile(any(String.class), any(String.class))).thenReturn(packetInfo);
-		manualVerificationStage.processDemographic(ctx);
-		assertEquals(errorCode, null);
-
-	}
-
-	public void processAssignmentTest() {
-		serviceID = "assign";
-
-		ManualVerificationDTO manualVerificationDTO = new ManualVerificationDTO();
-		when(manualAdjudicationService.assignApplicant(any(UserDto.class))).thenReturn(manualVerificationDTO);
-		manualVerificationStage.processAssignment(ctx);
-		assertEquals(errorCode, null);
-
-	}
-
-	public void processDecisionTest() {
-		serviceID = "decision";
-		manualVerificationStage.processDecision(ctx);
-		assertEquals(errorCode, null);
-
-	}
-
-	public void processPacketInfoTest() {
-		serviceID = "packetinfo";
-		PacketMetaInfo packetInfo = new PacketMetaInfo();
-		when(manualAdjudicationService.getApplicantPacketInfo(any(String.class))).thenReturn(packetInfo);
-		manualVerificationStage.processPacketInfo(ctx);
-		assertEquals(errorCode, null);
-
-	}
-
-	public void testSendMessage() {
-		manualVerificationStage.sendMessage(null);
-	}
-
-	public void testProcess() {
-		manualVerificationStage.process(null);
-	}
-
-	public void packetUploaderTest() throws ClientProtocolException, IOException {
-
-		HttpGet httpGet = new HttpGet("http://localhost:8084/manualverification/health");
-		HttpClient client = HttpClientBuilder.create().build();
-		HttpResponse getResponse = client.execute(httpGet);
-		assertEquals(200, getResponse.getStatusLine().getStatusCode());
-
-		HttpPost applicantBiometric = getHttpPost(
-				"http://localhost:8084/manualverification/v0.1/registration-processor/manual-verification/applicantBiometric");
-		CloseableHttpResponse response = HttpClients.createDefault().execute(applicantBiometric);
-		assertEquals(response.getStatusLine().getStatusCode(), 200);
-
-		HttpPost applicantDemographic = getHttpPost(
-				"http://localhost:8084/manualverification/v0.1/registration-processor/manual-verification/applicantDemographic");
-		response = HttpClients.createDefault().execute(applicantDemographic);
-		assertEquals(response.getStatusLine().getStatusCode(), 200);
-
-		HttpPost assignment = getHttpPost(
-				"http://localhost:8084/manualverification/v0.1/registration-processor/manual-verification/assignment");
-		response = HttpClients.createDefault().execute(assignment);
-		assertEquals(response.getStatusLine().getStatusCode(), 200);
-
-		HttpPost decision = getHttpPost(
-				"http://localhost:8084/manualverification/v0.1/registration-processor/manual-verification/decision");
-		response = HttpClients.createDefault().execute(decision);
-		assertEquals(response.getStatusLine().getStatusCode(), 200);
-
-		HttpPost packetInfo = getHttpPost(
-				"http://localhost:8084/manualverification/v0.1/registration-processor/manual-verification/packetInfo");
-		response = HttpClients.createDefault().execute(packetInfo);
-		assertEquals(response.getStatusLine().getStatusCode(), 200);
-
-	}
-
-	private HttpPost getHttpPost(String url) throws UnsupportedEncodingException {
-		HttpPost httpPost = new HttpPost(url);
-
-		String json = "{'regId':'27847657360002520181208183004','fileName':'APPLICANTPHOTO'}";
-		StringEntity entity = new StringEntity(json);
-		httpPost.setEntity(entity);
-		httpPost.setHeader("Content-type", "application/json");
-		return httpPost;
-	}
-
-	private RoutingContext setContext() {
-		return new RoutingContext() {
-
-			@Override
-			public Set<FileUpload> fileUploads() {
-				return null;
-			}
-
-			@Override
-			public Vertx vertx() {
-				return null;
-			}
-
-			@Override
-			public User user() {
-				return null;
-			}
-
-			@Override
-			public int statusCode() {
-				return 0;
-			}
-
-			@Override
-			public void setUser(User user) {
-			}
-
-			@Override
-			public void setSession(Session session) {
-			}
-
-			@Override
-			public void setBody(Buffer body) {
-			}
-
-			@Override
-			public void setAcceptableContentType(String contentType) {
-			}
-
-			@Override
-			public Session session() {
-				return null;
-			}
-
-			@Override
-			public HttpServerResponse response() {
-				return null;
-			}
-
-			@Override
-			public void reroute(HttpMethod method, String path) {
-			}
-
-			@Override
-			public HttpServerRequest request() {
-				return null;
-			}
-
-			@Override
-			public boolean removeHeadersEndHandler(int handlerID) {
-				return false;
-			}
-
-			@Override
-			public Cookie removeCookie(String name, boolean invalidate) {
-				return null;
-			}
-
-			@Override
-			public boolean removeBodyEndHandler(int handlerID) {
-				return false;
-			}
-
-			@Override
-			public <T> T remove(String key) {
-				return null;
-			}
-
-			@Override
-			public MultiMap queryParams() {
-				return null;
-			}
-
-			@Override
-			public List<String> queryParam(String query) {
-				return null;
-			}
-
-			@Override
-			public RoutingContext put(String key, Object obj) {
-				return null;
-			}
-
-			@Override
-			public Map<String, String> pathParams() {
-				return null;
-			}
-
-			@Override
-			public String pathParam(String name) {
-				return null;
-			}
-
-			@Override
-			public ParsedHeaderValues parsedHeaders() {
-				return null;
-			}
-
-			@Override
-			public String normalisedPath() {
-				return null;
-			}
-
-			@Override
-			public void next() {
-			}
-
-			@Override
-			public String mountPoint() {
-				return null;
-			}
-
-			@Override
-			public Cookie getCookie(String name) {
-				return null;
-			}
-
-			@Override
-			public String getBodyAsString(String encoding) {
-				return null;
-			}
-
-			@Override
-			public String getBodyAsString() {
-				return null;
-			}
-
-			@Override
-			public JsonArray getBodyAsJsonArray() {
-				return null;
-			}
-
-			@Override
-			public JsonObject getBodyAsJson() {
-				JsonObject obj = new JsonObject();
-				obj.put("id", "51130282650000320190117144316");
-				obj.put("version", "1.0");
-				obj.put("timestamp", "51130282650000320190117");
-				JsonObject obj1 = new JsonObject();
-
-				if (serviceID == "bio") {
-					obj1.put("regId", "51130282650000320190117144316");
-					obj1.put("fileName", "APPLICANTPHOTO");
-				} else if (serviceID == "demo") {
-					obj1.put("regId", "51130282650000320190117144316");
-
-				} else if (serviceID == "assign") {
-					obj1.put("userId", "51130282650000320190117");
-
-				} else if (serviceID == "decision") {
-					obj1.put("matchedRefId", "27847657360002520181208123987");
-					obj1.put("matchedRefType", "RID");
-					obj1.put("mvUsrId", "mono");
-					obj1.put("reasonCode", "Problem with biometrics");
-					obj1.put("regId", "27847657360002520181208123456");
-					obj1.put("statusCode", "APPROVED");
-
-				} else if (serviceID == "packetinfo") {
-					obj1.put("regId", "51130282650000320190117144316");
-
-				}
-
-				obj.put("request", obj1);
-
-				return obj;
-			}
-
-			@Override
-			public Buffer getBody() {
-				return null;
-			}
-
-			@Override
-			public String getAcceptableContentType() {
-				return null;
-			}
-
-			@Override
-			public <T> T get(String key) {
-				return null;
-			}
-
-			@Override
-			public Throwable failure() {
-				return null;
-			}
-
-			@Override
-			public boolean failed() {
-				return false;
-			}
-
-			@Override
-			public void fail(Throwable throwable) {
-			}
-
-			@Override
-			public void fail(int statusCode) {
-			}
-
-			@Override
-			public Map<String, Object> data() {
-				return null;
-			}
-
-			@Override
-			public Route currentRoute() {
-				return null;
-			}
-
-			@Override
-			public Set<Cookie> cookies() {
-				return null;
-			}
-
-			@Override
-			public int cookieCount() {
-				return 0;
-			}
-
-			@Override
-			public void clearUser() {
-			}
-
-			@Override
-			public int addHeadersEndHandler(Handler<Void> handler) {
-				return 0;
-			}
-
-			@Override
-			public RoutingContext addCookie(Cookie cookie) {
-				return null;
-			}
-
-			@Override
-			public int addBodyEndHandler(Handler<Void> handler) {
-				return 0;
-			}
-
-			@Override
-			public List<Locale> acceptableLocales() {
-				return null;
-			}
-		};
-	}
-}
-=======
-package io.mosip.registration.processor.manual.verification.stage;
-
-import static org.junit.Assert.assertEquals;
-import static org.mockito.Matchers.any;
-import static org.mockito.Matchers.anyString;
-import static org.mockito.Mockito.doNothing;
-import static org.mockito.Mockito.when;
-
-import java.io.IOException;
-import java.io.UnsupportedEncodingException;
-import java.util.List;
-import java.util.Map;
-import java.util.Set;
-
-import org.apache.http.HttpResponse;
-import org.apache.http.client.ClientProtocolException;
-import org.apache.http.client.HttpClient;
-import org.apache.http.client.methods.CloseableHttpResponse;
-import org.apache.http.client.methods.HttpGet;
-import org.apache.http.client.methods.HttpPost;
-import org.apache.http.entity.StringEntity;
-import org.apache.http.impl.client.HttpClientBuilder;
-import org.apache.http.impl.client.HttpClients;
-import org.junit.Before;
-import org.junit.Test;
-import org.junit.runner.RunWith;
-import org.mockito.InjectMocks;
-import org.mockito.Mock;
-import org.powermock.api.mockito.PowerMockito;
-import org.powermock.core.classloader.annotations.PowerMockIgnore;
-import org.powermock.core.classloader.annotations.PrepareForTest;
-import org.powermock.modules.junit4.PowerMockRunner;
-import org.springframework.core.env.Environment;
-
-import com.google.gson.Gson;
-import com.google.gson.GsonBuilder;
 
 import io.mosip.kernel.core.fsadapter.spi.FileSystemAdapter;
 import io.mosip.registration.processor.core.abstractverticle.MessageBusAddress;
@@ -1080,5 +541,4 @@
 			}
 		};
 	}
-}
->>>>>>> 45fa4082
+}