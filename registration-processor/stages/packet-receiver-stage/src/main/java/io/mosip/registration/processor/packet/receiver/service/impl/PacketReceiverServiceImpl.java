--- conflicted
+++ resolved
@@ -1,10 +1,11 @@
-<<<<<<< HEAD
 package io.mosip.registration.processor.packet.receiver.service.impl;
 
 import java.io.File;
 import java.io.FileInputStream;
 import java.io.IOException;
 import java.io.InputStream;
+import java.util.List;
+
 import org.springframework.beans.factory.annotation.Autowired;
 import org.springframework.beans.factory.annotation.Value;
 import org.springframework.cloud.context.config.annotation.RefreshScope;
@@ -29,6 +30,7 @@
 import io.mosip.registration.processor.packet.receiver.stage.PacketReceiverStage;
 import io.mosip.registration.processor.packet.receiver.util.StatusMessage;
 import io.mosip.registration.processor.rest.client.audit.builder.AuditLogRequestBuilder;
+import io.mosip.registration.processor.status.code.RegistrationExternalStatusCode;
 import io.mosip.registration.processor.status.code.RegistrationStatusCode;
 import io.mosip.registration.processor.status.dto.InternalRegistrationStatusDto;
 import io.mosip.registration.processor.status.dto.RegistrationStatusDto;
@@ -38,6 +40,7 @@
 import io.mosip.registration.processor.status.service.RegistrationStatusService;
 import io.mosip.registration.processor.status.service.SyncRegistrationService;
 import io.vertx.ext.web.RoutingContext;
+import io.mosip.registration.processor.status.utilities.RegistrationStatusMapUtil;
 
 /**
  * The Class PacketReceiverServiceImpl.
@@ -56,6 +59,8 @@
 	/** The Constant LOG_FORMATTER. */
 	public static final String LOG_FORMATTER = "{} - {}";
 
+	private static final String RESEND = "RESEND";
+
 	/** The file manager. */
 	@Autowired
 	private FileManager<DirectoryPathDto, InputStream> fileManager;
@@ -70,17 +75,21 @@
 
 	/** The core audit request builder. */
 	@Autowired
-	AuditLogRequestBuilder auditLogRequestBuilder;
+	private AuditLogRequestBuilder auditLogRequestBuilder;
 
 	/** The packet receiver stage. */
 	@Autowired
-	PacketReceiverStage packetReceiverStage;
+	private PacketReceiverStage packetReceiverStage;
 
 	@Value("${registration.processor.packet.ext}")
 	private String extention;
 
 	@Value("${registration.processor.max.file.size}")
 	private String fileSize;
+
+	@Autowired
+	private RegistrationStatusMapUtil registrationStatusMapUtil;
+
 
 	/*
 	 * (non-Javadoc)
@@ -96,6 +105,7 @@
 
 		messageDTO.setIsValid(false);
 		boolean storageFlag = false;
+
 		if (file.getName() != null && file.exists()) {
 			String fileOriginalName = file.getName();
 
@@ -183,7 +193,7 @@
 		int maxFileSize = Integer.parseInt(fileSize);
 		return maxFileSize * 1024L * 1024;
 	}
-	
+
 	public String getExtention() {
 		return extention;
 	}
@@ -198,219 +208,10 @@
 	private Boolean isDuplicatePacket(String enrolmentId) {
 		return registrationStatusService.getRegistrationStatus(enrolmentId) != null;
 	}
-
-=======
-package io.mosip.registration.processor.packet.receiver.service.impl;
-
-import java.io.File;
-import java.io.FileInputStream;
-import java.io.IOException;
-import java.io.InputStream;
-import java.util.List;
-
-import org.springframework.beans.factory.annotation.Autowired;
-import org.springframework.beans.factory.annotation.Value;
-import org.springframework.cloud.context.config.annotation.RefreshScope;
-import org.springframework.dao.DataAccessException;
-import org.springframework.stereotype.Component;
-import org.springframework.web.multipart.MultipartFile;
-import io.mosip.kernel.core.logger.spi.Logger;
-import io.mosip.registration.processor.core.abstractverticle.MessageDTO;
-import io.mosip.registration.processor.core.code.EventId;
-import io.mosip.registration.processor.core.code.EventName;
-import io.mosip.registration.processor.core.code.EventType;
-import io.mosip.registration.processor.core.constant.LoggerFileConstant;
-import io.mosip.registration.processor.core.exception.util.PlatformErrorMessages;
-import io.mosip.registration.processor.core.logger.RegProcessorLogger;
-import io.mosip.registration.processor.core.spi.filesystem.manager.FileManager;
-import io.mosip.registration.processor.packet.manager.dto.DirectoryPathDto;
-import io.mosip.registration.processor.packet.receiver.exception.DuplicateUploadRequestException;
-import io.mosip.registration.processor.packet.receiver.exception.FileSizeExceedException;
-import io.mosip.registration.processor.packet.receiver.exception.PacketNotSyncException;
-import io.mosip.registration.processor.packet.receiver.exception.PacketNotValidException;
-import io.mosip.registration.processor.packet.receiver.service.PacketReceiverService;
-import io.mosip.registration.processor.packet.receiver.stage.PacketReceiverStage;
-import io.mosip.registration.processor.packet.receiver.util.StatusMessage;
-import io.mosip.registration.processor.rest.client.audit.builder.AuditLogRequestBuilder;
-import io.mosip.registration.processor.status.code.RegistrationExternalStatusCode;
-import io.mosip.registration.processor.status.code.RegistrationStatusCode;
-import io.mosip.registration.processor.status.dto.InternalRegistrationStatusDto;
-import io.mosip.registration.processor.status.dto.RegistrationStatusDto;
-import io.mosip.registration.processor.status.dto.SyncRegistrationDto;
-import io.mosip.registration.processor.status.dto.SyncResponseDto;
-import io.mosip.registration.processor.status.entity.SyncRegistrationEntity;
-import io.mosip.registration.processor.status.service.RegistrationStatusService;
-import io.mosip.registration.processor.status.service.SyncRegistrationService;
-import io.vertx.ext.web.RoutingContext;
-import io.mosip.registration.processor.status.utilities.RegistrationStatusMapUtil;
-
-/**
- * The Class PacketReceiverServiceImpl.
- *
- */
-@RefreshScope
-@Component
-public class PacketReceiverServiceImpl implements PacketReceiverService<File, MessageDTO> {
-
-	/** The reg proc logger. */
-	private static Logger regProcLogger = RegProcessorLogger.getLogger(PacketReceiverServiceImpl.class);
-
-	/** The Constant USER. */
-	private static final String USER = "MOSIP_SYSTEM";
-
-	/** The Constant LOG_FORMATTER. */
-	public static final String LOG_FORMATTER = "{} - {}";
-
-	private static final String RESEND = "RESEND";
-
-	/** The file manager. */
-	@Autowired
-	private FileManager<DirectoryPathDto, InputStream> fileManager;
-
-	/** The sync registration service. */
-	@Autowired
-	private SyncRegistrationService<SyncResponseDto, SyncRegistrationDto> syncRegistrationService;
-
-	/** The registration status service. */
-	@Autowired
-	private RegistrationStatusService<String, InternalRegistrationStatusDto, RegistrationStatusDto> registrationStatusService;
-
-	/** The core audit request builder. */
-	@Autowired
-	private AuditLogRequestBuilder auditLogRequestBuilder;
-
-	/** The packet receiver stage. */
-	@Autowired
-	private PacketReceiverStage packetReceiverStage;
-
-	@Value("${registration.processor.packet.ext}")
-	private String extention;
-
-	@Value("${registration.processor.max.file.size}")
-	private String fileSize;
-
-	@Autowired
-	private RegistrationStatusMapUtil registrationStatusMapUtil;
-
-
-	/*
-	 * (non-Javadoc)
-	 * 
-	 * @see
-	 * io.mosip.id.issuance.packet.handler.service.PacketUploadService#storePacket(
-	 * java.lang.Object)
-	 */
-	@Override
-	public MessageDTO storePacket(File file) {
-		MessageDTO messageDTO = new MessageDTO();
-		messageDTO.setInternalError(false);
-
-		messageDTO.setIsValid(false);
-		boolean storageFlag = false;
-
-		if (file.getName() != null && file.exists()) {
-			String fileOriginalName = file.getName();
-
-			String registrationId = fileOriginalName.split("\\.")[0];
-			messageDTO.setRid(registrationId);
-			boolean isTransactionSuccessful = false;
-			SyncRegistrationEntity regEntity = syncRegistrationService.findByRegistrationId(registrationId);
-			if (regEntity == null) {
-				regProcLogger.info(LoggerFileConstant.SESSIONID.toString(),
-						LoggerFileConstant.REGISTRATIONID.toString(), registrationId,
-						"Registration Packet is Not yet sync in Sync table.");
-
-				throw new PacketNotSyncException(PlatformErrorMessages.RPR_PKR_PACKET_NOT_YET_SYNC.getMessage());
-			}
-
-			if (file.length() > getMaxFileSize()) {
-				throw new FileSizeExceedException(
-						PlatformErrorMessages.RPR_PKR_PACKET_SIZE_GREATER_THAN_LIMIT.getMessage());
-			}
-			if (!(fileOriginalName.endsWith(extention))) {
-				throw new PacketNotValidException(PlatformErrorMessages.RPR_PKR_INVALID_PACKET_FORMAT.getMessage());
-			} else if (!(isDuplicatePacket(registrationId))) {
-				try {
-					fileManager.put(registrationId, new FileInputStream(file.getAbsolutePath()),
-							DirectoryPathDto.VIRUS_SCAN_ENC);
-
-					InternalRegistrationStatusDto dto = new InternalRegistrationStatusDto();
-					dto.setRegistrationId(registrationId);
-					dto.setRegistrationType(regEntity.getRegistrationType());
-					dto.setReferenceRegistrationId(null);
-					dto.setStatusCode(RegistrationStatusCode.PACKET_UPLOADED_TO_VIRUS_SCAN.toString());
-					dto.setLangCode("eng");
-					dto.setStatusComment(StatusMessage.PACKET_UPLOADED_VIRUS_SCAN);
-					dto.setIsActive(true);
-					dto.setCreatedBy(USER);
-					dto.setIsDeleted(false);
-					registrationStatusService.addRegistrationStatus(dto);
-					storageFlag = true;
-					isTransactionSuccessful = true;
-				} catch (DataAccessException | IOException e) {
-					regProcLogger.info(LoggerFileConstant.SESSIONID.toString(),
-							LoggerFileConstant.REGISTRATIONID.toString(), registrationId,
-							"Error while updating status : " + e.getMessage());
-				} finally {
-					String eventId = "";
-					String eventName = "";
-					String eventType = "";
-					eventId = isTransactionSuccessful ? EventId.RPR_407.toString() : EventId.RPR_405.toString();
-					eventName = eventId.equalsIgnoreCase(EventId.RPR_407.toString()) ? EventName.ADD.toString()
-							: EventName.EXCEPTION.toString();
-					eventType = eventId.equalsIgnoreCase(EventId.RPR_407.toString()) ? EventType.BUSINESS.toString()
-							: EventType.SYSTEM.toString();
-					String description = isTransactionSuccessful ? "Packet registration status updated successfully"
-							: "Packet registration status updation unsuccessful";
-
-					auditLogRequestBuilder.createAuditRequestBuilder(description, eventId, eventName, eventType,
-							registrationId);
-				}
-			} else {
-				new DuplicateUploadRequestException(PlatformErrorMessages.RPR_PKR_DUPLICATE_PACKET_RECIEVED.getMessage());
-			}
-		}
-		if (storageFlag) {
-			messageDTO.setIsValid(true);
-		}
-		return messageDTO;
-	}
-
-	/**
-	 * Gets the file extension.
-	 *
-	 * @return the file extension
-	 */
-	public String getFileExtension() {
-		return env.getProperty("registration.processor.packet.ext");
-
-	}
-
-	/**
-	 * Gets the max file size.
-	 *
-	 * @return the max file size
-	 */
-	public long getMaxFileSize() {
-		int maxFileSize = Integer.parseInt(fileSize);
-		return maxFileSize * 1024L * 1024;
-	}
-
-	/**
-	 * Checks if registration id is already present in registration status table.
-	 *
-	 * @param enrolmentId
-	 *            the enrolment id
-	 * @return the boolean
-	 */
-	private Boolean isDuplicatePacket(String enrolmentId) {
-		return registrationStatusService.getRegistrationStatus(enrolmentId) != null;
-	}
 	public Boolean isExternalStatusResend(String enrolmentId) {
 		List<RegistrationStatusDto> registrations = registrationStatusService.getByIds(enrolmentId);
 		 RegistrationExternalStatusCode mappedValue = registrationStatusMapUtil.getExternalStatus(registrations.get(0).getStatusCode(),registrations.get(0).getRetryCount());
 		return (mappedValue.toString().equals(RESEND));
 	}
 
->>>>>>> 6948e940
 }