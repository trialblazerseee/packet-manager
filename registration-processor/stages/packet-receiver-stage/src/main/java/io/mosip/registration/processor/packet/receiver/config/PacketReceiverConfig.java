--- conflicted
+++ resolved
@@ -1,118 +1,3 @@
-<<<<<<< HEAD
-package io.mosip.registration.processor.packet.receiver.config;
-
-import java.io.File;
-import java.io.IOException;
-import java.util.List;
-import java.util.stream.Collectors;
-import java.util.stream.Stream;
-
-import org.springframework.context.annotation.Bean;
-import org.springframework.context.annotation.Configuration;
-import org.springframework.context.annotation.EnableAspectJAutoProxy;
-import org.springframework.context.annotation.PropertySource;
-import org.springframework.context.support.PropertySourcesPlaceholderConfigurer;
-import org.springframework.core.env.AbstractEnvironment;
-import org.springframework.core.env.Environment;
-import org.springframework.core.io.Resource;
-import org.springframework.core.io.support.PathMatchingResourcePatternResolver;
-import org.springframework.core.io.support.ResourcePropertySource;
-
-import io.mosip.registration.processor.core.abstractverticle.MessageDTO;
-import io.mosip.registration.processor.packet.receiver.builder.PacketReceiverResponseBuilder;
-import io.mosip.registration.processor.packet.receiver.exception.handler.PacketReceiverExceptionHandler;
-import io.mosip.registration.processor.packet.receiver.service.PacketReceiverService;
-import io.mosip.registration.processor.packet.receiver.service.impl.PacketReceiverServiceImpl;
-import io.mosip.registration.processor.packet.receiver.stage.PacketReceiverStage;
-import io.vertx.ext.web.RoutingContext;
-
-/**
- * The Class PacketReceiverConfig.
- */
-/**
- * @author Mukul Puspam
- *
- */
-@Configuration
-@EnableAspectJAutoProxy
-@PropertySource("classpath:bootstrap.properties")
-public class PacketReceiverConfig {
-
-	/**
-	 * Loads config server values
-	 * 
-	 * @param env
-	 * @return
-	 * @throws IOException
-	 */
-	@Bean
-	public PropertySourcesPlaceholderConfigurer getPropertySourcesPlaceholderConfigurer(Environment env) throws IOException {
-
-		PathMatchingResourcePatternResolver resolver = new PathMatchingResourcePatternResolver();
-		PropertySourcesPlaceholderConfigurer pspc = new PropertySourcesPlaceholderConfigurer();
-		List<String> applicationNames = getAppNames(env);
-		Resource[] appResources = new Resource[applicationNames.size()];
-
-		for (int i = 0; i < applicationNames.size(); i++) {
-			String loc = env.getProperty("spring.cloud.config.uri") + "/registration-processor/"
-					+ env.getProperty("spring.profiles.active") + "/" + env.getProperty("spring.cloud.config.label")
-					+ "/" + applicationNames.get(i) + "-" + env.getProperty("spring.profiles.active") + ".properties";
-			
-			appResources[i] = resolver.getResources(loc)[0];
-			((AbstractEnvironment) env).getPropertySources()
-            .addLast(new ResourcePropertySource(applicationNames.get(i), loc));
-		}
-		pspc.setLocations(appResources);
-		return pspc;
-	}
-
-	/**
-	 * Gets list of application name mentioned in bootstrap.properties
-	 * 
-	 * @param env
-	 * @return
-	 */
-	public List<String> getAppNames(Environment env) {
-		String names = env.getProperty("spring.application.name");
-		return Stream.of(names.split(",")).collect(Collectors.toList());
-	}
-
-	/**
-	 * PacketReceiverService bean
-	 * 
-	 * @return
-	 */
-	@Bean
-	public PacketReceiverService<File, MessageDTO> getPacketReceiverService(){
-		return new PacketReceiverServiceImpl();
-	}
-	
-	/**
-	 * PacketReceiverStage bean
-	 * 
-	 * @return
-	 */
-	@Bean 
-	public PacketReceiverStage getPacketReceiverStage() {
-		return new PacketReceiverStage();
-	}
-	
-	/**
-	 * GlobalExceptionHandler bean
-	 * 
-	 * @return
-	 */
-	@Bean
-	public PacketReceiverExceptionHandler getGlobalExceptionHandler() {
-		return new PacketReceiverExceptionHandler();
-	}
-	
-	@Bean
-	public PacketReceiverResponseBuilder getPacketReceiverResponseBuilder() {
-		return new PacketReceiverResponseBuilder();
-	}
-}
-=======
 package io.mosip.registration.processor.packet.receiver.config;
 
 import java.io.File;
@@ -171,5 +56,4 @@
 	public PacketReceiverResponseBuilder getPacketReceiverResponseBuilder() {
 		return new PacketReceiverResponseBuilder();
 	}
-}
->>>>>>> bd09d02c
+}