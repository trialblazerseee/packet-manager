<?xml version="1.0"?>
<project
	xsi:schemaLocation="http://maven.apache.org/POM/4.0.0 http://maven.apache.org/xsd/maven-4.0.0.xsd"
	xmlns="http://maven.apache.org/POM/4.0.0" xmlns:xsi="http://www.w3.org/2001/XMLSchema-instance">
	<modelVersion>4.0.0</modelVersion>
	<parent>
		<groupId>io.mosip.registrationprocessor</groupId>
		<artifactId>stages</artifactId>
<<<<<<< HEAD
		<version>0.8.8</version>
=======
		<version>0.8.10</version>
>>>>>>> e651472e
	</parent>

	<artifactId>packet-receiver-stage</artifactId>
	<name>packet-receiver-stage</name>

	<properties>
		<project.build.sourceEncoding>UTF-8</project.build.sourceEncoding>
	</properties>

	<dependencies>
		<dependency>
			<groupId>org.springframework.cloud</groupId>
			<artifactId>spring-cloud-starter-config</artifactId>
			<version>${spring-cloud-config.version}</version>
		</dependency>
		<dependency>
			<groupId>junit</groupId>
			<artifactId>junit</artifactId>
			<scope>test</scope>
		</dependency>
		<dependency>
<<<<<<< HEAD
=======
			<groupId>org.mockito</groupId>
			<artifactId>mockito-core</artifactId>
			<scope>test</scope>
		</dependency>
		<dependency>
				<groupId>org.mockito</groupId>
				<artifactId>mockito-core</artifactId>
				<version>${mockito.version}</version>
				<scope>test</scope>
			</dependency>
			<dependency>
			<groupId>org.powermock</groupId>
			<artifactId>powermock-module-junit4</artifactId>
			<version>${powermock.module.junit4.version}</version>
			<scope>test</scope>
		</dependency>
		<dependency>
			<groupId>org.powermock</groupId>
			<artifactId>powermock-api-mockito</artifactId>
			<version>${powermock.api.mockito.version}</version>
			<scope>test</scope>
		</dependency>
		<dependency>
>>>>>>> e651472e
			<groupId>io.vertx</groupId>
			<artifactId>vertx-unit</artifactId>
			<version>${vertx.version}</version>
			<scope>test</scope>
		</dependency>
		<!-- https://mvnrepository.com/artifact/io.vertx/vertx-web-client -->
<<<<<<< HEAD
		<dependency>
			<groupId>io.vertx</groupId>
			<artifactId>vertx-web-client</artifactId>
			<version>3.6.2</version>
		</dependency>
		<!-- https://mvnrepository.com/artifact/org.apache.httpcomponents/httpmime -->
		<dependency>
			<groupId>org.apache.httpcomponents</groupId>
			<artifactId>httpmime</artifactId>
			<version>4.3.1</version>
		</dependency>

=======
<dependency>
    <groupId>io.vertx</groupId>
    <artifactId>vertx-web-client</artifactId>
    <version>3.6.2</version>
</dependency>
		<!-- https://mvnrepository.com/artifact/org.apache.httpcomponents/httpmime -->
<dependency>
    <groupId>org.apache.httpcomponents</groupId>
    <artifactId>httpmime</artifactId>
    <version>4.3.1</version>
</dependency>
		
>>>>>>> e651472e
		<dependency>
			<groupId>org.springframework</groupId>
			<artifactId>spring-context</artifactId>
			<version>5.0.6.RELEASE</version>
		</dependency>
		<!-- <dependency> <groupId>org.springframework.boot</groupId> <artifactId>spring-boot-starter-web</artifactId> 
			</dependency> <dependency> <groupId>org.springframework.boot</groupId> <artifactId>spring-boot-starter-test</artifactId> 
			</dependency> <dependency> <groupId>org.springframework.boot</groupId> <artifactId>spring-boot-starter-data-jpa</artifactId> 
			</dependency> -->
		<dependency>
			<groupId>io.springfox</groupId>
			<artifactId>springfox-swagger-ui</artifactId>
			<version>${swagger.version}</version>
		</dependency>
		<dependency>
			<groupId>io.springfox</groupId>
			<artifactId>springfox-swagger2</artifactId>
			<version>${swagger.version}</version>
		</dependency>
		<dependency>
			<groupId>org.postgresql</groupId>
			<artifactId>postgresql</artifactId>
		</dependency>
		<dependency>
			<groupId>io.mosip.registrationprocessor</groupId>
			<artifactId>registration-status-service-impl</artifactId>
			<version>${registration.status.service.version}</version>
		</dependency>
		<dependency>
			<groupId>io.mosip.registrationprocessor</groupId>
			<artifactId>registration-processor-core</artifactId>
			<version>${registration.processor.core.version}</version>
		</dependency>
		<dependency>
			<groupId>io.mosip.registrationprocessor</groupId>
			<artifactId>packet-manager</artifactId>
			<version>${packet.manager.version}</version>
		</dependency>
		<dependency>
			<groupId>io.mosip.registrationprocessor</groupId>
			<artifactId>registration-processor-rest-client</artifactId>
			<version>${registration.processor.rest.client.version}</version>
		</dependency>

		<dependency>
			<groupId>org.testng</groupId>
			<artifactId>testng</artifactId>
			<version>6.8.13</version>
		</dependency>
		<dependency>
			<groupId>javax.inject</groupId>
			<artifactId>javax.inject</artifactId>
			<version>1</version>
		</dependency>
	</dependencies>
	<dependencyManagement>
		<dependencies>
			<dependency>
				<groupId>com.h2database</groupId>
				<artifactId>h2</artifactId>
				<version>${h2.version}</version>
			</dependency>
		</dependencies>
	</dependencyManagement>

	<build>
		<plugins>
			<plugin>
				<groupId>org.springframework.boot</groupId>
				<artifactId>spring-boot-maven-plugin</artifactId>
				<version>${spring.boot.version}</version>
				<configuration>
					<executable>true</executable>
				</configuration>
				<executions>
					<execution>
						<goals>
							<goal>build-info</goal>
							<goal>repackage</goal>
						</goals>
					</execution>
				</executions>
			</plugin>
		</plugins>
	</build>
</project><|MERGE_RESOLUTION|>--- conflicted
+++ resolved
@@ -6,11 +6,7 @@
 	<parent>
 		<groupId>io.mosip.registrationprocessor</groupId>
 		<artifactId>stages</artifactId>
-<<<<<<< HEAD
-		<version>0.8.8</version>
-=======
 		<version>0.8.10</version>
->>>>>>> e651472e
 	</parent>
 
 	<artifactId>packet-receiver-stage</artifactId>
@@ -32,8 +28,6 @@
 			<scope>test</scope>
 		</dependency>
 		<dependency>
-<<<<<<< HEAD
-=======
 			<groupId>org.mockito</groupId>
 			<artifactId>mockito-core</artifactId>
 			<scope>test</scope>
@@ -57,27 +51,12 @@
 			<scope>test</scope>
 		</dependency>
 		<dependency>
->>>>>>> e651472e
 			<groupId>io.vertx</groupId>
 			<artifactId>vertx-unit</artifactId>
 			<version>${vertx.version}</version>
 			<scope>test</scope>
 		</dependency>
 		<!-- https://mvnrepository.com/artifact/io.vertx/vertx-web-client -->
-<<<<<<< HEAD
-		<dependency>
-			<groupId>io.vertx</groupId>
-			<artifactId>vertx-web-client</artifactId>
-			<version>3.6.2</version>
-		</dependency>
-		<!-- https://mvnrepository.com/artifact/org.apache.httpcomponents/httpmime -->
-		<dependency>
-			<groupId>org.apache.httpcomponents</groupId>
-			<artifactId>httpmime</artifactId>
-			<version>4.3.1</version>
-		</dependency>
-
-=======
 <dependency>
     <groupId>io.vertx</groupId>
     <artifactId>vertx-web-client</artifactId>
@@ -90,7 +69,6 @@
     <version>4.3.1</version>
 </dependency>
 		
->>>>>>> e651472e
 		<dependency>
 			<groupId>org.springframework</groupId>
 			<artifactId>spring-context</artifactId>
