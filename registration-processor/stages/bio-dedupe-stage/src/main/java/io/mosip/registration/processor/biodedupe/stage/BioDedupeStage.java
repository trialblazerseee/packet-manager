--- conflicted
+++ resolved
@@ -1,58 +1,3 @@
-<<<<<<< HEAD
-/**
- * 
- */
-package io.mosip.registration.processor.biodedupe.stage;
-
-import org.springframework.beans.factory.annotation.Autowired;
-import org.springframework.beans.factory.annotation.Value;
-import org.springframework.stereotype.Service;
-
-import io.mosip.registration.processor.core.abstractverticle.MessageBusAddress;
-import io.mosip.registration.processor.core.abstractverticle.MessageDTO;
-import io.mosip.registration.processor.core.abstractverticle.MosipEventBus;
-import io.mosip.registration.processor.core.abstractverticle.MosipVerticleManager;
-
-/**
- * The Class BioDedupeStage.
- *
- * @author Sowmya
- */
-@Service
-public class BioDedupeStage extends MosipVerticleManager {
-
-	/** The cluster manager url. */
-	@Value("${vertx.cluster.configuration}")
-	private String clusterManagerUrl;
-
-	@Autowired
-	BioDedupeProcessor bioDedupeProcessor;
-
-	/** The Constant INTERNAL_ERROR. */
-	private static final String INTERNAL_ERROR = "Internal error occured in bio-dedupe stage while processing for registrationId ";
-
-	/**
-	 * Deploy verticle.
-	 */
-	public void deployVerticle() {
-		MosipEventBus mosipEventBus = this.getEventBus(this.getClass(), clusterManagerUrl);
-		this.consumeAndSend(mosipEventBus, MessageBusAddress.BIO_DEDUPE_BUS_IN, MessageBusAddress.BIO_DEDUPE_BUS_OUT);
-	}
-
-	/*
-	 * (non-Javadoc)
-	 * 
-	 * @see
-	 * io.mosip.registration.processor.core.spi.eventbus.EventBusManager#process(
-	 * java.lang.Object)
-	 */
-	@Override
-	public MessageDTO process(MessageDTO object) {
-		return bioDedupeProcessor.process(object);
-	}
-
-}
-=======
 /**
  * 
  */
@@ -105,5 +50,4 @@
 		return bioDedupeProcessor.process(object);
 	}
 
-}
->>>>>>> bd09d02c
+}