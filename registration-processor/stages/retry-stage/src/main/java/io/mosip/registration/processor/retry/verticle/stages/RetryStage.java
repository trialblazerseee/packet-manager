--- conflicted
+++ resolved
@@ -11,38 +11,23 @@
 import io.mosip.registration.processor.core.abstractverticle.MessageDTO;
 import io.mosip.registration.processor.core.abstractverticle.MosipEventBus;
 import io.mosip.registration.processor.core.abstractverticle.MosipVerticleManager;
-	
+
 /**
  * Retry stage verticle class for re processing different stages in case of
- * internal/system erroe.
+ * internal/system erroe
  *
  * @author Jyoti Prakash Nayak
  */
 @RefreshScope
 @Component
 public class RetryStage extends MosipVerticleManager {
-	
-<<<<<<< HEAD
-	/** The wait period. */
+
 	@Value("${registration.processor.wait.period}")
 	private int waitPeriod;
 
-	/** The cluster address. */
-	@Value("${registration.processor.vertx.cluster.address}")
-	private String clusterAddress;
-
-	/** The localhost. */
-	@Value("${registration.processor.vertx.localhost}")
-	private String localhost;
-=======
-	@Value("${registration.processor.wait.period}")
-	private int waitPeriod;
-	
 	@Value("${vertx.ignite.configuration}")
 	private String clusterManagerUrl;
->>>>>>> dd51429c
 
-	/** The mosip event bus. */
 	private MosipEventBus mosipEventBus;
 
 	/**
