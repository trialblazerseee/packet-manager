--- conflicted
+++ resolved
@@ -23,16 +23,13 @@
 @RefreshScope
 @Component
 public class RetryStage extends MosipVerticleManager {
-	
-<<<<<<< HEAD
+
 	/** The reg proc logger. */
 	private static Logger regProcLogger = RegProcessorLogger.getLogger(MosipVerticleManager.class);
-	
-=======
->>>>>>> ee8084bb
+
 	@Value("${registration.processor.wait.period}")
 	private int waitPeriod;
-	
+
 	@Value("${vertx.ignite.configuration}")
 	private String clusterManagerUrl;
 
