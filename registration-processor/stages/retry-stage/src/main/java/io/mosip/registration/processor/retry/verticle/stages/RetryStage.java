--- conflicted
+++ resolved
@@ -1,4 +1,3 @@
-<<<<<<< HEAD
 package io.mosip.registration.processor.retry.verticle.stages;
 
 import java.util.Timer;
@@ -16,14 +15,14 @@
 /**
  * Retry stage verticle class for re processing different stages in case of
  * internal/system erroe
- * 
+ *
  * @author Jyoti Prakash Nayak
  *
  */
 @RefreshScope
 @Component
 public class RetryStage extends MosipVerticleManager {
-	@Value("${wait.period}")
+	@Value("${registration.processor.wait.period}")
 	private int waitPeriod;
 
 	@Value("${vertx.cluster.address}")
@@ -45,7 +44,7 @@
 
 	/*
 	 * (non-Javadoc)
-	 * 
+	 *
 	 * @see
 	 * io.mosip.registration.processor.core.spi.eventbus.EventBusManager#process(
 	 * java.lang.Object)
@@ -71,68 +70,4 @@
 		return null;
 	}
 
-}
-=======
-package io.mosip.registration.processor.retry.verticle.stages;
-
-import java.util.Timer;
-import java.util.TimerTask;
-
-import org.springframework.beans.factory.annotation.Value;
-import org.springframework.stereotype.Component;
-
-import io.mosip.registration.processor.core.abstractverticle.MessageBusAddress;
-import io.mosip.registration.processor.core.abstractverticle.MessageDTO;
-import io.mosip.registration.processor.core.abstractverticle.MosipEventBus;
-import io.mosip.registration.processor.core.abstractverticle.MosipVerticleManager;
-
-/**
- * Retry stage verticle class for re processing different stages in case of internal/system erroe
- * @author Jyoti Prakash Nayak
- *
- */
-@Component
-public class RetryStage extends MosipVerticleManager {
-	@Value("${registration.processor.wait.period}")
-	private int waitPeriod;
-	
-	private MosipEventBus mosipEventBus;
-
-	/**
-	 * method to deploy retry-stage
-	 */
-	public void deployVerticle() {
-		this.mosipEventBus = this.getEventBus(this.getClass());
-		this.consume(this.mosipEventBus, MessageBusAddress.RETRY_BUS);
-
-	}
-
-	/* (non-Javadoc)
-	 * @see io.mosip.registration.processor.core.spi.eventbus.EventBusManager#process(java.lang.Object)
-	 */
-	@Override
-	public MessageDTO process(MessageDTO dto) {
-		int retrycount = (dto.getRetryCount() == null) ? 0 : dto.getRetryCount() + 1;
-		dto.setRetryCount(retrycount);
-		Timer  timer=new Timer();
-		 
-		timer.schedule( 
-				 new TimerTask() {
-		            @Override
-		            public void run() {
-		            	if (dto.getRetryCount() < 5) {		            				            		
-		            		RetryStage.this.send(mosipEventBus, dto.getMessageBusAddress(), dto);
-		            		
-		        		} else {		            		
-		        			RetryStage.this.send(mosipEventBus, MessageBusAddress.ERROR, dto);
-		        			
-		        		}
-		            }
-		        }, 
-		        waitPeriod *60000l 
-		);
-		return null;
-	}
-
-}
->>>>>>> 4c969b1c
+}