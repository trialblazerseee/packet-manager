<?xml version="1.0" encoding="UTF-8"?>
<project xmlns="http://maven.apache.org/POM/4.0.0"
	xmlns:xsi="http://www.w3.org/2001/XMLSchema-instance"
	xsi:schemaLocation="http://maven.apache.org/POM/4.0.0 http://maven.apache.org/xsd/maven-4.0.0.xsd">
	<modelVersion>4.0.0</modelVersion>
	<parent>
		<groupId>io.mosip.registrationprocessor</groupId>
		<artifactId>stages</artifactId>
<<<<<<< HEAD
		<version>0.8.8</version>
=======
		<version>0.8.10</version>
>>>>>>> cf5e451f
	</parent>
	<artifactId>retry-stage</artifactId>
	<properties>
		<project.build.sourceEncoding>UTF-8</project.build.sourceEncoding>
	</properties>
	<dependencyManagement>
		<dependencies>
			<dependency>
				<groupId>com.h2database</groupId>
				<artifactId>h2</artifactId>
				<version>${h2.version}</version>
			</dependency>
		</dependencies>
	</dependencyManagement>

	<dependencies>
		<dependency>
			<groupId>io.mosip.registrationprocessor</groupId>
			<artifactId>registration-processor-core</artifactId>
			<version>${registration.processor.core.version}</version>
		</dependency>
		<dependency>
			   <groupId>org.springframework.cloud</groupId>
			   <artifactId>spring-cloud-starter-config</artifactId>
			   <version>${spring-cloud-config.version}</version>
		  </dependency>
		<dependency>
			<groupId>org.springframework.boot</groupId>
			<artifactId>spring-boot-starter</artifactId>
		</dependency>
		<dependency>
			<groupId>io.vertx</groupId>
			<artifactId>vertx-unit</artifactId>
			<version>${vertx.version}</version>
			<scope>test</scope>
		</dependency>
	</dependencies>

	<build>
		<plugins>
			<plugin>
				<groupId>org.springframework.boot</groupId>
				<artifactId>spring-boot-maven-plugin</artifactId>
				<version>${spring.boot.version}</version>
				<configuration>
					<executable>true</executable>
				</configuration>
				<executions>
					<execution>
						<goals>
							<goal>build-info</goal>
							<goal>repackage</goal>
						</goals>
					</execution>
				</executions>
			</plugin>
		</plugins>
	</build>


</project>
<|MERGE_RESOLUTION|>--- conflicted
+++ resolved
@@ -6,11 +6,7 @@
 	<parent>
 		<groupId>io.mosip.registrationprocessor</groupId>
 		<artifactId>stages</artifactId>
-<<<<<<< HEAD
-		<version>0.8.8</version>
-=======
 		<version>0.8.10</version>
->>>>>>> cf5e451f
 	</parent>
 	<artifactId>retry-stage</artifactId>
 	<properties>
@@ -71,4 +67,4 @@
 	</build>
 
 
-</project>
+</project>