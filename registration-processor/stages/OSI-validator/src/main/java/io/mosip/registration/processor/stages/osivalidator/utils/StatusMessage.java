package io.mosip.registration.processor.stages.osivalidator.utils;

/**
 * The Class StatusMessage.
 */
public class StatusMessage {

	/**
	 * Instantiates a new status message.
	 */
	private StatusMessage() {

	}

	/** The Constant OPERATOR. */
	public static final String OPERATOR = "OPERATOR";

	/** The Constant SUPERVISOR. */
	public static final String SUPERVISOR = "SUPERVISOR";

	/** The Constant INTRODUCER. */
	public static final String INTRODUCER = "INTRODUCER";

	/** The Constant FINGER_PRINT. */
	public static final String FINGER_PRINT = "Fingerprint validation failed";

	/** The Constant IRIS. */
	public static final String IRIS = "Iris validation failed";

	/** The Constant FACE. */
	public static final String FACE = "Face validation failed";

	/** The Constant PIN. */
	public static final String PIN = "Pin validation failed";

	/** The Constant VALIDATION_DETAILS. */
	public static final String VALIDATION_DETAILS = "All the validation details are null";

	/** The Constant OSI_VALIDATION_SUCCESS. */
	public static final String OSI_VALIDATION_SUCCESS = "OSI Validation is successful";

	/** The Constant PARENT_UIN_AND_RID_NOT_IN_PACKET. */
	public static final String PARENT_UIN_AND_RID_NOT_IN_PACKET = "The UIN and RID of Parent is not present in Packet";

	/** The Constant PARENT_RID_NOT_IN_REGISTRATION_TABLE. */
	public static final String PARENT_RID_NOT_IN_REGISTRATION_TABLE = "The RID of Parent is not present in Packet";

	/** The Constant PACKET_IS_ON_HOLD. */
	public static final String PACKET_IS_ON_HOLD = "Packet is on hold as Parent UIN is not yet generated";

<<<<<<< HEAD
	/** The Constant MACHINE_ID_NOT_FOUND. */
=======
    /** The Constant MACHINE_ID_NOT_FOUND. */
>>>>>>> c13375d5
	public static final String MACHINE_ID_NOT_FOUND = "The Machine ID was not found in Master DB for Registration ID";

	/** The Constant MACHINE_NOT_ACTIVE. */
	public static final String MACHINE_NOT_ACTIVE = "The Machine ID was not active when Registration ID  was created";

	/** The Constant CENTER_ID_NOT_FOUND. */
	public static final String CENTER_ID_NOT_FOUND = "The Center ID was not found in Master DB for Registration ID";

	/** The Constant CENTER_NOT_ACTIVE. */
	public static final String CENTER_NOT_ACTIVE = "The Center was not active when Registration ID was created";

	/** The Constant OFFICER_ID_NOT_FOUND. */
	public static final String OFFICER_ID_NOT_FOUND = "The Officer was not found in Master DB for Registration ID ";

	/** The Constant OFFICER_NOT_ACTIVE. */
	public static final String OFFICER_NOT_ACTIVE = "The Officer was not active when Registration ID was created";

	/** The Constant SUPERVISOR_ID_NOT_FOUND. */
	public static final String SUPERVISOR_ID_NOT_FOUND = "The Supervisor was not found in Master DB for Registration ID ";

	/** The Constant SUPERVISOR_NOT_ACTIVE. */
	public static final String SUPERVISOR_NOT_ACTIVE = "The Supervisor was not active when Registration ID was created";

	/** The Constant CENTER_MACHINE_USER_MAPPING_NOT_FOUND. */
	public static final String CENTER_MACHINE_USER_MAPPING_NOT_FOUND = "The Center-Machine-User Mapping for Center, Machine & supervisor/officer was not found";

	/** The Constant GPS_DATA_NOT_PRESENT. */
	public static final String GPS_DATA_NOT_PRESENT = "The GPS Details for the Packet is Not Present";

	/** The Constant PARENT_UIN_NOT_FOUND_IN_TABLE. */
	public static final String PARENT_UIN_NOT_FOUND_IN_TABLE = "The UIN of Parent is not present in individual_demographic_dedup for Packet";

}<|MERGE_RESOLUTION|>--- conflicted
+++ resolved
@@ -48,11 +48,7 @@
 	/** The Constant PACKET_IS_ON_HOLD. */
 	public static final String PACKET_IS_ON_HOLD = "Packet is on hold as Parent UIN is not yet generated";
 
-<<<<<<< HEAD
-	/** The Constant MACHINE_ID_NOT_FOUND. */
-=======
     /** The Constant MACHINE_ID_NOT_FOUND. */
->>>>>>> c13375d5
 	public static final String MACHINE_ID_NOT_FOUND = "The Machine ID was not found in Master DB for Registration ID";
 
 	/** The Constant MACHINE_NOT_ACTIVE. */
