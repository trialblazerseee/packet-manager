package io.mosip.registration.processor.stages.osivalidator;

import java.util.List;

import org.springframework.beans.factory.annotation.Autowired;
import org.springframework.beans.factory.annotation.Value;
import org.springframework.stereotype.Service;

import io.mosip.registration.processor.core.exception.ApisResourceAccessException;
import io.mosip.registration.processor.core.packet.dto.Identity;
import io.mosip.registration.processor.core.packet.dto.RegOsiDto;
import io.mosip.registration.processor.core.packet.dto.RegistrationCenterMachineDto;
import io.mosip.registration.processor.core.spi.packetmanager.PacketInfoManager;
import io.mosip.registration.processor.packet.storage.dto.ApplicantInfoDto;
import io.mosip.registration.processor.rest.client.regcentermachine.builder.RegCenterMachineHistoryClientBuilder;
import io.mosip.registration.processor.rest.client.regcentermachine.dto.MachineHistoryDto;
import io.mosip.registration.processor.rest.client.regcentermachine.dto.RegistrationCenterDto;
import io.mosip.registration.processor.rest.client.regcentermachine.dto.RegistrationCenterUserMachineMappingHistoryDto;
import io.mosip.registration.processor.stages.osivalidator.utils.StatusMessage;
import io.mosip.registration.processor.status.dto.InternalRegistrationStatusDto;

@Service
public class UMCValidator {
	@Autowired
	PacketInfoManager<Identity, ApplicantInfoDto> packetInfoManager;

	@Autowired
	RegCenterMachineHistoryClientBuilder umcClient;

	/** The registration status dto. */
	private InternalRegistrationStatusDto registrationStatusDto;

	@Value("${primary.language}")
	private String primaryLanguagecode;

	private boolean validateRegistrationCenter(String registrationCenterId, String langCode, String effectiveDate,
			String latitude, String longitude) throws ApisResourceAccessException {
		boolean activeRegCenter = false;
		List<RegistrationCenterDto> dtos = umcClient
				.getRegistrationCentersHistory(registrationCenterId, langCode, effectiveDate).getRegistrationCenters();

		if (!dtos.isEmpty()) {

			for (RegistrationCenterDto dto : dtos) {

				if (dto.getLatitude().matches(latitude) && dto.getLongitude().matches(longitude)) {

					activeRegCenter = dto.getIsActive();
					if (!activeRegCenter)
						this.registrationStatusDto.setStatusComment(StatusMessage.CENTER_NOT_ACTIVE);
					break;
				} else {
					this.registrationStatusDto.setStatusComment(StatusMessage.GPS_DATA_NOT_PRESENT);
				}

			}
		} else {
			this.registrationStatusDto.setStatusComment(StatusMessage.CENTER_ID_NOT_FOUND);
		}

		return activeRegCenter;

	}

	private boolean validateMachine(String machineId, String langCode, String effdatetimes)
			throws ApisResourceAccessException {

		boolean isActiveMachine = false;
		List<MachineHistoryDto> dtos = umcClient.getMachineHistoryIdLangEff(machineId, langCode, effdatetimes)
				.getMachineHistoryDetails();

		if (!dtos.isEmpty()) {
			for (MachineHistoryDto dto : dtos) {
				if (dto.getId() == machineId) {
					isActiveMachine = dto.getIsActive();
					if (!isActiveMachine)
						this.registrationStatusDto.setStatusComment(StatusMessage.MACHINE_NOT_ACTIVE);
					break;
				} else {
					this.registrationStatusDto.setStatusComment(StatusMessage.MACHINE_ID_NOT_FOUND);
				}
			}

		} else {
			this.registrationStatusDto.setStatusComment(StatusMessage.MACHINE_ID_NOT_FOUND);
		}

		return isActiveMachine;

	}

	private boolean validateUMCmapping(String effectiveTimestamp, String registrationCenterId, String machineId,
			String superviserId, String officerId) throws ApisResourceAccessException {
		boolean t = false;
<<<<<<< HEAD
		boolean supervisorActive=false;
		boolean officerActive =false;
		
		List<RegistrationCenterUserMachineMappingHistoryDto> supervisordtos=umcClient.getRegistrationCentersMachineUserMapping(effectiveTimestamp,
				registrationCenterId, machineId, superviserId).getRegistrationCenters();
		List<RegistrationCenterUserMachineMappingHistoryDto> officerdtos=umcClient.getRegistrationCentersMachineUserMapping(effectiveTimestamp,
				registrationCenterId, machineId, officerId).getRegistrationCenters();
		
		if(!supervisordtos.isEmpty()) {
			for(RegistrationCenterUserMachineMappingHistoryDto dto:supervisordtos) {
				if(dto.getCntrId()==registrationCenterId && dto.getMachineId()==machineId && dto.getUsrId()==superviserId) {
					supervisorActive = supervisordtos.get(0).getIsActive();
					break;
				}
				else {
					this.registrationStatusDto.setStatusComment(StatusMessage.CENTER_MACHINE_USER_MAPPING_NOT_FOUND);
				}
		} 
		}
		if(!officerdtos.isEmpty()) {
			for(RegistrationCenterUserMachineMappingHistoryDto dto: officerdtos) {
				if(dto.getCntrId()==registrationCenterId && dto.getMachineId()==machineId && dto.getUsrId()==officerId) {
					officerActive = officerdtos.get(0).getIsActive();
					break;
				}
				else {
					this.registrationStatusDto.setStatusComment(StatusMessage.CENTER_MACHINE_USER_MAPPING_NOT_FOUND);
				}
=======
		boolean supervisorActive = false;
		boolean officerActive = false;

		List<RegistrationCenterUserMachineMappingHistoryDto> supervisordtos = umcClient
				.getRegistrationCentersMachineUserMapping(effectiveTimestamp, registrationCenterId, machineId,
						superviserId)
				.getRegistrationCenters();
		List<RegistrationCenterUserMachineMappingHistoryDto> officerdtos = umcClient
				.getRegistrationCentersMachineUserMapping(effectiveTimestamp, registrationCenterId, machineId,
						officerId)
				.getRegistrationCenters();

		if (!supervisordtos.isEmpty()) {

			supervisorActive = supervisordtos.get(0).getIsActive();

>>>>>>> 87652d0c
		}
		if (!officerdtos.isEmpty()) {

			officerActive = officerdtos.get(0).getIsActive();

		}
		if (supervisordtos.isEmpty() && officerdtos.isEmpty()) {
			this.registrationStatusDto.setStatusComment(StatusMessage.CENTER_MACHINE_USER_MAPPING_NOT_FOUND);
		}

		if (supervisorActive || officerActive) {
			t = true;
			this.registrationStatusDto.setStatusComment(null);
		}
		return t;
	}

	public boolean isValidUMC(String registrationId) throws ApisResourceAccessException {
		RegistrationCenterMachineDto rcmDto = packetInfoManager.getRegistrationCenterMachine(registrationId);

		RegOsiDto regOsi = packetInfoManager.getOsi(registrationId);
		boolean umc = false;
		if (rcmDto.getLatitude() == null || rcmDto.getLongitude() == null || rcmDto.getLatitude().trim().isEmpty()
				|| rcmDto.getLongitude().trim().isEmpty()) {
			this.registrationStatusDto.setStatusComment(StatusMessage.GPS_DATA_NOT_PRESENT);
		}

		else if (validateRegistrationCenter(rcmDto.getRegcntrId(), primaryLanguagecode,
				rcmDto.getPacketCreationDate().toString(), rcmDto.getLatitude(), rcmDto.getLongitude())
				&& validateMachine(rcmDto.getMachineId(), primaryLanguagecode,
						rcmDto.getPacketCreationDate().toString())
				&& validateUMCmapping(rcmDto.getPacketCreationDate().toString(), rcmDto.getRegcntrId(),
						rcmDto.getMachineId(), regOsi.getSupervisorId(), regOsi.getOfficerId())) {
			umc = true;
		}
		return umc;
	}

	public InternalRegistrationStatusDto getRegistrationStatusDto() {
		return this.registrationStatusDto;
	}

	public void setRegistrationStatusDto(InternalRegistrationStatusDto registrationStatusDto) {
		this.registrationStatusDto = registrationStatusDto;
	}

}
<|MERGE_RESOLUTION|>--- conflicted
+++ resolved
@@ -1,188 +1,154 @@
-package io.mosip.registration.processor.stages.osivalidator;
+package io.mosip.registration.processor.stages.osivalidator;
+
+import java.util.List;
+
+import org.springframework.beans.factory.annotation.Autowired;
+import org.springframework.beans.factory.annotation.Value;
+import org.springframework.stereotype.Service;
+
+import io.mosip.registration.processor.core.exception.ApisResourceAccessException;
+import io.mosip.registration.processor.core.packet.dto.Identity;
+import io.mosip.registration.processor.core.packet.dto.RegOsiDto;
+import io.mosip.registration.processor.core.packet.dto.RegistrationCenterMachineDto;
+import io.mosip.registration.processor.core.spi.packetmanager.PacketInfoManager;
+import io.mosip.registration.processor.packet.storage.dto.ApplicantInfoDto;
+import io.mosip.registration.processor.rest.client.regcentermachine.builder.RegCenterMachineHistoryClientBuilder;
+import io.mosip.registration.processor.rest.client.regcentermachine.dto.MachineHistoryDto;
+import io.mosip.registration.processor.rest.client.regcentermachine.dto.RegistrationCenterDto;
+import io.mosip.registration.processor.rest.client.regcentermachine.dto.RegistrationCenterUserMachineMappingHistoryDto;
+import io.mosip.registration.processor.stages.osivalidator.utils.StatusMessage;
+import io.mosip.registration.processor.status.dto.InternalRegistrationStatusDto;
+
+@Service
+public class UMCValidator {
+	@Autowired
+	PacketInfoManager<Identity, ApplicantInfoDto> packetInfoManager;
+
+	@Autowired
+	RegCenterMachineHistoryClientBuilder umcClient;
+
+	/** The registration status dto. */
+	private InternalRegistrationStatusDto registrationStatusDto;
+
+	@Value("${primary.language}")
+	private String primaryLanguagecode;
+
+	private boolean validateRegistrationCenter(String registrationCenterId, String langCode, String effectiveDate,
+			String latitude, String longitude) throws ApisResourceAccessException {
+		boolean activeRegCenter = false;
+		List<RegistrationCenterDto> dtos = umcClient
+				.getRegistrationCentersHistory(registrationCenterId, langCode, effectiveDate).getRegistrationCenters();
+
+		if (!dtos.isEmpty()) {
+
+			for (RegistrationCenterDto dto : dtos) {
+
+				if (dto.getLatitude().matches(latitude) && dto.getLongitude().matches(longitude)) {
+
+					activeRegCenter = dto.getIsActive();
+					if (!activeRegCenter)
+						this.registrationStatusDto.setStatusComment(StatusMessage.CENTER_NOT_ACTIVE);
+					break;
+				} else {
+					this.registrationStatusDto.setStatusComment(StatusMessage.GPS_DATA_NOT_PRESENT);
+				}
+
+			}
+		} else {
+			this.registrationStatusDto.setStatusComment(StatusMessage.CENTER_ID_NOT_FOUND);
+		}
+
+		return activeRegCenter;
+
+	}
+
+	private boolean validateMachine(String machineId, String langCode, String effdatetimes)
+			throws ApisResourceAccessException {
+
+		boolean isActiveMachine = false;
+		List<MachineHistoryDto> dtos = umcClient.getMachineHistoryIdLangEff(machineId, langCode, effdatetimes)
+				.getMachineHistoryDetails();
+
+		if (!dtos.isEmpty()) {
+			for (MachineHistoryDto dto : dtos) {
+				if (dto.getId() == machineId) {
+					isActiveMachine = dto.getIsActive();
+					if (!isActiveMachine)
+						this.registrationStatusDto.setStatusComment(StatusMessage.MACHINE_NOT_ACTIVE);
+					break;
+				} else {
+					this.registrationStatusDto.setStatusComment(StatusMessage.MACHINE_ID_NOT_FOUND);
+				}
+			}
+
+		} else {
+			this.registrationStatusDto.setStatusComment(StatusMessage.MACHINE_ID_NOT_FOUND);
+		}
+
+		return isActiveMachine;
+
+	}
+
+	private boolean validateUMCmapping(String effectiveTimestamp, String registrationCenterId, String machineId,
+			String superviserId, String officerId) throws ApisResourceAccessException {
+		boolean t = false;
 
-import java.util.List;
+		boolean supervisorActive=false;
+		boolean officerActive =false;
+		
+		List<RegistrationCenterUserMachineMappingHistoryDto> supervisordtos=umcClient.getRegistrationCentersMachineUserMapping(effectiveTimestamp,
+				registrationCenterId, machineId, superviserId).getRegistrationCenters();
+		List<RegistrationCenterUserMachineMappingHistoryDto> officerdtos=umcClient.getRegistrationCentersMachineUserMapping(effectiveTimestamp,
+				registrationCenterId, machineId, officerId).getRegistrationCenters();		
+
+		if (!supervisordtos.isEmpty()) {
+
+			supervisorActive = supervisordtos.get(0).getIsActive();
 
-import org.springframework.beans.factory.annotation.Autowired;
-import org.springframework.beans.factory.annotation.Value;
-import org.springframework.stereotype.Service;
-
-import io.mosip.registration.processor.core.exception.ApisResourceAccessException;
-import io.mosip.registration.processor.core.packet.dto.Identity;
-import io.mosip.registration.processor.core.packet.dto.RegOsiDto;
-import io.mosip.registration.processor.core.packet.dto.RegistrationCenterMachineDto;
-import io.mosip.registration.processor.core.spi.packetmanager.PacketInfoManager;
-import io.mosip.registration.processor.packet.storage.dto.ApplicantInfoDto;
-import io.mosip.registration.processor.rest.client.regcentermachine.builder.RegCenterMachineHistoryClientBuilder;
-import io.mosip.registration.processor.rest.client.regcentermachine.dto.MachineHistoryDto;
-import io.mosip.registration.processor.rest.client.regcentermachine.dto.RegistrationCenterDto;
-import io.mosip.registration.processor.rest.client.regcentermachine.dto.RegistrationCenterUserMachineMappingHistoryDto;
-import io.mosip.registration.processor.stages.osivalidator.utils.StatusMessage;
-import io.mosip.registration.processor.status.dto.InternalRegistrationStatusDto;
-
-@Service
-public class UMCValidator {
-	@Autowired
-	PacketInfoManager<Identity, ApplicantInfoDto> packetInfoManager;
-
-	@Autowired
-	RegCenterMachineHistoryClientBuilder umcClient;
-
-	/** The registration status dto. */
-	private InternalRegistrationStatusDto registrationStatusDto;
-
-	@Value("${primary.language}")
-	private String primaryLanguagecode;
-
-	private boolean validateRegistrationCenter(String registrationCenterId, String langCode, String effectiveDate,
-			String latitude, String longitude) throws ApisResourceAccessException {
-		boolean activeRegCenter = false;
-		List<RegistrationCenterDto> dtos = umcClient
-				.getRegistrationCentersHistory(registrationCenterId, langCode, effectiveDate).getRegistrationCenters();
-
-		if (!dtos.isEmpty()) {
-
-			for (RegistrationCenterDto dto : dtos) {
-
-				if (dto.getLatitude().matches(latitude) && dto.getLongitude().matches(longitude)) {
-
-					activeRegCenter = dto.getIsActive();
-					if (!activeRegCenter)
-						this.registrationStatusDto.setStatusComment(StatusMessage.CENTER_NOT_ACTIVE);
-					break;
-				} else {
-					this.registrationStatusDto.setStatusComment(StatusMessage.GPS_DATA_NOT_PRESENT);
-				}
-
-			}
-		} else {
-			this.registrationStatusDto.setStatusComment(StatusMessage.CENTER_ID_NOT_FOUND);
-		}
-
-		return activeRegCenter;
-
-	}
-
-	private boolean validateMachine(String machineId, String langCode, String effdatetimes)
-			throws ApisResourceAccessException {
-
-		boolean isActiveMachine = false;
-		List<MachineHistoryDto> dtos = umcClient.getMachineHistoryIdLangEff(machineId, langCode, effdatetimes)
-				.getMachineHistoryDetails();
-
-		if (!dtos.isEmpty()) {
-			for (MachineHistoryDto dto : dtos) {
-				if (dto.getId() == machineId) {
-					isActiveMachine = dto.getIsActive();
-					if (!isActiveMachine)
-						this.registrationStatusDto.setStatusComment(StatusMessage.MACHINE_NOT_ACTIVE);
-					break;
-				} else {
-					this.registrationStatusDto.setStatusComment(StatusMessage.MACHINE_ID_NOT_FOUND);
-				}
-			}
-
-		} else {
-			this.registrationStatusDto.setStatusComment(StatusMessage.MACHINE_ID_NOT_FOUND);
-		}
-
-		return isActiveMachine;
-
-	}
-
-	private boolean validateUMCmapping(String effectiveTimestamp, String registrationCenterId, String machineId,
-			String superviserId, String officerId) throws ApisResourceAccessException {
-		boolean t = false;
-<<<<<<< HEAD
-		boolean supervisorActive=false;
-		boolean officerActive =false;
-		
-		List<RegistrationCenterUserMachineMappingHistoryDto> supervisordtos=umcClient.getRegistrationCentersMachineUserMapping(effectiveTimestamp,
-				registrationCenterId, machineId, superviserId).getRegistrationCenters();
-		List<RegistrationCenterUserMachineMappingHistoryDto> officerdtos=umcClient.getRegistrationCentersMachineUserMapping(effectiveTimestamp,
-				registrationCenterId, machineId, officerId).getRegistrationCenters();
-		
-		if(!supervisordtos.isEmpty()) {
-			for(RegistrationCenterUserMachineMappingHistoryDto dto:supervisordtos) {
-				if(dto.getCntrId()==registrationCenterId && dto.getMachineId()==machineId && dto.getUsrId()==superviserId) {
-					supervisorActive = supervisordtos.get(0).getIsActive();
-					break;
-				}
-				else {
-					this.registrationStatusDto.setStatusComment(StatusMessage.CENTER_MACHINE_USER_MAPPING_NOT_FOUND);
-				}
-		} 
-		}
-		if(!officerdtos.isEmpty()) {
-			for(RegistrationCenterUserMachineMappingHistoryDto dto: officerdtos) {
-				if(dto.getCntrId()==registrationCenterId && dto.getMachineId()==machineId && dto.getUsrId()==officerId) {
-					officerActive = officerdtos.get(0).getIsActive();
-					break;
-				}
-				else {
-					this.registrationStatusDto.setStatusComment(StatusMessage.CENTER_MACHINE_USER_MAPPING_NOT_FOUND);
-				}
-=======
-		boolean supervisorActive = false;
-		boolean officerActive = false;
-
-		List<RegistrationCenterUserMachineMappingHistoryDto> supervisordtos = umcClient
-				.getRegistrationCentersMachineUserMapping(effectiveTimestamp, registrationCenterId, machineId,
-						superviserId)
-				.getRegistrationCenters();
-		List<RegistrationCenterUserMachineMappingHistoryDto> officerdtos = umcClient
-				.getRegistrationCentersMachineUserMapping(effectiveTimestamp, registrationCenterId, machineId,
-						officerId)
-				.getRegistrationCenters();
-
-		if (!supervisordtos.isEmpty()) {
-
-			supervisorActive = supervisordtos.get(0).getIsActive();
-
->>>>>>> 87652d0c
-		}
-		if (!officerdtos.isEmpty()) {
-
-			officerActive = officerdtos.get(0).getIsActive();
-
-		}
-		if (supervisordtos.isEmpty() && officerdtos.isEmpty()) {
-			this.registrationStatusDto.setStatusComment(StatusMessage.CENTER_MACHINE_USER_MAPPING_NOT_FOUND);
-		}
-
-		if (supervisorActive || officerActive) {
-			t = true;
-			this.registrationStatusDto.setStatusComment(null);
-		}
-		return t;
-	}
-
-	public boolean isValidUMC(String registrationId) throws ApisResourceAccessException {
-		RegistrationCenterMachineDto rcmDto = packetInfoManager.getRegistrationCenterMachine(registrationId);
-
-		RegOsiDto regOsi = packetInfoManager.getOsi(registrationId);
-		boolean umc = false;
-		if (rcmDto.getLatitude() == null || rcmDto.getLongitude() == null || rcmDto.getLatitude().trim().isEmpty()
-				|| rcmDto.getLongitude().trim().isEmpty()) {
-			this.registrationStatusDto.setStatusComment(StatusMessage.GPS_DATA_NOT_PRESENT);
-		}
-
-		else if (validateRegistrationCenter(rcmDto.getRegcntrId(), primaryLanguagecode,
-				rcmDto.getPacketCreationDate().toString(), rcmDto.getLatitude(), rcmDto.getLongitude())
-				&& validateMachine(rcmDto.getMachineId(), primaryLanguagecode,
-						rcmDto.getPacketCreationDate().toString())
-				&& validateUMCmapping(rcmDto.getPacketCreationDate().toString(), rcmDto.getRegcntrId(),
-						rcmDto.getMachineId(), regOsi.getSupervisorId(), regOsi.getOfficerId())) {
-			umc = true;
-		}
-		return umc;
-	}
-
-	public InternalRegistrationStatusDto getRegistrationStatusDto() {
-		return this.registrationStatusDto;
-	}
-
-	public void setRegistrationStatusDto(InternalRegistrationStatusDto registrationStatusDto) {
-		this.registrationStatusDto = registrationStatusDto;
-	}
-
-}
+		}
+		if (!officerdtos.isEmpty()) {
+
+			officerActive = officerdtos.get(0).getIsActive();
+
+		}
+		if (supervisordtos.isEmpty() && officerdtos.isEmpty()) {
+			this.registrationStatusDto.setStatusComment(StatusMessage.CENTER_MACHINE_USER_MAPPING_NOT_FOUND);
+		}
+
+		if (supervisorActive || officerActive) {
+			t = true;
+			this.registrationStatusDto.setStatusComment(null);
+		}
+		return t;
+	}
+
+	public boolean isValidUMC(String registrationId) throws ApisResourceAccessException {
+		RegistrationCenterMachineDto rcmDto = packetInfoManager.getRegistrationCenterMachine(registrationId);
+
+		RegOsiDto regOsi = packetInfoManager.getOsi(registrationId);
+		boolean umc = false;
+		if (rcmDto.getLatitude() == null || rcmDto.getLongitude() == null || rcmDto.getLatitude().trim().isEmpty()
+				|| rcmDto.getLongitude().trim().isEmpty()) {
+			this.registrationStatusDto.setStatusComment(StatusMessage.GPS_DATA_NOT_PRESENT);
+		}
+
+		else if (validateRegistrationCenter(rcmDto.getRegcntrId(), primaryLanguagecode,
+				rcmDto.getPacketCreationDate().toString(), rcmDto.getLatitude(), rcmDto.getLongitude())
+				&& validateMachine(rcmDto.getMachineId(), primaryLanguagecode,
+						rcmDto.getPacketCreationDate().toString())
+				&& validateUMCmapping(rcmDto.getPacketCreationDate().toString(), rcmDto.getRegcntrId(),
+						rcmDto.getMachineId(), regOsi.getSupervisorId(), regOsi.getOfficerId())) {
+			umc = true;
+		}
+		return umc;
+	}
+
+	public InternalRegistrationStatusDto getRegistrationStatusDto() {
+		return this.registrationStatusDto;
+	}
+
+	public void setRegistrationStatusDto(InternalRegistrationStatusDto registrationStatusDto) {
+		this.registrationStatusDto = registrationStatusDto;
+	}
+
+}