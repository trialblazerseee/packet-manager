package io.mosip.registration.processor.stages.osivalidator;

import java.io.IOException;
import java.io.InputStream;
import java.nio.charset.StandardCharsets;
import java.util.ArrayList;
import java.util.List;

import org.apache.commons.io.IOUtils;
import org.springframework.beans.factory.annotation.Autowired;
import org.springframework.beans.factory.annotation.Value;
import org.springframework.stereotype.Service;
import org.springframework.web.client.HttpClientErrorException;

import com.google.gson.Gson;

import io.mosip.kernel.core.exception.ExceptionUtils;
import io.mosip.kernel.core.fsadapter.spi.FileSystemAdapter;
import io.mosip.kernel.core.logger.spi.Logger;
import io.mosip.kernel.core.util.JsonUtils;
import io.mosip.kernel.core.util.exception.JsonMappingException;
import io.mosip.kernel.core.util.exception.JsonParseException;
import io.mosip.registration.processor.core.code.ApiName;
import io.mosip.registration.processor.core.constant.JsonConstant;
import io.mosip.registration.processor.core.constant.LoggerFileConstant;
import io.mosip.registration.processor.core.constant.PacketFiles;
import io.mosip.registration.processor.core.exception.ApisResourceAccessException;
import io.mosip.registration.processor.core.logger.RegProcessorLogger;
import io.mosip.registration.processor.core.packet.dto.FieldValue;
import io.mosip.registration.processor.core.packet.dto.Identity;
import io.mosip.registration.processor.core.packet.dto.PacketMetaInfo;
import io.mosip.registration.processor.core.packet.dto.RegOsiDto;
import io.mosip.registration.processor.core.packet.dto.RegistrationCenterMachineDto;
import io.mosip.registration.processor.core.packet.dto.regcentermachine.DeviceHistoryDto;
import io.mosip.registration.processor.core.packet.dto.regcentermachine.DeviceHistoryResponseDto;
import io.mosip.registration.processor.core.packet.dto.regcentermachine.ErrorDTO;
import io.mosip.registration.processor.core.packet.dto.regcentermachine.MachineHistoryDto;
import io.mosip.registration.processor.core.packet.dto.regcentermachine.MachineHistoryResponseDto;
import io.mosip.registration.processor.core.packet.dto.regcentermachine.RegistartionCenterTimestampResponseDto;
import io.mosip.registration.processor.core.packet.dto.regcentermachine.RegistrationCenterDeviceHistoryDto;
import io.mosip.registration.processor.core.packet.dto.regcentermachine.RegistrationCenterDeviceHistoryResponseDto;
import io.mosip.registration.processor.core.packet.dto.regcentermachine.RegistrationCenterDto;
import io.mosip.registration.processor.core.packet.dto.regcentermachine.RegistrationCenterResponseDto;
import io.mosip.registration.processor.core.packet.dto.regcentermachine.RegistrationCenterUserMachineMappingHistoryDto;
import io.mosip.registration.processor.core.packet.dto.regcentermachine.RegistrationCenterUserMachineMappingHistoryResponseDto;
import io.mosip.registration.processor.core.spi.packetmanager.PacketInfoManager;
import io.mosip.registration.processor.core.spi.restclient.RegistrationProcessorRestClientService;
import io.mosip.registration.processor.core.util.IdentityIteratorUtil;
import io.mosip.registration.processor.packet.storage.dto.ApplicantInfoDto;
import io.mosip.registration.processor.stages.osivalidator.utils.StatusMessage;
import io.mosip.registration.processor.status.dto.InternalRegistrationStatusDto;

/**
 * The Class UMCValidator.
 * 
 * @author Jyothi
 * @author Ranjitha Siddegowda
 */
@Service
public class UMCValidator {

	/** The reg proc logger. */
	private static Logger regProcLogger = RegProcessorLogger.getLogger(UMCValidator.class);

	/** The packet info manager. */
	@Autowired
	PacketInfoManager<Identity, ApplicantInfoDto> packetInfoManager;

	/** The umc client. */

	@Autowired
	private RegistrationProcessorRestClientService<Object> registrationProcessorRestService;

	/** The registration status dto. */
	private InternalRegistrationStatusDto registrationStatusDto = new InternalRegistrationStatusDto();

	/** The adapter. */
	@Autowired
	private FileSystemAdapter adapter;

	/** The primary languagecode. */
	@Value("${primary.language}")
	private String primaryLanguagecode;

	/** The identity iterator util. */
	IdentityIteratorUtil identityIteratorUtil = new IdentityIteratorUtil();
	
	private static final String NO_DEVICE_HISTORY_FOUND= "no device history found for device : ";
	
	private static final String IS_DEVICE_MAPPED_WITH_CENTER = "no center found for device : ";

	/** The identity. */
	Identity identity;

	/**
	 * Validate registration center.
	 *
	 * @param registrationCenterId
	 *            the registration center id
	 * @param langCode
	 *            the lang code
	 * @param effectiveDate
	 *            the effective date
	 * @param latitude
	 *            the latitude
	 * @param longitude
	 *            the longitude
	 * @return true, if successful
	 * @throws ApisResourceAccessException
	 *             the apis resource access exception
	 */
	private boolean isValidRegistrationCenter(String registrationCenterId, String langCode, String effectiveDate) throws ApisResourceAccessException {
		boolean activeRegCenter = false;
		List<String> pathsegments = new ArrayList<>();
		pathsegments.add(registrationCenterId);
		pathsegments.add(langCode);
		pathsegments.add(effectiveDate);
		RegistrationCenterResponseDto rcpdto;
		try {
			rcpdto = (RegistrationCenterResponseDto) registrationProcessorRestService.getApi(ApiName.CENTERHISTORY,
					pathsegments, "", "", RegistrationCenterResponseDto.class);

					
				activeRegCenter = rcpdto.getRegistrationCentersHistory().get(0).getIsActive();
				if (!activeRegCenter) {
					this.registrationStatusDto.setStatusComment(StatusMessage.CENTER_NOT_ACTIVE);
				}

			

		} catch (ApisResourceAccessException e) {
			if (e.getCause() instanceof HttpClientErrorException) {
				HttpClientErrorException httpClientException = (HttpClientErrorException) e.getCause();
				String result = httpClientException.getResponseBodyAsString();
				Gson gsonObj = new Gson();
				rcpdto = gsonObj.fromJson(result, RegistrationCenterResponseDto.class);
				ErrorDTO error = rcpdto.getErrors().get(0);
				activeRegCenter = false;

				this.registrationStatusDto.setStatusComment(error.getErrorMessage());

			}

		}
		return activeRegCenter;

	}

	/**
	 * Validate machine.
	 *
	 * @param machineId
	 *            the machine id
	 * @param langCode
	 *            the lang code
	 * @param effdatetimes
	 *            the effdatetimes
	 * @return true, if successful
	 * @throws ApisResourceAccessException
	 *             the apis resource access exception
	 */
	private boolean isValidMachine(String machineId, String langCode, String effdatetimes)
			throws ApisResourceAccessException {

		boolean isActiveMachine = false;

		List<String> pathsegments = new ArrayList<>();
		pathsegments.add(machineId);
		pathsegments.add(langCode);
		pathsegments.add(effdatetimes);
		MachineHistoryResponseDto mhrdto;
		try {
			mhrdto = (MachineHistoryResponseDto) registrationProcessorRestService.getApi(ApiName.MACHINEHISTORY,
					pathsegments, "", "", MachineHistoryResponseDto.class);

			MachineHistoryDto dto = mhrdto.getMachineHistoryDetails().get(0);

			if (dto.getId() != null && dto.getId().matches(machineId)) {
				isActiveMachine = dto.getIsActive();
				if (!isActiveMachine) {
					this.registrationStatusDto.setStatusComment(StatusMessage.MACHINE_NOT_ACTIVE);
				}

			} else {
				this.registrationStatusDto.setStatusComment(StatusMessage.MACHINE_ID_NOT_FOUND);
			}

		} catch (ApisResourceAccessException e) {
			if (e.getCause() instanceof HttpClientErrorException) {
				HttpClientErrorException httpClientException = (HttpClientErrorException) e.getCause();
				String result = httpClientException.getResponseBodyAsString();
				Gson gsonObj = new Gson();
				mhrdto = gsonObj.fromJson(result, MachineHistoryResponseDto.class);
				ErrorDTO error = mhrdto.getErrors().get(0);
				isActiveMachine = false;

				this.registrationStatusDto.setStatusComment(error.getErrorMessage());

			}
		}
		return isActiveMachine;

	}

	/**
	 * Validate UM cmapping.
	 *
	 * @param effectiveTimestamp
	 *            the effective timestamp
	 * @param registrationCenterId
	 *            the registration center id
	 * @param machineId
	 *            the machine id
	 * @param superviserId
	 *            the superviser id
	 * @param officerId
	 *            the officer id
	 * @return true, if successful
	 * @throws ApisResourceAccessException
	 *             the apis resource access exception
	 */
	private boolean isValidUMCmapping(String effectiveTimestamp, String registrationCenterId, String machineId,
			String superviserId, String officerId) throws ApisResourceAccessException {

		boolean supervisorActive = false;
		boolean officerActive = false;
		List<String> pathsegments = new ArrayList<>();
		pathsegments.add(effectiveTimestamp);
		pathsegments.add(registrationCenterId);
		pathsegments.add(machineId);
		pathsegments.add(superviserId);
		RegistrationCenterUserMachineMappingHistoryResponseDto supervisordto;
		try {
			supervisordto = (RegistrationCenterUserMachineMappingHistoryResponseDto) registrationProcessorRestService
					.getApi(ApiName.CENTERUSERMACHINEHISTORY, pathsegments, "", "",
							RegistrationCenterUserMachineMappingHistoryResponseDto.class);
			List<String> officerpathsegments = new ArrayList<>();
			officerpathsegments.add(effectiveTimestamp);
			officerpathsegments.add(registrationCenterId);
			officerpathsegments.add(machineId);
			officerpathsegments.add(officerId);
			RegistrationCenterUserMachineMappingHistoryResponseDto officerdto = (RegistrationCenterUserMachineMappingHistoryResponseDto) registrationProcessorRestService
					.getApi(ApiName.CENTERUSERMACHINEHISTORY, officerpathsegments, "", "",
							RegistrationCenterUserMachineMappingHistoryResponseDto.class);

			supervisorActive = supervisordto.getRegistrationCenters().get(0).getIsActive();
			officerActive = officerdto.getRegistrationCenters().get(0).getIsActive();
		} catch (ApisResourceAccessException e) {
			if (e.getCause() instanceof HttpClientErrorException) {
				HttpClientErrorException httpClientException = (HttpClientErrorException) e.getCause();
				String result = httpClientException.getResponseBodyAsString();
				Gson gsonObj = new Gson();
				supervisordto = gsonObj.fromJson(result, RegistrationCenterUserMachineMappingHistoryResponseDto.class);
				ErrorDTO error = supervisordto.getErrors().get(0);
				supervisorActive = false;

				this.registrationStatusDto.setStatusComment(error.getErrorMessage());

			}

		}
		return supervisorActive || officerActive;
	}

	/**
	 * Check not null.
	 *
	 * @param validatorDtos
	 *            the validator dtos
	 * @return true, if successful
	 */
	boolean checkNotNull(List<RegistrationCenterUserMachineMappingHistoryDto> validatorDtos) {
		return (validatorDtos != null && !validatorDtos.isEmpty());
	}

	/**
	 * Check null.
	 *
	 * @param validatorDtos
	 *            the validator dtos
	 * @return true, if successful
	 */
	boolean checkNull(List<RegistrationCenterUserMachineMappingHistoryDto> validatorDtos) {
		return (validatorDtos == null || validatorDtos.isEmpty());
	}

	/**
	 * Checks if is valid UMC.
	 *
	 * @param registrationId
	 *            the registration id
	 * @return true, if is valid UMC
	 * @throws ApisResourceAccessException
	 *             the apis resource access exception
	 * @throws IOException
	 * @throws io.mosip.kernel.core.exception.IOException
	 * @throws JsonMappingException
	 * @throws JsonParseException
	 */
	public boolean isValidUMC(String registrationId) throws ApisResourceAccessException, JsonParseException,
			JsonMappingException, io.mosip.kernel.core.exception.IOException, IOException {
		regProcLogger.debug(LoggerFileConstant.SESSIONID.toString(), LoggerFileConstant.REGISTRATIONID.toString(),
				registrationId, "UMCValidator::isValidUMC()::entry");
		RegistrationCenterMachineDto rcmDto = getCenterMachineDto(registrationId);

		RegOsiDto regOsi = packetInfoManager.getOsi(registrationId);
		boolean umc = false;

		if (rcmDto.getLatitude() == null || rcmDto.getLongitude() == null || rcmDto.getLatitude().trim().isEmpty()
				|| rcmDto.getLongitude().trim().isEmpty()) {
			this.registrationStatusDto.setStatusComment(StatusMessage.GPS_DATA_NOT_PRESENT);
		}

		else if (isValidRegistrationCenter(rcmDto.getRegcntrId(), primaryLanguagecode, rcmDto.getPacketCreationDate())
				&& isValidMachine(rcmDto.getMachineId(), primaryLanguagecode, rcmDto.getPacketCreationDate())
				&& isValidUMCmapping(rcmDto.getPacketCreationDate(), rcmDto.getRegcntrId(), rcmDto.getMachineId(),
						regOsi.getSupervisorId(), regOsi.getOfficerId())
				&& validateCenterIdAndTimestamp(rcmDto) && isValidDevice(rcmDto)) {
			umc = true;
		}
<<<<<<< HEAD
		regProcLogger.debug(LoggerFileConstant.SESSIONID.toString(), LoggerFileConstant.REGISTRATIONID.toString(),
				registrationId, "UMCValidator::isValidUMC()::exit");
=======

>>>>>>> 129c9a46
		return umc;
	}

	/**
	 * Gets the registration status dto.
	 *
	 * @return the registration status dto
	 */
	public InternalRegistrationStatusDto getRegistrationStatusDto() {
		return this.registrationStatusDto;
	}

	/**
	 * Sets the registration status dto.
	 *
	 * @param registrationStatusDto
	 *            the new registration status dto
	 */
	public void setRegistrationStatusDto(InternalRegistrationStatusDto registrationStatusDto) {
		this.registrationStatusDto = registrationStatusDto;
	}

	/**
	 * Gets the center machine dto.
	 *
	 * @param registrationId
	 *            the registration id
	 * @return the center machine dto
	 * @throws IOException
	 * @throws io.mosip.kernel.core.exception.IOException
	 * @throws JsonMappingException
	 * @throws JsonParseException
	 */
	private RegistrationCenterMachineDto getCenterMachineDto(String registrationId)
			throws JsonParseException, JsonMappingException, io.mosip.kernel.core.exception.IOException, IOException {

		identity = getIdentity(registrationId);

		List<FieldValue> metaData = identity.getMetaData();
		return mapMetaDataToDto(metaData);

	}

	/**
	 * Map meta data to dto.
	 *
	 * @param metaData
	 *            the meta data
	 * @return the registration center machine dto
	 */
	private RegistrationCenterMachineDto mapMetaDataToDto(List<FieldValue> metaData) {
		RegistrationCenterMachineDto dto = new RegistrationCenterMachineDto();
		dto.setRegId(identityIteratorUtil.getFieldValue(metaData, JsonConstant.REGISTRATIONID));
		dto.setRegcntrId(identityIteratorUtil.getFieldValue(metaData, JsonConstant.CENTERID));
		dto.setMachineId(identityIteratorUtil.getFieldValue(metaData, JsonConstant.MACHINEID));
		dto.setLatitude(identityIteratorUtil.getFieldValue(metaData, JsonConstant.GEOLOCLATITUDE));
		dto.setLongitude(identityIteratorUtil.getFieldValue(metaData, JsonConstant.GEOLOCLONGITUDE));
		dto.setPacketCreationDate(identityIteratorUtil.getFieldValue(metaData, JsonConstant.CREATIONDATE));
		return dto;
	}

	/**
	 * Gets the identity.
	 *
	 * @param registrationId
	 *            the registration id
	 * @return the identity
	 * @throws IOException
	 * @throws io.mosip.kernel.core.exception.IOException
	 * @throws io.mosip.kernel.core.exception.IOException
	 * @throws JsonMappingException
	 * @throws JsonParseException
	 */
	private Identity getIdentity(String registrationId)
			throws IOException, JsonParseException, JsonMappingException, io.mosip.kernel.core.exception.IOException {

		InputStream packetMetaInfoStream = adapter.getFile(registrationId, PacketFiles.PACKET_META_INFO.name());

		String packetMetaInfoString = IOUtils.toString(packetMetaInfoStream, StandardCharsets.UTF_8);

		PacketMetaInfo packetMetaInfo = (PacketMetaInfo) JsonUtils.jsonStringToJavaObject(PacketMetaInfo.class,
				packetMetaInfoString);

		return packetMetaInfo.getIdentity();

	}

	/**
	 * Checks if is valid device.
	 *
	 * @param rcmDto
	 *            the rcm dto
	 * @return true, if is valid device
	 * @throws ApisResourceAccessException
	 *             the apis resource access exception
	 */
	private boolean isValidDevice(RegistrationCenterMachineDto rcmDto) throws ApisResourceAccessException {
		boolean isValidDevice = false;
		if (isDeviceActive(rcmDto) && isDeviceMappedWithCenter(rcmDto)) {
			isValidDevice = true;
		}
		return isValidDevice;
	}

	/**
	 * Checks if is device mapped with center.
	 *
	 * @param rcmDto
	 *            the rcm dto
	 * @return true, if is device mapped with center
	 * @throws ApisResourceAccessException
	 *             the apis resource access exception
	 */
	private boolean isDeviceMappedWithCenter(RegistrationCenterMachineDto rcmDto) throws ApisResourceAccessException {
		boolean isDeviceMappedWithCenter = false;
		List<FieldValue> registreredDeviceIds = identity.getCapturedRegisteredDevices();

		for (FieldValue fieldValue : registreredDeviceIds) {
			String deviceId = null;
			deviceId = fieldValue.getValue();
			RegistrationCenterDeviceHistoryResponseDto registrationCenterDeviceHistoryResponseDto;
			try {
				List<String> pathsegments = new ArrayList<>();
				pathsegments.add(rcmDto.getRegcntrId());
				pathsegments.add(deviceId);
				pathsegments.add(rcmDto.getPacketCreationDate());

				registrationCenterDeviceHistoryResponseDto = (RegistrationCenterDeviceHistoryResponseDto) registrationProcessorRestService
						.getApi(ApiName.REGISTRATIONCENTERDEVICEHISTORY, pathsegments, "", "",
								RegistrationCenterDeviceHistoryResponseDto.class);
				isDeviceMappedWithCenter = validateDeviceMappedWithCenterResponse(
						registrationCenterDeviceHistoryResponseDto, deviceId, rcmDto.getRegcntrId(), rcmDto.getRegId());
if(!isDeviceMappedWithCenter) {
	registrationStatusDto.setStatusComment(StatusMessage.OSI_VALIDATION_FAILURE+IS_DEVICE_MAPPED_WITH_CENTER+deviceId);
	break;
}
			} catch (ApisResourceAccessException e) {
				if (e.getCause() instanceof HttpClientErrorException) {
					HttpClientErrorException httpClientException = (HttpClientErrorException) e.getCause();
					String result = httpClientException.getResponseBodyAsString();
					Gson gsonObj = new Gson();
					registrationCenterDeviceHistoryResponseDto = gsonObj.fromJson(result,
							RegistrationCenterDeviceHistoryResponseDto.class);
					ErrorDTO error = registrationCenterDeviceHistoryResponseDto.getErrors().get(0);
					isDeviceMappedWithCenter = false;
					if (error.getErrorCode().equalsIgnoreCase("KER-MSD-133")) {
						this.registrationStatusDto.setStatusComment(StatusMessage.DEVICE_ID + " " + deviceId
								+ StatusMessage.CENTER_ID + " " + rcmDto.getRegcntrId() + StatusMessage.DEVICE_NOT_FOUND
								+ " " + rcmDto.getRegId());
					} else {
						this.registrationStatusDto.setStatusComment(error.getErrorMessage());
					}
				}
				break;
			}
		}

		return isDeviceMappedWithCenter;
	}

	/**
	 * Validate device mapped with center response.
	 *
	 * @param registrationCenterDeviceHistoryResponseDto
	 *            the registration center device history response dto
	 * @return true, if successful
	 */
	private boolean validateDeviceMappedWithCenterResponse(
			RegistrationCenterDeviceHistoryResponseDto registrationCenterDeviceHistoryResponseDto, String deviceId,
			String centerId, String regId) {
		boolean isDeviceMappedWithCenter = false;
		RegistrationCenterDeviceHistoryDto registrationCenterDeviceHistoryDto = registrationCenterDeviceHistoryResponseDto
				.getRegistrationCenterDeviceHistoryDetails();

		if (registrationCenterDeviceHistoryDto.getIsActive()) {
			isDeviceMappedWithCenter = true;
		} else {
			this.registrationStatusDto.setStatusComment(StatusMessage.DEVICE_ID + " " + deviceId
					+ StatusMessage.CENTER_ID + " " + centerId + StatusMessage.DEVICE_WAS_IN_ACTIVE + " " + regId);

		}

		return isDeviceMappedWithCenter;

	}

	/**
	 * Checks if is device active.
	 *
	 * @param rcmDto
	 *            the rcm dto
	 * @return true, if is device active
	 * @throws ApisResourceAccessException
	 *             the apis resource access exception
	 */
	private boolean isDeviceActive(RegistrationCenterMachineDto rcmDto) {
		boolean isDeviceActive = false;

		List<FieldValue> registreredDeviceIds = identity.getCapturedRegisteredDevices();
		for (FieldValue fieldValue : registreredDeviceIds) {
			String deviceId = null;
			deviceId = fieldValue.getValue();
			DeviceHistoryResponseDto deviceHistoryResponsedto;
			try {
				List<String> pathsegments = new ArrayList<>();

				pathsegments.add(deviceId);
				pathsegments.add(primaryLanguagecode);
				pathsegments.add(rcmDto.getPacketCreationDate());

				deviceHistoryResponsedto = (DeviceHistoryResponseDto) registrationProcessorRestService
						.getApi(ApiName.DEVICESHISTORIES, pathsegments, "", "", DeviceHistoryResponseDto.class);

				isDeviceActive = validateDeviceResponse(deviceHistoryResponsedto, deviceId, rcmDto.getRegId());
				if(!isDeviceActive) {
					registrationStatusDto.setStatusComment(StatusMessage.OSI_VALIDATION_FAILURE+NO_DEVICE_HISTORY_FOUND+deviceId);
					break;

				}
			} catch (ApisResourceAccessException e) {
				if (e.getCause() instanceof HttpClientErrorException) {
					HttpClientErrorException httpClientException = (HttpClientErrorException) e.getCause();
					String result = httpClientException.getResponseBodyAsString();
					Gson gsonObj = new Gson();
					deviceHistoryResponsedto = gsonObj.fromJson(result, DeviceHistoryResponseDto.class);
					ErrorDTO error = deviceHistoryResponsedto.getErrors().get(0);
					isDeviceActive = false;
					if (error.getErrorCode().equalsIgnoreCase("KER-MSD-129")) {
						this.registrationStatusDto.setStatusComment(StatusMessage.DEVICE_ID + " " + deviceId
								+ StatusMessage.DEVICE_NOT_FOUND + " " + rcmDto.getRegId());
					} else {
						this.registrationStatusDto.setStatusComment(error.getErrorMessage());
					}

				}
				break;
			}

		}
		return isDeviceActive;
	}

	/**
	 * Validate device response.
	 *
	 * @param deviceHistoryResponsedto
	 *            the device history responsedto
	 * @return true, if successful
	 */
	private boolean validateDeviceResponse(DeviceHistoryResponseDto deviceHistoryResponsedto, String deviceId,
			String regId) {

		boolean isDeviceActive = false;

		List<DeviceHistoryDto> dtos = deviceHistoryResponsedto.getDeviceHistoryDetails();
		if (dtos != null && !dtos.isEmpty()) {
			DeviceHistoryDto deviceHistoryDto = dtos.get(0);
			if (deviceHistoryDto.getIsActive()) {
				isDeviceActive = true;
			} else {
				this.registrationStatusDto.setStatusComment(
						StatusMessage.DEVICE_ID + " " + deviceId + StatusMessage.DEVICE_WAS_IN_ACTIVE + " " + regId);

			}

		}

		return isDeviceActive;
	}

	/**
	 * Checks if is valid center id timestamp.
	 *
	 * @param centerId
	 *            the center id
	 * @param timestamp
	 *            the timestamp
	 * @return true, if is valid center id timestamp
	 * @throws ApisResourceAccessException
	 *             the apis resource access exception
	 * @throws UMCValidationException
	 * 
	 */
	private boolean validateCenterIdAndTimestamp(RegistrationCenterMachineDto rcmDto) throws ApisResourceAccessException {
		boolean isValid = false;
		try {
			List<String> pathsegments = new ArrayList<>();
			pathsegments.add(rcmDto.getRegcntrId());
			pathsegments.add(rcmDto.getPacketCreationDate());
			RegistartionCenterTimestampResponseDto result = (RegistartionCenterTimestampResponseDto) registrationProcessorRestService
					.getApi(ApiName.REGISTRATIONCENTERTIMESTAMP, pathsegments, "", "",
							RegistartionCenterTimestampResponseDto.class);

			if (result.getStatus().equals("Accepted")) {
				isValid = true;
			} else {
				this.registrationStatusDto.setStatusComment(StatusMessage.TIMESTAMP_VALIDATION1 + " "
						+ rcmDto.getRegId() + StatusMessage.TIMESTAMP_VALIDATION2 + " " + rcmDto.getRegcntrId());
			}
		} catch (ApisResourceAccessException e) {
			regProcLogger.error(LoggerFileConstant.SESSIONID.toString(), LoggerFileConstant.REGISTRATIONID.toString(),
					rcmDto.getRegId(), e.getMessage() + ExceptionUtils.getStackTrace(e));
			if (e.getCause() instanceof HttpClientErrorException) {
				HttpClientErrorException httpClientException = (HttpClientErrorException) e.getCause();

				String result = httpClientException.getResponseBodyAsString();
				Gson gson = new Gson();
				RegistartionCenterTimestampResponseDto responseDto = gson.fromJson(result,
						RegistartionCenterTimestampResponseDto.class);
				if (responseDto.getErrors().get(0).getErrorCode().equals("KER-MSD-033")) {
					this.registrationStatusDto.setStatusComment(responseDto.getErrors().get(0).getErrorMessage());
				} else {
					this.registrationStatusDto.setStatusComment(StatusMessage.THE_CENTER_ID + " "
							+ rcmDto.getRegcntrId() + StatusMessage.CENTER_NOT_FOUND + " " + rcmDto.getRegId());
				}
			}
		}
		return isValid;
	}
}
<|MERGE_RESOLUTION|>--- conflicted
+++ resolved
@@ -84,9 +84,9 @@
 
 	/** The identity iterator util. */
 	IdentityIteratorUtil identityIteratorUtil = new IdentityIteratorUtil();
-	
+
 	private static final String NO_DEVICE_HISTORY_FOUND= "no device history found for device : ";
-	
+
 	private static final String IS_DEVICE_MAPPED_WITH_CENTER = "no center found for device : ";
 
 	/** The identity. */
@@ -120,13 +120,13 @@
 			rcpdto = (RegistrationCenterResponseDto) registrationProcessorRestService.getApi(ApiName.CENTERHISTORY,
 					pathsegments, "", "", RegistrationCenterResponseDto.class);
 
-					
+
 				activeRegCenter = rcpdto.getRegistrationCentersHistory().get(0).getIsActive();
 				if (!activeRegCenter) {
 					this.registrationStatusDto.setStatusComment(StatusMessage.CENTER_NOT_ACTIVE);
 				}
 
-			
+
 
 		} catch (ApisResourceAccessException e) {
 			if (e.getCause() instanceof HttpClientErrorException) {
@@ -318,12 +318,8 @@
 				&& validateCenterIdAndTimestamp(rcmDto) && isValidDevice(rcmDto)) {
 			umc = true;
 		}
-<<<<<<< HEAD
 		regProcLogger.debug(LoggerFileConstant.SESSIONID.toString(), LoggerFileConstant.REGISTRATIONID.toString(),
 				registrationId, "UMCValidator::isValidUMC()::exit");
-=======
-
->>>>>>> 129c9a46
 		return umc;
 	}
 
@@ -643,4 +639,4 @@
 		}
 		return isValid;
 	}
-}
+}