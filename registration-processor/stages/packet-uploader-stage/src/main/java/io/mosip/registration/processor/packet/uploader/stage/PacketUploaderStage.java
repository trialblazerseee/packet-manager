package io.mosip.registration.processor.packet.uploader.stage;

import java.io.ByteArrayInputStream;
import java.io.File;
import java.io.FileInputStream;
import java.io.IOException;
import java.io.InputStream;

import org.apache.commons.lang3.exception.ExceptionUtils;
import org.springframework.beans.factory.annotation.Autowired;
import org.springframework.beans.factory.annotation.Value;
import org.springframework.core.env.Environment;
import org.springframework.stereotype.Component;
import org.springframework.web.client.HttpClientErrorException;

import io.mosip.kernel.core.fsadapter.exception.FSAdapterException;
import io.mosip.kernel.core.fsadapter.spi.FileSystemAdapter;
import io.mosip.kernel.core.logger.spi.Logger;
import io.mosip.registration.processor.core.abstractverticle.MessageBusAddress;
import io.mosip.registration.processor.core.abstractverticle.MessageDTO;
import io.mosip.registration.processor.core.abstractverticle.MosipEventBus;
import io.mosip.registration.processor.core.abstractverticle.MosipVerticleManager;
import io.mosip.registration.processor.core.code.ApiName;
import io.mosip.registration.processor.core.code.EventId;
import io.mosip.registration.processor.core.code.EventName;
import io.mosip.registration.processor.core.code.EventType;
import io.mosip.registration.processor.core.constant.LoggerFileConstant;
import io.mosip.registration.processor.core.exception.ApisResourceAccessException;
import io.mosip.registration.processor.core.exception.util.PlatformErrorMessages;
import io.mosip.registration.processor.core.logger.RegProcessorLogger;
import io.mosip.registration.processor.core.spi.filesystem.manager.FileManager;
import io.mosip.registration.processor.core.spi.restclient.RegistrationProcessorRestClientService;
import io.mosip.registration.processor.packet.uploader.exception.PacketNotFoundException;
import io.mosip.registration.processor.packet.manager.dto.DirectoryPathDto;
import io.mosip.registration.processor.packet.uploader.archiver.util.PacketArchiver;
import io.mosip.registration.processor.packet.uploader.exception.PacketNotFoundException;
import io.mosip.registration.processor.rest.client.audit.builder.AuditLogRequestBuilder;
import io.mosip.registration.processor.rest.client.audit.dto.AuditResponseDto;
import io.mosip.registration.processor.status.code.RegistrationStatusCode;
import io.mosip.registration.processor.status.dto.InternalRegistrationStatusDto;
import io.mosip.registration.processor.status.dto.RegistrationStatusDto;
import io.mosip.registration.processor.status.exception.TablenotAccessibleException;
import io.mosip.registration.processor.status.service.RegistrationStatusService;

/**
 * The Class PacketUploaderStage.
 * 
 * @author M1049387
 */
@Component
public class PacketUploaderStage extends MosipVerticleManager {

	/** The reg proc logger. */
	private static Logger regProcLogger = RegProcessorLogger.getLogger(PacketUploaderStage.class);

	/** The Constant USER. */
	private static final String USER = "MOSIP_SYSTEM";

	/** The cluster url. */
	@Value("${vertx.ignite.configuration}")
	private String clusterManagerUrl;

	/** The mosip event bus. */
	MosipEventBus mosipEventBus = null;

	/** The registration status service. */
	@Autowired
	RegistrationStatusService<String, InternalRegistrationStatusDto, RegistrationStatusDto> registrationStatusService;

	/** The adapter. */
	@Autowired
	private FileSystemAdapter adapter;

	/** The audit log request builder. */
	@Autowired
	AuditLogRequestBuilder auditLogRequestBuilder;

	/** The packet archiver. */
	@Autowired
	private PacketArchiver packetArchiver;

	/** The env. */
	@Autowired
	private Environment env;

	/** The description. */
	private String description = "";

	/** The is transaction successful. */
	private boolean isTransactionSuccessful = false;

	/** The registration id. */
	private String registrationId = "";

	/** The file manager. */
	@Autowired
	FileManager<DirectoryPathDto, InputStream> fileManager;

	/** The registration processor rest service. */
	@Autowired
	private RegistrationProcessorRestClientService<Object> registrationProcessorRestService;
	/*
	 * (non-Javadoc)
	 * 
	 * @see
	 * io.mosip.registration.processor.core.spi.eventbus.EventBusManager#process(
	 * java.lang.Object)
	 */
	@Override
	public MessageDTO process(MessageDTO object) {
		boolean isTransactionSuccessful = false;
		String description = "";
		try {
			this.registrationId = object.getRid();
			regProcLogger.debug(LoggerFileConstant.SESSIONID.toString(), LoggerFileConstant.REGISTRATIONID.toString(),
					registrationId, "PacketUploaderStage::process()::entry");
			InternalRegistrationStatusDto dto = registrationStatusService.getRegistrationStatus(registrationId);
<<<<<<< HEAD
			uploadpacket(dto);
			isTransactionSuccessful = true;
			description = "Packet uploaded to DFS sucessfully for registrationId " + this.registrationId;
			regProcLogger.info(LoggerFileConstant.SESSIONID.toString(), LoggerFileConstant.REGISTRATIONID.toString(),
					registrationId,description);
			regProcLogger.debug(LoggerFileConstant.SESSIONID.toString(), LoggerFileConstant.REGISTRATIONID.toString(),
					registrationId,"PacketUploaderStage::process()::exit");
=======
			object=uploadpacket(dto,object);

>>>>>>> cf5e451f
		} catch (TablenotAccessibleException e) {
			regProcLogger.error(LoggerFileConstant.SESSIONID.toString(), LoggerFileConstant.REGISTRATIONID.toString(),
					registrationId,
					PlatformErrorMessages.RPR_RGS_REGISTRATION_TABLE_NOT_ACCESSIBLE.name() + ExceptionUtils.getStackTrace(e));

			description = "Registration status TablenotAccessibleException for registrationId " + this.registrationId
					+ "::" + e.getMessage();

		} catch (Exception e) {
			regProcLogger.error(LoggerFileConstant.SESSIONID.toString(), LoggerFileConstant.REGISTRATIONID.toString(),
					registrationId, PlatformErrorMessages.PACKET_UPLOAD_FAILED.name() + ExceptionUtils.getStackTrace(e));
			object.setInternalError(Boolean.TRUE);
			description = "Internal error occured while processing for registrationId " + registrationId + "::"
					+ e.getMessage();
		} finally {

			String eventId = "";
			String eventName = "";
			String eventType = "";
			eventId = isTransactionSuccessful ? EventId.RPR_402.toString() : EventId.RPR_405.toString();
			eventName = eventId.equalsIgnoreCase(EventId.RPR_402.toString()) ? EventName.UPDATE.toString()
					: EventName.EXCEPTION.toString();
			eventType = eventId.equalsIgnoreCase(EventId.RPR_402.toString()) ? EventType.BUSINESS.toString()
					: EventType.SYSTEM.toString();

			auditLogRequestBuilder.createAuditRequestBuilder(description, eventId, eventName, eventType,
					this.registrationId);

		}

		return object;
	}

	/**
	 * Uploadpacket.
	 *
	 * @param dto
	 *            the dto
	 */
<<<<<<< HEAD
	private void uploadpacket(InternalRegistrationStatusDto dto) {
		boolean isTransactionSuccessful = false;
		String description = "";
=======
	private MessageDTO uploadpacket(InternalRegistrationStatusDto dto,MessageDTO object) {
>>>>>>> cf5e451f
		try {
			packetArchiver.archivePacket(dto.getRegistrationId());
			String filepath = env.getProperty(DirectoryPathDto.VIRUS_SCAN_DEC.toString()) + File.separator
					+ dto.getRegistrationId() + ".zip";
			File file = new File(filepath);
			InputStream decryptedData = new FileInputStream(file);
<<<<<<< HEAD
			sendToDFS(dto, decryptedData);
			isTransactionSuccessful = true;
			description = "Packet sent to DFS with registrationId " + dto.getRegistrationId();
=======
			object=sendToDFS(dto, decryptedData,object);
>>>>>>> cf5e451f
		} catch (PacketNotFoundException ex) {
			object.setInternalError(true);
			regProcLogger.error(LoggerFileConstant.SESSIONID.toString(), LoggerFileConstant.REGISTRATIONID.toString(),
					registrationId, PlatformErrorMessages.RPR_PUM_PACKET_NOT_FOUND_EXCEPTION.name() + ExceptionUtils.getStackTrace(ex));
			description = "Packet not found in DFS for registrationId " + registrationId + "::" + ex.getMessage();
		} catch (IOException e) {
			object.setInternalError(true);
			regProcLogger.error(LoggerFileConstant.SESSIONID.toString(), LoggerFileConstant.REGISTRATIONID.toString(),
					registrationId, PlatformErrorMessages.RPR_SYS_IO_EXCEPTION.name() + ExceptionUtils.getStackTrace(e));
			description = "Virus scan decryption path not found for registrationId " + registrationId + "::"
					+ e.getMessage();

		} finally {

			String eventId = "";
			String eventName = "";
			String eventType = "";
			eventId = isTransactionSuccessful ? EventId.RPR_402.toString() : EventId.RPR_405.toString();
			eventName = eventId.equalsIgnoreCase(EventId.RPR_402.toString()) ? EventName.UPDATE.toString()
					: EventName.EXCEPTION.toString();
			eventType = eventId.equalsIgnoreCase(EventId.RPR_402.toString()) ? EventType.BUSINESS.toString()
					: EventType.SYSTEM.toString();

			auditLogRequestBuilder.createAuditRequestBuilder(description, eventId, eventName, eventType,
					registrationId);

		}
		return object;
	}

	/**
	 * Send to DFS.
	 *
	 * @param entry
	 *            the entry
	 * @param decryptedData
	 *            the decrypted data
	 */
<<<<<<< HEAD
	private void sendToDFS(InternalRegistrationStatusDto entry, InputStream decryptedData) {
		boolean isTransactionSuccessful = false;
		String description = "";
=======
	private MessageDTO sendToDFS(InternalRegistrationStatusDto entry, InputStream decryptedData,MessageDTO object) {

>>>>>>> cf5e451f
		registrationId = entry.getRegistrationId();
		try {

			adapter.storePacket(registrationId, decryptedData);
			adapter.unpackPacket(registrationId);

			if (adapter.isPacketPresent(registrationId)) {
				fileManager.deletePacket(DirectoryPathDto.VIRUS_SCAN_DEC, registrationId);
				fileManager.deletePacket(DirectoryPathDto.VIRUS_SCAN_ENC, registrationId);
				fileManager.deleteFolder(DirectoryPathDto.VIRUS_SCAN_UNPACK, registrationId);

				entry.setStatusCode(RegistrationStatusCode.PACKET_UPLOADED_TO_FILESYSTEM.toString());
				entry.setStatusComment("Packet " + registrationId + " is uploaded in file system.");

				entry.setUpdatedBy(USER);
				registrationStatusService.updateRegistrationStatus(entry);

				object.setInternalError(false);
				object.setIsValid(true);
				object.setRid(registrationId);


				isTransactionSuccessful = true;
<<<<<<< HEAD
				description = " packet sent to DFS for registrationId " + registrationId;
=======
				description = registrationId + " packet successfully has been send to DFS";

>>>>>>> cf5e451f
				regProcLogger.info(LoggerFileConstant.SESSIONID.toString(),
						LoggerFileConstant.REGISTRATIONID.toString(), registrationId,
						PlatformErrorMessages.RPR_PUM_PACKET_DELETION_INFO.getMessage());

			}
		} catch (FSAdapterException e) {
			regProcLogger.error(LoggerFileConstant.SESSIONID.toString(), LoggerFileConstant.REGISTRATIONID.toString(),
					registrationId, PlatformErrorMessages.RPR_PUM_PACKET_STORE_NOT_ACCESSIBLE.name() + e.getMessage());

			description = "DFS not accessible for registrationId " + registrationId + "::" + e.getMessage();
		} catch (IOException e) {
			regProcLogger.error(LoggerFileConstant.SESSIONID.toString(), LoggerFileConstant.REGISTRATIONID.toString(),
					registrationId, PlatformErrorMessages.RPR_SYS_IO_EXCEPTION.name() + e.getMessage());
<<<<<<< HEAD
			description = "Virus scan path not accessible for registrationId " + registrationId + "::" + e.getMessage();
=======
			object.setInternalError(true);
			description = "Virus scan path is not accessible for packet " + registrationId;
>>>>>>> cf5e451f
		} catch (TablenotAccessibleException e) {
			regProcLogger.error(LoggerFileConstant.SESSIONID.toString(), LoggerFileConstant.REGISTRATIONID.toString(),
					registrationId,
					PlatformErrorMessages.RPR_RGS_REGISTRATION_TABLE_NOT_ACCESSIBLE.name() + e.getMessage());
<<<<<<< HEAD
			description = "The Registration Status table not accessible for registrationId " + registrationId + "::"
					+ e.getMessage();
		} finally {
=======

			description = "The Registration Status table is not accessible for packet " + registrationId;
		}  finally {
>>>>>>> cf5e451f

			String eventId = "";
			String eventName = "";
			String eventType = "";
			eventId = isTransactionSuccessful ? EventId.RPR_402.toString() : EventId.RPR_405.toString();
			eventName = eventId.equalsIgnoreCase(EventId.RPR_402.toString()) ? EventName.UPDATE.toString()
					: EventName.EXCEPTION.toString();
			eventType = eventId.equalsIgnoreCase(EventId.RPR_402.toString()) ? EventType.BUSINESS.toString()
					: EventType.SYSTEM.toString();

			auditLogRequestBuilder.createAuditRequestBuilder(description, eventId, eventName, eventType,
					registrationId);

		}
		return object;
	}

	/**
	 * Deploy verticle.
	 */
	public void deployVerticle() {

		mosipEventBus = this.getEventBus(this.getClass(), clusterManagerUrl);
		this.consumeAndSend(mosipEventBus, MessageBusAddress.PACKET_UPLOADER_IN,MessageBusAddress.PACKET_UPLOADER_OUT);

	}

}<|MERGE_RESOLUTION|>--- conflicted
+++ resolved
@@ -67,9 +67,8 @@
 	@Autowired
 	RegistrationStatusService<String, InternalRegistrationStatusDto, RegistrationStatusDto> registrationStatusService;
 
-	/** The adapter. */
-	@Autowired
-	private FileSystemAdapter adapter;
+	@Autowired
+	private FileSystemAdapter hdfsAdapter;
 
 	/** The audit log request builder. */
 	@Autowired
@@ -115,18 +114,14 @@
 			regProcLogger.debug(LoggerFileConstant.SESSIONID.toString(), LoggerFileConstant.REGISTRATIONID.toString(),
 					registrationId, "PacketUploaderStage::process()::entry");
 			InternalRegistrationStatusDto dto = registrationStatusService.getRegistrationStatus(registrationId);
-<<<<<<< HEAD
-			uploadpacket(dto);
+			object=uploadpacket(dto,object);
+
 			isTransactionSuccessful = true;
 			description = "Packet uploaded to DFS sucessfully for registrationId " + this.registrationId;
 			regProcLogger.info(LoggerFileConstant.SESSIONID.toString(), LoggerFileConstant.REGISTRATIONID.toString(),
 					registrationId,description);
 			regProcLogger.debug(LoggerFileConstant.SESSIONID.toString(), LoggerFileConstant.REGISTRATIONID.toString(),
 					registrationId,"PacketUploaderStage::process()::exit");
-=======
-			object=uploadpacket(dto,object);
-
->>>>>>> cf5e451f
 		} catch (TablenotAccessibleException e) {
 			regProcLogger.error(LoggerFileConstant.SESSIONID.toString(), LoggerFileConstant.REGISTRATIONID.toString(),
 					registrationId,
@@ -166,26 +161,19 @@
 	 * @param dto
 	 *            the dto
 	 */
-<<<<<<< HEAD
-	private void uploadpacket(InternalRegistrationStatusDto dto) {
-		boolean isTransactionSuccessful = false;
+    private MessageDTO uploadpacket(InternalRegistrationStatusDto dto,MessageDTO object) {
+        boolean isTransactionSuccessful = false;
 		String description = "";
-=======
-	private MessageDTO uploadpacket(InternalRegistrationStatusDto dto,MessageDTO object) {
->>>>>>> cf5e451f
 		try {
 			packetArchiver.archivePacket(dto.getRegistrationId());
 			String filepath = env.getProperty(DirectoryPathDto.VIRUS_SCAN_DEC.toString()) + File.separator
 					+ dto.getRegistrationId() + ".zip";
 			File file = new File(filepath);
 			InputStream decryptedData = new FileInputStream(file);
-<<<<<<< HEAD
+			object=sendToDFS(dto, decryptedData,object);
 			sendToDFS(dto, decryptedData);
 			isTransactionSuccessful = true;
 			description = "Packet sent to DFS with registrationId " + dto.getRegistrationId();
-=======
-			object=sendToDFS(dto, decryptedData,object);
->>>>>>> cf5e451f
 		} catch (PacketNotFoundException ex) {
 			object.setInternalError(true);
 			regProcLogger.error(LoggerFileConstant.SESSIONID.toString(), LoggerFileConstant.REGISTRATIONID.toString(),
@@ -224,21 +212,17 @@
 	 * @param decryptedData
 	 *            the decrypted data
 	 */
-<<<<<<< HEAD
-	private void sendToDFS(InternalRegistrationStatusDto entry, InputStream decryptedData) {
-		boolean isTransactionSuccessful = false;
+    private MessageDTO sendToDFS(InternalRegistrationStatusDto entry, InputStream decryptedData,MessageDTO object) {
+        boolean isTransactionSuccessful = false;
 		String description = "";
-=======
-	private MessageDTO sendToDFS(InternalRegistrationStatusDto entry, InputStream decryptedData,MessageDTO object) {
-
->>>>>>> cf5e451f
 		registrationId = entry.getRegistrationId();
 		try {
 
-			adapter.storePacket(registrationId, decryptedData);
-			adapter.unpackPacket(registrationId);
-
-			if (adapter.isPacketPresent(registrationId)) {
+			hdfsAdapter.storePacket(registrationId, decryptedData);
+			hdfsAdapter.unpackPacket(registrationId);
+
+			if (hdfsAdapter.isPacketPresent(registrationId)) {
+
 				fileManager.deletePacket(DirectoryPathDto.VIRUS_SCAN_DEC, registrationId);
 				fileManager.deletePacket(DirectoryPathDto.VIRUS_SCAN_ENC, registrationId);
 				fileManager.deleteFolder(DirectoryPathDto.VIRUS_SCAN_UNPACK, registrationId);
@@ -255,12 +239,7 @@
 
 
 				isTransactionSuccessful = true;
-<<<<<<< HEAD
 				description = " packet sent to DFS for registrationId " + registrationId;
-=======
-				description = registrationId + " packet successfully has been send to DFS";
-
->>>>>>> cf5e451f
 				regProcLogger.info(LoggerFileConstant.SESSIONID.toString(),
 						LoggerFileConstant.REGISTRATIONID.toString(), registrationId,
 						PlatformErrorMessages.RPR_PUM_PACKET_DELETION_INFO.getMessage());
@@ -274,25 +253,16 @@
 		} catch (IOException e) {
 			regProcLogger.error(LoggerFileConstant.SESSIONID.toString(), LoggerFileConstant.REGISTRATIONID.toString(),
 					registrationId, PlatformErrorMessages.RPR_SYS_IO_EXCEPTION.name() + e.getMessage());
-<<<<<<< HEAD
 			description = "Virus scan path not accessible for registrationId " + registrationId + "::" + e.getMessage();
-=======
 			object.setInternalError(true);
 			description = "Virus scan path is not accessible for packet " + registrationId;
->>>>>>> cf5e451f
 		} catch (TablenotAccessibleException e) {
 			regProcLogger.error(LoggerFileConstant.SESSIONID.toString(), LoggerFileConstant.REGISTRATIONID.toString(),
 					registrationId,
 					PlatformErrorMessages.RPR_RGS_REGISTRATION_TABLE_NOT_ACCESSIBLE.name() + e.getMessage());
-<<<<<<< HEAD
-			description = "The Registration Status table not accessible for registrationId " + registrationId + "::"
-					+ e.getMessage();
-		} finally {
-=======
 
 			description = "The Registration Status table is not accessible for packet " + registrationId;
-		}  finally {
->>>>>>> cf5e451f
+		}   finally {
 
 			String eventId = "";
 			String eventName = "";
