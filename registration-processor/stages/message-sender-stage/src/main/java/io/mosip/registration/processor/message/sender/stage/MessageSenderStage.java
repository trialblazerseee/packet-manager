--- conflicted
+++ resolved
@@ -1,338 +1,328 @@
-package io.mosip.registration.processor.message.sender.stage;
-
-import java.util.ArrayList;
-import java.util.HashMap;
-import java.util.List;
-import java.util.Map;
-import java.util.UUID;
-
-import org.apache.commons.lang3.exception.ExceptionUtils;
-import org.springframework.beans.factory.annotation.Autowired;
-import org.springframework.beans.factory.annotation.Value;
-import org.springframework.cloud.context.config.annotation.RefreshScope;
-import org.springframework.stereotype.Service;
-import org.springframework.web.multipart.MultipartFile;
-
-<<<<<<< HEAD
-=======
-import com.fasterxml.jackson.core.JsonParseException;
-import com.fasterxml.jackson.databind.JsonMappingException;
-import com.fasterxml.jackson.databind.ObjectMapper;
-
-import io.mosip.kernel.core.fsadapter.exception.FSAdapterException;
->>>>>>> c0cca0b9
-import io.mosip.kernel.core.logger.spi.Logger;
-import io.mosip.registration.processor.core.abstractverticle.MessageBusAddress;
-import io.mosip.registration.processor.core.abstractverticle.MessageDTO;
-import io.mosip.registration.processor.core.abstractverticle.MosipEventBus;
-import io.mosip.registration.processor.core.abstractverticle.MosipVerticleManager;
-import io.mosip.registration.processor.core.code.ApiName;
-import io.mosip.registration.processor.core.code.EventId;
-import io.mosip.registration.processor.core.code.EventName;
-import io.mosip.registration.processor.core.code.EventType;
-import io.mosip.registration.processor.core.constant.IdType;
-import io.mosip.registration.processor.core.constant.LoggerFileConstant;
-import io.mosip.registration.processor.core.exception.ApisResourceAccessException;
-import io.mosip.registration.processor.core.exception.util.PlatformErrorMessages;
-import io.mosip.registration.processor.core.logger.RegProcessorLogger;
-import io.mosip.registration.processor.core.notification.template.generator.dto.ResponseDto;
-import io.mosip.registration.processor.core.notification.template.generator.dto.SmsResponseDto;
-import io.mosip.registration.processor.core.notification.template.generator.dto.TemplateResponseDto;
-import io.mosip.registration.processor.core.spi.message.sender.MessageNotificationService;
-import io.mosip.registration.processor.core.spi.restclient.RegistrationProcessorRestClientService;
-import io.mosip.registration.processor.message.sender.exception.ConfigurationNotFoundException;
-import io.mosip.registration.processor.message.sender.exception.EmailIdNotFoundException;
-import io.mosip.registration.processor.message.sender.exception.PhoneNumberNotFoundException;
-import io.mosip.registration.processor.message.sender.exception.TemplateGenerationFailedException;
-import io.mosip.registration.processor.message.sender.exception.TemplateNotFoundException;
-import io.mosip.registration.processor.message.sender.util.StatusNotificationTypeMapUtil;
-import io.mosip.registration.processor.message.sender.utility.MessageSenderStatusMessage;
-import io.mosip.registration.processor.message.sender.utility.NotificationTemplateCode;
-import io.mosip.registration.processor.message.sender.utility.NotificationTemplateType;
-import io.mosip.registration.processor.rest.client.audit.builder.AuditLogRequestBuilder;
-import io.mosip.registration.processor.status.code.RegistrationStatusCode;
-import io.mosip.registration.processor.status.code.TransactionTypeCode;
-import io.mosip.registration.processor.status.dto.InternalRegistrationStatusDto;
-import io.mosip.registration.processor.status.dto.RegistrationStatusDto;
-import io.mosip.registration.processor.status.dto.TransactionDto;
-import io.mosip.registration.processor.status.service.RegistrationStatusService;
-import io.mosip.registration.processor.status.service.TransactionService;
-
-/**
- * The Class MessageSenderStage.
- * 
- * @author M1048358 Alok
- * @since 1.0.0
- */
-@RefreshScope
-@Service
-public class MessageSenderStage extends MosipVerticleManager {
-
-	/** The reg proc logger. */
-	private static Logger regProcLogger = RegProcessorLogger.getLogger(MessageSenderStage.class);
-
-	/** The registration status service. */
-	@Autowired
-	private RegistrationStatusService<String, InternalRegistrationStatusDto, RegistrationStatusDto> registrationStatusService;
-
-	/** The transcation status service. */
-	@Autowired
-	private TransactionService<TransactionDto> transcationStatusService;
-	
-	/** The cluster manager url. */
-	@Value("${vertx.ignite.configuration}")
-	private String clusterManagerUrl;
-
-	/** The core audit request builder. */
-	@Autowired
-	private AuditLogRequestBuilder auditLogRequestBuilder;
-
-	/** The notification emails. */
-	@Value("${registration.processor.notification.emails}")
-	private String notificationEmails;
-
-	/** The uin generated subject. */
-	@Value("${registration.processor.uin.generated.subject}")
-	private String uinGeneratedSubject;
-
-	/** The duplicate uin subject. */
-	@Value("${registration.processor.duplicate.uin.subject}")
-	private String duplicateUinSubject;
-
-	/** The reregister subject. */
-	@Value("${registration.processor.reregister.subject}")
-	private String reregisterSubject;
-
-	@Value("${mosip.registration.processor.notification.types}")
-	private String notificationTypes;
-
-	/** The Constant TEMPLATES. */
-	private static final String TEMPLATES = "templates";
-
-	/** The rest client service. */
-	@Autowired
-	private RegistrationProcessorRestClientService<Object> restClientService;
-
-	/** The service. */
-	@Autowired
-	private MessageNotificationService<SmsResponseDto, ResponseDto, MultipartFile[]> service;
-
-	/** The Constant SMS_TYPE. */
-	private static final String SMS_TYPE = "SMS";
-
-	/** The Constant EMAIL_TYPE. */
-	private static final String EMAIL_TYPE = "EMAIL";
-
-	/** The is template available. */
-	private boolean isTemplateAvailable = false;
-
-	/** The sms template code. */
-	private NotificationTemplateCode smsTemplateCode = null;
-
-	/** The email template code. */
-	private NotificationTemplateCode emailTemplateCode = null;
-
-	/** The subject. */
-	private String subject = "";
-
-	/** The id type. */
-	private IdType idType = null;
-
-	/** The description. */
-	private String description = "";
-
-	/**
-	 * Deploy verticle.
-	 */
-	public void deployVerticle() {
-		MosipEventBus mosipEventBus = this.getEventBus(this.getClass(), clusterManagerUrl);
-		this.consume(mosipEventBus, MessageBusAddress.MESSAGE_SENDER_BUS);
-	}
-
-	/*
-	 * (non-Javadoc)
-	 * 
-	 * @see
-	 * io.mosip.registration.processor.core.spi.eventbus.EventBusManager#process(
-	 * java.lang.Object)
-	 */
-	@Override
-	public MessageDTO process(MessageDTO object) {
-		object.setMessageBusAddress(MessageBusAddress.MESSAGE_SENDER_BUS);
-<<<<<<< HEAD
-=======
-
->>>>>>> c0cca0b9
-		boolean isTransactionSuccessful = false;
-		String id = object.getRid();
-		InternalRegistrationStatusDto registrationStatusDto = registrationStatusService.getRegistrationStatus(id);
-
-		try {
-			StatusNotificationTypeMapUtil map = new StatusNotificationTypeMapUtil();
-			NotificationTemplateType type = map.getTemplateType(registrationStatusDto.getStatusCode());
-			if (type != null) {
-				setTemplateAndSubject(type);
-			}
-
-			Map<String, Object> attributes = new HashMap<>();
-			String[] ccEMailList = null;
-
-			if (notificationTypes == null || notificationTypes.isEmpty()) {
-				throw new ConfigurationNotFoundException(
-						PlatformErrorMessages.RPR_TEM_CONFIGURATION_NOT_FOUND.getCode());
-			}
-			String[] allNotificationTypes = notificationTypes.split("\\|");
-
-			if (notificationEmails != null && notificationEmails.length() > 0) {
-				ccEMailList = notificationEmails.split("\\|");
-			}
-
-			sendNotification(id, attributes, ccEMailList, allNotificationTypes);
-			isTransactionSuccessful = true;
-			description = "Notification sent successfully" + id;
-			
-			registrationStatusDto.setStatusCode(RegistrationStatusCode.NOTIFICATION_SENT_TO_RESIDENT.toString());
-			registrationStatusDto.setStatusComment(description);
-			
-			TransactionDto transactionDto = new TransactionDto(UUID.randomUUID().toString(), registrationStatusDto.getRegistrationId(),
-					null, TransactionTypeCode.CREATE.toString(), "Added registration status record",
-					registrationStatusDto.getStatusCode(), registrationStatusDto.getStatusComment());
-			transactionDto.setReferenceId(registrationStatusDto.getRegistrationId());
-			transactionDto.setReferenceIdType("Added registration record");
-			transcationStatusService.addRegistrationTransaction(transactionDto);
-
-		} catch (EmailIdNotFoundException | PhoneNumberNotFoundException | TemplateGenerationFailedException
-				| ConfigurationNotFoundException e) {
-
-			regProcLogger.error(LoggerFileConstant.SESSIONID.toString(), LoggerFileConstant.UIN.toString(), id,
-					e.getMessage() + ExceptionUtils.getStackTrace(e));
-			description = "Email, phone, template or notification type is missing" + id;
-			throw new TemplateGenerationFailedException(PlatformErrorMessages.RPR_TEM_PROCESSING_FAILURE.getCode());
-		} catch (TemplateNotFoundException tnf) {
-
-			regProcLogger.error(LoggerFileConstant.SESSIONID.toString(), LoggerFileConstant.UIN.toString(), id,
-					tnf.getMessage() + ExceptionUtils.getStackTrace(tnf));
-			description = "template was not found for notification" + id;
-		} catch (FSAdapterException e) {
-			regProcLogger.error(LoggerFileConstant.SESSIONID.toString(), LoggerFileConstant.UIN.toString(), id,
-					PlatformErrorMessages.RPR_TEM_PACKET_STORE_NOT_ACCESSIBLE.getMessage() + e.getMessage());
-			description = "The Packet store set by the System is not accessible" + id;
-
-		} catch (Exception ex) {
-
-			regProcLogger.error(LoggerFileConstant.SESSIONID.toString(), LoggerFileConstant.UIN.toString(), id,
-					ex.getMessage() + ExceptionUtils.getStackTrace(ex));
-			description = "Internal error occured while processing registration  id : " + id;
-		} finally {
-			String eventId = isTransactionSuccessful ? EventId.RPR_402.toString() : EventId.RPR_405.toString();
-			String eventName = eventId.equalsIgnoreCase(EventId.RPR_402.toString()) ? EventName.UPDATE.toString()
-					: EventName.EXCEPTION.toString();
-			String eventType = eventId.equalsIgnoreCase(EventId.RPR_402.toString()) ? EventType.BUSINESS.toString()
-					: EventType.SYSTEM.toString();
-
-			auditLogRequestBuilder.createAuditRequestBuilder(description, eventId, eventName, eventType, id);
-
-		}
-
-		return object;
-	}
-
-	/**
-	 * Send notification.
-	 *
-	 * @param id
-	 *            the id
-	 * @param attributes
-	 *            the attributes
-	 * @param ccEMailList
-	 *            the cc E mail list
-	 * @param allNotificationTypes
-	 *            the all notification types
-	 * @throws Exception
-	 *             the exception
-	 */
-	private void sendNotification(String id, Map<String, Object> attributes, String[] ccEMailList,
-			String[] allNotificationTypes) throws Exception {
-		for (String notificationType : allNotificationTypes) {
-
-			if (notificationType.equalsIgnoreCase(SMS_TYPE) && isTemplateAvailable(smsTemplateCode.name())) {
-
-				service.sendSmsNotification(smsTemplateCode.name(), id, idType, attributes);
-				regProcLogger.info(LoggerFileConstant.SESSIONID.toString(), LoggerFileConstant.UIN.toString(), id,
-						MessageSenderStatusMessage.SMS_NOTIFICATION_SUCCESS);
-
-			} else if (notificationType.equalsIgnoreCase(EMAIL_TYPE) && isTemplateAvailable(emailTemplateCode.name())) {
-
-				service.sendEmailNotification(emailTemplateCode.name(), id, idType, attributes, ccEMailList, subject,
-						null);
-				regProcLogger.info(LoggerFileConstant.SESSIONID.toString(), LoggerFileConstant.UIN.toString(), id,
-						MessageSenderStatusMessage.EMAIL_NOTIFICATION_SUCCESS);
-
-			} else {
-				throw new TemplateNotFoundException(MessageSenderStatusMessage.TEMPLATE_NOT_FOUND);
-			}
-		}
-	}
-
-	/**
-	 * Sets the template and subject.
-	 *
-	 * @param templatetype
-	 *            the new template and subject
-	 */
-	private void setTemplateAndSubject(NotificationTemplateType templatetype) {
-		switch (templatetype) {
-		case UIN_CREATED:
-			smsTemplateCode = NotificationTemplateCode.RPR_UIN_GEN_SMS;
-			emailTemplateCode = NotificationTemplateCode.RPR_UIN_GEN_EMAIL;
-			idType = IdType.UIN;
-			subject = uinGeneratedSubject;
-			break;
-		case UIN_UPDATE:
-			smsTemplateCode = NotificationTemplateCode.RPR_UIN_UPD_SMS;
-			emailTemplateCode = NotificationTemplateCode.RPR_UIN_UPD_EMAIL;
-			idType = IdType.UIN;
-			subject = uinGeneratedSubject;
-			break;
-		case DUPLICATE_UIN:
-			smsTemplateCode = NotificationTemplateCode.RPR_DUP_UIN_SMS;
-			emailTemplateCode = NotificationTemplateCode.RPR_DUP_UIN_EMAIL;
-			idType = IdType.RID;
-			subject = duplicateUinSubject;
-			break;
-		case TECHNICAL_ISSUE:
-			smsTemplateCode = NotificationTemplateCode.RPR_TEC_ISSUE_SMS;
-			emailTemplateCode = NotificationTemplateCode.RPR_TEC_ISSUE_EMAIL;
-			idType = IdType.RID;
-			subject = reregisterSubject;
-			break;
-		default:
-			break;
-		}
-	}
-
-	/**
-	 * Checks if is template available.
-	 *
-	 * @param templateCode
-	 *            the template code
-	 * @return true, if is template available
-	 * @throws ApisResourceAccessException
-	 *             the apis resource access exception
-	 */
-	private boolean isTemplateAvailable(String templateCode) throws ApisResourceAccessException {
-
-		List<String> pathSegments = new ArrayList<>();
-		pathSegments.add(TEMPLATES);
-		TemplateResponseDto template = (TemplateResponseDto) restClientService.getApi(ApiName.MASTER, pathSegments, "",
-				"", TemplateResponseDto.class);
-		template.getTemplates().forEach(dto -> {
-			if (dto.getTemplateTypeCode().equalsIgnoreCase(templateCode)) {
-				isTemplateAvailable = true;
-			}
-		});
-
-		return isTemplateAvailable;
-	}
-
-}
+package io.mosip.registration.processor.message.sender.stage;
+
+import java.util.ArrayList;
+import java.util.HashMap;
+import java.util.List;
+import java.util.Map;
+import java.util.UUID;
+
+import org.apache.commons.lang3.exception.ExceptionUtils;
+import org.springframework.beans.factory.annotation.Autowired;
+import org.springframework.beans.factory.annotation.Value;
+import org.springframework.cloud.context.config.annotation.RefreshScope;
+import org.springframework.stereotype.Service;
+import org.springframework.web.multipart.MultipartFile;
+import io.mosip.kernel.core.fsadapter.exception.FSAdapterException;
+
+import io.mosip.kernel.core.logger.spi.Logger;
+import io.mosip.registration.processor.core.abstractverticle.MessageBusAddress;
+import io.mosip.registration.processor.core.abstractverticle.MessageDTO;
+import io.mosip.registration.processor.core.abstractverticle.MosipEventBus;
+import io.mosip.registration.processor.core.abstractverticle.MosipVerticleManager;
+import io.mosip.registration.processor.core.code.ApiName;
+import io.mosip.registration.processor.core.code.EventId;
+import io.mosip.registration.processor.core.code.EventName;
+import io.mosip.registration.processor.core.code.EventType;
+import io.mosip.registration.processor.core.constant.IdType;
+import io.mosip.registration.processor.core.constant.LoggerFileConstant;
+import io.mosip.registration.processor.core.exception.ApisResourceAccessException;
+import io.mosip.registration.processor.core.exception.util.PlatformErrorMessages;
+import io.mosip.registration.processor.core.logger.RegProcessorLogger;
+import io.mosip.registration.processor.core.notification.template.generator.dto.ResponseDto;
+import io.mosip.registration.processor.core.notification.template.generator.dto.SmsResponseDto;
+import io.mosip.registration.processor.core.notification.template.generator.dto.TemplateResponseDto;
+import io.mosip.registration.processor.core.spi.message.sender.MessageNotificationService;
+import io.mosip.registration.processor.core.spi.restclient.RegistrationProcessorRestClientService;
+import io.mosip.registration.processor.message.sender.exception.ConfigurationNotFoundException;
+import io.mosip.registration.processor.message.sender.exception.EmailIdNotFoundException;
+import io.mosip.registration.processor.message.sender.exception.PhoneNumberNotFoundException;
+import io.mosip.registration.processor.message.sender.exception.TemplateGenerationFailedException;
+import io.mosip.registration.processor.message.sender.exception.TemplateNotFoundException;
+import io.mosip.registration.processor.message.sender.util.StatusNotificationTypeMapUtil;
+import io.mosip.registration.processor.message.sender.utility.MessageSenderStatusMessage;
+import io.mosip.registration.processor.message.sender.utility.NotificationTemplateCode;
+import io.mosip.registration.processor.message.sender.utility.NotificationTemplateType;
+import io.mosip.registration.processor.rest.client.audit.builder.AuditLogRequestBuilder;
+import io.mosip.registration.processor.status.code.RegistrationStatusCode;
+import io.mosip.registration.processor.status.code.TransactionTypeCode;
+import io.mosip.registration.processor.status.dto.InternalRegistrationStatusDto;
+import io.mosip.registration.processor.status.dto.RegistrationStatusDto;
+import io.mosip.registration.processor.status.dto.TransactionDto;
+import io.mosip.registration.processor.status.service.RegistrationStatusService;
+import io.mosip.registration.processor.status.service.TransactionService;
+
+/**
+ * The Class MessageSenderStage.
+ * 
+ * @author M1048358 Alok
+ * @since 1.0.0
+ */
+@RefreshScope
+@Service
+public class MessageSenderStage extends MosipVerticleManager {
+
+	/** The reg proc logger. */
+	private static Logger regProcLogger = RegProcessorLogger.getLogger(MessageSenderStage.class);
+
+	/** The registration status service. */
+	@Autowired
+	private RegistrationStatusService<String, InternalRegistrationStatusDto, RegistrationStatusDto> registrationStatusService;
+
+	/** The transcation status service. */
+	@Autowired
+	private TransactionService<TransactionDto> transcationStatusService;
+
+	/** The cluster manager url. */
+	@Value("${vertx.ignite.configuration}")
+	private String clusterManagerUrl;
+
+	/** The core audit request builder. */
+	@Autowired
+	private AuditLogRequestBuilder auditLogRequestBuilder;
+
+	/** The notification emails. */
+	@Value("${registration.processor.notification.emails}")
+	private String notificationEmails;
+
+	/** The uin generated subject. */
+	@Value("${registration.processor.uin.generated.subject}")
+	private String uinGeneratedSubject;
+
+	/** The duplicate uin subject. */
+	@Value("${registration.processor.duplicate.uin.subject}")
+	private String duplicateUinSubject;
+
+	/** The reregister subject. */
+	@Value("${registration.processor.reregister.subject}")
+	private String reregisterSubject;
+
+	@Value("${mosip.registration.processor.notification.types}")
+	private String notificationTypes;
+
+	/** The Constant TEMPLATES. */
+	private static final String TEMPLATES = "templates";
+
+	/** The rest client service. */
+	@Autowired
+	private RegistrationProcessorRestClientService<Object> restClientService;
+
+	/** The service. */
+	@Autowired
+	private MessageNotificationService<SmsResponseDto, ResponseDto, MultipartFile[]> service;
+
+	/** The Constant SMS_TYPE. */
+	private static final String SMS_TYPE = "SMS";
+
+	/** The Constant EMAIL_TYPE. */
+	private static final String EMAIL_TYPE = "EMAIL";
+
+	/** The is template available. */
+	private boolean isTemplateAvailable = false;
+
+	/** The sms template code. */
+	private NotificationTemplateCode smsTemplateCode = null;
+
+	/** The email template code. */
+	private NotificationTemplateCode emailTemplateCode = null;
+
+	/** The subject. */
+	private String subject = "";
+
+	/** The id type. */
+	private IdType idType = null;
+
+	/** The description. */
+	private String description = "";
+
+	/**
+	 * Deploy verticle.
+	 */
+	public void deployVerticle() {
+		MosipEventBus mosipEventBus = this.getEventBus(this.getClass(), clusterManagerUrl);
+		this.consume(mosipEventBus, MessageBusAddress.MESSAGE_SENDER_BUS);
+	}
+
+	/*
+	 * (non-Javadoc)
+	 * 
+	 * @see
+	 * io.mosip.registration.processor.core.spi.eventbus.EventBusManager#process(
+	 * java.lang.Object)
+	 */
+	@Override
+	public MessageDTO process(MessageDTO object) {
+		object.setMessageBusAddress(MessageBusAddress.MESSAGE_SENDER_BUS);
+		boolean isTransactionSuccessful = false;
+		String id = object.getRid();
+		InternalRegistrationStatusDto registrationStatusDto = registrationStatusService.getRegistrationStatus(id);
+
+		try {
+			StatusNotificationTypeMapUtil map = new StatusNotificationTypeMapUtil();
+			NotificationTemplateType type = map.getTemplateType(registrationStatusDto.getStatusCode());
+			if (type != null) {
+				setTemplateAndSubject(type);
+			}
+
+			Map<String, Object> attributes = new HashMap<>();
+			String[] ccEMailList = null;
+
+			if (notificationTypes == null || notificationTypes.isEmpty()) {
+				throw new ConfigurationNotFoundException(
+						PlatformErrorMessages.RPR_TEM_CONFIGURATION_NOT_FOUND.getCode());
+			}
+			String[] allNotificationTypes = notificationTypes.split("\\|");
+
+			if (notificationEmails != null && notificationEmails.length() > 0) {
+				ccEMailList = notificationEmails.split("\\|");
+			}
+
+			sendNotification(id, attributes, ccEMailList, allNotificationTypes);
+			isTransactionSuccessful = true;
+			description = "Notification sent successfully" + id;
+
+			registrationStatusDto.setStatusCode(RegistrationStatusCode.NOTIFICATION_SENT_TO_RESIDENT.toString());
+			registrationStatusDto.setStatusComment(description);
+
+			TransactionDto transactionDto = new TransactionDto(UUID.randomUUID().toString(),
+					registrationStatusDto.getRegistrationId(), null, TransactionTypeCode.CREATE.toString(),
+					"Added registration status record", registrationStatusDto.getStatusCode(),
+					registrationStatusDto.getStatusComment());
+			transactionDto.setReferenceId(registrationStatusDto.getRegistrationId());
+			transactionDto.setReferenceIdType("Added registration record");
+			transcationStatusService.addRegistrationTransaction(transactionDto);
+
+		} catch (EmailIdNotFoundException | PhoneNumberNotFoundException | TemplateGenerationFailedException
+				| ConfigurationNotFoundException e) {
+
+			regProcLogger.error(LoggerFileConstant.SESSIONID.toString(), LoggerFileConstant.UIN.toString(), id,
+					e.getMessage() + ExceptionUtils.getStackTrace(e));
+			description = "Email, phone, template or notification type is missing" + id;
+			throw new TemplateGenerationFailedException(PlatformErrorMessages.RPR_TEM_PROCESSING_FAILURE.getCode());
+		} catch (TemplateNotFoundException tnf) {
+
+			regProcLogger.error(LoggerFileConstant.SESSIONID.toString(), LoggerFileConstant.UIN.toString(), id,
+					tnf.getMessage() + ExceptionUtils.getStackTrace(tnf));
+			description = "template was not found for notification" + id;
+		} catch (FSAdapterException e) {
+			regProcLogger.error(LoggerFileConstant.SESSIONID.toString(), LoggerFileConstant.UIN.toString(), id,
+					PlatformErrorMessages.RPR_TEM_PACKET_STORE_NOT_ACCESSIBLE.getMessage() + e.getMessage());
+			description = "The Packet store set by the System is not accessible" + id;
+
+		} catch (Exception ex) {
+
+			regProcLogger.error(LoggerFileConstant.SESSIONID.toString(), LoggerFileConstant.UIN.toString(), id,
+					ex.getMessage() + ExceptionUtils.getStackTrace(ex));
+			description = "Internal error occured while processing registration  id : " + id;
+		} finally {
+			String eventId = isTransactionSuccessful ? EventId.RPR_402.toString() : EventId.RPR_405.toString();
+			String eventName = eventId.equalsIgnoreCase(EventId.RPR_402.toString()) ? EventName.UPDATE.toString()
+					: EventName.EXCEPTION.toString();
+			String eventType = eventId.equalsIgnoreCase(EventId.RPR_402.toString()) ? EventType.BUSINESS.toString()
+					: EventType.SYSTEM.toString();
+
+			auditLogRequestBuilder.createAuditRequestBuilder(description, eventId, eventName, eventType, id);
+
+		}
+
+		return object;
+	}
+
+	/**
+	 * Send notification.
+	 *
+	 * @param id
+	 *            the id
+	 * @param attributes
+	 *            the attributes
+	 * @param ccEMailList
+	 *            the cc E mail list
+	 * @param allNotificationTypes
+	 *            the all notification types
+	 * @throws Exception
+	 *             the exception
+	 */
+	private void sendNotification(String id, Map<String, Object> attributes, String[] ccEMailList,
+			String[] allNotificationTypes) throws Exception {
+		for (String notificationType : allNotificationTypes) {
+
+			if (notificationType.equalsIgnoreCase(SMS_TYPE) && isTemplateAvailable(smsTemplateCode.name())) {
+
+				service.sendSmsNotification(smsTemplateCode.name(), id, idType, attributes);
+				regProcLogger.info(LoggerFileConstant.SESSIONID.toString(), LoggerFileConstant.UIN.toString(), id,
+						MessageSenderStatusMessage.SMS_NOTIFICATION_SUCCESS);
+
+			} else if (notificationType.equalsIgnoreCase(EMAIL_TYPE) && isTemplateAvailable(emailTemplateCode.name())) {
+
+				service.sendEmailNotification(emailTemplateCode.name(), id, idType, attributes, ccEMailList, subject,
+						null);
+				regProcLogger.info(LoggerFileConstant.SESSIONID.toString(), LoggerFileConstant.UIN.toString(), id,
+						MessageSenderStatusMessage.EMAIL_NOTIFICATION_SUCCESS);
+
+			} else {
+				throw new TemplateNotFoundException(MessageSenderStatusMessage.TEMPLATE_NOT_FOUND);
+			}
+		}
+	}
+
+	/**
+	 * Sets the template and subject.
+	 *
+	 * @param templatetype
+	 *            the new template and subject
+	 */
+	private void setTemplateAndSubject(NotificationTemplateType templatetype) {
+		switch (templatetype) {
+		case UIN_CREATED:
+			smsTemplateCode = NotificationTemplateCode.RPR_UIN_GEN_SMS;
+			emailTemplateCode = NotificationTemplateCode.RPR_UIN_GEN_EMAIL;
+			idType = IdType.UIN;
+			subject = uinGeneratedSubject;
+			break;
+		case UIN_UPDATE:
+			smsTemplateCode = NotificationTemplateCode.RPR_UIN_UPD_SMS;
+			emailTemplateCode = NotificationTemplateCode.RPR_UIN_UPD_EMAIL;
+			idType = IdType.UIN;
+			subject = uinGeneratedSubject;
+			break;
+		case DUPLICATE_UIN:
+			smsTemplateCode = NotificationTemplateCode.RPR_DUP_UIN_SMS;
+			emailTemplateCode = NotificationTemplateCode.RPR_DUP_UIN_EMAIL;
+			idType = IdType.RID;
+			subject = duplicateUinSubject;
+			break;
+		case TECHNICAL_ISSUE:
+			smsTemplateCode = NotificationTemplateCode.RPR_TEC_ISSUE_SMS;
+			emailTemplateCode = NotificationTemplateCode.RPR_TEC_ISSUE_EMAIL;
+			idType = IdType.RID;
+			subject = reregisterSubject;
+			break;
+		default:
+			break;
+		}
+	}
+
+	/**
+	 * Checks if is template available.
+	 *
+	 * @param templateCode
+	 *            the template code
+	 * @return true, if is template available
+	 * @throws ApisResourceAccessException
+	 *             the apis resource access exception
+	 */
+	private boolean isTemplateAvailable(String templateCode) throws ApisResourceAccessException {
+
+		List<String> pathSegments = new ArrayList<>();
+		pathSegments.add(TEMPLATES);
+		TemplateResponseDto template = (TemplateResponseDto) restClientService.getApi(ApiName.MASTER, pathSegments, "",
+				"", TemplateResponseDto.class);
+		template.getTemplates().forEach(dto -> {
+			if (dto.getTemplateTypeCode().equalsIgnoreCase(templateCode)) {
+				isTemplateAvailable = true;
+			}
+		});
+
+		return isTemplateAvailable;
+	}
+
+}