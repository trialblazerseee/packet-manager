/**
 * 
 */
package io.mosip.registration.processor.stages.packet.validator;

import java.io.IOException;
import java.io.InputStream;
import java.util.List;

import org.springframework.beans.factory.annotation.Autowired;
import org.springframework.beans.factory.annotation.Value;
import org.springframework.cloud.context.config.annotation.RefreshScope;
import org.springframework.dao.DataAccessException;
import org.springframework.stereotype.Service;

import io.mosip.kernel.core.logger.spi.Logger;
import io.mosip.registration.processor.core.abstractverticle.MessageBusAddress;
import io.mosip.registration.processor.core.abstractverticle.MessageDTO;
import io.mosip.registration.processor.core.abstractverticle.MosipEventBus;
import io.mosip.registration.processor.core.abstractverticle.MosipVerticleManager;
import io.mosip.registration.processor.core.code.EventId;
import io.mosip.registration.processor.core.code.EventName;
import io.mosip.registration.processor.core.code.EventType;
import io.mosip.registration.processor.core.constant.LoggerFileConstant;
import io.mosip.registration.processor.core.exception.util.PlatformErrorMessages;
import io.mosip.registration.processor.core.logger.RegProcessorLogger;
import io.mosip.registration.processor.core.packet.dto.Identity;
import io.mosip.registration.processor.core.packet.dto.PacketMetaInfo;
import io.mosip.registration.processor.core.spi.filesystem.adapter.FileSystemAdapter;
import io.mosip.registration.processor.core.spi.packetmanager.PacketInfoManager;
import io.mosip.registration.processor.core.util.IdentityIteratorUtil;
import io.mosip.registration.processor.core.util.JsonUtil;
import io.mosip.registration.processor.filesystem.ceph.adapter.impl.utils.PacketFiles;
import io.mosip.registration.processor.packet.storage.dto.ApplicantInfoDto;
import io.mosip.registration.processor.rest.client.audit.builder.AuditLogRequestBuilder;
import io.mosip.registration.processor.stages.utils.ApplicantDocumentValidation;
import io.mosip.registration.processor.stages.utils.CheckSumValidation;
import io.mosip.registration.processor.stages.utils.FilesValidation;
import io.mosip.registration.processor.stages.utils.StatusMessage;
import io.mosip.registration.processor.status.code.RegistrationStatusCode;
import io.mosip.registration.processor.status.dto.InternalRegistrationStatusDto;
import io.mosip.registration.processor.status.dto.RegistrationStatusDto;
import io.mosip.registration.processor.status.exception.TablenotAccessibleException;
import io.mosip.registration.processor.status.service.RegistrationStatusService;

/**
 * The Class PacketValidatorStage.
 *
 * @author M1022006
 */

@RefreshScope
@Service
public class PacketValidatorStage extends MosipVerticleManager {

	/** The Constant FILE_SEPARATOR. */
	public static final String FILE_SEPARATOR = "\\";

	/** The reg proc logger. */
	private static Logger regProcLogger = RegProcessorLogger.getLogger(PacketValidatorStage.class);
	

	/** The adapter. */
	@Autowired
	private FileSystemAdapter<InputStream, Boolean> adapter;

	/** The Constant USER. */
	private static final String USER = "MOSIP_SYSTEM";

	/** The Constant APPLICANT_TYPE. */
	public static final String APPLICANT_TYPE = "applicantType";

	/** The registration status service. */
	@Autowired
	RegistrationStatusService<String, InternalRegistrationStatusDto, RegistrationStatusDto> registrationStatusService;

	/** The packet info manager. */
	@Autowired
	private PacketInfoManager<Identity, ApplicantInfoDto> packetInfoManager;

<<<<<<< HEAD
	/** The cluster address. */
	@Value("${registration.processor.vertx.cluster.address}")
	private String clusterAddress;

	/** The localhost. */
	@Value("${registration.processor.vertx.localhost}")
	private String localhost;

=======
>>>>>>> 21c64f7d
	/** The core audit request builder. */
	@Autowired
	AuditLogRequestBuilder auditLogRequestBuilder;
	
	@Value("${vertx.ignite.configuration}")
	private String clusterManagerUrl;

	/** The mosip event bus. */
	MosipEventBus mosipEventBus = null;

	/** The registration id. */
	private String registrationId = "";

	/** The description. */
	String description;

	/** The is transaction successful. */
	boolean isTransactionSuccessful;

	/** The secs. */
	private long secs = 30;

	/**
	 * Deploy verticle.
	 */
	public void deployVerticle() {
<<<<<<< HEAD
		mosipEventBus = this.getEventBus(this.getClass(), clusterAddress, localhost);
		mosipEventBus.getEventbus().setPeriodic(secs * 1000, msg ->

		process(new MessageDTO()));
	}

	/**
	 * Send message.
	 *
	 * @param mosipEventBus
	 *            the mosip event bus
	 * @param message
	 *            the message
	 */
	public void sendMessage(MosipEventBus mosipEventBus, MessageDTO message) {
		this.send(mosipEventBus, MessageBusAddress.STRUCTURE_BUS_OUT, message);
=======
		MosipEventBus mosipEventBus = this.getEventBus(this.getClass(), clusterManagerUrl);
		this.consumeAndSend(mosipEventBus, MessageBusAddress.STRUCTURE_BUS_IN, MessageBusAddress.STRUCTURE_BUS_OUT);
>>>>>>> 21c64f7d
	}

	/*
	 * (non-Javadoc)
	 *
	 * @see
	 * io.mosip.registration.processor.core.spi.eventbus.EventBusManager#process(
	 * java.lang.Object)
	 */
	@Override
	public MessageDTO process(MessageDTO object) {

		List<InternalRegistrationStatusDto> dtolist = null;

		try {

			object.setMessageBusAddress(MessageBusAddress.STRUCTURE_BUS_IN);
			object.setIsValid(Boolean.FALSE);
			object.setInternalError(Boolean.FALSE);

			dtolist = registrationStatusService
					.getByStatus(RegistrationStatusCode.PACKET_UPLOADED_TO_FILESYSTEM.toString());
			if (!(dtolist.isEmpty())) {
				dtolist.forEach(dto -> {
					this.registrationId = dto.getRegistrationId();
					description = "";
					isTransactionSuccessful = false;
					try {
						InputStream packetMetaInfoStream = adapter.getFile(registrationId,
								PacketFiles.PACKETMETAINFO.name());
						PacketMetaInfo packetMetaInfo = (PacketMetaInfo) JsonUtil
								.inputStreamtoJavaObject(packetMetaInfoStream, PacketMetaInfo.class);

						InternalRegistrationStatusDto registrationStatusDto = registrationStatusService
								.getRegistrationStatus(registrationId);
						FilesValidation filesValidation = new FilesValidation(adapter, registrationStatusDto);
						boolean isFilesValidated = filesValidation.filesValidation(registrationId,
								packetMetaInfo.getIdentity());
						boolean isCheckSumValidated = false;
						boolean isApplicantDocumentValidation = false;
						if (isFilesValidated) {

							CheckSumValidation checkSumValidation = new CheckSumValidation(adapter,
									registrationStatusDto);
							isCheckSumValidated = checkSumValidation.checksumvalidation(registrationId,
									packetMetaInfo.getIdentity());

							if (isCheckSumValidated) {
								ApplicantDocumentValidation applicantDocumentValidation = new ApplicantDocumentValidation(
										registrationStatusDto);
								isApplicantDocumentValidation = applicantDocumentValidation
										.validateDocument(packetMetaInfo.getIdentity(), registrationId);

							}

						}

						if (isFilesValidated && isCheckSumValidated && isApplicantDocumentValidation) {
							object.setIsValid(Boolean.TRUE);
							registrationStatusDto.setStatusComment(StatusMessage.PACKET_STRUCTURAL_VALIDATION_SUCCESS);
							registrationStatusDto
									.setStatusCode(RegistrationStatusCode.STRUCTURE_VALIDATION_SUCCESS.toString());
							packetInfoManager.savePacketData(packetMetaInfo.getIdentity());
							InputStream demographicInfoStream = adapter.getFile(registrationId,
									PacketFiles.DEMOGRAPHIC.name() + FILE_SEPARATOR
											+ PacketFiles.DEMOGRAPHICINFO.name());
							packetInfoManager.saveDemographicInfoJson(demographicInfoStream,
									packetMetaInfo.getIdentity().getMetaData());
							MessageDTO message = new MessageDTO();
							message.setRid(dto.getRegistrationId());

							sendMessage(mosipEventBus, message);

						} else {
							object.setIsValid(Boolean.FALSE);

							int retryCount = registrationStatusDto.getRetryCount() != null
									? registrationStatusDto.getRetryCount() + 1
									: 1;
							description = registrationStatusDto.getStatusComment() + registrationId;
							registrationStatusDto.setRetryCount(retryCount);

							registrationStatusDto
									.setStatusCode(RegistrationStatusCode.STRUCTURE_VALIDATION_FAILED.toString());

						}

						registrationStatusDto.setUpdatedBy(USER);

						setApplicant(packetMetaInfo.getIdentity(), registrationStatusDto);

						registrationStatusService.updateRegistrationStatus(registrationStatusDto);
						isTransactionSuccessful = true;
					} catch (DataAccessException e) {
						log.error(PlatformErrorMessages.STRUCTURAL_VALIDATION_FAILED.getMessage(), e);
						object.setInternalError(Boolean.TRUE);
						description = "Data voilation in reg packet : " + registrationId;

					} catch (IOException exc) {
						log.error(PlatformErrorMessages.STRUCTURAL_VALIDATION_FAILED.getMessage(), exc);
						object.setInternalError(Boolean.TRUE);
						description = "Internal error occured while processing registration  id : " + registrationId;

					} catch (Exception ex) {
						log.error(PlatformErrorMessages.STRUCTURAL_VALIDATION_FAILED.getMessage(), ex);
						object.setInternalError(Boolean.TRUE);
						description = "Internal error occured while processing registration  id : " + registrationId;
					} finally {

						String eventId = "";
						String eventName = "";
						String eventType = "";

						if (isTransactionSuccessful) {
							description = "Packet uploaded to file system";
							eventId = EventId.RPR_402.toString();
							eventName = EventName.UPDATE.toString();
							eventType = EventType.BUSINESS.toString();
						} else {

							description = "Packet uploading to file system is unsuccessful";
							eventId = EventId.RPR_405.toString();
							eventName = EventName.EXCEPTION.toString();
							eventType = EventType.SYSTEM.toString();
						}
						auditLogRequestBuilder.createAuditRequestBuilder(description, eventId, eventName, eventType,
								registrationId);

					}
				});
			}

		} catch (TablenotAccessibleException e) {

<<<<<<< HEAD
			log.error(PlatformErrorMessages.STRUCTURAL_VALIDATION_FAILED.getMessage(), e);
			object.setInternalError(Boolean.TRUE);
			description = "Registration status table is not accessible for packet ";
=======
			setApplicant(packetMetaInfo.getIdentity(), registrationStatusDto);

			registrationStatusService.updateRegistrationStatus(registrationStatusDto);
			isTransactionSuccessful = true;
		} catch (DataAccessException e) {
			regProcLogger.error(LoggerFileConstant.SESSIONID.toString(),LoggerFileConstant.REGISTRATIONID.toString(),registrationId,PlatformErrorMessages.STRUCTURAL_VALIDATION_FAILED.getMessage()+e.getMessage());
			object.setInternalError(Boolean.TRUE);
			description = "Data voilation in reg packet : " + registrationId;

		} catch (IOException exc) {
			regProcLogger.error(LoggerFileConstant.SESSIONID.toString(),LoggerFileConstant.REGISTRATIONID.toString(),registrationId,PlatformErrorMessages.STRUCTURAL_VALIDATION_FAILED.getMessage()+exc.getMessage());
			object.setInternalError(Boolean.TRUE);
			description = "Internal error occured while processing registration  id : " + registrationId;

		} catch (Exception ex) {
			regProcLogger.error(LoggerFileConstant.SESSIONID.toString(),LoggerFileConstant.REGISTRATIONID.toString(),registrationId,PlatformErrorMessages.STRUCTURAL_VALIDATION_FAILED.getMessage()+ex.getMessage());
			object.setInternalError(Boolean.TRUE);
			description = "Internal error occured while processing registration  id : " + registrationId;
		} finally {

			String eventId = "";
			String eventName = "";
			String eventType = "";

			if(isTransactionSuccessful) {
				description = "Packet uploaded to file system";
				eventId=EventId.RPR_402.toString();
				eventName = EventName.UPDATE.toString();
				eventType = EventType.BUSINESS.toString();
			}else {

				description = "Packet uploading to file system is unsuccessful";
				eventId=EventId.RPR_405.toString();
				eventName = EventName.EXCEPTION.toString();
				eventType = EventType.SYSTEM.toString();
			}
			auditLogRequestBuilder.createAuditRequestBuilder(description, eventId, eventName, eventType,
					registrationId);
>>>>>>> 21c64f7d

		}

		return object;
	}

	/**
	 * Sets the applicant.
	 *
	 * @param identity
	 *            the identity
	 * @param registrationStatusDto
	 *            the registration status dto
	 */
	private void setApplicant(Identity identity, InternalRegistrationStatusDto registrationStatusDto) {
		IdentityIteratorUtil identityIteratorUtil = new IdentityIteratorUtil();
		String applicantType = identityIteratorUtil.getFieldValue(identity.getMetaData(), APPLICANT_TYPE);
		registrationStatusDto.setApplicantType(applicantType);

	}

}<|MERGE_RESOLUTION|>--- conflicted
+++ resolved
@@ -58,7 +58,7 @@
 
 	/** The reg proc logger. */
 	private static Logger regProcLogger = RegProcessorLogger.getLogger(PacketValidatorStage.class);
-	
+
 
 	/** The adapter. */
 	@Autowired
@@ -78,21 +78,10 @@
 	@Autowired
 	private PacketInfoManager<Identity, ApplicantInfoDto> packetInfoManager;
 
-<<<<<<< HEAD
-	/** The cluster address. */
-	@Value("${registration.processor.vertx.cluster.address}")
-	private String clusterAddress;
-
-	/** The localhost. */
-	@Value("${registration.processor.vertx.localhost}")
-	private String localhost;
-
-=======
->>>>>>> 21c64f7d
 	/** The core audit request builder. */
 	@Autowired
 	AuditLogRequestBuilder auditLogRequestBuilder;
-	
+
 	@Value("${vertx.ignite.configuration}")
 	private String clusterManagerUrl;
 
@@ -115,8 +104,7 @@
 	 * Deploy verticle.
 	 */
 	public void deployVerticle() {
-<<<<<<< HEAD
-		mosipEventBus = this.getEventBus(this.getClass(), clusterAddress, localhost);
+		mosipEventBus = this.getEventBus(this.getClass(), clusterManagerUrl);
 		mosipEventBus.getEventbus().setPeriodic(secs * 1000, msg ->
 
 		process(new MessageDTO()));
@@ -132,10 +120,6 @@
 	 */
 	public void sendMessage(MosipEventBus mosipEventBus, MessageDTO message) {
 		this.send(mosipEventBus, MessageBusAddress.STRUCTURE_BUS_OUT, message);
-=======
-		MosipEventBus mosipEventBus = this.getEventBus(this.getClass(), clusterManagerUrl);
-		this.consumeAndSend(mosipEventBus, MessageBusAddress.STRUCTURE_BUS_IN, MessageBusAddress.STRUCTURE_BUS_OUT);
->>>>>>> 21c64f7d
 	}
 
 	/*
@@ -227,23 +211,23 @@
 
 						setApplicant(packetMetaInfo.getIdentity(), registrationStatusDto);
 
-						registrationStatusService.updateRegistrationStatus(registrationStatusDto);
-						isTransactionSuccessful = true;
-					} catch (DataAccessException e) {
-						log.error(PlatformErrorMessages.STRUCTURAL_VALIDATION_FAILED.getMessage(), e);
-						object.setInternalError(Boolean.TRUE);
-						description = "Data voilation in reg packet : " + registrationId;
-
-					} catch (IOException exc) {
-						log.error(PlatformErrorMessages.STRUCTURAL_VALIDATION_FAILED.getMessage(), exc);
-						object.setInternalError(Boolean.TRUE);
-						description = "Internal error occured while processing registration  id : " + registrationId;
-
-					} catch (Exception ex) {
-						log.error(PlatformErrorMessages.STRUCTURAL_VALIDATION_FAILED.getMessage(), ex);
-						object.setInternalError(Boolean.TRUE);
-						description = "Internal error occured while processing registration  id : " + registrationId;
-					} finally {
+			registrationStatusService.updateRegistrationStatus(registrationStatusDto);
+			isTransactionSuccessful = true;
+		} catch (DataAccessException e) {
+            regProcLogger.error(LoggerFileConstant.SESSIONID.toString(),LoggerFileConstant.REGISTRATIONID.toString(),registrationId,PlatformErrorMessages.STRUCTURAL_VALIDATION_FAILED.getMessage()+e.getMessage());
+			object.setInternalError(Boolean.TRUE);
+			description = "Data voilation in reg packet : " + registrationId;
+
+		} catch (IOException exc) {
+            regProcLogger.error(LoggerFileConstant.SESSIONID.toString(),LoggerFileConstant.REGISTRATIONID.toString(),registrationId,PlatformErrorMessages.STRUCTURAL_VALIDATION_FAILED.getMessage()+exc.getMessage());
+			object.setInternalError(Boolean.TRUE);
+			description = "Internal error occured while processing registration  id : " + registrationId;
+
+		} catch (Exception ex) {
+			regProcLogger.error(LoggerFileConstant.SESSIONID.toString(),LoggerFileConstant.REGISTRATIONID.toString(),registrationId,PlatformErrorMessages.STRUCTURAL_VALIDATION_FAILED.getMessage()+ex.getMessage());
+			object.setInternalError(Boolean.TRUE);
+			description = "Internal error occured while processing registration  id : " + registrationId;
+		} finally {
 
 						String eventId = "";
 						String eventName = "";
@@ -270,50 +254,9 @@
 
 		} catch (TablenotAccessibleException e) {
 
-<<<<<<< HEAD
-			log.error(PlatformErrorMessages.STRUCTURAL_VALIDATION_FAILED.getMessage(), e);
+            regProcLogger.error(LoggerFileConstant.SESSIONID.toString(), registrationId, PlatformErrorMessages.STRUCTURAL_VALIDATION_FAILED.getMessage(), e.toString());
 			object.setInternalError(Boolean.TRUE);
 			description = "Registration status table is not accessible for packet ";
-=======
-			setApplicant(packetMetaInfo.getIdentity(), registrationStatusDto);
-
-			registrationStatusService.updateRegistrationStatus(registrationStatusDto);
-			isTransactionSuccessful = true;
-		} catch (DataAccessException e) {
-			regProcLogger.error(LoggerFileConstant.SESSIONID.toString(),LoggerFileConstant.REGISTRATIONID.toString(),registrationId,PlatformErrorMessages.STRUCTURAL_VALIDATION_FAILED.getMessage()+e.getMessage());
-			object.setInternalError(Boolean.TRUE);
-			description = "Data voilation in reg packet : " + registrationId;
-
-		} catch (IOException exc) {
-			regProcLogger.error(LoggerFileConstant.SESSIONID.toString(),LoggerFileConstant.REGISTRATIONID.toString(),registrationId,PlatformErrorMessages.STRUCTURAL_VALIDATION_FAILED.getMessage()+exc.getMessage());
-			object.setInternalError(Boolean.TRUE);
-			description = "Internal error occured while processing registration  id : " + registrationId;
-
-		} catch (Exception ex) {
-			regProcLogger.error(LoggerFileConstant.SESSIONID.toString(),LoggerFileConstant.REGISTRATIONID.toString(),registrationId,PlatformErrorMessages.STRUCTURAL_VALIDATION_FAILED.getMessage()+ex.getMessage());
-			object.setInternalError(Boolean.TRUE);
-			description = "Internal error occured while processing registration  id : " + registrationId;
-		} finally {
-
-			String eventId = "";
-			String eventName = "";
-			String eventType = "";
-
-			if(isTransactionSuccessful) {
-				description = "Packet uploaded to file system";
-				eventId=EventId.RPR_402.toString();
-				eventName = EventName.UPDATE.toString();
-				eventType = EventType.BUSINESS.toString();
-			}else {
-
-				description = "Packet uploading to file system is unsuccessful";
-				eventId=EventId.RPR_405.toString();
-				eventName = EventName.EXCEPTION.toString();
-				eventType = EventType.SYSTEM.toString();
-			}
-			auditLogRequestBuilder.createAuditRequestBuilder(description, eventId, eventName, eventType,
-					registrationId);
->>>>>>> 21c64f7d
 
 		}
 
