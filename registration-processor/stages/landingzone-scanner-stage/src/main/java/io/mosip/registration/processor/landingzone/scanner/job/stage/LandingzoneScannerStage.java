--- conflicted
+++ resolved
@@ -29,20 +29,13 @@
 @Service
 public class LandingzoneScannerStage extends MosipVerticleManager {
 
+
 	/** The reg proc logger. */
 	private static Logger regProcLogger = RegProcessorLogger.getLogger(LandingzoneScannerStage.class);
-	
+
 	private static final String USER = "MOSIP_SYSTEM";
 
-<<<<<<< HEAD
-	@Value("${registration.processor.vertx.cluster.address}")
-	private String clusterAddress;
-
-	@Value("${registration.processor.vertx.localhost}")
-	private String localhost;
-=======
 	private static final String LOGDISPLAY = "{} - {}";
->>>>>>> ee8084bb
 
 	// @Value("${landingzone.scanner.stage.time.interval}")
 	private long secs = 30;
@@ -52,7 +45,7 @@
 
 	@Autowired
 	protected FileManager<DirectoryPathDto, InputStream> filemanager;
-	
+
 	@Value("${vertx.ignite.configuration}")
 	private String clusterManagerUrl;
 
@@ -131,8 +124,8 @@
 			}
 		} catch (TablenotAccessibleException e) {
 			regProcLogger.error(LoggerFileConstant.SESSIONID.toString(),LoggerFileConstant.REGISTRATIONID.toString(),ENROLMENT_STATUS_TABLE_NOT_ACCESSIBLE,e.getMessage());
-			
-	
+
+
 		}
 		return object;
 	}
