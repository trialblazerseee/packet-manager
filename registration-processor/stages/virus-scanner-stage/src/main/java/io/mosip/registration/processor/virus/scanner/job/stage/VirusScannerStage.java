--- conflicted
+++ resolved
@@ -1,4 +1,3 @@
-<<<<<<< HEAD
 package io.mosip.registration.processor.virus.scanner.job.stage;
 
 import java.io.File;
@@ -227,228 +226,4 @@
 
 	}
 
-}
-=======
-package io.mosip.registration.processor.virus.scanner.job.stage;
-
-import java.io.File;
-import java.io.FileInputStream;
-import java.io.IOException;
-import java.io.InputStream;
-
-import org.springframework.beans.factory.annotation.Autowired;
-import org.springframework.beans.factory.annotation.Value;
-import org.springframework.core.env.Environment;
-import org.springframework.stereotype.Service;
-
-import io.mosip.kernel.core.logger.spi.Logger;
-import io.mosip.kernel.core.util.ZipUtils;
-import io.mosip.kernel.core.virusscanner.spi.VirusScanner;
-import io.mosip.registration.processor.core.abstractverticle.MessageBusAddress;
-import io.mosip.registration.processor.core.abstractverticle.MessageDTO;
-import io.mosip.registration.processor.core.abstractverticle.MosipEventBus;
-import io.mosip.registration.processor.core.abstractverticle.MosipVerticleManager;
-import io.mosip.registration.processor.core.code.EventId;
-import io.mosip.registration.processor.core.code.EventName;
-import io.mosip.registration.processor.core.code.EventType;
-import io.mosip.registration.processor.core.constant.LoggerFileConstant;
-import io.mosip.registration.processor.core.exception.util.PlatformErrorMessages;
-import io.mosip.registration.processor.core.logger.RegProcessorLogger;
-import io.mosip.registration.processor.core.spi.filesystem.manager.FileManager;
-import io.mosip.registration.processor.packet.manager.dto.DirectoryPathDto;
-import io.mosip.registration.processor.rest.client.audit.builder.AuditLogRequestBuilder;
-import io.mosip.registration.processor.status.code.RegistrationStatusCode;
-import io.mosip.registration.processor.status.dto.InternalRegistrationStatusDto;
-import io.mosip.registration.processor.status.dto.RegistrationStatusDto;
-import io.mosip.registration.processor.status.service.RegistrationStatusService;
-import io.mosip.registration.processor.virus.scanner.job.decrypter.Decryptor;
-import io.mosip.registration.processor.virus.scanner.job.decrypter.exception.PacketDecryptionFailureException;
-import io.mosip.registration.processor.virus.scanner.job.exceptions.VirusScanFailedException;
-import io.mosip.registration.processor.virus.scanner.job.util.StatusMessage;
-
-/**
- * The Class VirusScannerStage.
- */
-@Service
-public class VirusScannerStage extends MosipVerticleManager {
-
-	/** The reg proc logger. */
-	private static Logger regProcLogger = RegProcessorLogger.getLogger(VirusScannerStage.class);
-
-	/** The Constant USER. */
-	private static final String USER = "MOSIP_SYSTEM";
-
-	@Autowired
-	private Environment env;
-
-	@Autowired
-	private AuditLogRequestBuilder auditLogRequestBuilder;
-
-	/** The virus scanner service. */
-	@Autowired
-	private VirusScanner<Boolean, String> virusScannerService;
-
-	/** The file manager. */
-	@Autowired
-	private FileManager<DirectoryPathDto, InputStream> fileManager;
-
-	/** The registration status service. */
-	@Autowired
-	private RegistrationStatusService<String, InternalRegistrationStatusDto, RegistrationStatusDto> registrationStatusService;
-
-	/** The decryptor. */
-	@Autowired
-	private Decryptor decryptor;
-
-	@Value("${vertx.ignite.configuration}")
-	private String clusterManagerUrl;
-
-	/** The Constant VIRUS_SCAN_FAILED. */
-	private static final String VIRUS_SCAN_FAILED = "The Virus Scan for the Packet Failed";
-
-	/** The description. */
-	String description = "";
-
-	/** The is transaction successful. */
-	boolean isTransactionSuccessful = false;
-
-	/**
-	 * Deploy verticle.
-	 */
-	public void deployVerticle() {
-		MosipEventBus mosipEventBus = this.getEventBus(this.getClass(), clusterManagerUrl);
-		this.consumeAndSend(mosipEventBus, MessageBusAddress.VIRUS_SCAN_BUS_IN, MessageBusAddress.PACKET_UPLOADER_IN);
-	}
-
-	/*
-	 * (non-Javadoc)
-	 *
-	 * @see
-	 * io.mosip.registration.processor.core.spi.eventbus.EventBusManager#process(
-	 * java.lang.Object)
-	 */
-	@Override
-	public MessageDTO process(MessageDTO object) {
-
-		String registrationId = object.getRid();
-		InternalRegistrationStatusDto registrationStatusDto = registrationStatusService
-				.getRegistrationStatus(registrationId);
-		String extension = env.getProperty("registration.processor.packet.ext");
-		String encryptedPacketPath = env.getProperty(DirectoryPathDto.VIRUS_SCAN_ENC.toString()) + File.separator
-				+ registrationId + extension;
-		File encryptedFile = new File(encryptedPacketPath);
-		boolean isEncryptedFileCleaned;
-		boolean isUnpackedFileCleaned;
-
-		InputStream decryptedData = null;
-
-		// To avoid sonar issue
-		try (InputStream encryptedPacket = new FileInputStream(encryptedFile)) {
-
-			isEncryptedFileCleaned = true; //virusScannerService.scanFile(encryptedPacketPath);
-
-			if (isEncryptedFileCleaned) {
-				decryptedData = decryptor.decrypt(encryptedPacket, registrationId);
-
-				fileManager.put(registrationId, decryptedData, DirectoryPathDto.VIRUS_SCAN_DEC);
-				String decryptedPacketPath = env.getProperty(DirectoryPathDto.VIRUS_SCAN_DEC.toString())
-						+ File.separator + registrationId + extension;
-				String unpackedPacketPath = env.getProperty(DirectoryPathDto.VIRUS_SCAN_UNPACK.toString())
-						+ File.separator + registrationId;
-
-				ZipUtils.unZipDirectory(decryptedPacketPath, unpackedPacketPath);
-				isUnpackedFileCleaned = true; //virusScannerService.scanFolder(unpackedPacketPath);
-
-				if (isUnpackedFileCleaned) {
-					sendToPacketUploaderStage(registrationStatusDto);
-				} else {
-					fileManager.deletePacket(DirectoryPathDto.VIRUS_SCAN_ENC, registrationId);
-					fileManager.deletePacket(DirectoryPathDto.VIRUS_SCAN_DEC, registrationId);
-					// unpacked file doesn't contain extension
-					fileManager.deleteFolder(DirectoryPathDto.VIRUS_SCAN_UNPACK, registrationId);
-					processVirusScanFailure(registrationStatusDto);
-				}
-
-			} else {
-				fileManager.deletePacket(DirectoryPathDto.VIRUS_SCAN_ENC, registrationId);
-				processVirusScanFailure(registrationStatusDto);
-
-			}
-			registrationStatusService.updateRegistrationStatus(registrationStatusDto);
-		} catch (VirusScanFailedException | IOException | io.mosip.kernel.core.exception.IOException e) {
-			regProcLogger.error(LoggerFileConstant.SESSIONID.toString(), LoggerFileConstant.REGISTRATIONID.toString(),
-					registrationStatusDto.getRegistrationId(), VIRUS_SCAN_FAILED + " " + e.getMessage());
-		} catch (PacketDecryptionFailureException e) {
-			regProcLogger.error(LoggerFileConstant.SESSIONID.toString(), LoggerFileConstant.REGISTRATIONID.toString(),
-					e.getErrorCode(), e.getErrorText());
-			registrationStatusDto.setStatusCode(RegistrationStatusCode.PACKET_DECRYPTION_FAILED.toString());
-			registrationStatusDto.setStatusComment(StatusMessage.PACKET_DECRYPTION_FAILURE);
-			registrationStatusDto.setUpdatedBy(USER);
-			registrationStatusService.updateRegistrationStatus(registrationStatusDto);
-			isTransactionSuccessful = false;
-			description = "Packet decryption failed for packet " + registrationId;
-		} catch (Exception ex) {
-
-			regProcLogger.error(LoggerFileConstant.SESSIONID.toString(), LoggerFileConstant.REGISTRATIONID.toString(),
-					registrationId, PlatformErrorMessages.RPR_PSJ_VIRUS_SCAN_FAILED.getMessage() + ex.getMessage());
-			object.setInternalError(Boolean.TRUE);
-			description = "Internal error occured while processing registration  id : " + registrationId;
-		} finally {
-
-			String eventId = "";
-			String eventName = "";
-			String eventType = "";
-			eventId = isTransactionSuccessful ? EventId.RPR_402.toString() : EventId.RPR_405.toString();
-			eventName = eventId.equalsIgnoreCase(EventId.RPR_402.toString()) ? EventName.UPDATE.toString()
-					: EventName.EXCEPTION.toString();
-			eventType = eventId.equalsIgnoreCase(EventId.RPR_402.toString()) ? EventType.BUSINESS.toString()
-					: EventType.SYSTEM.toString();
-
-			auditLogRequestBuilder.createAuditRequestBuilder(description, eventId, eventName, eventType,
-					registrationId);
-
-		}
-
-		return object;
-	}
-
-	/**
-	 * Process virus scan failure.
-	 *
-	 * @param registrationStatusDto
-	 *            the registration status dto
-	 */
-	private void processVirusScanFailure(InternalRegistrationStatusDto registrationStatusDto) {
-		String registrationId = registrationStatusDto.getRegistrationId();
-
-		registrationStatusDto.setStatusCode(RegistrationStatusCode.VIRUS_SCAN_FAILED.toString());
-		registrationStatusDto.setStatusComment(StatusMessage.PACKET_VIRUS_SCAN_FAILURE);
-		registrationStatusDto.setUpdatedBy(USER);
-		isTransactionSuccessful = false;
-		description = registrationId + " packet is infected.";
-		regProcLogger.info(LoggerFileConstant.SESSIONID.toString(), LoggerFileConstant.REGISTRATIONID.toString(),
-				registrationStatusDto.getRegistrationId(), "File is infected.");
-
-	}
-
-	/**
-	 * Send to packet uploader stage.
-	 *
-	 * @param entry
-	 *            the entry
-	 */
-	private void sendToPacketUploaderStage(InternalRegistrationStatusDto entry) {
-		String registrationId = entry.getRegistrationId();
-
-		entry.setStatusCode(RegistrationStatusCode.VIRUS_SCAN_SUCCESSFUL.toString());
-		entry.setStatusComment(StatusMessage.PACKET_VIRUS_SCAN_SUCCESS);
-		entry.setUpdatedBy(USER);
-		isTransactionSuccessful = true;
-		regProcLogger.info(LoggerFileConstant.SESSIONID.toString(), LoggerFileConstant.REGISTRATIONID.toString(),
-				entry.getRegistrationId(), "File is successfully scanned.");
-		description = registrationId + " packet successfully  scanned for virus";
-
-	}
-
-}
->>>>>>> 71ee40ad
+}