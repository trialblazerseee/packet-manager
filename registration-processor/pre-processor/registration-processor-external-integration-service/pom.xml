<<<<<<< HEAD
<?xml version="1.0" encoding="UTF-8"?>
<project xmlns="http://maven.apache.org/POM/4.0.0" xmlns:xsi="http://www.w3.org/2001/XMLSchema-instance"
	xsi:schemaLocation="http://maven.apache.org/POM/4.0.0 http://maven.apache.org/xsd/maven-4.0.0.xsd">
	<modelVersion>4.0.0</modelVersion>
	<parent>
    <groupId>io.mosip.registrationprocessor</groupId>
    <artifactId>pre-processor</artifactId>
    <version>0.11.1</version>
 	 </parent>
	<artifactId>registration-processor-external-integration-service</artifactId>
	

	<properties>
		<project.build.sourceEncoding>UTF-8</project.build.sourceEncoding>
		<project.reporting.outputEncoding>UTF-8</project.reporting.outputEncoding>
		<java.version>1.8</java.version>
	</properties>

	<dependencies>
		<dependency>
			<groupId>org.springframework.boot</groupId>
			<artifactId>spring-boot-starter-web</artifactId>
		</dependency>
		<dependency>
			<groupId>org.springframework.cloud</groupId>
			<artifactId>spring-cloud-starter-config</artifactId>
			<version>${spring-cloud-config.version}</version>
		</dependency>
		<dependency>
			<groupId>io.springfox</groupId>
			<artifactId>springfox-swagger-ui</artifactId>
			<version>${swagger.version}</version>
		</dependency>
		<dependency>
			<groupId>io.springfox</groupId>
			<artifactId>springfox-swagger2</artifactId>
			<version>${swagger.version}</version>
		</dependency>
		<dependency>
			<groupId>org.springframework.boot</groupId>
			<artifactId>spring-boot-starter-test</artifactId>
			<scope>test</scope>
		</dependency>
		<dependency>
			<groupId>org.projectlombok</groupId>
			<artifactId>lombok</artifactId>
			<version>${lombok.version}</version>
		</dependency>
	</dependencies>

	<build>
		<plugins>
			<plugin>
				<groupId>org.springframework.boot</groupId>
				<artifactId>spring-boot-maven-plugin</artifactId>
				<version>${spring.boot.version}</version>
				<configuration>
					<executable>true</executable>
				</configuration>
				<executions>
					<execution>
						<goals>
							<goal>build-info</goal>
							<goal>repackage</goal>
						</goals>
					</execution>
				</executions>
			</plugin>
		</plugins>
	</build>

</project>
=======
<?xml version="1.0" encoding="UTF-8"?>
<project xmlns="http://maven.apache.org/POM/4.0.0" xmlns:xsi="http://www.w3.org/2001/XMLSchema-instance"
	xsi:schemaLocation="http://maven.apache.org/POM/4.0.0 http://maven.apache.org/xsd/maven-4.0.0.xsd">
	<modelVersion>4.0.0</modelVersion>
	<parent>
    <groupId>io.mosip.registrationprocessor</groupId>
    <artifactId>pre-processor</artifactId>
    <version>0.11.2</version>
 	 </parent>
	<artifactId>registration-processor-external-integration-service</artifactId>
	

	<properties>
		<project.build.sourceEncoding>UTF-8</project.build.sourceEncoding>
		<project.reporting.outputEncoding>UTF-8</project.reporting.outputEncoding>
		<java.version>1.8</java.version>
	</properties>

	<dependencies>
		<dependency>
			<groupId>org.springframework.boot</groupId>
			<artifactId>spring-boot-starter-web</artifactId>
		</dependency>
		<dependency>
			<groupId>org.springframework.cloud</groupId>
			<artifactId>spring-cloud-starter-config</artifactId>
			<version>${spring-cloud-config.version}</version>
		</dependency>
		<dependency>
			<groupId>io.springfox</groupId>
			<artifactId>springfox-swagger-ui</artifactId>
			<version>${swagger.version}</version>
		</dependency>
		<dependency>
			<groupId>io.springfox</groupId>
			<artifactId>springfox-swagger2</artifactId>
			<version>${swagger.version}</version>
		</dependency>
		<dependency>
			<groupId>org.springframework.boot</groupId>
			<artifactId>spring-boot-starter-test</artifactId>
			<scope>test</scope>
		</dependency>
		<dependency>
			<groupId>org.projectlombok</groupId>
			<artifactId>lombok</artifactId>
			<version>${lombok.version}</version>
		</dependency>
	</dependencies>

	<build>
		<plugins>
			<plugin>
				<groupId>org.springframework.boot</groupId>
				<artifactId>spring-boot-maven-plugin</artifactId>
				<version>${spring.boot.version}</version>
				<configuration>
					<executable>true</executable>
				</configuration>
				<executions>
					<execution>
						<goals>
							<goal>build-info</goal>
							<goal>repackage</goal>
						</goals>
					</execution>
				</executions>
			</plugin>
		</plugins>
	</build>

</project>
>>>>>>> 7fe05dc9
<|MERGE_RESOLUTION|>--- conflicted
+++ resolved
@@ -1,77 +1,3 @@
-<<<<<<< HEAD
-<?xml version="1.0" encoding="UTF-8"?>
-<project xmlns="http://maven.apache.org/POM/4.0.0" xmlns:xsi="http://www.w3.org/2001/XMLSchema-instance"
-	xsi:schemaLocation="http://maven.apache.org/POM/4.0.0 http://maven.apache.org/xsd/maven-4.0.0.xsd">
-	<modelVersion>4.0.0</modelVersion>
-	<parent>
-    <groupId>io.mosip.registrationprocessor</groupId>
-    <artifactId>pre-processor</artifactId>
-    <version>0.11.1</version>
- 	 </parent>
-	<artifactId>registration-processor-external-integration-service</artifactId>
-	
-
-	<properties>
-		<project.build.sourceEncoding>UTF-8</project.build.sourceEncoding>
-		<project.reporting.outputEncoding>UTF-8</project.reporting.outputEncoding>
-		<java.version>1.8</java.version>
-	</properties>
-
-	<dependencies>
-		<dependency>
-			<groupId>org.springframework.boot</groupId>
-			<artifactId>spring-boot-starter-web</artifactId>
-		</dependency>
-		<dependency>
-			<groupId>org.springframework.cloud</groupId>
-			<artifactId>spring-cloud-starter-config</artifactId>
-			<version>${spring-cloud-config.version}</version>
-		</dependency>
-		<dependency>
-			<groupId>io.springfox</groupId>
-			<artifactId>springfox-swagger-ui</artifactId>
-			<version>${swagger.version}</version>
-		</dependency>
-		<dependency>
-			<groupId>io.springfox</groupId>
-			<artifactId>springfox-swagger2</artifactId>
-			<version>${swagger.version}</version>
-		</dependency>
-		<dependency>
-			<groupId>org.springframework.boot</groupId>
-			<artifactId>spring-boot-starter-test</artifactId>
-			<scope>test</scope>
-		</dependency>
-		<dependency>
-			<groupId>org.projectlombok</groupId>
-			<artifactId>lombok</artifactId>
-			<version>${lombok.version}</version>
-		</dependency>
-	</dependencies>
-
-	<build>
-		<plugins>
-			<plugin>
-				<groupId>org.springframework.boot</groupId>
-				<artifactId>spring-boot-maven-plugin</artifactId>
-				<version>${spring.boot.version}</version>
-				<configuration>
-					<executable>true</executable>
-				</configuration>
-				<executions>
-					<execution>
-						<goals>
-							<goal>build-info</goal>
-							<goal>repackage</goal>
-						</goals>
-					</execution>
-				</executions>
-			</plugin>
-		</plugins>
-	</build>
-
-</project>
-=======
 <?xml version="1.0" encoding="UTF-8"?>
 <project xmlns="http://maven.apache.org/POM/4.0.0" xmlns:xsi="http://www.w3.org/2001/XMLSchema-instance"
 	xsi:schemaLocation="http://maven.apache.org/POM/4.0.0 http://maven.apache.org/xsd/maven-4.0.0.xsd">
@@ -143,5 +69,4 @@
 		</plugins>
 	</build>
 
-</project>
->>>>>>> 7fe05dc9
+</project>