--- conflicted
+++ resolved
@@ -5,11 +5,7 @@
 	<parent>
     <groupId>io.mosip.registrationprocessor</groupId>
     <artifactId>pre-processor</artifactId>
-<<<<<<< HEAD
-    <version>0.12.18</version>
-=======
     <version>0.9.1</version>
->>>>>>> a0b5bbc5
  	 </parent>
 	<artifactId>registration-processor-external-integration-service</artifactId>
 	
