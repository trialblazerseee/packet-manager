package io.mosip.registration.processor.request.handler.upload.validator;

import java.io.IOException;
import java.util.ArrayList;
import java.util.HashMap;
import java.util.List;
import java.util.Map;
import java.util.Objects;
import java.util.TimeZone;

import org.joda.time.DateTime;
import org.json.simple.JSONObject;
import org.springframework.beans.factory.annotation.Autowired;
import org.springframework.beans.factory.annotation.Value;
import org.springframework.core.env.Environment;
import org.springframework.format.datetime.joda.DateTimeFormatterFactory;
import org.springframework.stereotype.Component;
import org.springframework.web.client.HttpClientErrorException;

import com.fasterxml.jackson.databind.ObjectMapper;

import io.mosip.kernel.core.exception.ExceptionUtils;
import io.mosip.kernel.core.idvalidator.exception.InvalidIDException;
import io.mosip.kernel.core.idvalidator.spi.UinValidator;
import io.mosip.kernel.core.idvalidator.spi.VidValidator;
import io.mosip.kernel.core.logger.spi.Logger;
import io.mosip.registration.processor.core.code.ApiName;
import io.mosip.registration.processor.core.common.rest.dto.ErrorDTO;
import io.mosip.registration.processor.core.constant.CardType;
import io.mosip.registration.processor.core.constant.LoggerFileConstant;
import io.mosip.registration.processor.core.exception.ApisResourceAccessException;
import io.mosip.registration.processor.core.exception.util.PlatformErrorMessages;
import io.mosip.registration.processor.core.http.ResponseWrapper;
import io.mosip.registration.processor.core.logger.LogDescription;
import io.mosip.registration.processor.core.logger.RegProcessorLogger;
import io.mosip.registration.processor.core.spi.restclient.RegistrationProcessorRestClientService;
import io.mosip.registration.processor.core.status.util.StatusUtil;
import io.mosip.registration.processor.core.util.JsonUtil;
import io.mosip.registration.processor.packet.storage.exception.IdRepoAppException;
import io.mosip.registration.processor.packet.storage.exception.VidCreationException;
import io.mosip.registration.processor.packet.storage.utils.Utilities;
import io.mosip.registration.processor.request.handler.service.dto.MachineResponseDto;
import io.mosip.registration.processor.request.handler.service.dto.RegistrationCenterResponseDto;
import io.mosip.registration.processor.request.handler.service.exception.RegBaseCheckedException;
import io.mosip.registration.processor.request.handler.service.exception.RequestHandlerValidationException;
import io.mosip.registration.processor.status.code.RegistrationType;

/**
 * The Class PacketGeneratorRequestValidator.
 * 
 * @author Rishabh Keshari
 */
@Component
public class RequestHandlerRequestValidator {

	/** The Constant VER. */
	private static final String VER = "version";

	/** The Constant DATETIME_TIMEZONE. */
	private static final String DATETIME_TIMEZONE = "mosip.registration.processor.timezone";

	/** The Constant DATETIME_PATTERN. */
	private static final String DATETIME_PATTERN = "mosip.registration.processor.datetime.pattern";

	/** The mosip logger. */
	Logger regProcLogger = RegProcessorLogger.getLogger(RequestHandlerRequestValidator.class);

	/** The Constant ID_REPO_SERVICE. */
	private static final String REQUEST_HANDLER_SERVICE = "RequestHandlerService";

	/** The Constant TIMESTAMP. */
	private static final String TIMESTAMP = "requesttime";

	/** The Constant ID_FIELD. */
	private static final String ID_FIELD = "id";

	/** The Constant UIN. */
	private static final String UIN = "UIN";

	/** The Constant VID. */
	private static final String VID = "VID";

	/** The Constant VID. */
	private static final String RID = "RID";

	/** The Constant VID. */
	private static final String EMAIL = "Email";

	/** The Constant VID. */
	private static final String PHONE = "Phone";

	/** The Constant REG_PACKET_GENERATOR_SERVICE_ID. */
	private static final String REG_PACKET_GENERATOR_SERVICE_ID = "mosip.registration.processor.registration.packetgenerator.id";

	/** The Constant REG_UINCARD_REPRINT_SERVICE_ID. */
	private static final String REG_UINCARD_REPRINT_SERVICE_ID = "mosip.registration.processor.uincard.reprint.id";

	/** The Constant RES_UPDATE_SERVICE_ID. */
	private static final String RES_UPDATE_SERVICE_ID = "mosip.registration.processor.resident.service.id";

	/** The Constant REG_PACKET_GENERATOR_APPLICATION_VERSION. */
	private static final String REG_PACKET_GENERATOR_APPLICATION_VERSION = "mosip.registration.processor.packetgenerator.version";

	/** The Constant REG_UINCARD_REPRINT_SERVICE_ID. */
	private static final String REG_LOST_PACKET_SERVICE_ID = "mosip.registration.processor.lost.id";

	/** The env. */
	@Autowired
	private Environment env;

	/** The id. */
	private Map<String, String> id = new HashMap<>();

	/** The grace period. */
	@Value("${mosip.registration.processor.grace.period}")
	private int gracePeriod;

	/** The primary languagecode. */
	@Value("${mosip.primary-language}")
	private String primaryLanguagecode;

	/** The rest client service. */
	@Autowired
	private RegistrationProcessorRestClientService<Object> restClientService;

	/** The mapper. */
	@Autowired
	private ObjectMapper mapper = new ObjectMapper();

	/** The uin validator impl. */
	@Autowired
	private UinValidator<String> uinValidatorImpl;

	/** The vid validator impl. */
	@Autowired
	private VidValidator<String> vidValidatorImpl;

	/** The utilities. */
	@Autowired
	private Utilities utilities;

	/**
	 * Validate.
	 *
	 * @param requestTime
	 *            the request time
	 * @param requestId
	 *            the request id
	 * @param requestVersion
	 *            the request version
	 * @throws RequestHandlerValidationException
	 *             the packet generator validation exception
	 */
	public void validate(String requestTime, String requestId, String requestVersion)
			throws RequestHandlerValidationException {
		id.put("packet_generator", env.getProperty(REG_PACKET_GENERATOR_SERVICE_ID));
		id.put("uincard_reprint_status", env.getProperty(REG_UINCARD_REPRINT_SERVICE_ID));
		id.put("res_update", env.getProperty(RES_UPDATE_SERVICE_ID));
		id.put("lost_id", env.getProperty(REG_LOST_PACKET_SERVICE_ID));
		validateReqTime(requestTime);
		validateId(requestId);
		validateVersion(requestVersion);

	}

	/**
	 * Validate id.
	 *
	 * @param id
	 *            the id
	 * @throws RequestHandlerValidationException
	 *             the packet generator validation exception
	 */
	private void validateId(String id) throws RequestHandlerValidationException {
		RequestHandlerValidationException exception = new RequestHandlerValidationException();
		if (Objects.isNull(id)) {
			throw new RequestHandlerValidationException(PlatformErrorMessages.RPR_PGS_MISSING_INPUT_PARAMETER.getCode(),
					String.format(PlatformErrorMessages.RPR_PGS_MISSING_INPUT_PARAMETER.getMessage(), ID_FIELD),
					exception);

		} else if (!this.id.containsValue(id)) {
			throw new RequestHandlerValidationException(PlatformErrorMessages.RPR_PGS_INVALID_INPUT_PARAMETER.getCode(),
					String.format(PlatformErrorMessages.RPR_PGS_INVALID_INPUT_PARAMETER.getMessage(), ID_FIELD),
					exception);

		}
	}

	/**
	 * Validate ver.
	 *
	 * @param ver
	 *            the ver
	 * @throws RequestHandlerValidationException
	 *             the packet generator validation exception
	 */
	private void validateVersion(String ver) throws RequestHandlerValidationException {
		String version = env.getProperty(REG_PACKET_GENERATOR_APPLICATION_VERSION);
		RequestHandlerValidationException exception = new RequestHandlerValidationException();
		if (Objects.isNull(ver)) {
			throw new RequestHandlerValidationException(PlatformErrorMessages.RPR_PGS_MISSING_INPUT_PARAMETER.getCode(),
					String.format(PlatformErrorMessages.RPR_PGS_MISSING_INPUT_PARAMETER.getMessage(), VER), exception);

		} else if (!version.equals(ver)) {
			throw new RequestHandlerValidationException(PlatformErrorMessages.RPR_PGS_INVALID_INPUT_PARAMETER.getCode(),
					String.format(PlatformErrorMessages.RPR_PGS_INVALID_INPUT_PARAMETER.getMessage(), VER), exception);

		}
	}

	/**
	 * Validate req time.
	 *
	 * @param timestamp
	 *            the timestamp
	 * @throws RequestHandlerValidationException
	 *             the packet generator validation exception
	 */
	private void validateReqTime(String timestamp) throws RequestHandlerValidationException {
		RequestHandlerValidationException exception = new RequestHandlerValidationException();
		if (Objects.isNull(timestamp)) {
			throw new RequestHandlerValidationException(PlatformErrorMessages.RPR_PGS_MISSING_INPUT_PARAMETER.getCode(),
					String.format(PlatformErrorMessages.RPR_PGS_MISSING_INPUT_PARAMETER.getMessage(), TIMESTAMP),
					exception);

		} else {
			try {
				if (Objects.nonNull(env.getProperty(DATETIME_PATTERN))) {
					DateTimeFormatterFactory timestampFormat = new DateTimeFormatterFactory(
							env.getProperty(DATETIME_PATTERN));
					timestampFormat.setTimeZone(TimeZone.getTimeZone(env.getProperty(DATETIME_TIMEZONE)));
					if (!(DateTime.parse(timestamp, timestampFormat.createDateTimeFormatter())
							.isAfter(new DateTime().minusSeconds(gracePeriod))
							&& DateTime.parse(timestamp, timestampFormat.createDateTimeFormatter())
									.isBefore(new DateTime().plusSeconds(gracePeriod)))) {
						regProcLogger.error(REQUEST_HANDLER_SERVICE, "PacketGeneratorRequestValidator",
								"validateReqTime",
								"\n" + PlatformErrorMessages.RPR_PGS_INVALID_INPUT_PARAMETER.getMessage());

						throw new RequestHandlerValidationException(
								PlatformErrorMessages.RPR_PGS_INVALID_INPUT_PARAMETER.getCode(),
								String.format(PlatformErrorMessages.RPR_PGS_INVALID_INPUT_PARAMETER.getMessage(),
										TIMESTAMP),
								exception);

					}

				}
			} catch (IllegalArgumentException e) {
				regProcLogger.error(REQUEST_HANDLER_SERVICE, "PacketGeneratorRequestValidator", "validateReqTime",
						"\n" + ExceptionUtils.getStackTrace(e));
				throw new RequestHandlerValidationException(
						PlatformErrorMessages.RPR_PGS_INVALID_INPUT_PARAMETER.getCode(),
						String.format(PlatformErrorMessages.RPR_PGS_INVALID_INPUT_PARAMETER.getMessage(), TIMESTAMP),
						exception);

			}
		}
	}

	/**
	 * Checks if is valid center.
	 *
	 * @param centerId
	 *            the center id
	 * @return true, if is valid center
	 * @throws RegBaseCheckedException
	 *             the reg base checked exception
	 * @throws IOException
	 *             Signals that an I/O exception has occurred.
	 */
	public boolean isValidCenter(String centerId) throws RegBaseCheckedException, IOException {
		boolean isValidCenter = false;
		List<String> pathsegments = new ArrayList<>();
		pathsegments.add(centerId);
		pathsegments.add(primaryLanguagecode);
		RegistrationCenterResponseDto rcpdto;
		ResponseWrapper<?> responseWrapper = new ResponseWrapper<>();
		try {
			if (centerId != null && !centerId.isEmpty()) {
				regProcLogger.debug(LoggerFileConstant.SESSIONID.toString(),
						LoggerFileConstant.REGISTRATIONID.toString(), "",
						"PacketGeneratorServiceImpl::isValidCenter():: Centerdetails Api call started");
				responseWrapper = (ResponseWrapper<?>) restClientService.getApi(ApiName.CENTERDETAILS, pathsegments, "",
						"", ResponseWrapper.class);
				rcpdto = mapper.readValue(mapper.writeValueAsString(responseWrapper.getResponse()),
						RegistrationCenterResponseDto.class);
				regProcLogger.debug(LoggerFileConstant.SESSIONID.toString(),
						LoggerFileConstant.REGISTRATIONID.toString(), "",
						"\"PacketGeneratorServiceImpl::isValidCenter():: Centerdetails Api call  ended with response data : "
								+ JsonUtil.objectMapperObjectToJson(rcpdto));
				if (responseWrapper.getErrors() == null && !rcpdto.getRegistrationCenters().isEmpty()) {
					isValidCenter = true;
				} else {
					List<ErrorDTO> error = responseWrapper.getErrors();

					throw new RegBaseCheckedException(StatusUtil.INVALID_REQUEST.getCode(), StatusUtil.INVALID_REQUEST.getMessage()+" "+error.get(0).getMessage());
				}
			} else {
				throw new RegBaseCheckedException(StatusUtil.INVALID_CENTER.getCode(), StatusUtil.INVALID_CENTER.getMessage()+" CenterId is Mandatory");

			}
		} catch (ApisResourceAccessException e) {
			if (e.getCause() instanceof HttpClientErrorException) {
				List<ErrorDTO> error = responseWrapper.getErrors();
				throw new RegBaseCheckedException(PlatformErrorMessages.RPR_PGS_REG_BASE_EXCEPTION,
						error.get(0).getMessage(), e);

			}

		}
		return isValidCenter;
	}

	/**
	 * Checks if is valid machine.
	 *
	 * @param machine
	 *            the machine
	 * @return true, if is valid machine
	 * @throws RegBaseCheckedException
	 *             the reg base checked exception
	 * @throws IOException
	 *             Signals that an I/O exception has occurred.
	 */
	public boolean isValidMachine(String machine) throws RegBaseCheckedException, IOException {
		boolean isValidMachine = false;
		List<String> pathsegments = new ArrayList<>();
		pathsegments.add(machine);
		pathsegments.add(primaryLanguagecode);
		MachineResponseDto machinedto;
		ResponseWrapper<?> responseWrapper = new ResponseWrapper<>();
		try {

			if (machine != null && !machine.isEmpty()) {
				regProcLogger.debug(LoggerFileConstant.SESSIONID.toString(),
						LoggerFileConstant.REGISTRATIONID.toString(), "",
						"PacketGeneratorServiceImpl::isValidMachine():: MachineDetails Api call started");
				responseWrapper = (ResponseWrapper<?>) restClientService.getApi(ApiName.MACHINEDETAILS, pathsegments,
						"", "", ResponseWrapper.class);
				machinedto = mapper.readValue(mapper.writeValueAsString(responseWrapper.getResponse()),
						MachineResponseDto.class);
				regProcLogger.debug(LoggerFileConstant.SESSIONID.toString(),
						LoggerFileConstant.REGISTRATIONID.toString(), "",
						"\"PacketGeneratorServiceImpl::isValidMachine():: MachienDetails Api call  ended with response data : "
								+ JsonUtil.objectMapperObjectToJson(machinedto));
				if (responseWrapper.getErrors() == null && !machinedto.getMachines().isEmpty()) {
					isValidMachine = true;
				} else {
					List<ErrorDTO> error = responseWrapper.getErrors();
					throw new RegBaseCheckedException(StatusUtil.INVALID_REQUEST.getCode(), StatusUtil.INVALID_REQUEST.getMessage()+" "+error.get(0).getMessage());
				}
			} else {
				throw new RegBaseCheckedException(StatusUtil.INVALID_MACHINE.getCode(), StatusUtil.INVALID_CENTER.getMessage()+" MachineId is Mandatory");

			}

		} catch (ApisResourceAccessException e) {
			if (e.getCause() instanceof HttpClientErrorException) {
				List<ErrorDTO> error = responseWrapper.getErrors();
				throw new RegBaseCheckedException(PlatformErrorMessages.RPR_PGS_REG_BASE_EXCEPTION,
						error.get(0).getMessage(), e);

			}

		}
		return isValidMachine;

	}

	/**
	 * Checks if is valid uin.
	 *
	 * @param uin
	 *            the uin
	 * @return true, if is valid uin
	 * @throws RegBaseCheckedException
	 *             the reg base checked exception
	 */
	public boolean isValidUin(String uin) throws RegBaseCheckedException {
		boolean isValidUIN = false;
		try {
			isValidUIN = uinValidatorImpl.validateId(uin);
			JSONObject jsonObject = utilities.retrieveIdrepoJson(Long.parseLong(uin));
			if (isValidUIN && jsonObject != null) {
				isValidUIN = true;
			} else {
				throw new RegBaseCheckedException(PlatformErrorMessages.RPR_PGS_REG_BASE_EXCEPTION, "UIN is not valid",
						new Throwable());

			}
		} catch (InvalidIDException ex) {
			throw new RegBaseCheckedException(PlatformErrorMessages.RPR_PGS_REG_BASE_EXCEPTION, ex.getErrorText(), ex);

		} catch (IdRepoAppException e) {
			throw new RegBaseCheckedException(PlatformErrorMessages.RPR_PGS_REG_BASE_EXCEPTION, e.getErrorText(), e);
		} catch (NumberFormatException e) {
			throw new RegBaseCheckedException(PlatformErrorMessages.RPR_PGS_REG_BASE_EXCEPTION, e);
		} catch (ApisResourceAccessException e) {
			throw new RegBaseCheckedException(PlatformErrorMessages.RPR_PGS_REG_BASE_EXCEPTION, e.getErrorText(), e);
		} catch (IOException e) {
			throw new RegBaseCheckedException(PlatformErrorMessages.RPR_PGS_REG_BASE_EXCEPTION, e);
		}
		return isValidUIN;
	}

	/**
	 * Checks if is valid re print registration type.
	 *
	 * @param registrationType
	 *            the registration type
	 * @return true, if is valid re print registration type
	 * @throws RegBaseCheckedException
	 *             the reg base checked exception
	 */
	public boolean isValidRePrintRegistrationType(String registrationType) throws RegBaseCheckedException {
		if (registrationType != null && (registrationType.equalsIgnoreCase(RegistrationType.RES_REPRINT.toString()))) {
			return true;
		} else {
			throw new RegBaseCheckedException(PlatformErrorMessages.RPR_PGS_REG_BASE_EXCEPTION,
					"Invalid RegistrationType:Enter RES_REPRINT", new Throwable());
		}

	}

	/**
	 * Checks if is valid registration type and uin.
	 *
	 * @param registrationType
	 *            the registration type
	 * @param uin
	 *            the uin
	 * @return true, if is valid registration type and uin
	 * @throws RegBaseCheckedException
	 *             the reg base checked exception
	 * @throws IOException
	 *             Signals that an I/O exception has occurred.
	 */
	public boolean isValidRegistrationTypeAndUin(String registrationType, String uin)
			throws RegBaseCheckedException, IOException {
		try {
			if (registrationType != null
					&& (registrationType.equalsIgnoreCase(RegistrationType.ACTIVATED.toString())
							|| registrationType.equalsIgnoreCase(RegistrationType.DEACTIVATED.toString()))
					|| registrationType != null && registrationType.equals(RegistrationType.RES_UPDATE.toString())) {
				boolean isValidUin = uinValidatorImpl.validateId(uin);
				String status = utilities.retrieveIdrepoJsonStatus(Long.parseLong(uin));

				if (isValidUin) {
					if (registrationType.equals(RegistrationType.RES_UPDATE.toString())) {
						JSONObject idObject = utilities.retrieveIdrepoJson(Long.valueOf(uin));
<<<<<<< HEAD
						if (idObject != null)
=======
						if(idObject!=null && status.equals("ACTIVATED"))
>>>>>>> ff7bb79a
							return true;
						else
							throw new RegBaseCheckedException(PlatformErrorMessages.RPR_PGS_REG_BASE_EXCEPTION,
									"UIN is not valid", new Throwable());
					}
					if (!status.equalsIgnoreCase(registrationType)) {
						return true;
					} else {
						throw new RegBaseCheckedException(PlatformErrorMessages.RPR_PGS_REG_BASE_EXCEPTION,
								"Uin is already " + status, new Throwable());
					}
				} else {
					throw new RegBaseCheckedException(PlatformErrorMessages.RPR_PGS_REG_BASE_EXCEPTION,
							"UIN is not valid", new Throwable());
				}
			} else {
				throw new RegBaseCheckedException(PlatformErrorMessages.RPR_PGS_REG_BASE_EXCEPTION,
						"Invalid RegistrationType:Enter ACTIVATED or DEACTIVATED", new Throwable());
			}
		} catch (InvalidIDException ex) {
			throw new RegBaseCheckedException(PlatformErrorMessages.RPR_PGS_REG_BASE_EXCEPTION, ex.getErrorText(), ex);
		} catch (NumberFormatException | IdRepoAppException | ApisResourceAccessException e) {
			throw new RegBaseCheckedException(PlatformErrorMessages.RPR_PGS_REG_BASE_EXCEPTION, e);
		}
	}

	/**
	 * Checks if is valid vid.
	 *
	 * @param vid
	 *            the vid
	 * @return true, if is valid vid
	 * @throws RegBaseCheckedException
	 *             the reg base checked exception
	 */
	public boolean isValidVid(String vid) throws RegBaseCheckedException {
		boolean isValidVID = false;
		try {
			isValidVID = vidValidatorImpl.validateId(vid);
			String result = utilities.getUinByVid(vid);
			if (isValidVID && result != null) {
				isValidVID = true;
			} else {
				throw new RegBaseCheckedException(PlatformErrorMessages.RPR_PGS_REG_BASE_EXCEPTION, "VID is not valid",
						new Throwable());

			}
		} catch (InvalidIDException ex) {
			throw new RegBaseCheckedException(PlatformErrorMessages.RPR_PGS_REG_BASE_EXCEPTION, ex.getErrorText(), ex);

		} catch (IdRepoAppException e) {
			throw new RegBaseCheckedException(PlatformErrorMessages.RPR_PGS_REG_BASE_EXCEPTION, e.getErrorText(), e);
		} catch (NumberFormatException e) {
			throw new RegBaseCheckedException(PlatformErrorMessages.RPR_PGS_REG_BASE_EXCEPTION, e);
		} catch (ApisResourceAccessException e) {
			throw new RegBaseCheckedException(PlatformErrorMessages.RPR_PGS_REG_BASE_EXCEPTION, e.getErrorText(), e);
		} catch (VidCreationException e) {
			throw new RegBaseCheckedException(PlatformErrorMessages.RPR_PGS_REG_BASE_EXCEPTION, e.getErrorText(), e);
		}
		return isValidVID;
	}

	/**
	 * Checks if is valid id type.
	 *
	 * @param idType
	 *            the id type
	 * @return true, if is valid id type
	 * @throws RegBaseCheckedException
	 *             the reg base checked exception
	 */
	public boolean isValidIdType(String idType) throws RegBaseCheckedException {
		if (idType != null && (idType.equalsIgnoreCase(UIN) || idType.equalsIgnoreCase(VID))) {
			return true;
		} else {

			throw new RegBaseCheckedException(PlatformErrorMessages.RPR_PGS_REG_BASE_EXCEPTION,
					"Invalid IdType : Enter UIN or VID", new Throwable());
		}

	}

	/**
	 * Checks if is valid card type.
	 *
	 * @param cardType
	 *            the card type
	 * @return true, if is valid card type
	 * @throws RegBaseCheckedException
	 *             the reg base checked exception
	 */
	public boolean isValidCardType(String cardType) throws RegBaseCheckedException {
		if (cardType != null && !cardType.isEmpty() && (cardType.equalsIgnoreCase(CardType.UIN.toString())
				|| cardType.equalsIgnoreCase(CardType.MASKED_UIN.toString()))) {
			return true;
		} else {
			throw new RegBaseCheckedException(PlatformErrorMessages.RPR_PGS_REG_BASE_EXCEPTION,
					"Invalid CardType : Enter UIN or MASKED_UIN", new Throwable());
		}

	}

	/**
	 * Checks if is valid id type for lost.
	 *
	 * @param idType
	 *            the id type
	 * @return true, if is valid id type for lost
	 * @throws RegBaseCheckedException
	 *             the reg base checked exception
	 */
	public boolean isValidIdTypeForLost(String idType, LogDescription description) throws RegBaseCheckedException {
		if (idType != null && (idType.equalsIgnoreCase(UIN) || idType.equalsIgnoreCase(RID))) {
			return true;
		} else {
			description.setMessage(PlatformErrorMessages.RPR_PGS_ID_TYPE_EXCEPTION.getMessage());
			description.setCode(PlatformErrorMessages.RPR_PGS_ID_TYPE_EXCEPTION.getCode());
			throw new RegBaseCheckedException(PlatformErrorMessages.RPR_PGS_ID_TYPE_EXCEPTION,
					PlatformErrorMessages.RPR_PGS_ID_TYPE_EXCEPTION.getMessage(), new Throwable());
		}

	}

	/**
	 * Checks if is valid contact type.
	 *
	 * @param contactType
	 *            the contact type
	 * @return true, if is valid contact type
	 * @throws RegBaseCheckedException
	 *             the reg base checked exception
	 */
	public boolean isValidContactType(String contactType, LogDescription description) throws RegBaseCheckedException {
		if (contactType != null && (contactType.equalsIgnoreCase(EMAIL) || contactType.equalsIgnoreCase(PHONE))) {
			return true;
		} else {
			description.setMessage(PlatformErrorMessages.RPR_PGS_CONTACT_TYPE_EXCEPTION.getMessage());
			description.setCode(PlatformErrorMessages.RPR_PGS_CONTACT_TYPE_EXCEPTION.getCode());
			throw new RegBaseCheckedException(PlatformErrorMessages.RPR_PGS_CONTACT_TYPE_EXCEPTION,
					PlatformErrorMessages.RPR_PGS_CONTACT_TYPE_EXCEPTION.getMessage(), new Throwable());
		}

	}

	/**
	 * Checks if is valid name.
	 *
	 * @param name
	 *            the name
	 * @return true, if is valid name
	 * @throws RegBaseCheckedException
	 *             the reg base checked exception
	 */
	public boolean isValidName(String name, LogDescription description) throws RegBaseCheckedException {
		if (name == null || name.isEmpty()) {
			description.setMessage(PlatformErrorMessages.RPR_PGS_NAME_EXCEPTION.getMessage());
			description.setCode(PlatformErrorMessages.RPR_PGS_NAME_EXCEPTION.getCode());
			throw new RegBaseCheckedException(PlatformErrorMessages.RPR_PGS_NAME_EXCEPTION,
					PlatformErrorMessages.RPR_PGS_NAME_EXCEPTION.getMessage(), new Throwable());
		} else {
			return true;
		}

	}

	/**
	 * Checks if is valid contact value.
	 *
	 * @param contactValue
	 *            the contact value
	 * @return true, if is valid contact value
	 * @throws RegBaseCheckedException
	 *             the reg base checked exception
	 */
	public boolean isValidContactValue(String contactValue, LogDescription description) throws RegBaseCheckedException {
		if (contactValue == null || contactValue.isEmpty()) {
			description.setMessage(PlatformErrorMessages.RPR_PGS_CONTACTVALUE_EXCEPTION.getMessage());
			description.setCode(PlatformErrorMessages.RPR_PGS_CONTACTVALUE_EXCEPTION.getCode());
			throw new RegBaseCheckedException(PlatformErrorMessages.RPR_PGS_CONTACTVALUE_EXCEPTION,
					PlatformErrorMessages.RPR_PGS_CONTACTVALUE_EXCEPTION.getMessage(), new Throwable());
		} else {
			return true;
		}

	}

	/**
	 * Checks if is valid postal code.
	 *
	 * @param postalCode
	 *            the postal code
	 * @return true, if is valid postal code
	 * @throws RegBaseCheckedException
	 *             the reg base checked exception
	 */
	public boolean isValidPostalCode(String postalCode, LogDescription description) throws RegBaseCheckedException {
		if (postalCode == null || postalCode.isEmpty()) {
			description.setMessage(PlatformErrorMessages.RPR_PGS_POSTALCODE_EXCEPTION.getMessage());
			description.setCode(PlatformErrorMessages.RPR_PGS_POSTALCODE_EXCEPTION.getCode());
			throw new RegBaseCheckedException(PlatformErrorMessages.RPR_PGS_POSTALCODE_EXCEPTION,
					PlatformErrorMessages.RPR_PGS_POSTALCODE_EXCEPTION.getMessage(), new Throwable());
		} else {
			return true;
		}
	}

}
<|MERGE_RESOLUTION|>--- conflicted
+++ resolved
@@ -449,11 +449,7 @@
 				if (isValidUin) {
 					if (registrationType.equals(RegistrationType.RES_UPDATE.toString())) {
 						JSONObject idObject = utilities.retrieveIdrepoJson(Long.valueOf(uin));
-<<<<<<< HEAD
-						if (idObject != null)
-=======
 						if(idObject!=null && status.equals("ACTIVATED"))
->>>>>>> ff7bb79a
 							return true;
 						else
 							throw new RegBaseCheckedException(PlatformErrorMessages.RPR_PGS_REG_BASE_EXCEPTION,
@@ -660,4 +656,4 @@
 		}
 	}
 
-}
+}