package io.mosip.registration.processor.stages.osivalidator;

import java.io.IOException;
import java.io.InputStream;
import java.io.UnsupportedEncodingException;
import java.security.NoSuchAlgorithmException;
import java.security.spec.InvalidKeySpecException;
import java.util.ArrayList;
import java.util.LinkedHashMap;
import java.util.List;

import javax.xml.parsers.ParserConfigurationException;

import org.apache.commons.io.IOUtils;
import org.json.simple.JSONObject;
import org.springframework.beans.factory.annotation.Autowired;
import org.springframework.beans.factory.annotation.Value;
import org.springframework.stereotype.Service;
import org.springframework.web.client.HttpClientErrorException;
import org.springframework.web.client.HttpServerErrorException;
import org.xml.sax.SAXException;

import io.mosip.kernel.core.bioapi.exception.BiometricException;
import io.mosip.kernel.core.fsadapter.spi.FileSystemAdapter;
import io.mosip.kernel.core.logger.spi.Logger;
import io.mosip.kernel.core.util.StringUtils;
import io.mosip.registration.processor.core.auth.dto.AuthResponseDTO;
import io.mosip.registration.processor.core.code.ApiName;
import io.mosip.registration.processor.core.code.RegistrationExceptionTypeCode;
import io.mosip.registration.processor.core.constant.JsonConstant;
import io.mosip.registration.processor.core.constant.LoggerFileConstant;
import io.mosip.registration.processor.core.constant.PacketFiles;
import io.mosip.registration.processor.core.exception.ApisResourceAccessException;
import io.mosip.registration.processor.core.exception.BioTypeException;
import io.mosip.registration.processor.core.exception.util.PacketStructure;
import io.mosip.registration.processor.core.logger.RegProcessorLogger;
import io.mosip.registration.processor.core.packet.dto.Identity;
import io.mosip.registration.processor.core.packet.dto.RegOsiDto;
import io.mosip.registration.processor.core.packet.dto.ServerError;
import io.mosip.registration.processor.core.packet.dto.demographicinfo.identify.RegistrationProcessorIdentity;
import io.mosip.registration.processor.core.packet.dto.masterdata.UserResponseDto;
import io.mosip.registration.processor.core.spi.packetmanager.PacketInfoManager;
import io.mosip.registration.processor.core.spi.restclient.RegistrationProcessorRestClientService;
import io.mosip.registration.processor.core.util.JsonUtil;
import io.mosip.registration.processor.core.util.RegistrationExceptionMapperUtil;
import io.mosip.registration.processor.packet.manager.idreposervice.IdRepoService;
import io.mosip.registration.processor.packet.storage.dto.ApplicantInfoDto;
import io.mosip.registration.processor.packet.storage.utils.ABISHandlerUtil;
import io.mosip.registration.processor.packet.storage.utils.Utilities;
import io.mosip.registration.processor.stages.osivalidator.utils.AuthUtil;
import io.mosip.registration.processor.stages.osivalidator.utils.OSIUtils;
import io.mosip.registration.processor.stages.osivalidator.utils.StatusMessage;
import io.mosip.registration.processor.status.code.RegistrationStatusCode;
import io.mosip.registration.processor.status.dto.InternalRegistrationStatusDto;
import io.mosip.registration.processor.status.dto.RegistrationStatusDto;
import io.mosip.registration.processor.status.dto.SyncTypeDto;
import io.mosip.registration.processor.status.service.RegistrationStatusService;

/**
 * The Class OSIValidator.
 */
@Service
public class OSIValidator {

	/** The reg proc logger. */
	private static Logger regProcLogger = RegProcessorLogger.getLogger(OSIValidatorStage.class);

	/** The packet info manager. */
	@Autowired
	PacketInfoManager<Identity, ApplicantInfoDto> packetInfoManager;

	/** The Constant FILE_SEPARATOR. */
	public static final String FILE_SEPARATOR = "\\";

	/** The Constant BIOMETRIC_INTRODUCER. */
	public static final String BIOMETRIC = PacketFiles.BIOMETRIC.name() + FILE_SEPARATOR;

	@Autowired
	private IdRepoService idRepoService;

	@Autowired
	RegistrationStatusService<String, InternalRegistrationStatusDto, RegistrationStatusDto> registrationStatusService;

	/** The adapter. */
	@Autowired
	private FileSystemAdapter adapter;

	/** The rest client service. */
	@Autowired
	RegistrationProcessorRestClientService<Object> restClientService;

	/** The osi utils. */
	@Autowired
	private OSIUtils osiUtils;

	@Autowired
	ABISHandlerUtil abisHandlerUtil;

	private JSONObject demographicIdentity;

	private RegistrationProcessorIdentity regProcessorIdentityJson;

	/** The Constant TRUE. */
	private static final String ISTRUE = "true";

	/** The registration status dto. */
	InternalRegistrationStatusDto registrationStatusDto;

	@Value("${mosip.kernel.applicant.type.age.limit}")
	private String ageLimit;

	@Value("${registration.processor.applicant.dob.format}")
	private String dobFormat;

	private static final String VALUE = "value";

	@Autowired
	private Utilities utility;

	RegistrationExceptionMapperUtil registrationExceptionMapperUtil = new RegistrationExceptionMapperUtil();

	@Autowired
	private AuthUtil authUtil;

	/** The registration processor rest client service. */
	@Autowired
	RegistrationProcessorRestClientService<Object> registrationProcessorRestClientService;

	/** The Constant APPLICATION_ID. */
	public static final String IDA_APP_ID = "IDA";

	/** The Constant RSA. */
	public static final String RSA = "RSA";

	/** The Constant RSA. */
	public static final String PARTNER_ID = "PARTNER";

	public static final String INDIVIDUAL_TYPE_UIN = "UIN";

	private static final String INDIVIDUAL_TYPE_USERID = "USERID";

	/**
	 * Checks if is valid OSI.
	 *
	 * @param registrationId
	 *            the registration id
	 * @return true, if is valid OSI
	 * @throws IOException
	 *             Signals that an I/O exception has occurred.
	 * @throws ApisResourceAccessException
	 *             the apis resource access exception
	 * @throws SAXException
	 * @throws ParserConfigurationException
	 * @throws NoSuchAlgorithmException
	 * @throws InvalidKeySpecException
	 * @throws BioTypeException
	 * @throws BiometricException

	 */
	public boolean isValidOSI(String registrationId)
			throws IOException, ApisResourceAccessException, InvalidKeySpecException, NoSuchAlgorithmException,
			ParserConfigurationException, SAXException, BiometricException, BioTypeException {
		regProcLogger.debug(LoggerFileConstant.SESSIONID.toString(), LoggerFileConstant.REGISTRATIONID.toString(),
				registrationId, "OSIValidator::isValidOSI()::entry");
		boolean isValidOsi = false;
		demographicIdentity = utility.getDemographicIdentityJSONObject(registrationId);
		regProcessorIdentityJson = utility.getRegistrationProcessorIdentityJson();
		Identity identity = osiUtils.getIdentity(registrationId);
		/** Getting data from packet MetadataInfo */
		RegOsiDto regOsi = osiUtils.getOSIDetailsFromMetaInfo(registrationId, identity);
		String officerId = regOsi.getOfficerId();
		String supervisorId = regOsi.getSupervisorId();
		if ((officerId == null || officerId.isEmpty()) && (supervisorId == null || supervisorId.isEmpty())) {
			registrationStatusDto.setLatestTransactionStatusCode(registrationExceptionMapperUtil
					.getStatusCode(RegistrationExceptionTypeCode.SUPERVISORID_AND_OFFICERID_NOT_PRESENT_IN_PACKET));
			registrationStatusDto.setStatusCode(RegistrationStatusCode.FAILED.toString());
			registrationStatusDto.setStatusComment(StatusMessage.SUPERVISORID_AND_OFFICERID_NOT_PRESENT_IN_PACKET);
			regProcLogger.debug(LoggerFileConstant.SESSIONID.toString(), LoggerFileConstant.REGISTRATIONID.toString(),
					registrationId, "Both Officer and Supervisor ID are not present in Packet");
			return false;
		} else {
			boolean isActive = isActiveUserId(registrationId, regOsi, identity);
			if (!isActive) {
				registrationStatusDto.setLatestTransactionStatusCode(registrationExceptionMapperUtil
						.getStatusCode(RegistrationExceptionTypeCode.SUPERVISOR_OR_OFFICER_WAS_INACTIVE));
				registrationStatusDto.setStatusCode(RegistrationStatusCode.FAILED.toString());
				registrationStatusDto.setStatusComment(StatusMessage.SUPERVISOR_OR_OFFICER_WAS_INACTIVE);
				regProcLogger.debug(LoggerFileConstant.SESSIONID.toString(),
						LoggerFileConstant.REGISTRATIONID.toString(), registrationId,
						StatusMessage.SUPERVISOR_OR_OFFICER_WAS_INACTIVE);
				return false;
			}
			if (((isValidOperator(regOsi, registrationId)) && (isValidSupervisor(regOsi, registrationId)))
					&& (isValidIntroducer(registrationId)))
				isValidOsi = true;
			regProcLogger.debug(LoggerFileConstant.SESSIONID.toString(), LoggerFileConstant.REGISTRATIONID.toString(),
					registrationId, "OSIValidator::isValidOSI()::exit");
		}
		return isValidOsi;
	}

	private boolean isActiveUser(String officerId, String creationDate, String supervisorId)
			throws ApisResourceAccessException {
		boolean wasOfficerActiveDuringPCT = false;
		boolean wasSupervisorActiveDuringPCT = false;
		String statusMessage = "";
		if (officerId != null && !officerId.isEmpty()) {
			UserResponseDto officerResponse = isUserActive(officerId, creationDate);
			if (officerResponse.getErrors() == null) {
				wasOfficerActiveDuringPCT = officerResponse.getResponse().getUserResponseDto().get(0).getIsActive();
				if (!wasOfficerActiveDuringPCT) {
					statusMessage = statusMessage + " " + StatusMessage.OFFICER_NOT_ACTIVE;
					this.registrationStatusDto.setStatusComment(statusMessage);
					regProcLogger.debug(LoggerFileConstant.SESSIONID.toString(),
							LoggerFileConstant.REGISTRATIONID.toString(), "", StatusMessage.OFFICER_NOT_ACTIVE);
				}
			} else {
				List<ServerError> errors = officerResponse.getErrors();
				statusMessage = statusMessage + " " + "Officer : " + errors.get(0).getMessage();
				this.registrationStatusDto.setStatusComment(statusMessage);
				regProcLogger.debug(LoggerFileConstant.SESSIONID.toString(),
						LoggerFileConstant.REGISTRATIONID.toString(), "", errors.get(0).getMessage());
			}

		}

		if (supervisorId != null && !supervisorId.isEmpty()) {
			UserResponseDto supervisorResponse = isUserActive(supervisorId, creationDate);
			if (supervisorResponse.getErrors() == null) {
				wasSupervisorActiveDuringPCT = supervisorResponse.getResponse().getUserResponseDto().get(0)
						.getIsActive();
				if (!wasSupervisorActiveDuringPCT) {
					statusMessage = statusMessage + " " + StatusMessage.SUPERVISOR_NOT_ACTIVE;
					this.registrationStatusDto.setStatusComment(statusMessage);
					regProcLogger.debug(LoggerFileConstant.SESSIONID.toString(),
							LoggerFileConstant.REGISTRATIONID.toString(), "", StatusMessage.SUPERVISOR_NOT_ACTIVE);
				}
			} else {
				List<ServerError> errors = supervisorResponse.getErrors();
				statusMessage = statusMessage + " " + "Supervisor : " + errors.get(0).getMessage();
				this.registrationStatusDto.setStatusComment(statusMessage);
				regProcLogger.debug(LoggerFileConstant.SESSIONID.toString(),
						LoggerFileConstant.REGISTRATIONID.toString(), "", errors.get(0).getMessage());
			}
		}
		return wasSupervisorActiveDuringPCT || wasOfficerActiveDuringPCT;
	}

	private UserResponseDto isUserActive(String operatorId, String creationDate) throws ApisResourceAccessException {
		UserResponseDto userResponse;
		List<String> pathSegments = new ArrayList<>();
		pathSegments.add(operatorId);
		pathSegments.add(creationDate);
		try {
			userResponse = (UserResponseDto) restClientService.getApi(ApiName.USERDETAILS, pathSegments, "", "",
					UserResponseDto.class);

		} catch (ApisResourceAccessException e) {
			if (e.getCause() instanceof HttpClientErrorException) {
				HttpClientErrorException httpClientException = (HttpClientErrorException) e.getCause();
				String result = httpClientException.getResponseBodyAsString();
				this.registrationStatusDto.setStatusComment(result);
				regProcLogger.debug(LoggerFileConstant.SESSIONID.toString(),
						LoggerFileConstant.REGISTRATIONID.toString(), "", result);
				throw new ApisResourceAccessException(httpClientException.getResponseBodyAsString(),
						httpClientException);
			} else if (e.getCause() instanceof HttpServerErrorException) {
				HttpServerErrorException httpServerException = (HttpServerErrorException) e.getCause();
				String result = httpServerException.getResponseBodyAsString();
				this.registrationStatusDto.setStatusComment(result);
				regProcLogger.debug(LoggerFileConstant.SESSIONID.toString(),
						LoggerFileConstant.REGISTRATIONID.toString(), "", result);
				throw new ApisResourceAccessException(httpServerException.getResponseBodyAsString(),
						httpServerException);
			} else {
				throw e;
			}

		}
		return userResponse;
	}

	/**
	 * Checks if is valid operator.
	 *
	 * @param regOsi
	 *            the reg osi
	 * @param registrationId
	 *            the registration id
	 * @return true, if is valid operator
	 * @throws IOException
	 * @throws SAXException
	 * @throws ParserConfigurationException
	 * @throws BioTypeException
	 * @throws BiometricException
	 * @throws NoSuchAlgorithmException
	 * @throws InvalidKeySpecException
	 * @throws ApisResourceAccessException
	 * @throws Exception

	 */
	private boolean isValidOperator(RegOsiDto regOsi, String registrationId)
			throws IOException, ApisResourceAccessException, InvalidKeySpecException, NoSuchAlgorithmException,
			BiometricException, BioTypeException, ParserConfigurationException, SAXException {
		boolean isValid = false;
		String officerId = regOsi.getOfficerId();
		if (officerId != null) {
			// officer password and otp check
			String officerPassword = regOsi.getOfficerHashedPwd();
			String officerOTPAuthentication = regOsi.getOfficerOTPAuthentication();

			String officerBiometricFileName = regOsi.getOfficerBiometricFileName();

			if (StringUtils.isEmpty(officerBiometricFileName) || officerBiometricFileName == null) {
				isValid = validateOtpAndPwd(officerPassword, officerOTPAuthentication);
				if (!isValid) {
					registrationStatusDto.setStatusComment(StatusMessage.PASSWORD_OTP_FAILURE + StatusMessage.OPERATOR);
					registrationStatusDto.setLatestTransactionStatusCode(registrationExceptionMapperUtil
							.getStatusCode(RegistrationExceptionTypeCode.PASSWORD_OTP_FAILURE));
					registrationStatusDto.setStatusCode(RegistrationStatusCode.FAILED.toString());
					regProcLogger.debug(LoggerFileConstant.SESSIONID.toString(),
							LoggerFileConstant.REGISTRATIONID.toString(), registrationId,
							StatusMessage.PASSWORD_OTP_FAILURE);
				}
			} else {
				isValid = validateUserBiometric(registrationId, officerBiometricFileName, regOsi.getOfficerId());
				if (!isValid) {
					registrationStatusDto.setStatusComment(StatusMessage.IDA_AUTHENTICATION_FAILURE);
					registrationStatusDto.setLatestTransactionStatusCode(registrationExceptionMapperUtil
							.getStatusCode(RegistrationExceptionTypeCode.IDA_AUTHENTICATION_FAILURE));
					registrationStatusDto.setStatusCode(RegistrationStatusCode.FAILED.toString());
				}
			}

		} else {
			isValid = true; // either officer or supervisor information is mandatory. Officer id can be null
		}
		return isValid;
	}

	private boolean validateUserBiometric(String registrationId, String fileName, String userId)
			throws IOException, ApisResourceAccessException, InvalidKeySpecException, NoSuchAlgorithmException,
			BiometricException, BioTypeException, ParserConfigurationException, SAXException {
		InputStream biometricStream = adapter.getFile(registrationId, fileName.toUpperCase());
		byte[] officerbiometric = IOUtils.toByteArray(biometricStream);
		AuthResponseDTO response = authUtil.authByIdAuthentication(userId, INDIVIDUAL_TYPE_USERID, officerbiometric);
		if (!response.getResponse().isAuthStatus()) {
			regProcLogger.info(LoggerFileConstant.SESSIONID.toString(), LoggerFileConstant.REGISTRATIONID.toString(),
					registrationId, StatusMessage.IDA_AUTHENTICATION_FAILURE + " " + response.getErrors().get(0));
		}

		return response.getResponse().isAuthStatus();

	}

	/**
	 * Check biometric null.
	 *
	 * @param fingerPrint
	 *            the finger print
	 * @param iris
	 *            the iris
	 * @param face
	 *            the face
	 * @param pin
	 *            the pin
	 * @return true, if successful
	 */
	boolean checkBiometricNull(String fingerPrint, String iris, String face, String pin) {
		return (fingerPrint == null) && (iris == null) && (face == null) && (pin == null);
	}

	/**
	 * Checks if is valid supervisor.
	 *
	 * @param regOsi
	 *            the reg osi
	 * @param registrationId
	 *            the registration id
	 * @return true, if is valid supervisor
	 * @throws IOException
	 * @throws SAXException
	 * @throws ParserConfigurationException
	 * @throws BioTypeException
	 * @throws BiometricException
	 * @throws NoSuchAlgorithmException
	 * @throws InvalidKeySpecException
	 * @throws ApisResourceAccessException
	 * @throws Exception
	 */
	private boolean isValidSupervisor(RegOsiDto regOsi, String registrationId)
			throws IOException, ApisResourceAccessException, InvalidKeySpecException, NoSuchAlgorithmException,
			BiometricException, BioTypeException, ParserConfigurationException, SAXException {
		regProcLogger.debug(LoggerFileConstant.SESSIONID.toString(), LoggerFileConstant.REGISTRATIONID.toString(),
				registrationId, "OSIValidator::isValidSupervisor()::entry");
		String supervisorId = regOsi.getSupervisorId();
		boolean isValid = false;
		if (supervisorId != null) {

			// officer password and otp check
			String supervisiorPassword = regOsi.getSupervisorHashedPwd();
			String supervisorOTP = regOsi.getSupervisorOTPAuthentication();

			String supervisorBiometricFileName = regOsi.getSupervisorBiometricFileName();

			if (StringUtils.isEmpty(supervisorBiometricFileName) || supervisorBiometricFileName == null) {
				isValid = validateOtpAndPwd(supervisiorPassword, supervisorOTP);
				if (!isValid) {
					registrationStatusDto
					.setStatusComment(StatusMessage.PASSWORD_OTP_FAILURE + StatusMessage.SUPERVISOR);
					registrationStatusDto.setLatestTransactionStatusCode(registrationExceptionMapperUtil
							.getStatusCode(RegistrationExceptionTypeCode.PASSWORD_OTP_FAILURE));
					registrationStatusDto.setStatusCode(RegistrationStatusCode.FAILED.toString());
					regProcLogger.debug(LoggerFileConstant.SESSIONID.toString(),
							LoggerFileConstant.REGISTRATIONID.toString(), registrationId,
							StatusMessage.PASSWORD_OTP_FAILURE);
				}
			} else {
				isValid = validateUserBiometric(registrationId, supervisorBiometricFileName, regOsi.getSupervisorId());
				if (!isValid) {
					registrationStatusDto.setStatusComment(StatusMessage.IDA_AUTHENTICATION_FAILURE);
					registrationStatusDto.setLatestTransactionStatusCode(registrationExceptionMapperUtil
							.getStatusCode(RegistrationExceptionTypeCode.IDA_AUTHENTICATION_FAILURE));
					registrationStatusDto.setStatusCode(RegistrationStatusCode.FAILED.toString());
				}
			}

<<<<<<< HEAD
		} else {
			isValid = true; // either officer or supervisor information is mandatory. Supervisor id can be null
		}
=======
		} else
			isValid = true; // either officer or supervisor information is mandatory. Supervisor id can be
							// null
>>>>>>> 88993c79
		regProcLogger.debug(LoggerFileConstant.SESSIONID.toString(), LoggerFileConstant.REGISTRATIONID.toString(),
				registrationId, "OSIValidator::isValidSupervisor()::exit");
		return isValid;
	}

	/**
	 * Checks if is valid introducer.
	 *
	 * @param regOsi
	 *            the reg osi
	 * @param registrationId
	 *            the registration id
	 * @return true, if is valid introducer
	 * @throws IOException
	 *             Signals that an I/O exception has occurred.
	 * @throws ApisResourceAccessException
	 *             the apis resource access exception
	 * @throws SAXException
	 * @throws ParserConfigurationException
	 * @throws NoSuchAlgorithmException
	 * @throws InvalidKeySpecException
	 * @throws BioTypeException
	 * @throws BiometricException
	 */
	private boolean isValidIntroducer(String registrationId)
			throws IOException, ApisResourceAccessException, InvalidKeySpecException, NoSuchAlgorithmException,
			ParserConfigurationException, SAXException, BiometricException, BioTypeException {
		regProcLogger.debug(LoggerFileConstant.SESSIONID.toString(), LoggerFileConstant.REGISTRATIONID.toString(),
				registrationId, "OSIValidator::isValidIntroducer()::entry");

		if (registrationStatusDto.getRegistrationType().equalsIgnoreCase(SyncTypeDto.NEW.name())
				|| (registrationStatusDto.getRegistrationType().equalsIgnoreCase(SyncTypeDto.UPDATE.name()))) {
			int age = utility.getApplicantAge(registrationId);
			int ageThreshold = Integer.parseInt(ageLimit);
			if (age < ageThreshold) {
				String introducerUinLabel = regProcessorIdentityJson.getIdentity().getParentOrGuardianUIN().getValue();
				String introducerRidLabel = regProcessorIdentityJson.getIdentity().getParentOrGuardianRID().getValue();
				Number introducerUinNumber = JsonUtil.getJSONValue(demographicIdentity, introducerUinLabel);
				Number introducerRidNumber = JsonUtil.getJSONValue(demographicIdentity, introducerRidLabel);
				String introducerBiometricsLabel = regProcessorIdentityJson.getIdentity()
						.getParentOrGuardianBiometrics().getValue();
				String introducerBiometricsFileName = null;
				Object object = JsonUtil.getJSONValue(demographicIdentity, introducerBiometricsLabel);
				if (object instanceof LinkedHashMap) {
					JSONObject json = JsonUtil.getJSONObject(demographicIdentity, introducerBiometricsLabel);
					introducerBiometricsFileName = (String) json.get(VALUE);
				}
				String introducerUIN = numberToString(introducerUinNumber);
				String introducerRID = numberToString(introducerRidNumber);
				if (introducerUIN == null && introducerRID == null) {
					registrationStatusDto.setLatestTransactionStatusCode(registrationExceptionMapperUtil
							.getStatusCode(RegistrationExceptionTypeCode.PARENT_UIN_AND_RID_NOT_IN_PACKET));
					registrationStatusDto.setStatusCode(RegistrationStatusCode.FAILED.toString());
					registrationStatusDto
					.setStatusComment(StatusMessage.PARENT_UIN_AND_RID_NOT_IN_PACKET + registrationId);
					regProcLogger.debug(LoggerFileConstant.SESSIONID.toString(),
							LoggerFileConstant.REGISTRATIONID.toString(), registrationId,
							StatusMessage.PARENT_UIN_AND_RID_NOT_IN_PACKET);
					return false;
				}

				if (introducerUIN == null && validateIntroducerRid(introducerRID, registrationId)) {

					introducerUinNumber = idRepoService.getUinByRid(introducerRID,
							utility.getGetRegProcessorDemographicIdentity());
					introducerUIN = numberToString(introducerUinNumber);
					if (introducerUIN == null) {
						registrationStatusDto.setLatestTransactionStatusCode(registrationExceptionMapperUtil
								.getStatusCode(RegistrationExceptionTypeCode.PARENT_UIN_NOT_AVAIALBLE));
						registrationStatusDto.setStatusCode(RegistrationStatusCode.FAILED.toString());
						registrationStatusDto.setStatusComment(StatusMessage.PARENT_UIN_NOT_AVAIALBLE + registrationId);
						regProcLogger.debug(LoggerFileConstant.SESSIONID.toString(),
								LoggerFileConstant.REGISTRATIONID.toString(), registrationId,
								StatusMessage.PARENT_UIN_NOT_AVAIALBLE);
						return false;
					}

				}
				if (introducerUIN != null) {
					return validateIntroducer(registrationId, introducerUIN, introducerBiometricsFileName);
				} else {
					return false;
				}
			}

		}
		regProcLogger.debug(LoggerFileConstant.SESSIONID.toString(), LoggerFileConstant.REGISTRATIONID.toString(),
				registrationId, "OSIValidator::isValidIntroducer()::exit");

		return true;
	}

	private String numberToString(Number number) {
		return number != null ? number.toString() : null;
	}
<<<<<<< HEAD
=======

	/**
	 * Sets the finger biometric dto.
	 *
	 * @param obj
	 *            the obj
	 * @param fieldName
	 *            the field name
	 * @param value
	 *            the value
	 */
	private void setFingerBiometricDto(IdentityDTO obj, String fieldName, Object value) {
		PropertyDescriptor pd;
		try {
			pd = new PropertyDescriptor(fieldName, obj.getClass());
			pd.getWriteMethod().invoke(obj, value);
		} catch (IntrospectionException | IllegalAccessException | IllegalArgumentException
				| InvocationTargetException e) {
			regProcLogger.debug(LoggerFileConstant.SESSIONID.toString(), LoggerFileConstant.REGISTRATIONID.toString(),
					"OSIValidator", e.getMessage());
		}
	}

	/**
	 * Sets the finger biometric.
	 *
	 * @param biometricData
	 *            the biometric data
	 * @param type
	 *            the type
	 */
	void setFingerBiometric(List<IdentityInfoDTO> biometricData, String type) {
		String finger = null;
		String[] fingerType = env.getProperty("registration.processor.fingerType").split(",");
		List<String> list = new ArrayList<>(Arrays.asList(fingerType));
		finger = type;
		Iterator<String> it = list.iterator();
		while (it.hasNext()) {
			String ftype = it.next();
			if (ftype.equalsIgnoreCase(type)) {
				finger = ftype;
				break;
			}
		}
		this.setFingerBiometricDto(identityDTO, finger, biometricData);
	}
>>>>>>> 88993c79

	/**
	 * Validate otp and pwd.
	 *
	 * @param password
	 *            the password
	 * @param otp
	 *            the otp
	 * @return true, if successful
	 */
	boolean validateOtpAndPwd(String password, String otp) {
		return (password != null && password.equals(ISTRUE) || otp != null && otp.equals(ISTRUE));
	}

	/**
	 * Validate introducer.
	 *
	 * @param regOsi
	 *            the reg osi
	 * @param registrationId
	 *            the registration id
	 * @param introducerUin
	 *            the introducer uin
	 * @return true, if successful
	 * @throws SAXException
	 * @throws ParserConfigurationException
	 * @throws NoSuchAlgorithmException
	 * @throws InvalidKeySpecException
	 * @throws ApisResourceAccessException
	 *             the apis resource access exception
	 * @throws IOException
	 *             Signals that an I/O exception has occurred.
	 * @throws BioTypeException
	 * @throws BiometricException
	 */

	private boolean validateIntroducer(String registrationId, String introducerUin, String introducerBiometricsFile)
			throws ApisResourceAccessException, InvalidKeySpecException, NoSuchAlgorithmException, IOException,
			ParserConfigurationException, SAXException, BiometricException, BioTypeException {
		if (introducerBiometricsFile != null && (!introducerBiometricsFile.trim().isEmpty())) {
			InputStream packetMetaInfoStream = adapter.getFile(registrationId,
					PacketStructure.BIOMETRIC + introducerBiometricsFile.toUpperCase());
			byte[] introducerbiometric = IOUtils.toByteArray(packetMetaInfoStream);
			AuthResponseDTO authResponseDTO = authUtil.authByIdAuthentication(introducerUin, INDIVIDUAL_TYPE_UIN,
					introducerbiometric);
			if (authResponseDTO.getErrors() == null || authResponseDTO.getErrors().isEmpty()) {
				if (authResponseDTO.getResponse().isAuthStatus()) {
					return true;
				} else {
					registrationStatusDto.setLatestTransactionStatusCode(
							registrationExceptionMapperUtil.getStatusCode(RegistrationExceptionTypeCode.AUTH_FAILED));
					registrationStatusDto.setStatusCode(RegistrationStatusCode.FAILED.toString());
					registrationStatusDto.setStatusComment(StatusMessage.AUTHENTICATION_FAILED);
					return false;
				}

			} else {
				List<io.mosip.registration.processor.core.auth.dto.ErrorDTO> errors = authResponseDTO.getErrors();
				registrationStatusDto.setLatestTransactionStatusCode(
						registrationExceptionMapperUtil.getStatusCode(RegistrationExceptionTypeCode.AUTH_ERROR));
				registrationStatusDto.setStatusCode(RegistrationStatusCode.FAILED.toString());
				registrationStatusDto.setStatusComment(errors.get(0).getErrorMessage());
				regProcLogger.debug(LoggerFileConstant.SESSIONID.toString(),
						LoggerFileConstant.REGISTRATIONID.toString(), registrationId, errors.get(0).getErrorMessage());
				return false;
			}
		} else {
			registrationStatusDto.setLatestTransactionStatusCode(registrationExceptionMapperUtil
					.getStatusCode(RegistrationExceptionTypeCode.PARENT_BIOMETRIC_NOT_IN_PACKET));
			registrationStatusDto.setStatusCode(RegistrationStatusCode.FAILED.toString());
			registrationStatusDto.setStatusComment(StatusMessage.PARENT_BIOMETRIC_NOT_IN_PACKET + registrationId);
			regProcLogger.debug(LoggerFileConstant.SESSIONID.toString(), LoggerFileConstant.REGISTRATIONID.toString(),
					registrationId, StatusMessage.PARENT_BIOMETRIC_NOT_IN_PACKET);
			return false;
		}

	}

	/**
	 * Validate introducer rid.
	 *
	 * @param introducerRid
	 *            the introducer rid
	 * @param registrationId
	 *            the registration id
	 * @return true, if successful
	 */
	private boolean validateIntroducerRid(String introducerRid, String registrationId) {
		InternalRegistrationStatusDto introducerRegistrationStatusDto = registrationStatusService
				.getRegistrationStatus(introducerRid);
		if (introducerRegistrationStatusDto != null) {
			if (introducerRegistrationStatusDto.getStatusCode().equals(RegistrationStatusCode.PROCESSING.toString())) {

				registrationStatusDto.setLatestTransactionStatusCode(registrationExceptionMapperUtil
						.getStatusCode(RegistrationExceptionTypeCode.OSI_FAILED_ON_HOLD_PARENT_PACKET));

				registrationStatusDto.setStatusComment(StatusMessage.PACKET_IS_ON_HOLD);
				registrationStatusDto.setStatusCode(RegistrationStatusCode.PROCESSING.toString());
				regProcLogger.debug(LoggerFileConstant.SESSIONID.toString(),
						LoggerFileConstant.REGISTRATIONID.toString(), registrationId, StatusMessage.PACKET_IS_ON_HOLD);
				return false;

			} else if (introducerRegistrationStatusDto.getStatusCode()
					.equals(RegistrationStatusCode.REJECTED.toString())
					|| introducerRegistrationStatusDto.getStatusCode()
					.equals(RegistrationStatusCode.FAILED.toString())) {

				registrationStatusDto.setLatestTransactionStatusCode(registrationExceptionMapperUtil
						.getStatusCode(RegistrationExceptionTypeCode.OSI_FAILED_REJECTED_PARENT));

				registrationStatusDto.setStatusComment(StatusMessage.OSI_FAILED_REJECTED_PARENT);
				registrationStatusDto.setStatusCode(RegistrationStatusCode.FAILED.toString());
				regProcLogger.debug(LoggerFileConstant.SESSIONID.toString(),
						LoggerFileConstant.REGISTRATIONID.toString(), registrationId,
						StatusMessage.OSI_FAILED_REJECTED_PARENT);

				return false;
			} else {
				return true;
			}

		} else {
			registrationStatusDto.setLatestTransactionStatusCode(registrationExceptionMapperUtil
					.getStatusCode(RegistrationExceptionTypeCode.OSI_FAILED_ON_HOLD_PARENT_PACKET));

			registrationStatusDto.setStatusComment(StatusMessage.PACKET_IS_ON_HOLD);
			registrationStatusDto.setStatusCode(RegistrationStatusCode.PROCESSING.toString());
			regProcLogger.debug(LoggerFileConstant.SESSIONID.toString(), LoggerFileConstant.REGISTRATIONID.toString(),
					registrationId, StatusMessage.PACKET_IS_ON_HOLD);
			return false;
		}

	}

	private boolean isActiveUserId(String registrationId, RegOsiDto regOsi, Identity identity)
			throws UnsupportedEncodingException, ApisResourceAccessException {
		boolean isValid = false;
		String creationDate = osiUtils.getMetaDataValue(JsonConstant.CREATIONDATE, identity);
		if (creationDate != null && !(StringUtils.isEmpty(creationDate))) {

			isValid = isActiveUser(regOsi.getOfficerId(), creationDate, regOsi.getSupervisorId());
			if (!isValid) {
				registrationStatusDto.setLatestTransactionStatusCode(registrationExceptionMapperUtil
						.getStatusCode(RegistrationExceptionTypeCode.SUPERVISOR_OR_OFFICER_WAS_INACTIVE));
				registrationStatusDto.setStatusCode(RegistrationStatusCode.FAILED.toString());
			}


		} else {	registrationStatusDto.setLatestTransactionStatusCode(registrationExceptionMapperUtil
				.getStatusCode(RegistrationExceptionTypeCode.PACKET_CREATION_DATE_NOT_PRESENT_IN_PACKET));
		registrationStatusDto.setStatusCode(RegistrationStatusCode.FAILED.toString());
		registrationStatusDto.setStatusComment(StatusMessage.PACKET_CREATION_DATE_NOT_PRESENT_IN_PACKET);
		regProcLogger.debug(LoggerFileConstant.SESSIONID.toString(), LoggerFileConstant.REGISTRATIONID.toString(),
				registrationId, "packet creationDate is null");

		}
		return isValid;
	}

}<|MERGE_RESOLUTION|>--- conflicted
+++ resolved
@@ -425,15 +425,9 @@
 				}
 			}
 
-<<<<<<< HEAD
 		} else {
 			isValid = true; // either officer or supervisor information is mandatory. Supervisor id can be null
 		}
-=======
-		} else
-			isValid = true; // either officer or supervisor information is mandatory. Supervisor id can be
-							// null
->>>>>>> 88993c79
 		regProcLogger.debug(LoggerFileConstant.SESSIONID.toString(), LoggerFileConstant.REGISTRATIONID.toString(),
 				registrationId, "OSIValidator::isValidSupervisor()::exit");
 		return isValid;
@@ -529,55 +523,6 @@
 	private String numberToString(Number number) {
 		return number != null ? number.toString() : null;
 	}
-<<<<<<< HEAD
-=======
-
-	/**
-	 * Sets the finger biometric dto.
-	 *
-	 * @param obj
-	 *            the obj
-	 * @param fieldName
-	 *            the field name
-	 * @param value
-	 *            the value
-	 */
-	private void setFingerBiometricDto(IdentityDTO obj, String fieldName, Object value) {
-		PropertyDescriptor pd;
-		try {
-			pd = new PropertyDescriptor(fieldName, obj.getClass());
-			pd.getWriteMethod().invoke(obj, value);
-		} catch (IntrospectionException | IllegalAccessException | IllegalArgumentException
-				| InvocationTargetException e) {
-			regProcLogger.debug(LoggerFileConstant.SESSIONID.toString(), LoggerFileConstant.REGISTRATIONID.toString(),
-					"OSIValidator", e.getMessage());
-		}
-	}
-
-	/**
-	 * Sets the finger biometric.
-	 *
-	 * @param biometricData
-	 *            the biometric data
-	 * @param type
-	 *            the type
-	 */
-	void setFingerBiometric(List<IdentityInfoDTO> biometricData, String type) {
-		String finger = null;
-		String[] fingerType = env.getProperty("registration.processor.fingerType").split(",");
-		List<String> list = new ArrayList<>(Arrays.asList(fingerType));
-		finger = type;
-		Iterator<String> it = list.iterator();
-		while (it.hasNext()) {
-			String ftype = it.next();
-			if (ftype.equalsIgnoreCase(type)) {
-				finger = ftype;
-				break;
-			}
-		}
-		this.setFingerBiometricDto(identityDTO, finger, biometricData);
-	}
->>>>>>> 88993c79
 
 	/**
 	 * Validate otp and pwd.
