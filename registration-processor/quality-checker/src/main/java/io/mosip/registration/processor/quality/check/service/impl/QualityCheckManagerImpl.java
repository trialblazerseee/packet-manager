--- conflicted
+++ resolved
@@ -1,4 +1,3 @@
-<<<<<<< HEAD
 package io.mosip.registration.processor.quality.check.service.impl;
 
 import java.util.ArrayList;
@@ -8,6 +7,7 @@
 import java.util.Map;
 import java.util.Random;
 
+import io.mosip.kernel.core.dataaccess.exception.DataAccessLayerException;
 import org.springframework.beans.factory.annotation.Autowired;
 import org.springframework.stereotype.Component;
 
@@ -35,11 +35,11 @@
 	@Autowired
 	private ApplicantInfoDao applicantInfoDao;
 
-	
-	
+
+
 	@Autowired
 	ClientAuditRequestBuilder clientAuditRequestBuilder;
-	
+
 	/** The event id. */
 	private String eventId = "";
 
@@ -55,7 +55,7 @@
 	public QCUserDto assignQCUser(String applicantRegistrationId) {
 		List<String> qcUsersList = Arrays.asList("qc001","qc002","qc003");
 		//qcUsersClient.getAllQcuserIds();
-		
+
 		String qcUserId = qcUsersList.get(new Random().nextInt(qcUsersList.size()));
 		QCUserDto qcUserDto = new QCUserDto();
 		qcUserDto.setQcUserId(qcUserId);
@@ -65,7 +65,7 @@
 		return qcUserDto;
 	}
 
-	
+
 	@Override
 	public List<QCUserDto> updateQCUserStatus(List<QCUserDto> qcUserDtos) {
 		boolean isTransactionSuccessful = false;
@@ -169,209 +169,4 @@
 		return dto;
 	}
 
-}
-=======
-package io.mosip.registration.processor.quality.check.service.impl;
-
-import java.util.ArrayList;
-import java.util.LinkedHashMap;
-import java.util.List;
-import java.util.Map;
-import java.util.Random;
-
-import io.mosip.kernel.core.dataaccess.exception.DataAccessLayerException;
-import org.springframework.beans.factory.annotation.Autowired;
-import org.springframework.stereotype.Component;
-
-import io.mosip.kernel.auditmanager.builder.AuditRequestBuilder;
-import io.mosip.kernel.auditmanager.request.AuditRequestDto;
-import io.mosip.kernel.core.auditmanager.spi.AuditHandler;
-import io.mosip.registration.processor.core.spi.packetmanager.QualityCheckManager;
-import io.mosip.registration.processor.quality.check.code.QualityCheckerStatusCode;
-import io.mosip.registration.processor.quality.check.dao.ApplicantInfoDao;
-import io.mosip.registration.processor.quality.check.dao.QCUserInfoDao;
-import io.mosip.registration.processor.quality.check.dto.ApplicantInfoDto;
-import io.mosip.registration.processor.quality.check.dto.DecisionStatus;
-import io.mosip.registration.processor.quality.check.dto.QCUserDto;
-import io.mosip.registration.processor.quality.check.entity.QcuserRegistrationIdEntity;
-import io.mosip.registration.processor.quality.check.entity.QcuserRegistrationIdPKEntity;
-import io.mosip.registration.processor.quality.check.exception.InvalidQcUserIdException;
-import io.mosip.registration.processor.quality.check.exception.InvalidRegistrationIdException;
-import io.mosip.registration.processor.quality.check.exception.ResultNotFoundException;
-import io.mosip.registration.processor.quality.check.exception.TablenotAccessibleException;
-//import io.mosip.registration.processor.status.code.AuditLogTempConstant;
-
-@Component
-public class QualityCheckManagerImpl implements QualityCheckManager<String, ApplicantInfoDto, QCUserDto> {
-	@Autowired
-	private ApplicantInfoDao applicantInfoDao;
-
-	@Autowired
-	private QCUserInfoDao qcUserInfoDao;
-
-	@Autowired
-	private AuditRequestBuilder auditRequestBuilder;
-
-	@Autowired
-	private AuditHandler<AuditRequestDto> auditHandler;
-
-	@Override
-	public QCUserDto assignQCUser(String applicantRegistrationId) {
-		List<String> qcUsersList = qcUserInfoDao.getAllQcuserIds();
-		String qcUserId = qcUsersList.get(new Random().nextInt(qcUsersList.size()));
-		QCUserDto qcUserDto = new QCUserDto();
-		qcUserDto.setQcUserId(qcUserId);
-		qcUserDto.setRegId(applicantRegistrationId);
-		qcUserDto.setDecisionStatus(DecisionStatus.PENDING);
-		qcUserDto = assignNewPacket(qcUserDto);
-		return qcUserDto;
-	}
-
-	@Override
-	public List<ApplicantInfoDto> getPacketsforQCUser(String qcuserId) {
-		boolean isTransactionSuccessful = false;
-		List<ApplicantInfoDto> applicantInfoDtoList = null;
-		try {
-			applicantInfoDtoList = applicantInfoDao.getPacketsforQCUser(qcuserId);
-			isTransactionSuccessful = true;
-		} catch (DataAccessLayerException e) {
-			throw new TablenotAccessibleException("Table Not Accessible", e);
-		} finally {
-			String description = isTransactionSuccessful ? "description--Demographic-data saved Success"
-					: "description--Demographic Failed to save";
-			/*
-			 * createAuditRequestBuilder(AuditLogTempConstant.APPLICATION_ID.toString(),
-			 * AuditLogTempConstant.APPLICATION_NAME.toString(), description,
-			 * AuditLogTempConstant.EVENT_ID.toString(),
-			 * AuditLogTempConstant.EVENT_TYPE.toString(),
-			 * AuditLogTempConstant.EVENT_TYPE.toString());
-			 */
-		}
-		return applicantInfoDtoList;
-
-	}
-
-	@Override
-	public List<QCUserDto> updateQCUserStatus(List<QCUserDto> qcUserDtos) {
-		boolean isTransactionSuccessful = false;
-		try {
-			Map<QcuserRegistrationIdEntity, QCUserDto> map = validateUser(qcUserDtos);
-			List<QCUserDto> resultDtos = new ArrayList<>();
-
-			map.forEach((k, v) -> {
-				k.setStatus(v.getDecisionStatus().name());
-				QcuserRegistrationIdEntity entity = applicantInfoDao.update(k);
-				resultDtos.add(convertEntityToDto(entity));
-
-			});
-			isTransactionSuccessful = true;
-			return resultDtos;
-
-		} catch (DataAccessLayerException e) {
-			throw new TablenotAccessibleException("Table Not Accessible", e);
-		} finally {
-			String description = isTransactionSuccessful ? "description--QC User status update successful"
-					: "description--QC User status update failed";
-			/*
-			 * createAuditRequestBuilder(AuditLogTempConstant.APPLICATION_ID.toString(),
-			 * AuditLogTempConstant.APPLICATION_NAME.toString(), description,
-			 * AuditLogTempConstant.EVENT_ID.toString(),
-			 * AuditLogTempConstant.EVENT_TYPE.toString(),
-			 * AuditLogTempConstant.EVENT_TYPE.toString());
-			 */
-		}
-
-	}
-
-	private Map<QcuserRegistrationIdEntity, QCUserDto> validateUser(List<QCUserDto> qcUserDtos) {
-
-		Map<QcuserRegistrationIdEntity, QCUserDto> map = new LinkedHashMap<>();
-		qcUserDtos.forEach(dto -> {
-
-			if (dto.getQcUserId() == null || dto.getQcUserId().trim().isEmpty()) {
-				throw new InvalidQcUserIdException(
-						QualityCheckerStatusCode.INVALID_QC_USER_ID.name() + ": QC USER ID IS NULL");
-			}
-			if (dto.getRegId() == null || dto.getRegId().trim().isEmpty()) {
-				throw new InvalidRegistrationIdException(
-						QualityCheckerStatusCode.INVALID_REGISTRATION_ID.name() + ": REGISTRATION ID IS NULL");
-			}
-
-			QcuserRegistrationIdEntity entity = applicantInfoDao.findById(dto.getQcUserId(), dto.getRegId());
-			if (entity == null) {
-				throw new ResultNotFoundException(QualityCheckerStatusCode.DATA_NOT_FOUND.name() + " FOR RID: "
-						+ dto.getRegId() + " AND  FOR QC USER ID: " + dto.getQcUserId());
-			}
-			map.put(entity, dto);
-		});
-
-		return map;
-	}
-
-	private QCUserDto assignNewPacket(QCUserDto qcUserDto) {
-		boolean isTransactionSuccessful = false;
-		try {
-			QcuserRegistrationIdEntity qcUserEntity = convertDtoToEntity(qcUserDto);
-			applicantInfoDao.save(qcUserEntity);
-			isTransactionSuccessful = true;
-
-			return convertEntityToDto(qcUserEntity);
-		} catch (DataAccessLayerException e) {
-			throw new TablenotAccessibleException("qcuser_registration_id Table Not Accessible", e);
-		} finally {
-			String description = isTransactionSuccessful ? "description--Demographic-data saved Success"
-					: "description--Demographic Failed to save";
-			/*
-			 * createAuditRequestBuilder(AuditLogTempConstant.APPLICATION_ID.toString(),
-			 * AuditLogTempConstant.APPLICATION_NAME.toString(), description,
-			 * AuditLogTempConstant.EVENT_ID.toString(),
-			 * AuditLogTempConstant.EVENT_TYPE.toString(),
-			 * AuditLogTempConstant.EVENT_TYPE.toString());
-			 */
-		}
-	}
-
-	private QcuserRegistrationIdEntity convertDtoToEntity(QCUserDto qcUserDto) {
-		QcuserRegistrationIdEntity qcUserEntity = new QcuserRegistrationIdEntity();
-		QcuserRegistrationIdPKEntity qcuserPKEntity = new QcuserRegistrationIdPKEntity();
-		qcuserPKEntity.setRegId(qcUserDto.getRegId());
-		qcuserPKEntity.setUsrId(qcUserDto.getQcUserId());
-
-		qcUserEntity.setId(qcuserPKEntity);
-		qcUserEntity.setStatus(qcUserDto.getDecisionStatus().name());
-
-		return qcUserEntity;
-
-	}
-
-	public QCUserDto convertEntityToDto(QcuserRegistrationIdEntity entity) {
-		QCUserDto dto = new QCUserDto();
-		dto.setQcUserId(entity.getId().getUsrId());
-		dto.setRegId(entity.getId().getRegId());
-		dto.setDecisionStatus(DecisionStatus.valueOf(entity.getStatus()));
-		return dto;
-	}
-
-	/*
-	 * private void createAuditRequestBuilder(String applicationId, String
-	 * applicationName, String description, String eventId, String eventName, String
-	 * eventType) {
-	 * auditRequestBuilder.setActionTimeStamp(OffsetDateTime.now()).setApplicationId
-	 * (applicationId)
-	 * .setApplicationName(applicationName).setCreatedBy(AuditLogTempConstant.
-	 * CREATED_BY.toString())
-	 * .setDescription(description).setEventId(eventId).setEventName(eventName).
-	 * setEventType(eventType) .setHostIp(AuditLogTempConstant.HOST_IP.toString())
-	 * .setHostName(AuditLogTempConstant.HOST_NAME.toString()).setId(
-	 * AuditLogTempConstant.ID.toString())
-	 * .setIdType(AuditLogTempConstant.ID_TYPE.toString())
-	 * .setModuleId(AuditLogTempConstant.MODULE_ID.toString())
-	 * .setModuleName(AuditLogTempConstant.MODULE_NAME.toString())
-	 * .setSessionUserId(AuditLogTempConstant.SESSION_USER_ID.toString())
-	 * .setSessionUserName(AuditLogTempConstant.SESSION_USER_NAME.toString());
-	 * 
-	 * AuditRequestDto auditRequestDto = auditRequestBuilder.build();
-	 * auditHandler.writeAudit(auditRequestDto); }
-	 */
-}
->>>>>>> d7ce6621
+}