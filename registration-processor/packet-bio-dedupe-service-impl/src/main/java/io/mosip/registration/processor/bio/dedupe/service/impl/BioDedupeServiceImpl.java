<<<<<<< HEAD
package io.mosip.registration.processor.bio.dedupe.service.impl;

import java.io.IOException;
import java.io.InputStream;
import java.io.UnsupportedEncodingException;
import java.sql.Timestamp;
import java.util.ArrayList;
import java.util.List;
import java.util.UUID;

import org.apache.commons.io.IOUtils;
import org.springframework.beans.factory.annotation.Autowired;
import org.springframework.beans.factory.annotation.Value;
import org.springframework.stereotype.Service;

import io.mosip.kernel.core.fsadapter.spi.FileSystemAdapter;
import io.mosip.kernel.core.logger.spi.Logger;
import io.mosip.registration.processor.bio.dedupe.abis.dto.AbisInsertRequestDto;
import io.mosip.registration.processor.bio.dedupe.abis.dto.AbisInsertResponceDto;
import io.mosip.registration.processor.bio.dedupe.abis.dto.CandidatesDto;
import io.mosip.registration.processor.bio.dedupe.abis.dto.IdentityRequestDto;
import io.mosip.registration.processor.bio.dedupe.abis.dto.IdentityResponceDto;
import io.mosip.registration.processor.bio.dedupe.exception.ABISAbortException;
import io.mosip.registration.processor.bio.dedupe.exception.ABISInternalError;
import io.mosip.registration.processor.bio.dedupe.exception.UnableToServeRequestABISException;
import io.mosip.registration.processor.bio.dedupe.exception.UnexceptedError;
import io.mosip.registration.processor.core.code.ApiName;
import io.mosip.registration.processor.core.constant.JsonConstant;
import io.mosip.registration.processor.core.constant.LoggerFileConstant;
import io.mosip.registration.processor.core.constant.PacketFiles;
import io.mosip.registration.processor.core.exception.ApisResourceAccessException;
import io.mosip.registration.processor.core.exception.util.PacketStructure;
import io.mosip.registration.processor.core.exception.util.PlatformErrorMessages;
import io.mosip.registration.processor.core.logger.RegProcessorLogger;
import io.mosip.registration.processor.core.packet.dto.FieldValueArray;
import io.mosip.registration.processor.core.packet.dto.Identity;
import io.mosip.registration.processor.core.packet.dto.PacketMetaInfo;
import io.mosip.registration.processor.core.packet.dto.RegAbisRefDto;
import io.mosip.registration.processor.core.packet.dto.demographicinfo.DemographicInfoDto;
import io.mosip.registration.processor.core.spi.biodedupe.BioDedupeService;
import io.mosip.registration.processor.core.spi.packetmanager.PacketInfoManager;
import io.mosip.registration.processor.core.spi.restclient.RegistrationProcessorRestClientService;
import io.mosip.registration.processor.core.util.IdentityIteratorUtil;
import io.mosip.registration.processor.core.util.JsonUtil;
import io.mosip.registration.processor.packet.storage.dto.ApplicantInfoDto;

/**
 * The Class BioDedupeServiceImpl.
 * 
 * @author Alok
 * @author Nagalakshmi
 * 
 */
@Service
public class BioDedupeServiceImpl implements BioDedupeService {

	/** The reg proc logger. */
	private static Logger regProcLogger = RegProcessorLogger.getLogger(BioDedupeServiceImpl.class);

	/** The abis insert request dto. */
	private AbisInsertRequestDto abisInsertRequestDto = new AbisInsertRequestDto();

	/** The identify request dto. */
	private IdentityRequestDto identifyRequestDto = new IdentityRequestDto();

	/** The rest client service. */
	@Autowired
	private RegistrationProcessorRestClientService<Object> restClientService;

	/** The packet info manager. */
	@Autowired
	private PacketInfoManager<Identity, ApplicantInfoDto> packetInfoManager;

	/** The url. */
	@Value("${registration.processor.biometric.reference.url}")
	private String url;

	/** The max results. */
	@Value("${registration.processor.abis.maxResults}")
	private Integer maxResults;

	/** The target FPIR. */
	@Value("${registration.processor.abis.targetFPIR}")
	private Integer targetFPIR;

	/** The threshold. */
	@Value("${registration.processor.abis.threshold}")
	private Integer threshold;

	/** The filesystem adapter impl. */
	@Autowired
	private FileSystemAdapter filesystemCephAdapterImpl;

	/** The identity iterator util. */
	IdentityIteratorUtil identityIteratorUtil = new IdentityIteratorUtil();

	/*
	 * (non-Javadoc)
	 * 
	 * @see io.mosip.registration.processor.core.spi.biodedupe.BioDedupeService#
	 * insertBiometrics(java.lang.String)
	 */
	@Override
	public String insertBiometrics(String registrationId) throws ApisResourceAccessException {

		regProcLogger.debug(LoggerFileConstant.SESSIONID.toString(), LoggerFileConstant.USERID.toString(),
				registrationId, "BioDedupeServiceImpl::insertBiometrics()::entry");
		String insertStatus = "failure";
		String requestId = uuidGenerator();
		String referenceId = uuidGenerator();
		abisInsertRequestDto.setId("insert");
		abisInsertRequestDto.setRequestId(requestId);
		abisInsertRequestDto.setReferenceId(referenceId);
		abisInsertRequestDto.setReferenceURL(url + registrationId);
		String timeStamp = String.valueOf(new Timestamp(System.currentTimeMillis()).getTime() / 1000L);
		abisInsertRequestDto.setTimestamp(timeStamp);

		RegAbisRefDto regAbisRefDto = new RegAbisRefDto();
		regAbisRefDto.setAbis_ref_id(referenceId);
		regAbisRefDto.setReg_id(registrationId);

		packetInfoManager.saveAbisRef(regAbisRefDto);

		AbisInsertResponceDto authResponseDTO = (AbisInsertResponceDto) restClientService
				.postApi(ApiName.BIODEDUPEINSERT, "", "", abisInsertRequestDto, AbisInsertResponceDto.class);

		if (authResponseDTO.getReturnValue() == 1)
			insertStatus = "success";
		else
			throwException(authResponseDTO.getFailureReason(), referenceId, requestId);
		regProcLogger.debug(LoggerFileConstant.SESSIONID.toString(), LoggerFileConstant.USERID.toString(),
				registrationId, "BioDedupeServiceImpl::insertBiometrics()::exit");

		return insertStatus;

	}

	/**
	 * Throw exception.
	 *
	 * @param failureReason
	 *            the failure reason
	 * @param referenceId
	 *            the reference id
	 * @param requestId
	 *            the request id
	 */
	private void throwException(int failureReason, String referenceId, String requestId) {

		if (failureReason == 1)
			throw new ABISInternalError(
					PlatformErrorMessages.RPR_BDD_ABIS_INTERNAL_ERROR.getMessage() + referenceId + " " + requestId);

		else if (failureReason == 2)
			throw new ABISAbortException(
					PlatformErrorMessages.RPR_BDD_ABIS_ABORT.getMessage() + referenceId + " " + requestId);

		else if (failureReason == 3)
			throw new UnexceptedError(
					PlatformErrorMessages.RPR_BDD_UNEXCEPTED_ERROR.getMessage() + referenceId + " " + requestId);

		else if (failureReason == 4)
			throw new UnableToServeRequestABISException(
					PlatformErrorMessages.RPR_BDD_UNABLE_TO_SERVE_REQUEST.getMessage() + referenceId + " " + requestId);

	}

	/*
	 * (non-Javadoc)
	 * 
	 * @see io.mosip.registration.processor.core.spi.biodedupe.BioDedupeService#
	 * performDedupe(java.lang.String)
	 */
	@Override
	public List<String> performDedupe(String registrationId) throws ApisResourceAccessException {
		regProcLogger.debug(LoggerFileConstant.SESSIONID.toString(), LoggerFileConstant.USERID.toString(),
				registrationId, "BioDedupeServiceImpl::performDedupe()::entry");
		List<String> duplicates = new ArrayList<>();
		List<String> abisResponseDuplicates = new ArrayList<>();

		String requestId = uuidGenerator();

		String referenceId = packetInfoManager.getReferenceIdByRid(registrationId).get(0);

		identifyRequestDto.setId("Identify");
		identifyRequestDto.setVer("1.0");
		identifyRequestDto.setRequestId(requestId);
		identifyRequestDto.setReferenceId(referenceId);

		String timeStamp = String.valueOf(new Timestamp(System.currentTimeMillis()).getTime() / 1000L);
		identifyRequestDto.setTimestamp(timeStamp);
		identifyRequestDto.setMaxResults(maxResults);
		identifyRequestDto.setTargetFPIR(targetFPIR);

		// call Identify Api to get duplicate ids
		IdentityResponceDto responsedto = (IdentityResponceDto) restClientService.postApi(ApiName.BIODEDUPEPOTENTIAL,
				"", "", identifyRequestDto, IdentityResponceDto.class);

		if (responsedto != null) {

			if (responsedto.getReturnValue() == 2) {
				throwException(responsedto.getFailureReason(), referenceId, requestId);
			}

			if (responsedto.getCandidateList() != null) {
				getDuplicateCandidates(duplicates, abisResponseDuplicates, responsedto);
			}
		}

		regProcLogger.debug(LoggerFileConstant.SESSIONID.toString(), LoggerFileConstant.USERID.toString(),
				registrationId, "BioDedupeServiceImpl::performDedupe()::exit");
		return duplicates;
	}

	/**
	 * Gets the duplicate candidates.
	 *
	 * @param duplicates
	 *            the duplicates
	 * @param abisResponseDuplicates
	 *            the abis response duplicates
	 * @param responsedto
	 *            the responsedto
	 * @return the duplicate candidates
	 */
	private void getDuplicateCandidates(List<String> duplicates, List<String> abisResponseDuplicates,
			IdentityResponceDto responsedto) {
		CandidatesDto[] candidateList = responsedto.getCandidateList().getCandidates();

		for (CandidatesDto candidate : candidateList) {
			if (Integer.parseInt(candidate.getScaledScore()) >= threshold) {
				List<String> regIdList = packetInfoManager.getRidByReferenceId(candidate.getReferenceId());
				if (!regIdList.isEmpty()) {
					String regId = regIdList.get(0);
					abisResponseDuplicates.add(regId);
				}
			}
		}

		for (String duplicateReg : abisResponseDuplicates) {
			List<DemographicInfoDto> demoList = packetInfoManager.findDemoById(duplicateReg);
			if (!demoList.isEmpty()) {
				String uin = demoList.get(0).getUin();
				if (!uin.isEmpty()) {
					duplicates.add(duplicateReg);
				}
			}
		}
	}

	/**
	 * Uuid generator.
	 *
	 * @return the string
	 */
	private String uuidGenerator() {
		return UUID.randomUUID().toString();
	}

	/*
	 * (non-Javadoc)
	 * 
	 * @see
	 * io.mosip.registration.processor.core.spi.biodedupe.BioDedupeService#getFile(
	 * java.lang.String)
	 */
	@Override
	public byte[] getFile(String registrationId) {
		regProcLogger.debug(LoggerFileConstant.SESSIONID.toString(), LoggerFileConstant.USERID.toString(),
				registrationId, "BioDedupeServiceImpl::getFile()::entry");
		byte[] file = null;
		InputStream packetMetaInfoStream = filesystemCephAdapterImpl.getFile(registrationId,
				PacketFiles.PACKET_META_INFO.name());
		PacketMetaInfo packetMetaInfo = null;
		String applicantBiometricFileName = "";
		try {
			packetMetaInfo = (PacketMetaInfo) JsonUtil.inputStreamtoJavaObject(packetMetaInfoStream,
					PacketMetaInfo.class);

			List<FieldValueArray> hashSequence = packetMetaInfo.getIdentity().getHashSequence1();
			List<String> hashList = identityIteratorUtil.getHashSequence(hashSequence,
					JsonConstant.APPLICANTBIOMETRICSEQUENCE);
			if (hashList != null)
				applicantBiometricFileName = hashList.get(0);
			InputStream fileInStream = filesystemCephAdapterImpl.getFile(registrationId,
					PacketStructure.BIOMETRIC + applicantBiometricFileName.toUpperCase());

			file = IOUtils.toByteArray(fileInStream);

		} catch (UnsupportedEncodingException exp) {
			regProcLogger.error(LoggerFileConstant.SESSIONID.toString(), LoggerFileConstant.REGISTRATIONID.toString(),
					registrationId, PlatformErrorMessages.UNSUPPORTED_ENCODING.getMessage() + exp.getMessage());
		} catch (IOException e) {
			regProcLogger.error(LoggerFileConstant.SESSIONID.toString(), LoggerFileConstant.REGISTRATIONID.toString(),
					registrationId, PlatformErrorMessages.RPR_SYS_IO_EXCEPTION.getMessage() + e.getMessage());
		}
		regProcLogger.debug(LoggerFileConstant.SESSIONID.toString(), LoggerFileConstant.USERID.toString(),
				registrationId, "BioDedupeServiceImpl::getFile()::exit");
		return file;
	}

}
=======
package io.mosip.registration.processor.bio.dedupe.service.impl;

import java.io.IOException;
import java.io.InputStream;
import java.io.UnsupportedEncodingException;
import java.sql.Timestamp;
import java.util.ArrayList;
import java.util.List;
import java.util.UUID;

import org.apache.commons.io.IOUtils;
import org.springframework.beans.factory.annotation.Autowired;
import org.springframework.beans.factory.annotation.Value;
import org.springframework.cloud.context.config.annotation.RefreshScope;
import org.springframework.stereotype.Service;

import io.mosip.kernel.core.fsadapter.spi.FileSystemAdapter;
import io.mosip.kernel.core.logger.spi.Logger;
import io.mosip.registration.processor.bio.dedupe.abis.dto.AbisInsertRequestDto;
import io.mosip.registration.processor.bio.dedupe.abis.dto.AbisInsertResponceDto;
import io.mosip.registration.processor.bio.dedupe.abis.dto.CandidatesDto;
import io.mosip.registration.processor.bio.dedupe.abis.dto.IdentityRequestDto;
import io.mosip.registration.processor.bio.dedupe.abis.dto.IdentityResponceDto;
import io.mosip.registration.processor.bio.dedupe.exception.ABISAbortException;
import io.mosip.registration.processor.bio.dedupe.exception.ABISInternalError;
import io.mosip.registration.processor.bio.dedupe.exception.UnableToServeRequestABISException;
import io.mosip.registration.processor.bio.dedupe.exception.UnexceptedError;
import io.mosip.registration.processor.core.code.ApiName;
import io.mosip.registration.processor.core.constant.JsonConstant;
import io.mosip.registration.processor.core.constant.LoggerFileConstant;
import io.mosip.registration.processor.core.constant.PacketFiles;
import io.mosip.registration.processor.core.exception.ApisResourceAccessException;
import io.mosip.registration.processor.core.exception.util.PacketStructure;
import io.mosip.registration.processor.core.exception.util.PlatformErrorMessages;
import io.mosip.registration.processor.core.logger.RegProcessorLogger;
import io.mosip.registration.processor.core.packet.dto.FieldValueArray;
import io.mosip.registration.processor.core.packet.dto.Identity;
import io.mosip.registration.processor.core.packet.dto.PacketMetaInfo;
import io.mosip.registration.processor.core.packet.dto.RegAbisRefDto;
import io.mosip.registration.processor.core.packet.dto.demographicinfo.DemographicInfoDto;
import io.mosip.registration.processor.core.spi.biodedupe.BioDedupeService;
import io.mosip.registration.processor.core.spi.packetmanager.PacketInfoManager;
import io.mosip.registration.processor.core.spi.restclient.RegistrationProcessorRestClientService;
import io.mosip.registration.processor.core.util.IdentityIteratorUtil;
import io.mosip.registration.processor.core.util.JsonUtil;
import io.mosip.registration.processor.packet.storage.dto.ApplicantInfoDto;

/**
 * The Class BioDedupeServiceImpl.
 */
@Service
public class BioDedupeServiceImpl implements BioDedupeService {

	/** The reg proc logger. */
	private static Logger regProcLogger = RegProcessorLogger.getLogger(BioDedupeServiceImpl.class);

	/** The abis insert request dto. */
	private AbisInsertRequestDto abisInsertRequestDto = new AbisInsertRequestDto();

	/** The identify request dto. */
	private IdentityRequestDto identifyRequestDto = new IdentityRequestDto();

	/** The rest client service. */
	@Autowired
	private RegistrationProcessorRestClientService<Object> restClientService;

	/** The packet info manager. */
	@Autowired
	private PacketInfoManager<Identity, ApplicantInfoDto> packetInfoManager;

	/** The url. */
	@Value("${registration.processor.biometric.reference.url}")
	private String url;

	/** The max results. */
	@Value("${registration.processor.abis.maxResults}")
	private Integer maxResults;

	/** The target FPIR. */
	@Value("${registration.processor.abis.targetFPIR}")
	private Integer targetFPIR;

	/** The threshold. */
	@Value("${registration.processor.abis.threshold}")
	private Integer threshold;

	/** The filesystem adapter impl. */
	@Autowired
	private FileSystemAdapter filesystemCephAdapterImpl;

	IdentityIteratorUtil identityIteratorUtil = new IdentityIteratorUtil();

	/*
	 * (non-Javadoc)
	 * 
	 * @see io.mosip.registration.processor.core.spi.biodedupe.BioDedupeService#
	 * insertBiometrics(java.lang.String)
	 */
	@Override
	public String insertBiometrics(String registrationId) throws ApisResourceAccessException {

		regProcLogger.debug(LoggerFileConstant.SESSIONID.toString(), LoggerFileConstant.USERID.toString(),
				registrationId, "BioDedupeServiceImpl::insertBiometrics()::entry");
		String insertStatus = "failure";
		String requestId = uuidGenerator();
		String referenceId = uuidGenerator();
		abisInsertRequestDto.setId("insert");
		abisInsertRequestDto.setRequestId(requestId);
		abisInsertRequestDto.setReferenceId(referenceId);
		abisInsertRequestDto.setReferenceURL(url + registrationId);
		String timeStamp = String.valueOf(new Timestamp(System.currentTimeMillis()).getTime() / 1000L);
		abisInsertRequestDto.setTimestamp(timeStamp);

		RegAbisRefDto regAbisRefDto = new RegAbisRefDto();
		regAbisRefDto.setAbis_ref_id(referenceId);
		regAbisRefDto.setReg_id(registrationId);

		packetInfoManager.saveAbisRef(regAbisRefDto);

		AbisInsertResponceDto authResponseDTO = (AbisInsertResponceDto) restClientService
				.postApi(ApiName.BIODEDUPEINSERT, "", "", abisInsertRequestDto, AbisInsertResponceDto.class);

		if (authResponseDTO.getReturnValue() == 1)
			insertStatus = "success";
		else
			throwException(authResponseDTO.getFailureReason(), referenceId, requestId);
		regProcLogger.debug(LoggerFileConstant.SESSIONID.toString(), LoggerFileConstant.USERID.toString(),
				registrationId, "BioDedupeServiceImpl::insertBiometrics()::exit");

		return insertStatus;

	}

	/**
	 * Throw exception.
	 *
	 * @param failureReason
	 *            the failure reason
	 * @param referenceId
	 *            the reference id
	 * @param requestId
	 *            the request id
	 */
	private void throwException(int failureReason, String referenceId, String requestId) {

		if (failureReason == 1)
			throw new ABISInternalError(
					PlatformErrorMessages.RPR_BDD_ABIS_INTERNAL_ERROR.getMessage() + referenceId + " " + requestId);

		else if (failureReason == 2)
			throw new ABISAbortException(
					PlatformErrorMessages.RPR_BDD_ABIS_ABORT.getMessage() + referenceId + " " + requestId);

		else if (failureReason == 3)
			throw new UnexceptedError(
					PlatformErrorMessages.RPR_BDD_UNEXCEPTED_ERROR.getMessage() + referenceId + " " + requestId);

		else if (failureReason == 4)
			throw new UnableToServeRequestABISException(
					PlatformErrorMessages.RPR_BDD_UNABLE_TO_SERVE_REQUEST.getMessage() + referenceId + " " + requestId);

	}

	/*
	 * (non-Javadoc)
	 * 
	 * @see io.mosip.registration.processor.core.spi.biodedupe.BioDedupeService#
	 * performDedupe(java.lang.String)
	 */
	@Override
	public List<String> performDedupe(String registrationId) throws ApisResourceAccessException {
		regProcLogger.debug(LoggerFileConstant.SESSIONID.toString(), LoggerFileConstant.USERID.toString(),
				registrationId, "BioDedupeServiceImpl::performDedupe()::entry");
		List<String> duplicates = new ArrayList<>();
		List<String> abisResponseDuplicates = new ArrayList<>();

		String requestId = uuidGenerator();

		String referenceId = packetInfoManager.getReferenceIdByRid(registrationId).get(0);

		identifyRequestDto.setId("Identify");
		identifyRequestDto.setVer("1.0");
		identifyRequestDto.setRequestId(requestId);
		identifyRequestDto.setReferenceId(referenceId);

		String timeStamp = String.valueOf(new Timestamp(System.currentTimeMillis()).getTime() / 1000L);
		identifyRequestDto.setTimestamp(timeStamp);
		identifyRequestDto.setMaxResults(maxResults);
		identifyRequestDto.setTargetFPIR(targetFPIR);

		// call Identify Api to get duplicate ids
		IdentityResponceDto responsedto = (IdentityResponceDto) restClientService.postApi(ApiName.BIODEDUPEPOTENTIAL,
				"", "", identifyRequestDto, IdentityResponceDto.class);

		if (responsedto != null) {

			if (responsedto.getReturnValue() == 2) {
				throwException(responsedto.getFailureReason(), referenceId, requestId);
			}

			if (responsedto.getCandidateList() != null) {
				getDuplicateCandidates(duplicates, abisResponseDuplicates, responsedto);
			}
		}

		regProcLogger.debug(LoggerFileConstant.SESSIONID.toString(), LoggerFileConstant.USERID.toString(),
				registrationId, "BioDedupeServiceImpl::performDedupe()::exit");
		return duplicates;
	}

	/**
	 * Gets the duplicate candidates.
	 *
	 * @param duplicates
	 *            the duplicates
	 * @param abisResponseDuplicates
	 *            the abis response duplicates
	 * @param responsedto
	 *            the responsedto
	 * @return the duplicate candidates
	 */
	private void getDuplicateCandidates(List<String> duplicates, List<String> abisResponseDuplicates,
			IdentityResponceDto responsedto) {
		CandidatesDto[] candidateList = responsedto.getCandidateList().getCandidates();

		for (CandidatesDto candidate : candidateList) {
			if (Integer.parseInt(candidate.getScaledScore()) >= threshold) {
				List<String> regIdList = packetInfoManager.getRidByReferenceId(candidate.getReferenceId());
				if (!regIdList.isEmpty()) {
					String regId = regIdList.get(0);
					abisResponseDuplicates.add(regId);
				}
			}
		}

		for (String duplicateReg : abisResponseDuplicates) {
			List<DemographicInfoDto> demoList = packetInfoManager.findDemoById(duplicateReg);
			if (!demoList.isEmpty()) {
				String uin = demoList.get(0).getUin();
				if (!uin.isEmpty()) {
					duplicates.add(duplicateReg);
				}
			}
		}
	}

	/**
	 * Uuid generator.
	 *
	 * @return the string
	 */
	private String uuidGenerator() {
		return UUID.randomUUID().toString();
	}

	/*
	 * (non-Javadoc)
	 * 
	 * @see
	 * io.mosip.registration.processor.core.spi.biodedupe.BioDedupeService#getFile(
	 * java.lang.String)
	 */
	@Override
	public byte[] getFile(String registrationId) {
		regProcLogger.debug(LoggerFileConstant.SESSIONID.toString(), LoggerFileConstant.USERID.toString(),
				registrationId, "BioDedupeServiceImpl::getFile()::entry");
		byte[] file = null;
		InputStream packetMetaInfoStream = filesystemCephAdapterImpl.getFile(registrationId,
				PacketFiles.PACKET_META_INFO.name());
		PacketMetaInfo packetMetaInfo = null;
		String applicantBiometricFileName = "";
		try {
			packetMetaInfo = (PacketMetaInfo) JsonUtil.inputStreamtoJavaObject(packetMetaInfoStream,
					PacketMetaInfo.class);

			List<FieldValueArray> hashSequence = packetMetaInfo.getIdentity().getHashSequence1();
			List<String> hashList = identityIteratorUtil.getHashSequence(hashSequence,
					JsonConstant.APPLICANTBIOMETRICSEQUENCE);
			if (hashList != null)
				applicantBiometricFileName = hashList.get(0);
			InputStream fileInStream = filesystemCephAdapterImpl.getFile(registrationId,
					PacketStructure.BIOMETRIC + applicantBiometricFileName.toUpperCase());

			file = IOUtils.toByteArray(fileInStream);

		} catch (UnsupportedEncodingException exp) {
			regProcLogger.error(LoggerFileConstant.SESSIONID.toString(), LoggerFileConstant.REGISTRATIONID.toString(),
					registrationId, PlatformErrorMessages.UNSUPPORTED_ENCODING.getMessage() + exp.getMessage());
		} catch (IOException e) {
			regProcLogger.error(LoggerFileConstant.SESSIONID.toString(), LoggerFileConstant.REGISTRATIONID.toString(),
					registrationId, PlatformErrorMessages.RPR_SYS_IO_EXCEPTION.getMessage() + e.getMessage());
		}
		regProcLogger.debug(LoggerFileConstant.SESSIONID.toString(), LoggerFileConstant.USERID.toString(),
				registrationId, "BioDedupeServiceImpl::getFile()::exit");
		return file;
	}

}
>>>>>>> 093dfce9
<|MERGE_RESOLUTION|>--- conflicted
+++ resolved
@@ -1,4 +1,3 @@
-<<<<<<< HEAD
 package io.mosip.registration.processor.bio.dedupe.service.impl;
 
 import java.io.IOException;
@@ -47,10 +46,10 @@
 
 /**
  * The Class BioDedupeServiceImpl.
- * 
+ *
  * @author Alok
  * @author Nagalakshmi
- * 
+ *
  */
 @Service
 public class BioDedupeServiceImpl implements BioDedupeService {
@@ -300,304 +299,4 @@
 		return file;
 	}
 
-}
-=======
-package io.mosip.registration.processor.bio.dedupe.service.impl;
-
-import java.io.IOException;
-import java.io.InputStream;
-import java.io.UnsupportedEncodingException;
-import java.sql.Timestamp;
-import java.util.ArrayList;
-import java.util.List;
-import java.util.UUID;
-
-import org.apache.commons.io.IOUtils;
-import org.springframework.beans.factory.annotation.Autowired;
-import org.springframework.beans.factory.annotation.Value;
-import org.springframework.cloud.context.config.annotation.RefreshScope;
-import org.springframework.stereotype.Service;
-
-import io.mosip.kernel.core.fsadapter.spi.FileSystemAdapter;
-import io.mosip.kernel.core.logger.spi.Logger;
-import io.mosip.registration.processor.bio.dedupe.abis.dto.AbisInsertRequestDto;
-import io.mosip.registration.processor.bio.dedupe.abis.dto.AbisInsertResponceDto;
-import io.mosip.registration.processor.bio.dedupe.abis.dto.CandidatesDto;
-import io.mosip.registration.processor.bio.dedupe.abis.dto.IdentityRequestDto;
-import io.mosip.registration.processor.bio.dedupe.abis.dto.IdentityResponceDto;
-import io.mosip.registration.processor.bio.dedupe.exception.ABISAbortException;
-import io.mosip.registration.processor.bio.dedupe.exception.ABISInternalError;
-import io.mosip.registration.processor.bio.dedupe.exception.UnableToServeRequestABISException;
-import io.mosip.registration.processor.bio.dedupe.exception.UnexceptedError;
-import io.mosip.registration.processor.core.code.ApiName;
-import io.mosip.registration.processor.core.constant.JsonConstant;
-import io.mosip.registration.processor.core.constant.LoggerFileConstant;
-import io.mosip.registration.processor.core.constant.PacketFiles;
-import io.mosip.registration.processor.core.exception.ApisResourceAccessException;
-import io.mosip.registration.processor.core.exception.util.PacketStructure;
-import io.mosip.registration.processor.core.exception.util.PlatformErrorMessages;
-import io.mosip.registration.processor.core.logger.RegProcessorLogger;
-import io.mosip.registration.processor.core.packet.dto.FieldValueArray;
-import io.mosip.registration.processor.core.packet.dto.Identity;
-import io.mosip.registration.processor.core.packet.dto.PacketMetaInfo;
-import io.mosip.registration.processor.core.packet.dto.RegAbisRefDto;
-import io.mosip.registration.processor.core.packet.dto.demographicinfo.DemographicInfoDto;
-import io.mosip.registration.processor.core.spi.biodedupe.BioDedupeService;
-import io.mosip.registration.processor.core.spi.packetmanager.PacketInfoManager;
-import io.mosip.registration.processor.core.spi.restclient.RegistrationProcessorRestClientService;
-import io.mosip.registration.processor.core.util.IdentityIteratorUtil;
-import io.mosip.registration.processor.core.util.JsonUtil;
-import io.mosip.registration.processor.packet.storage.dto.ApplicantInfoDto;
-
-/**
- * The Class BioDedupeServiceImpl.
- */
-@Service
-public class BioDedupeServiceImpl implements BioDedupeService {
-
-	/** The reg proc logger. */
-	private static Logger regProcLogger = RegProcessorLogger.getLogger(BioDedupeServiceImpl.class);
-
-	/** The abis insert request dto. */
-	private AbisInsertRequestDto abisInsertRequestDto = new AbisInsertRequestDto();
-
-	/** The identify request dto. */
-	private IdentityRequestDto identifyRequestDto = new IdentityRequestDto();
-
-	/** The rest client service. */
-	@Autowired
-	private RegistrationProcessorRestClientService<Object> restClientService;
-
-	/** The packet info manager. */
-	@Autowired
-	private PacketInfoManager<Identity, ApplicantInfoDto> packetInfoManager;
-
-	/** The url. */
-	@Value("${registration.processor.biometric.reference.url}")
-	private String url;
-
-	/** The max results. */
-	@Value("${registration.processor.abis.maxResults}")
-	private Integer maxResults;
-
-	/** The target FPIR. */
-	@Value("${registration.processor.abis.targetFPIR}")
-	private Integer targetFPIR;
-
-	/** The threshold. */
-	@Value("${registration.processor.abis.threshold}")
-	private Integer threshold;
-
-	/** The filesystem adapter impl. */
-	@Autowired
-	private FileSystemAdapter filesystemCephAdapterImpl;
-
-	IdentityIteratorUtil identityIteratorUtil = new IdentityIteratorUtil();
-
-	/*
-	 * (non-Javadoc)
-	 * 
-	 * @see io.mosip.registration.processor.core.spi.biodedupe.BioDedupeService#
-	 * insertBiometrics(java.lang.String)
-	 */
-	@Override
-	public String insertBiometrics(String registrationId) throws ApisResourceAccessException {
-
-		regProcLogger.debug(LoggerFileConstant.SESSIONID.toString(), LoggerFileConstant.USERID.toString(),
-				registrationId, "BioDedupeServiceImpl::insertBiometrics()::entry");
-		String insertStatus = "failure";
-		String requestId = uuidGenerator();
-		String referenceId = uuidGenerator();
-		abisInsertRequestDto.setId("insert");
-		abisInsertRequestDto.setRequestId(requestId);
-		abisInsertRequestDto.setReferenceId(referenceId);
-		abisInsertRequestDto.setReferenceURL(url + registrationId);
-		String timeStamp = String.valueOf(new Timestamp(System.currentTimeMillis()).getTime() / 1000L);
-		abisInsertRequestDto.setTimestamp(timeStamp);
-
-		RegAbisRefDto regAbisRefDto = new RegAbisRefDto();
-		regAbisRefDto.setAbis_ref_id(referenceId);
-		regAbisRefDto.setReg_id(registrationId);
-
-		packetInfoManager.saveAbisRef(regAbisRefDto);
-
-		AbisInsertResponceDto authResponseDTO = (AbisInsertResponceDto) restClientService
-				.postApi(ApiName.BIODEDUPEINSERT, "", "", abisInsertRequestDto, AbisInsertResponceDto.class);
-
-		if (authResponseDTO.getReturnValue() == 1)
-			insertStatus = "success";
-		else
-			throwException(authResponseDTO.getFailureReason(), referenceId, requestId);
-		regProcLogger.debug(LoggerFileConstant.SESSIONID.toString(), LoggerFileConstant.USERID.toString(),
-				registrationId, "BioDedupeServiceImpl::insertBiometrics()::exit");
-
-		return insertStatus;
-
-	}
-
-	/**
-	 * Throw exception.
-	 *
-	 * @param failureReason
-	 *            the failure reason
-	 * @param referenceId
-	 *            the reference id
-	 * @param requestId
-	 *            the request id
-	 */
-	private void throwException(int failureReason, String referenceId, String requestId) {
-
-		if (failureReason == 1)
-			throw new ABISInternalError(
-					PlatformErrorMessages.RPR_BDD_ABIS_INTERNAL_ERROR.getMessage() + referenceId + " " + requestId);
-
-		else if (failureReason == 2)
-			throw new ABISAbortException(
-					PlatformErrorMessages.RPR_BDD_ABIS_ABORT.getMessage() + referenceId + " " + requestId);
-
-		else if (failureReason == 3)
-			throw new UnexceptedError(
-					PlatformErrorMessages.RPR_BDD_UNEXCEPTED_ERROR.getMessage() + referenceId + " " + requestId);
-
-		else if (failureReason == 4)
-			throw new UnableToServeRequestABISException(
-					PlatformErrorMessages.RPR_BDD_UNABLE_TO_SERVE_REQUEST.getMessage() + referenceId + " " + requestId);
-
-	}
-
-	/*
-	 * (non-Javadoc)
-	 * 
-	 * @see io.mosip.registration.processor.core.spi.biodedupe.BioDedupeService#
-	 * performDedupe(java.lang.String)
-	 */
-	@Override
-	public List<String> performDedupe(String registrationId) throws ApisResourceAccessException {
-		regProcLogger.debug(LoggerFileConstant.SESSIONID.toString(), LoggerFileConstant.USERID.toString(),
-				registrationId, "BioDedupeServiceImpl::performDedupe()::entry");
-		List<String> duplicates = new ArrayList<>();
-		List<String> abisResponseDuplicates = new ArrayList<>();
-
-		String requestId = uuidGenerator();
-
-		String referenceId = packetInfoManager.getReferenceIdByRid(registrationId).get(0);
-
-		identifyRequestDto.setId("Identify");
-		identifyRequestDto.setVer("1.0");
-		identifyRequestDto.setRequestId(requestId);
-		identifyRequestDto.setReferenceId(referenceId);
-
-		String timeStamp = String.valueOf(new Timestamp(System.currentTimeMillis()).getTime() / 1000L);
-		identifyRequestDto.setTimestamp(timeStamp);
-		identifyRequestDto.setMaxResults(maxResults);
-		identifyRequestDto.setTargetFPIR(targetFPIR);
-
-		// call Identify Api to get duplicate ids
-		IdentityResponceDto responsedto = (IdentityResponceDto) restClientService.postApi(ApiName.BIODEDUPEPOTENTIAL,
-				"", "", identifyRequestDto, IdentityResponceDto.class);
-
-		if (responsedto != null) {
-
-			if (responsedto.getReturnValue() == 2) {
-				throwException(responsedto.getFailureReason(), referenceId, requestId);
-			}
-
-			if (responsedto.getCandidateList() != null) {
-				getDuplicateCandidates(duplicates, abisResponseDuplicates, responsedto);
-			}
-		}
-
-		regProcLogger.debug(LoggerFileConstant.SESSIONID.toString(), LoggerFileConstant.USERID.toString(),
-				registrationId, "BioDedupeServiceImpl::performDedupe()::exit");
-		return duplicates;
-	}
-
-	/**
-	 * Gets the duplicate candidates.
-	 *
-	 * @param duplicates
-	 *            the duplicates
-	 * @param abisResponseDuplicates
-	 *            the abis response duplicates
-	 * @param responsedto
-	 *            the responsedto
-	 * @return the duplicate candidates
-	 */
-	private void getDuplicateCandidates(List<String> duplicates, List<String> abisResponseDuplicates,
-			IdentityResponceDto responsedto) {
-		CandidatesDto[] candidateList = responsedto.getCandidateList().getCandidates();
-
-		for (CandidatesDto candidate : candidateList) {
-			if (Integer.parseInt(candidate.getScaledScore()) >= threshold) {
-				List<String> regIdList = packetInfoManager.getRidByReferenceId(candidate.getReferenceId());
-				if (!regIdList.isEmpty()) {
-					String regId = regIdList.get(0);
-					abisResponseDuplicates.add(regId);
-				}
-			}
-		}
-
-		for (String duplicateReg : abisResponseDuplicates) {
-			List<DemographicInfoDto> demoList = packetInfoManager.findDemoById(duplicateReg);
-			if (!demoList.isEmpty()) {
-				String uin = demoList.get(0).getUin();
-				if (!uin.isEmpty()) {
-					duplicates.add(duplicateReg);
-				}
-			}
-		}
-	}
-
-	/**
-	 * Uuid generator.
-	 *
-	 * @return the string
-	 */
-	private String uuidGenerator() {
-		return UUID.randomUUID().toString();
-	}
-
-	/*
-	 * (non-Javadoc)
-	 * 
-	 * @see
-	 * io.mosip.registration.processor.core.spi.biodedupe.BioDedupeService#getFile(
-	 * java.lang.String)
-	 */
-	@Override
-	public byte[] getFile(String registrationId) {
-		regProcLogger.debug(LoggerFileConstant.SESSIONID.toString(), LoggerFileConstant.USERID.toString(),
-				registrationId, "BioDedupeServiceImpl::getFile()::entry");
-		byte[] file = null;
-		InputStream packetMetaInfoStream = filesystemCephAdapterImpl.getFile(registrationId,
-				PacketFiles.PACKET_META_INFO.name());
-		PacketMetaInfo packetMetaInfo = null;
-		String applicantBiometricFileName = "";
-		try {
-			packetMetaInfo = (PacketMetaInfo) JsonUtil.inputStreamtoJavaObject(packetMetaInfoStream,
-					PacketMetaInfo.class);
-
-			List<FieldValueArray> hashSequence = packetMetaInfo.getIdentity().getHashSequence1();
-			List<String> hashList = identityIteratorUtil.getHashSequence(hashSequence,
-					JsonConstant.APPLICANTBIOMETRICSEQUENCE);
-			if (hashList != null)
-				applicantBiometricFileName = hashList.get(0);
-			InputStream fileInStream = filesystemCephAdapterImpl.getFile(registrationId,
-					PacketStructure.BIOMETRIC + applicantBiometricFileName.toUpperCase());
-
-			file = IOUtils.toByteArray(fileInStream);
-
-		} catch (UnsupportedEncodingException exp) {
-			regProcLogger.error(LoggerFileConstant.SESSIONID.toString(), LoggerFileConstant.REGISTRATIONID.toString(),
-					registrationId, PlatformErrorMessages.UNSUPPORTED_ENCODING.getMessage() + exp.getMessage());
-		} catch (IOException e) {
-			regProcLogger.error(LoggerFileConstant.SESSIONID.toString(), LoggerFileConstant.REGISTRATIONID.toString(),
-					registrationId, PlatformErrorMessages.RPR_SYS_IO_EXCEPTION.getMessage() + e.getMessage());
-		}
-		regProcLogger.debug(LoggerFileConstant.SESSIONID.toString(), LoggerFileConstant.USERID.toString(),
-				registrationId, "BioDedupeServiceImpl::getFile()::exit");
-		return file;
-	}
-
-}
->>>>>>> 093dfce9
+}