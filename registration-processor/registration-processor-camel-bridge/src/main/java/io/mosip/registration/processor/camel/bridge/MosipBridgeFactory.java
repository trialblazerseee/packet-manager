--- conflicted
+++ resolved
@@ -16,19 +16,13 @@
 import io.vertx.spi.cluster.ignite.IgniteClusterManager;
 
 /**
-<<<<<<< HEAD
  * This class provides
- * 
- * @author Mukul Puspam
-=======
- * This class provides .
->>>>>>> 3ac83173
  *
  * @author Mukul Puspam
+ *
  */
 public class MosipBridgeFactory {
 
-	/** The log. */
 	static Logger log = LoggerFactory.getLogger(MosipBridgeFactory.class);
 
 	private MosipBridgeFactory() {
@@ -44,7 +38,6 @@
 	 * @throws ExecutionException
 	 *             the execution exception
 	 */
-<<<<<<< HEAD
 	public static void getEventBus() {
 
 		TcpDiscoverySpi tcpDiscoverySpi = new TcpDiscoverySpi();
@@ -57,12 +50,6 @@
 		ClusterManager clusterManager = new IgniteClusterManager(igniteConfiguration);
 		VertxOptions options = new VertxOptions().setClusterManager(clusterManager).setHAEnabled(true)
 				.setClustered(true);
-=======
-	public static void getEventBus() throws InterruptedException, ExecutionException {
-
-		ClusterManager mgr = new IgniteClusterManager();
-		VertxOptions options = new VertxOptions().setClusterManager(mgr).setHAEnabled(true).setClustered(true);
->>>>>>> 3ac83173
 
 		Vertx.clusteredVertx(options, vertx -> {
 			if (vertx.succeeded()) {
