package io.mosip.registration.processor.abis.service.impl;

import java.io.IOException;
import java.io.StringReader;
import java.util.ArrayList;
import java.util.Collections;
import java.util.HashSet;
import java.util.List;
import java.util.Set;

import javax.xml.XMLConstants;
import javax.xml.parsers.DocumentBuilder;
import javax.xml.parsers.DocumentBuilderFactory;
import javax.xml.parsers.ParserConfigurationException;

import org.springframework.beans.factory.annotation.Autowired;
import org.springframework.beans.factory.annotation.Value;
import org.springframework.stereotype.Service;
import org.w3c.dom.Document;
import org.w3c.dom.NodeList;
import org.xml.sax.InputSource;
import org.xml.sax.SAXException;

import io.mosip.kernel.core.exception.ExceptionUtils;
import io.mosip.kernel.core.logger.spi.Logger;
import io.mosip.registration.processor.abis.exception.MissingMandatoryFieldsException;
import io.mosip.registration.processor.abis.service.AbisService;
import io.mosip.registration.processor.core.code.ApiName;
import io.mosip.registration.processor.core.constant.LoggerFileConstant;
import io.mosip.registration.processor.core.exception.ApisResourceAccessException;
import io.mosip.registration.processor.core.exception.util.PlatformErrorMessages;
import io.mosip.registration.processor.core.logger.RegProcessorLogger;
import io.mosip.registration.processor.core.packet.dto.Identity;
import io.mosip.registration.processor.core.packet.dto.abis.AbisIdentifyRequestDto;
import io.mosip.registration.processor.core.packet.dto.abis.AbisIdentifyResponseDto;
import io.mosip.registration.processor.core.packet.dto.abis.AbisInsertRequestDto;
import io.mosip.registration.processor.core.packet.dto.abis.AbisInsertResponseDto;
import io.mosip.registration.processor.core.packet.dto.abis.AbisPingRequestDto;
import io.mosip.registration.processor.core.packet.dto.abis.AbisPingResponseDto;
import io.mosip.registration.processor.core.packet.dto.abis.CandidateListDto;
import io.mosip.registration.processor.core.packet.dto.abis.CandidatesDto;
import io.mosip.registration.processor.core.spi.packetmanager.PacketInfoManager;
import io.mosip.registration.processor.core.spi.restclient.RegistrationProcessorRestClientService;
import io.mosip.registration.processor.packet.storage.dto.ApplicantInfoDto;

/**
 * The Class AbisServiceImpl.
 *
 * @author M1048860 Kiran Raj
 */
@Service
public class AbisServiceImpl implements AbisService {

	/** The packet info manager. */
	@Autowired
	private PacketInfoManager<Identity, ApplicantInfoDto> packetInfoManager;

	/** The rest client service. */
	@Autowired
	private RegistrationProcessorRestClientService<Object> restClientService;

	/** The Constant DUPLICATE. */
	private static final String DUPLICATE = "duplicate";

	/** The Constant INSERT. */
	private static final String ABIS_INSERT = "mosip.abis.insert";

	/** The Constant IDENTIFY. */
	private static final String ABIS_IDENTIFY = "mosip.abis.identify";

	private static Set<String> storedRefId = new HashSet<>();

	private static Set<String> actualStoredRefId = new HashSet<>();

	/** The Constant TESTFINGERPRINT. */
	@Value("${TESTFINGERPRINT}")
	private String testFingerPrint;

	/** The Constant TESTIRIS. */
	@Value("${TESTIRIS}")
	private String testIris;

	/** The Constant TESTFACE. */
	@Value("${TESTFACE}")
	private String testFace;

	/** The reg proc logger. */
	private static Logger regProcLogger = RegProcessorLogger.getLogger(AbisServiceImpl.class);

	@Override
	public AbisInsertResponseDto insert(AbisInsertRequestDto abisInsertRequestDto) {

		AbisInsertResponseDto response = new AbisInsertResponseDto();
		String referenceId = abisInsertRequestDto.getReferenceId();
		regProcLogger.debug(LoggerFileConstant.SESSIONID.toString(), LoggerFileConstant.REFFERENCEID.toString(),
				referenceId, "AbisServiceImpl::insert()::entry");
		if (storedRefId.size() < 1000)
			storedRefId.add(referenceId);

		regProcLogger.info(LoggerFileConstant.SESSIONID.toString(), LoggerFileConstant.REFFERENCEID.toString(),
				referenceId, " referenceId storeList " + storedRefId);

		response.setId(ABIS_INSERT);
		response.setRequestId(abisInsertRequestDto.getRequestId());
		response.setTimestamp(abisInsertRequestDto.getTimestamp());

		Document doc;
		try {
			doc = getCbeffDocument(referenceId);
			if (testFingerPrint == null || testIris == null || testFace == null) {
				regProcLogger.error(LoggerFileConstant.SESSIONID.toString(), LoggerFileConstant.REFFERENCEID.toString(),
						referenceId, "Test Tags are not present");
			}
			if (doc != null) {
				NodeList fingerNodeList = doc.getElementsByTagName(testFingerPrint);
				NodeList irisNodeList = doc.getElementsByTagName(testIris);
				NodeList faceNodeList = doc.getElementsByTagName(testFace);

				if (fingerNodeList.getLength() > 0 || irisNodeList.getLength() > 0 || faceNodeList.getLength() > 0) {
					response.setReturnValue(1);

				} else {
					response.setReturnValue(2);
					response.setFailureReason(7);
				}
			} else {
				regProcLogger.debug(LoggerFileConstant.SESSIONID.toString(), LoggerFileConstant.REFFERENCEID.toString(),
						referenceId, "AbisServiceImpl():: unable to fect CBEF file ");
				response.setReturnValue(2);
				response.setFailureReason(7);
			}

		} catch (ApisResourceAccessException | ParserConfigurationException | SAXException | IOException e) {
			response.setReturnValue(2);
			response.setFailureReason(7);
			regProcLogger.error(LoggerFileConstant.SESSIONID.toString(), LoggerFileConstant.REGISTRATIONID.toString(),
					referenceId, "ApisResourceAccessException : Unable to acces getting cbef url."
							+ ExceptionUtils.getStackTrace(e));

		} catch (MissingMandatoryFieldsException e) {
			response.setReturnValue(2);
			response.setFailureReason(5);
			regProcLogger.error(LoggerFileConstant.SESSIONID.toString(), LoggerFileConstant.REGISTRATIONID.toString(),
					referenceId, "MissingMandatoryFieldsException : Mandatory fields are missing in Request."
							+ ExceptionUtils.getStackTrace(e));

		} catch (Exception e) {
			response.setReturnValue(2);
			response.setFailureReason(3);

			regProcLogger.error(LoggerFileConstant.SESSIONID.toString(), LoggerFileConstant.REFFERENCEID.toString(),
					referenceId, "Due to some internal error, abis failed" + ExceptionUtils.getStackTrace(e));

		}

		regProcLogger.debug(LoggerFileConstant.SESSIONID.toString(), LoggerFileConstant.REFFERENCEID.toString(),
				referenceId, "AbisServiceImpl::insert()::exit");

		return response;
	}

	private Document getCbeffDocument(String referenceId)
			throws ApisResourceAccessException, ParserConfigurationException, SAXException, IOException {

<<<<<<< HEAD
		regProcLogger.debug(LoggerFileConstant.SESSIONID.toString(), LoggerFileConstant.REFFERENCEID.toString(),
				referenceId, "AbisServiceImpl::getCbeffDocument()::entry");
		List<String> regId = null;
=======
		regProcLogger.debug(LoggerFileConstant.SESSIONID.toString(), LoggerFileConstant.USERID.toString(), "",
				"AbisServiceImpl::getCbeffDocument()::entry");
>>>>>>> 3f1c189d
		if (referenceId != null) {
			List<String> pathSegments = new ArrayList<>();
				pathSegments.add(referenceId);

				regProcLogger.debug(LoggerFileConstant.SESSIONID.toString(), LoggerFileConstant.REFFERENCEID.toString(),
						referenceId, "AbisServiceImpl::getCbeffDocument():: get BIODEDUPE service call started : ");
				byte[] bytefile = (byte[]) restClientService.getApi(ApiName.BIODEDUPE, pathSegments, "", "",
						byte[].class);
				if (bytefile == null) {
					regProcLogger.debug(LoggerFileConstant.SESSIONID.toString(),
							LoggerFileConstant.REFFERENCEID.toString(), referenceId,
							"AbisServiceImpl::getCbeffDocument():: get BIODEDUPE service call ended	and Byte file not found from BioDedupe api");
				}

				if (bytefile != null) {
					regProcLogger.debug(LoggerFileConstant.SESSIONID.toString(),
							LoggerFileConstant.REFFERENCEID.toString(), referenceId,
							"AbisServiceImpl::getCbeffDocument():: get BIODEDUPE service call ended and Got Byte file from BioDedupe api");
					String byteFileStr = new String(bytefile);

					InputSource is = new InputSource();
					is.setCharacterStream(new StringReader(byteFileStr));

					DocumentBuilderFactory dbFactory = DocumentBuilderFactory.newInstance();
					dbFactory.setFeature(XMLConstants.FEATURE_SECURE_PROCESSING, true);
					DocumentBuilder dBuilder = dbFactory.newDocumentBuilder();
					return dBuilder.parse(is);
				}
			
		} else {
			throw new MissingMandatoryFieldsException(PlatformErrorMessages.MISSING_MANDATORY_FIELDS.getMessage());
		}
		regProcLogger.debug(LoggerFileConstant.SESSIONID.toString(), LoggerFileConstant.REFFERENCEID.toString(),
				referenceId, "AbisServiceImpl::getCbeffDocument()::exit");

		return null;
	}

	@Override
	public AbisIdentifyResponseDto identify(AbisIdentifyRequestDto identifyRequest) {
		boolean duplicate = false;
		regProcLogger.debug(LoggerFileConstant.SESSIONID.toString(), LoggerFileConstant.USERID.toString(), "",
				"AbisServiceImpl::performDedupe()::entry");

		AbisIdentifyResponseDto response = new AbisIdentifyResponseDto();
		String identifyReqId = identifyRequest.getReferenceId();
		if (storedRefId.size() < 1000)
			storedRefId.add(identifyReqId);

		Document doc;
		try {
			doc = getCbeffDocument(identifyReqId);

			response.setId(ABIS_IDENTIFY);
			response.setRequestId(identifyRequest.getRequestId());
			response.setTimestamp(identifyRequest.getTimestamp());

			if (doc != null) {
				NodeList fingerNodeList = doc.getElementsByTagName(testFingerPrint);
				if (fingerNodeList != null) {
					duplicate = checkDuplicate(duplicate, fingerNodeList);
				}

				NodeList irisNodeList = doc.getElementsByTagName(testIris);
				if (irisNodeList != null) {
					duplicate = checkDuplicate(duplicate, irisNodeList);
				}
				NodeList faceNodeList = doc.getElementsByTagName(testFace);
				if (faceNodeList != null) {
					duplicate = checkDuplicate(duplicate, faceNodeList);
				}
				response.setReturnValue(1);

				if (duplicate) {
					addCandidateList(identifyReqId, identifyRequest, response);
				}
			} else {
				response.setReturnValue(2);
				response.setFailureReason(7);
			}

		} catch (ApisResourceAccessException | ParserConfigurationException | SAXException | IOException e) {
			response.setReturnValue(2);
			response.setFailureReason(7);
			regProcLogger.error(LoggerFileConstant.SESSIONID.toString(), LoggerFileConstant.REGISTRATIONID.toString(),
					identifyReqId, "ApisResourceAccessException : Unable to acces getting cbef url."
							+ ExceptionUtils.getStackTrace(e));

		} catch (MissingMandatoryFieldsException e) {
			response.setReturnValue(2);
			response.setFailureReason(5);
			regProcLogger.error(LoggerFileConstant.SESSIONID.toString(), LoggerFileConstant.REGISTRATIONID.toString(),
					identifyReqId, "MissingMandatoryFieldsException : Mandatory fields are missing in Request."
							+ ExceptionUtils.getStackTrace(e));

		} catch (Exception e) {
			response.setReturnValue(2);
			response.setFailureReason(3);

			regProcLogger.error(LoggerFileConstant.SESSIONID.toString(), LoggerFileConstant.REGISTRATIONID.toString(),
					identifyReqId, "Due to some internal error, abis failed" + ExceptionUtils.getStackTrace(e));

		}

		regProcLogger.debug(LoggerFileConstant.SESSIONID.toString(), LoggerFileConstant.USERID.toString(), "",
				"AbisServiceImpl::performDedupe()::exit");
		return response;
	}

	private synchronized void addCandidateList(String identifyReqId, AbisIdentifyRequestDto identifyRequest,
			AbisIdentifyResponseDto response) {
		regProcLogger.debug(LoggerFileConstant.SESSIONID.toString(), LoggerFileConstant.USERID.toString(), "",
				"AbisServiceImpl::addCandidateList()::Entry");
		int count = 0;

		CandidateListDto cd = new CandidateListDto();
		CandidatesDto[] candidatesDto;
		if (storedRefId.size() >= 1) {
			for (String refId : storedRefId) {
				if (!identifyRequest.getReferenceId().equals(refId)) {
					actualStoredRefId.add(refId);
				}
			}
		}
		regProcLogger.info(LoggerFileConstant.SESSIONID.toString(), LoggerFileConstant.USERID.toString(), "",
				"AbisServiceImpl::addCandidateList()::storedRefId" + storedRefId);
		regProcLogger.info(LoggerFileConstant.SESSIONID.toString(), LoggerFileConstant.USERID.toString(), "",
				"AbisServiceImpl::addCandidateList()::actualStoredRefId" + actualStoredRefId);
		ArrayList<String> storedRefIdList = new ArrayList<>(actualStoredRefId);
		Collections.shuffle(storedRefIdList);
		int loopLimit = storedRefIdList.size();
		if (storedRefIdList.size() > 5)
			loopLimit = 5;
		candidatesDto = new CandidatesDto[loopLimit];
		for (int i = 0; i < candidatesDto.length; i++) {
			candidatesDto[i] = new CandidatesDto();
			if (!(identifyRequest.getReferenceId().equals(storedRefIdList.get(i)))) {

				candidatesDto[i].setReferenceId(storedRefIdList.get(i));
				candidatesDto[i].setScaledScore(100 - i + "");
				count++;
			}

		}

		cd.setCount(count + "");
		if (count != 0) {
			cd.setCandidates(candidatesDto);
			response.setCandidateList(cd);
		}
		if (storedRefId.size() < 1000)
			storedRefId.add(identifyReqId);

		regProcLogger.debug(LoggerFileConstant.SESSIONID.toString(), LoggerFileConstant.USERID.toString(), "",
				"AbisServiceImpl::addCandidateList()::Exit");

	}

	/**
	 * Check duplicate.
	 *
	 * @param duplicate
	 *            the duplicate
	 * @param nodeList
	 *            the node list
	 * @return true, if successful
	 */
	private boolean checkDuplicate(boolean duplicate, NodeList nodeList) {
		for (int i = 0; i < nodeList.getLength(); i++) {
			String value = nodeList.item(i).getTextContent();
			if (value.equalsIgnoreCase(DUPLICATE)) {
				duplicate = true;
				break;
			}
		}
		return duplicate;
	}

	/*
	 * (non-Javadoc)
	 * 
	 * @see io.mosip.registration.processor.abis.service.impl.AbisService#delete()
	 */
	@Override
	public void delete() {
		// Delete should be implemented in future
	}

	@Override
	public AbisPingResponseDto ping(AbisPingRequestDto abisPingRequestDto) {
		// Ping should be implemented in future
		return null;
	}
}<|MERGE_RESOLUTION|>--- conflicted
+++ resolved
@@ -162,14 +162,8 @@
 	private Document getCbeffDocument(String referenceId)
 			throws ApisResourceAccessException, ParserConfigurationException, SAXException, IOException {
 
-<<<<<<< HEAD
-		regProcLogger.debug(LoggerFileConstant.SESSIONID.toString(), LoggerFileConstant.REFFERENCEID.toString(),
-				referenceId, "AbisServiceImpl::getCbeffDocument()::entry");
-		List<String> regId = null;
-=======
-		regProcLogger.debug(LoggerFileConstant.SESSIONID.toString(), LoggerFileConstant.USERID.toString(), "",
-				"AbisServiceImpl::getCbeffDocument()::entry");
->>>>>>> 3f1c189d
+        regProcLogger.debug(LoggerFileConstant.SESSIONID.toString(), LoggerFileConstant.REFFERENCEID.toString(),
+                referenceId, "AbisServiceImpl::getCbeffDocument()::entry");
 		if (referenceId != null) {
 			List<String> pathSegments = new ArrayList<>();
 				pathSegments.add(referenceId);
@@ -198,7 +192,7 @@
 					DocumentBuilder dBuilder = dbFactory.newDocumentBuilder();
 					return dBuilder.parse(is);
 				}
-			
+
 		} else {
 			throw new MissingMandatoryFieldsException(PlatformErrorMessages.MISSING_MANDATORY_FIELDS.getMessage());
 		}
