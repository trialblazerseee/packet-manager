--- conflicted
+++ resolved
@@ -5,11 +5,7 @@
   <parent>
     <groupId>io.mosip.registrationprocessor</groupId>
     <artifactId>registration-processor</artifactId>
-<<<<<<< HEAD
-    <version>1.0.3</version>
-=======
     <version>1.0.4</version>
->>>>>>> e4d93c46
   </parent>
   <artifactId>core-processor</artifactId>
   <name>core-processor</name>
