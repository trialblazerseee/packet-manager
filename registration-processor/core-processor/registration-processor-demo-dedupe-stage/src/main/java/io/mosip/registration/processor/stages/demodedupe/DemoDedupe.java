--- conflicted
+++ resolved
@@ -1,127 +1,77 @@
-package io.mosip.registration.processor.stages.demodedupe;
-
-import java.util.ArrayList;
-import java.util.List;
-
-import org.springframework.beans.factory.annotation.Autowired;
-import org.springframework.stereotype.Component;
-
-import io.mosip.kernel.core.logger.spi.Logger;
-import io.mosip.registration.processor.core.constant.LoggerFileConstant;
-import io.mosip.registration.processor.core.logger.RegProcessorLogger;
-import io.mosip.registration.processor.core.packet.dto.demographicinfo.DemographicInfoDto;
-import io.mosip.registration.processor.packet.storage.dao.PacketInfoDao;
-import io.mosip.registration.processor.stages.app.constants.DemoDedupeConstants;
-import io.mosip.registration.processor.status.service.RegistrationStatusService;
-
-/**
- * The Class DemoDedupe.
- *
- * @author M1048358 Alok Ranjan
- * @author M1048860 Kiran Raj
- */
-@Component
-public class DemoDedupe {
-
-	/** The reg proc logger. */
-	private static Logger regProcLogger = RegProcessorLogger.getLogger(DemoDedupe.class);
-
-	@Autowired
-	private RegistrationStatusService registrationStatusService;
-
-	/** The packet info dao. */
-	@Autowired
-	private PacketInfoDao packetInfoDao;
-
-	/**
-	 * Perform dedupe.
-	 *
-	 * @param refId
-	 *            the ref id
-	 * @return the list
-	 */
-	public List<DemographicInfoDto> performDedupe(String refId) {
-		regProcLogger.debug(LoggerFileConstant.SESSIONID.toString(), LoggerFileConstant.REFFERENCEID.toString(), refId,
-				"DemoDedupe::performDedupe()::entry");
-
-		List<DemographicInfoDto> applicantDemoDto = packetInfoDao.findDemoById(refId);
-		List<DemographicInfoDto> demographicInfoDtos;
-		List<DemographicInfoDto> infoDtos = new ArrayList<>();
-		for (DemographicInfoDto demoDto : applicantDemoDto) {
-			infoDtos.addAll(packetInfoDao.getAllDemographicInfoDtos(demoDto.getName(), demoDto.getGenderCode(),
-					demoDto.getDob(), demoDto.getLangCode()));
-		}
-		demographicInfoDtos = getAllDemographicInfoDtosWithUin(infoDtos);
-		regProcLogger.debug(LoggerFileConstant.SESSIONID.toString(), LoggerFileConstant.REFFERENCEID.toString(), refId,
-				"DemoDedupe::performDedupe()::exit");
-		return demographicInfoDtos;
-	}
-
-	private List<DemographicInfoDto> getAllDemographicInfoDtosWithUin(
-			List<DemographicInfoDto> duplicateDemographicDtos) {
-		List<DemographicInfoDto> demographicInfoDtosWithUin = new ArrayList<>();
-		for (DemographicInfoDto demographicDto : duplicateDemographicDtos) {
-			if (registrationStatusService.checkUinAvailabilityForRid(demographicDto.getRegId())) {
-				demographicInfoDtosWithUin.add(demographicDto);
-			}
-
-		}
-		return demographicInfoDtosWithUin;
-	}
-
-<<<<<<< HEAD
-	/**
-	 * Sets the finger biometric dto.
-	 *
-	 * @param obj
-	 *            the obj
-	 * @param fieldName
-	 *            the field name
-	 * @param value
-	 *            the value
-	 * @throws IntrospectionException
-	 * @throws InvocationTargetException
-	 * @throws IllegalArgumentException
-	 * @throws IllegalAccessException
-	 */
-	private void setFingerBiometricDto(Object obj, String fieldName, Object value)
-			throws IllegalAccessException, IllegalArgumentException, InvocationTargetException, IntrospectionException {
-		PropertyDescriptor pd;
-		if (fieldName != null) {
-			pd = new PropertyDescriptor(fieldName, obj.getClass());
-			pd.getWriteMethod().invoke(obj, value);
-		}
-	}
-
-	/**
-	 * Sets the finger biometric.
-	 *
-	 * @param biometricData
-	 *            the biometric data
-	 * @param type
-	 *            the type
-	 * @throws IntrospectionException
-	 * @throws InvocationTargetException
-	 * @throws IllegalArgumentException
-	 * @throws IllegalAccessException
-	 */
-	void setFingerBiometric(List<IdentityInfoDTO> biometricData, String type)
-			throws IllegalAccessException, IllegalArgumentException, InvocationTargetException, IntrospectionException {
-		String finger = null;
-		String[] fingerType = env.getProperty(DemoDedupeConstants.FINGERTYPE).split(",");
-		List<String> list = new ArrayList<>(Arrays.asList(fingerType));
-		IdentityDTO identityDTO = new IdentityDTO();
-		Iterator<String> it = list.iterator();
-		while (it.hasNext()) {
-			String ftype = it.next();
-			if (ftype.equalsIgnoreCase(type)) {
-				finger = ftype;
-				break;
-			}
-		}
-		this.setFingerBiometricDto(identityDTO, finger, biometricData);
-	}
-=======
->>>>>>> dda1e1bf
-
-}
+package io.mosip.registration.processor.stages.demodedupe;
+
+import java.util.ArrayList;
+import java.util.List;
+
+import org.springframework.beans.factory.annotation.Autowired;
+import org.springframework.stereotype.Component;
+
+import io.mosip.kernel.core.logger.spi.Logger;
+import io.mosip.registration.processor.core.constant.LoggerFileConstant;
+import io.mosip.registration.processor.core.logger.RegProcessorLogger;
+import io.mosip.registration.processor.core.packet.dto.demographicinfo.DemographicInfoDto;
+import io.mosip.registration.processor.packet.storage.dao.PacketInfoDao;
+import io.mosip.registration.processor.stages.app.constants.DemoDedupeConstants;
+import io.mosip.registration.processor.status.service.RegistrationStatusService;
+
+/**
+ * The Class DemoDedupe.
+ *
+ * @author M1048358 Alok Ranjan
+ * @author M1048860 Kiran Raj
+ */
+@Component
+public class DemoDedupe {
+
+	/** The reg proc logger. */
+	private static Logger regProcLogger = RegProcessorLogger.getLogger(DemoDedupe.class);
+
+	/** The env. */
+	@Autowired
+	private Environment env;
+
+	@Autowired
+	private RegistrationStatusService registrationStatusService;
+
+	/** The packet info dao. */
+	@Autowired
+	private PacketInfoDao packetInfoDao;
+
+	/**
+	 * Perform dedupe.
+	 *
+	 * @param refId
+	 *            the ref id
+	 * @return the list
+	 */
+	public List<DemographicInfoDto> performDedupe(String refId) {
+		regProcLogger.debug(LoggerFileConstant.SESSIONID.toString(), LoggerFileConstant.REFFERENCEID.toString(), refId,
+				"DemoDedupe::performDedupe()::entry");
+
+		List<DemographicInfoDto> applicantDemoDto = packetInfoDao.findDemoById(refId);
+		List<DemographicInfoDto> demographicInfoDtos = new ArrayList<>();
+		List<DemographicInfoDto> infoDtos = new ArrayList<>();
+		for (DemographicInfoDto demoDto : applicantDemoDto) {
+			infoDtos.addAll(packetInfoDao.getAllDemographicInfoDtos(demoDto.getName(), demoDto.getGenderCode(),
+					demoDto.getDob(), demoDto.getLangCode()));
+		}
+		demographicInfoDtos = getAllDemographicInfoDtosWithUin(infoDtos);
+		regProcLogger.debug(LoggerFileConstant.SESSIONID.toString(), LoggerFileConstant.REFFERENCEID.toString(), refId,
+				"DemoDedupe::performDedupe()::exit");
+		return demographicInfoDtos;
+	}
+
+	private List<DemographicInfoDto> getAllDemographicInfoDtosWithUin(
+			List<DemographicInfoDto> duplicateDemographicDtos) {
+		List<DemographicInfoDto> demographicInfoDtosWithUin = new ArrayList<>();
+		for (DemographicInfoDto demographicDto : duplicateDemographicDtos) {
+			if (registrationStatusService.checkUinAvailabilityForRid(demographicDto.getRegId())) {
+				demographicInfoDtosWithUin.add(demographicDto);
+			}
+
+		}
+		return demographicInfoDtosWithUin;
+	}
+
+
+}