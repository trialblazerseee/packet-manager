package io.mosip.registration.processor.biodedupe.stage;

import static org.junit.Assert.assertEquals;
import static org.junit.Assert.assertFalse;
import static org.junit.Assert.assertTrue;
import static org.mockito.Matchers.any;
import static org.mockito.Matchers.anyString;
<<<<<<< HEAD
import static org.mockito.Mockito.doNothing;

=======

import java.io.FileInputStream;
import java.io.IOException;
import java.io.InputStream;
>>>>>>> 98ef1248
import java.util.ArrayList;
import java.util.List;

import org.junit.Before;
import org.junit.Test;
import org.junit.runner.RunWith;
import org.mockito.InjectMocks;
import org.mockito.Mock;
import org.mockito.Mockito;
<<<<<<< HEAD
import org.powermock.core.classloader.annotations.PowerMockIgnore;
import org.powermock.modules.junit4.PowerMockRunner;
import org.springframework.dao.DataAccessException;

import io.mosip.registration.processor.bio.dedupe.exception.ABISAbortException;
import io.mosip.registration.processor.bio.dedupe.exception.ABISInternalError;
import io.mosip.registration.processor.bio.dedupe.exception.UnableToServeRequestABISException;
import io.mosip.registration.processor.bio.dedupe.exception.UnexceptedError;
import io.mosip.registration.processor.core.abstractverticle.MessageDTO;
import io.mosip.registration.processor.core.code.ApiName;
import io.mosip.registration.processor.core.code.DedupeSourceName;
import io.mosip.registration.processor.core.code.EventId;
import io.mosip.registration.processor.core.code.EventName;
import io.mosip.registration.processor.core.code.EventType;
import io.mosip.registration.processor.core.constant.ResponseStatusCode;
import io.mosip.registration.processor.core.exception.ApisResourceAccessException;
import io.mosip.registration.processor.core.http.ResponseWrapper;
import io.mosip.registration.processor.core.packet.dto.Identity;
import io.mosip.registration.processor.core.spi.biodedupe.BioDedupeService;
import io.mosip.registration.processor.core.spi.packetmanager.PacketInfoManager;
import io.mosip.registration.processor.core.util.RegistrationExceptionMapperUtil;
import io.mosip.registration.processor.packet.storage.dto.ApplicantInfoDto;
import io.mosip.registration.processor.rest.client.audit.builder.AuditLogRequestBuilder;
import io.mosip.registration.processor.rest.client.audit.dto.AuditResponseDto;
import io.mosip.registration.processor.status.dto.InternalRegistrationStatusDto;
import io.mosip.registration.processor.status.dto.RegistrationStatusDto;
import io.mosip.registration.processor.status.service.RegistrationStatusService;
import io.vertx.core.Vertx;
=======
import org.powermock.api.mockito.PowerMockito;
import org.powermock.core.classloader.annotations.PowerMockIgnore;
import org.powermock.core.classloader.annotations.PrepareForTest;
import org.powermock.modules.junit4.PowerMockRunner;
import org.springframework.dao.DataAccessException;
import org.springframework.test.util.ReflectionTestUtils;

import com.fasterxml.jackson.databind.ObjectMapper;

import io.mosip.kernel.core.fsadapter.spi.FileSystemAdapter;
import io.mosip.registration.processor.core.abstractverticle.MessageBusAddress;
import io.mosip.registration.processor.core.abstractverticle.MessageDTO;
import io.mosip.registration.processor.core.code.ApiName;
import io.mosip.registration.processor.core.code.EventId;
import io.mosip.registration.processor.core.code.EventName;
import io.mosip.registration.processor.core.code.EventType;
import io.mosip.registration.processor.core.constant.AbisConstant;
import io.mosip.registration.processor.core.exception.ApisResourceAccessException;
import io.mosip.registration.processor.core.http.ResponseWrapper;
import io.mosip.registration.processor.core.packet.dto.demographicinfo.identify.Identity;
import io.mosip.registration.processor.core.packet.dto.demographicinfo.identify.RegistrationProcessorIdentity;
import io.mosip.registration.processor.core.spi.biodedupe.BioDedupeService;
import io.mosip.registration.processor.core.spi.packetmanager.PacketInfoManager;
import io.mosip.registration.processor.core.spi.restclient.RegistrationProcessorRestClientService;
import io.mosip.registration.processor.core.util.RegistrationExceptionMapperUtil;
import io.mosip.registration.processor.packet.storage.dao.PacketInfoDao;
import io.mosip.registration.processor.packet.storage.dto.ApplicantInfoDto;
import io.mosip.registration.processor.packet.storage.utils.ABISHandlerUtil;
import io.mosip.registration.processor.packet.storage.utils.Utilities;
import io.mosip.registration.processor.rest.client.audit.builder.AuditLogRequestBuilder;
import io.mosip.registration.processor.rest.client.audit.dto.AuditResponseDto;
import io.mosip.registration.processor.status.dao.RegistrationStatusDao;
import io.mosip.registration.processor.status.dto.InternalRegistrationStatusDto;
import io.mosip.registration.processor.status.dto.RegistrationStatusDto;
import io.mosip.registration.processor.status.entity.RegistrationStatusEntity;
import io.mosip.registration.processor.status.service.RegistrationStatusService;
>>>>>>> 98ef1248

/**
 * The Class BioDedupeStageTest.
 */
@RunWith(PowerMockRunner.class)
@PowerMockIgnore({ "javax.management.*", "javax.net.ssl.*" })
<<<<<<< HEAD
public class BioDedupeProcessorTest {

=======
@PrepareForTest({ Utilities.class })
public class BioDedupeProcessorTest {

	/** The Constant ERROR. */
	private static final String ERROR = "ERROR";

	/** The Constant IDENTITY. */
	private static final String IDENTITY = "identity";

	/** The Constant ABIS_HANDLER_BUS_IN. */
	private static final String ABIS_HANDLER_BUS_IN = "abis-handler-bus-in";

>>>>>>> 98ef1248
	/** The registration status service. */
	@Mock
	RegistrationStatusService<String, InternalRegistrationStatusDto, RegistrationStatusDto> registrationStatusService;

	/** The packet info manager. */
	@Mock
	private PacketInfoManager<Identity, ApplicantInfoDto> packetInfoManager;

	/** The bio dedupe service. */
	@Mock
	private BioDedupeService bioDedupeService;

<<<<<<< HEAD
	/** The dto. */
	MessageDTO dto = new MessageDTO();

	/** The vertx. */
	private Vertx vertx;

=======
	/** The registration status dao. */
	@Mock
	private RegistrationStatusDao registrationStatusDao;

	/** The packet info dao. */
	@Mock
	private PacketInfoDao packetInfoDao;

	/** The dto. */
	MessageDTO dto = new MessageDTO();

>>>>>>> 98ef1248
	/** The registration status dto. */
	InternalRegistrationStatusDto registrationStatusDto = new InternalRegistrationStatusDto();

	/** The audit log request builder. */
	@Mock
	private AuditLogRequestBuilder auditLogRequestBuilder;

	/** The matched reg ids. */
	List<String> matchedRegIds = new ArrayList<String>();

<<<<<<< HEAD
	@Mock
	RegistrationExceptionMapperUtil registrationStatusMapperUtil;

	@InjectMocks
	private BioDedupeProcessor bioDedupeProcessor;

	private String stageName = "BioDedupeStage";

=======
	/** The registration status mapper util. */
	@Mock
	RegistrationExceptionMapperUtil registrationStatusMapperUtil;

	/** The bio dedupe processor. */
	@InjectMocks
	private BioDedupeProcessor bioDedupeProcessor;

	/** The adapter. */
	@Mock
	private FileSystemAdapter adapter;

	/** The stage name. */
	private String stageName = "BioDedupeStage";

	/** The utilities. */
	@Mock
	Utilities utilities;

	/** The rest client service. */
	@Mock
	private RegistrationProcessorRestClientService<Object> restClientService;

	/** The entity. */
	@Mock
	RegistrationStatusEntity entity = new RegistrationStatusEntity();

	/** The abis handler util. */
	@Mock
	private ABISHandlerUtil abisHandlerUtil;

	/** The Constant NEW. */
	private static final String NEW = "NEW";

	/** The reg processor identity json. */
	@Mock
	RegistrationProcessorIdentity regProcessorIdentityJson = new RegistrationProcessorIdentity();

	/** The map identity json string to object. */
	@Mock
	ObjectMapper mapIdentityJsonStringToObject;

>>>>>>> 98ef1248
	/**
	 * Sets the up.
	 *
	 * @throws Exception
	 *             the exception
	 */
	@Before
	public void setUp() throws Exception {
<<<<<<< HEAD
=======
		ReflectionTestUtils.setField(bioDedupeProcessor, "ageLimit", "4");
>>>>>>> 98ef1248

		AuditResponseDto auditResponseDto = new AuditResponseDto();
		ResponseWrapper<AuditResponseDto> responseWrapper = new ResponseWrapper<>();
		responseWrapper.setResponse(auditResponseDto);
		Mockito.doReturn(responseWrapper).when(auditLogRequestBuilder).createAuditRequestBuilder(
				"test case description", EventId.RPR_405.toString(), EventName.UPDATE.toString(),
				EventType.BUSINESS.toString(), "1234testcase", ApiName.AUDIT);
<<<<<<< HEAD
		dto.setRid("reg1234");
		registrationStatusDto.setRegistrationId("reg1234");

		Mockito.when(registrationStatusMapperUtil.getStatusCode(any())).thenReturn("ERROR");
=======

		dto.setRid("reg1234");
		registrationStatusDto.setRegistrationId("reg1234");
		registrationStatusDto.setRegistrationType("new");
		Mockito.when(registrationStatusService.getRegistrationStatus(anyString())).thenReturn(registrationStatusDto);
		Mockito.when(abisHandlerUtil.getPacketStatus(any())).thenReturn(AbisConstant.PRE_ABIS_IDENTIFICATION);
		Mockito.when(restClientService.getApi(any(), any(), any(), any(), any()))
				.thenReturn("1233445566".getBytes("UTF-16"));
		Mockito.when(registrationStatusMapperUtil.getStatusCode(any())).thenReturn(ERROR);
		Mockito.doNothing().when(packetInfoManager).saveManualAdjudicationData(any(), any(), any());
		Identity identity = new Identity();
		regProcessorIdentityJson.setIdentity(identity);

>>>>>>> 98ef1248
	}

	/**
	 * Test bio dedupe success.
	 *
	 * @throws Exception
	 *             the exception
	 */
	@Test
<<<<<<< HEAD
	public void testBioDedupeSuccess() throws Exception {
		Mockito.when(registrationStatusService.getRegistrationStatus(anyString())).thenReturn(registrationStatusDto);
		Mockito.when(bioDedupeService.insertBiometrics(anyString())).thenReturn(ResponseStatusCode.SUCCESS.name());
		Mockito.when(bioDedupeService.performDedupe(anyString())).thenReturn(matchedRegIds);

		doNothing().when(packetInfoManager).saveManualAdjudicationData(matchedRegIds, "reg1234", DedupeSourceName.BIO);

		MessageDTO messageDto = bioDedupeProcessor.process(dto, stageName);

		assertTrue(messageDto.getIsValid());

	}

	/**
	 * Test bio dedupe failure.
=======
	public void testNewInsertionPostProcessing() throws Exception {

		MessageDTO messageDto = bioDedupeProcessor.process(dto, stageName);
		assertTrue(messageDto.getMessageBusAddress().toString()
				.equalsIgnoreCase(MessageBusAddress.ABIS_HANDLER_BUS_IN.toString()));

	}

	/**
	 * Test new insertion to uin success.
>>>>>>> 98ef1248
	 *
	 * @throws Exception
	 *             the exception
	 */
	@Test
<<<<<<< HEAD
	public void testBioDedupeFailure() throws Exception {
		Mockito.when(registrationStatusService.getRegistrationStatus(anyString())).thenReturn(registrationStatusDto);
		matchedRegIds.add("4567");
		Mockito.when(bioDedupeService.insertBiometrics(anyString())).thenReturn(ResponseStatusCode.SUCCESS.name());
		Mockito.when(bioDedupeService.performDedupe(anyString())).thenReturn(matchedRegIds);

		doNothing().when(packetInfoManager).saveManualAdjudicationData(matchedRegIds, "reg1234", DedupeSourceName.BIO);

		MessageDTO messageDto = bioDedupeProcessor.process(dto, stageName);

		assertFalse(messageDto.getIsValid());

	}

	/**
	 * Test bio dedupe insertion failure.
=======
	public void testNewInsertionToUinSuccess() throws Exception {

		Mockito.when(restClientService.getApi(any(), any(), any(), any(), any())).thenReturn(null);
		Mockito.when(utilities.getApplicantAge(any())).thenReturn(2);
		MessageDTO messageDto = bioDedupeProcessor.process(dto, stageName);

		assertTrue(messageDto.getIsValid());

	}

	/**
	 * Test new insertion adult CBEFF not found exception.
>>>>>>> 98ef1248
	 *
	 * @throws Exception
	 *             the exception
	 */
	@Test
<<<<<<< HEAD
	public void testBioDedupeInsertionFailure() throws Exception {
		Mockito.when(registrationStatusService.getRegistrationStatus(anyString())).thenReturn(registrationStatusDto);
		matchedRegIds.add("4567");
		Mockito.when(bioDedupeService.insertBiometrics(anyString())).thenReturn(ResponseStatusCode.FAILURE.name());
		Mockito.when(bioDedupeService.performDedupe(anyString())).thenReturn(matchedRegIds);

		doNothing().when(packetInfoManager).saveManualAdjudicationData(matchedRegIds, "reg1234", DedupeSourceName.BIO);

		MessageDTO messageDto = bioDedupeProcessor.process(dto, stageName);

		assertFalse(messageDto.getIsValid());

	}

	/**
	 * Test apis resource access exception.
=======
	public void testNewInsertionAdultCBEFFNotFoundException() throws Exception {

		Mockito.when(restClientService.getApi(any(), any(), any(), any(), any())).thenReturn(null);
		Mockito.when(utilities.getApplicantAge(any())).thenReturn(12);
		MessageDTO messageDto = bioDedupeProcessor.process(dto, stageName);
		assertTrue(messageDto.getInternalError());
	}

	/**
	 * Test new exception.
	 *
	 * @throws Exception
	 *             the exception
	 */
	@Test
	public void testNewException() throws Exception {
		ReflectionTestUtils.setField(bioDedupeProcessor, "ageLimit", "age");
		Mockito.when(restClientService.getApi(any(), any(), any(), any(), any())).thenReturn(null);
		Mockito.when(utilities.getApplicantAge(any())).thenReturn(12);
		MessageDTO messageDto = bioDedupeProcessor.process(dto, stageName);
		assertTrue(messageDto.getInternalError());
	}

	/**
	 * Test new insertion IO exception.
>>>>>>> 98ef1248
	 *
	 * @throws Exception
	 *             the exception
	 */
	@Test
<<<<<<< HEAD
	public void testApisResourceAccessException() throws Exception {
		Mockito.when(registrationStatusService.getRegistrationStatus(anyString())).thenReturn(registrationStatusDto);
		ApisResourceAccessException exp = new ApisResourceAccessException("errorMessage");
		Mockito.doThrow(exp).when(bioDedupeService).insertBiometrics(anyString());

		MessageDTO messageDto = bioDedupeProcessor.process(dto, stageName);

		assertEquals(true, messageDto.getInternalError());

	}

	/**
	 * Test unexcepted error.
=======
	public void testNewInsertionIOException() throws Exception {

		Mockito.when(restClientService.getApi(any(), any(), any(), any(), any())).thenReturn(null);
		Mockito.when(utilities.getApplicantAge(any())).thenThrow(new IOException("IOException"));
		MessageDTO messageDto = bioDedupeProcessor.process(dto, stageName);
		assertTrue(messageDto.getInternalError());
	}

	/**
	 * Test data access exception.
	 */
	@Test
	public void testDataAccessException() {
		Mockito.when(registrationStatusService.getRegistrationStatus(any()))
				.thenThrow(new DataAccessException("DataAccessException") {
				});
		MessageDTO messageDto = bioDedupeProcessor.process(dto, stageName);
		assertTrue(messageDto.getInternalError());
	}

	/**
	 * Test new insertion API resourse exception.
	 *
	 * @throws Exception
	 *             the exception
	 */
	@Test
	public void testNewInsertionAPIResourseException() throws Exception {

		Mockito.when(restClientService.getApi(any(), any(), any(), any(), any()))
				.thenThrow(new ApisResourceAccessException());
		Mockito.when(utilities.getApplicantAge(any())).thenReturn(12);
		MessageDTO messageDto = bioDedupeProcessor.process(dto, stageName);
		assertTrue(messageDto.getInternalError());
	}

	/**
	 * Test new identify to UIN stage.
>>>>>>> 98ef1248
	 *
	 * @throws Exception
	 *             the exception
	 */
	@Test
<<<<<<< HEAD
	public void testUnexceptedError() throws Exception {
		Mockito.when(registrationStatusService.getRegistrationStatus(anyString())).thenReturn(registrationStatusDto);
		UnexceptedError exp = new UnexceptedError("errorMessage");
		matchedRegIds.add("4567");
		Mockito.when(bioDedupeService.insertBiometrics(anyString())).thenReturn(ResponseStatusCode.SUCCESS.name());
		Mockito.doThrow(exp).when(bioDedupeService).performDedupe(anyString());
		MessageDTO messageDto = bioDedupeProcessor.process(dto, stageName);

		assertEquals(true, messageDto.getInternalError());

	}

	/**
	 * Test unable to serve request ABIS exception.
=======
	public void testNewIdentifyToUINStage() throws Exception {
		Mockito.when(abisHandlerUtil.getPacketStatus(any())).thenReturn(AbisConstant.POST_ABIS_IDENTIFICATION);
		MessageDTO messageDto = bioDedupeProcessor.process(dto, stageName);

		assertTrue(messageDto.getIsValid());

	}

	/**
	 * Test new identify to manual stage.
>>>>>>> 98ef1248
	 *
	 * @throws Exception
	 *             the exception
	 */
	@Test
<<<<<<< HEAD
	public void testUnableToServeRequestABISException() throws Exception {
		Mockito.when(registrationStatusService.getRegistrationStatus(anyString())).thenReturn(registrationStatusDto);
		UnableToServeRequestABISException exp = new UnableToServeRequestABISException("errorMessage");
		matchedRegIds.add("4567");
		Mockito.when(bioDedupeService.insertBiometrics(anyString())).thenReturn(ResponseStatusCode.SUCCESS.name());
		Mockito.doThrow(exp).when(bioDedupeService).performDedupe(anyString());
		MessageDTO messageDto = bioDedupeProcessor.process(dto, stageName);

		assertEquals(true, messageDto.getInternalError());

	}

	/**
	 * Test ABIS abort exception.
=======
	public void testNewIdentifyToManualStage() throws Exception {

		List<String> list = new ArrayList<>();
		list.add("1");
		Mockito.when(abisHandlerUtil.getPacketStatus(any())).thenReturn(AbisConstant.POST_ABIS_IDENTIFICATION);

		Mockito.when(abisHandlerUtil.getUniqueRegIds(any(), any())).thenReturn(list);
		MessageDTO messageDto = bioDedupeProcessor.process(dto, stageName);

		assertFalse(messageDto.getIsValid());

	}

	/**
	 * Test update insertion to handler.
>>>>>>> 98ef1248
	 *
	 * @throws Exception
	 *             the exception
	 */
	@Test
<<<<<<< HEAD
	public void testABISAbortException() throws Exception {
		Mockito.when(registrationStatusService.getRegistrationStatus(anyString())).thenReturn(registrationStatusDto);
		ABISAbortException exp = new ABISAbortException("errorMessage");
		matchedRegIds.add("4567");
		Mockito.when(bioDedupeService.insertBiometrics(anyString())).thenReturn(ResponseStatusCode.SUCCESS.name());
		Mockito.doThrow(exp).when(bioDedupeService).performDedupe(anyString());
		MessageDTO messageDto = bioDedupeProcessor.process(dto, stageName);

		assertEquals(true, messageDto.getInternalError());

	}

	/**
	 * Test ABIS internal error.
=======
	public void testUpdateInsertionToHandler() throws Exception {

		InputStream inputStream = new FileInputStream("src/test/resources/ID.json");
		PowerMockito.mockStatic(Utilities.class);
		Mockito.when(utilities.getGetRegProcessorDemographicIdentity()).thenReturn(IDENTITY);

		Mockito.when(adapter.getFile(any(), any())).thenReturn(inputStream);

		registrationStatusDto.setRegistrationId("reg1234");
		registrationStatusDto.setRegistrationType("Update");
		Mockito.when(registrationStatusService.getRegistrationStatus(anyString())).thenReturn(registrationStatusDto);

		MessageDTO messageDto = bioDedupeProcessor.process(dto, stageName);

		assertEquals(messageDto.getMessageBusAddress().getAddress(), ABIS_HANDLER_BUS_IN);
	}

	/**
	 * Test update insertion to UIN.
>>>>>>> 98ef1248
	 *
	 * @throws Exception
	 *             the exception
	 */
	@Test
<<<<<<< HEAD
	public void testABISInternalError() throws Exception {
		Mockito.when(registrationStatusService.getRegistrationStatus(anyString())).thenReturn(registrationStatusDto);
		ABISInternalError exp = new ABISInternalError("errorMessage");
		matchedRegIds.add("4567");
		Mockito.when(bioDedupeService.insertBiometrics(anyString())).thenReturn(ResponseStatusCode.SUCCESS.name());
		Mockito.doThrow(exp).when(bioDedupeService).performDedupe(anyString());
		MessageDTO messageDto = bioDedupeProcessor.process(dto, stageName);

		assertEquals(true, messageDto.getInternalError());

	}

	/**
	 * Data access exception test.
=======
	public void testUpdateInsertionToUIN() throws Exception {

		InputStream inputStream = new FileInputStream("src/test/resources/ID2.json");
		PowerMockito.mockStatic(Utilities.class);
		Mockito.when(utilities.getGetRegProcessorDemographicIdentity()).thenReturn(IDENTITY);

		Mockito.when(adapter.getFile(any(), any())).thenReturn(inputStream);

		registrationStatusDto.setRegistrationId("reg1234");
		registrationStatusDto.setRegistrationType("Update");
		Mockito.when(registrationStatusService.getRegistrationStatus(anyString())).thenReturn(registrationStatusDto);

		MessageDTO messageDto = bioDedupeProcessor.process(dto, stageName);

		assertTrue(messageDto.getIsValid());
	}

	/**
	 * Test identity not found exception.
>>>>>>> 98ef1248
	 *
	 * @throws Exception
	 *             the exception
	 */
	@Test
<<<<<<< HEAD
	public void dataAccessExceptionTest() throws Exception {
		Mockito.when(registrationStatusService.getRegistrationStatus(anyString())).thenReturn(registrationStatusDto);
		Mockito.when(bioDedupeService.insertBiometrics(anyString())).thenThrow(new DataAccessException("") {
		});

		MessageDTO messageDto = bioDedupeProcessor.process(dto, stageName);

		assertEquals(true, messageDto.getInternalError());

	}

	@Test
	public void exceptionTest() throws Exception {
		Mockito.when(registrationStatusService.getRegistrationStatus(anyString())).thenReturn(registrationStatusDto);
		Mockito.when(bioDedupeService.insertBiometrics(anyString())).thenThrow(new NullPointerException());
		MessageDTO messageDto = bioDedupeProcessor.process(dto, stageName);

		assertEquals(true, messageDto.getInternalError());

	}
=======
	public void testIdentityNotFoundException() throws Exception {

		InputStream inputStream = new FileInputStream("src/test/resources/ID3.json");
		PowerMockito.mockStatic(Utilities.class);
		Mockito.when(utilities.getGetRegProcessorDemographicIdentity()).thenReturn(IDENTITY);

		Mockito.when(adapter.getFile(any(), any())).thenReturn(inputStream);

		registrationStatusDto.setRegistrationId("reg1234");
		registrationStatusDto.setRegistrationType("Update");
		Mockito.when(registrationStatusService.getRegistrationStatus(anyString())).thenReturn(registrationStatusDto);

		MessageDTO messageDto = bioDedupeProcessor.process(dto, stageName);

		assertTrue(messageDto.getInternalError());
	}

	/**
	 * Test bio de dup update packet handler processing success.
	 *
	 * @throws ApisResourceAccessException
	 *             the apis resource access exception
	 * @throws IOException
	 *             Signals that an I/O exception has occurred.
	 */
	@Test
	public void testBioDeDupUpdatePacketHandlerProcessingSuccess() throws ApisResourceAccessException, IOException {

		registrationStatusDto.setRegistrationId("reg1234");
		registrationStatusDto.setRegistrationType("UPDATE");
		Mockito.when(registrationStatusService.getRegistrationStatus(anyString())).thenReturn(registrationStatusDto);
		Mockito.when(abisHandlerUtil.getPacketStatus(any())).thenReturn(AbisConstant.POST_ABIS_IDENTIFICATION);

		List<String> matchedRidList = new ArrayList<>();
		Mockito.when(abisHandlerUtil.getUniqueRegIds(any(), any())).thenReturn(matchedRidList);
		MessageDTO messageDto = bioDedupeProcessor.process(dto, stageName);
		assertTrue(messageDto.getIsValid());
	}

	/**
	 * Test bio de dup update packet handler processing failure.
	 *
	 * @throws ApisResourceAccessException
	 *             the apis resource access exception
	 * @throws IOException
	 *             Signals that an I/O exception has occurred.
	 */
	@Test
	public void testBioDeDupUpdatePacketHandlerProcessingFailure() throws ApisResourceAccessException, IOException {
		registrationStatusDto.setRegistrationId("reg1234");
		registrationStatusDto.setRegistrationType("UPDATE");
		Mockito.when(registrationStatusService.getRegistrationStatus(anyString())).thenReturn(registrationStatusDto);
		Mockito.when(abisHandlerUtil.getPacketStatus(any())).thenReturn(AbisConstant.POST_ABIS_IDENTIFICATION);

		List<String> matchedRidList = new ArrayList<>();
		matchedRidList.add("27847657360002520190320095010");
		Mockito.when(abisHandlerUtil.getUniqueRegIds(any(), any())).thenReturn(matchedRidList);

		MessageDTO messageDto = bioDedupeProcessor.process(dto, stageName);
		assertFalse(messageDto.getIsValid());
	}

>>>>>>> 98ef1248
}
<|MERGE_RESOLUTION|>--- conflicted
+++ resolved
@@ -5,15 +5,10 @@
 import static org.junit.Assert.assertTrue;
 import static org.mockito.Matchers.any;
 import static org.mockito.Matchers.anyString;
-<<<<<<< HEAD
-import static org.mockito.Mockito.doNothing;
-
-=======
 
 import java.io.FileInputStream;
 import java.io.IOException;
 import java.io.InputStream;
->>>>>>> 98ef1248
 import java.util.ArrayList;
 import java.util.List;
 
@@ -23,36 +18,6 @@
 import org.mockito.InjectMocks;
 import org.mockito.Mock;
 import org.mockito.Mockito;
-<<<<<<< HEAD
-import org.powermock.core.classloader.annotations.PowerMockIgnore;
-import org.powermock.modules.junit4.PowerMockRunner;
-import org.springframework.dao.DataAccessException;
-
-import io.mosip.registration.processor.bio.dedupe.exception.ABISAbortException;
-import io.mosip.registration.processor.bio.dedupe.exception.ABISInternalError;
-import io.mosip.registration.processor.bio.dedupe.exception.UnableToServeRequestABISException;
-import io.mosip.registration.processor.bio.dedupe.exception.UnexceptedError;
-import io.mosip.registration.processor.core.abstractverticle.MessageDTO;
-import io.mosip.registration.processor.core.code.ApiName;
-import io.mosip.registration.processor.core.code.DedupeSourceName;
-import io.mosip.registration.processor.core.code.EventId;
-import io.mosip.registration.processor.core.code.EventName;
-import io.mosip.registration.processor.core.code.EventType;
-import io.mosip.registration.processor.core.constant.ResponseStatusCode;
-import io.mosip.registration.processor.core.exception.ApisResourceAccessException;
-import io.mosip.registration.processor.core.http.ResponseWrapper;
-import io.mosip.registration.processor.core.packet.dto.Identity;
-import io.mosip.registration.processor.core.spi.biodedupe.BioDedupeService;
-import io.mosip.registration.processor.core.spi.packetmanager.PacketInfoManager;
-import io.mosip.registration.processor.core.util.RegistrationExceptionMapperUtil;
-import io.mosip.registration.processor.packet.storage.dto.ApplicantInfoDto;
-import io.mosip.registration.processor.rest.client.audit.builder.AuditLogRequestBuilder;
-import io.mosip.registration.processor.rest.client.audit.dto.AuditResponseDto;
-import io.mosip.registration.processor.status.dto.InternalRegistrationStatusDto;
-import io.mosip.registration.processor.status.dto.RegistrationStatusDto;
-import io.mosip.registration.processor.status.service.RegistrationStatusService;
-import io.vertx.core.Vertx;
-=======
 import org.powermock.api.mockito.PowerMockito;
 import org.powermock.core.classloader.annotations.PowerMockIgnore;
 import org.powermock.core.classloader.annotations.PrepareForTest;
@@ -89,17 +54,12 @@
 import io.mosip.registration.processor.status.dto.RegistrationStatusDto;
 import io.mosip.registration.processor.status.entity.RegistrationStatusEntity;
 import io.mosip.registration.processor.status.service.RegistrationStatusService;
->>>>>>> 98ef1248
 
 /**
  * The Class BioDedupeStageTest.
  */
 @RunWith(PowerMockRunner.class)
 @PowerMockIgnore({ "javax.management.*", "javax.net.ssl.*" })
-<<<<<<< HEAD
-public class BioDedupeProcessorTest {
-
-=======
 @PrepareForTest({ Utilities.class })
 public class BioDedupeProcessorTest {
 
@@ -112,7 +72,6 @@
 	/** The Constant ABIS_HANDLER_BUS_IN. */
 	private static final String ABIS_HANDLER_BUS_IN = "abis-handler-bus-in";
 
->>>>>>> 98ef1248
 	/** The registration status service. */
 	@Mock
 	RegistrationStatusService<String, InternalRegistrationStatusDto, RegistrationStatusDto> registrationStatusService;
@@ -125,26 +84,17 @@
 	@Mock
 	private BioDedupeService bioDedupeService;
 
-<<<<<<< HEAD
+	/** The registration status dao. */
+	@Mock
+	private RegistrationStatusDao registrationStatusDao;
+
+	/** The packet info dao. */
+	@Mock
+	private PacketInfoDao packetInfoDao;
+
 	/** The dto. */
 	MessageDTO dto = new MessageDTO();
 
-	/** The vertx. */
-	private Vertx vertx;
-
-=======
-	/** The registration status dao. */
-	@Mock
-	private RegistrationStatusDao registrationStatusDao;
-
-	/** The packet info dao. */
-	@Mock
-	private PacketInfoDao packetInfoDao;
-
-	/** The dto. */
-	MessageDTO dto = new MessageDTO();
-
->>>>>>> 98ef1248
 	/** The registration status dto. */
 	InternalRegistrationStatusDto registrationStatusDto = new InternalRegistrationStatusDto();
 
@@ -155,16 +105,6 @@
 	/** The matched reg ids. */
 	List<String> matchedRegIds = new ArrayList<String>();
 
-<<<<<<< HEAD
-	@Mock
-	RegistrationExceptionMapperUtil registrationStatusMapperUtil;
-
-	@InjectMocks
-	private BioDedupeProcessor bioDedupeProcessor;
-
-	private String stageName = "BioDedupeStage";
-
-=======
 	/** The registration status mapper util. */
 	@Mock
 	RegistrationExceptionMapperUtil registrationStatusMapperUtil;
@@ -207,7 +147,6 @@
 	@Mock
 	ObjectMapper mapIdentityJsonStringToObject;
 
->>>>>>> 98ef1248
 	/**
 	 * Sets the up.
 	 *
@@ -216,10 +155,7 @@
 	 */
 	@Before
 	public void setUp() throws Exception {
-<<<<<<< HEAD
-=======
 		ReflectionTestUtils.setField(bioDedupeProcessor, "ageLimit", "4");
->>>>>>> 98ef1248
 
 		AuditResponseDto auditResponseDto = new AuditResponseDto();
 		ResponseWrapper<AuditResponseDto> responseWrapper = new ResponseWrapper<>();
@@ -227,12 +163,6 @@
 		Mockito.doReturn(responseWrapper).when(auditLogRequestBuilder).createAuditRequestBuilder(
 				"test case description", EventId.RPR_405.toString(), EventName.UPDATE.toString(),
 				EventType.BUSINESS.toString(), "1234testcase", ApiName.AUDIT);
-<<<<<<< HEAD
-		dto.setRid("reg1234");
-		registrationStatusDto.setRegistrationId("reg1234");
-
-		Mockito.when(registrationStatusMapperUtil.getStatusCode(any())).thenReturn("ERROR");
-=======
 
 		dto.setRid("reg1234");
 		registrationStatusDto.setRegistrationId("reg1234");
@@ -246,7 +176,6 @@
 		Identity identity = new Identity();
 		regProcessorIdentityJson.setIdentity(identity);
 
->>>>>>> 98ef1248
 	}
 
 	/**
@@ -256,23 +185,6 @@
 	 *             the exception
 	 */
 	@Test
-<<<<<<< HEAD
-	public void testBioDedupeSuccess() throws Exception {
-		Mockito.when(registrationStatusService.getRegistrationStatus(anyString())).thenReturn(registrationStatusDto);
-		Mockito.when(bioDedupeService.insertBiometrics(anyString())).thenReturn(ResponseStatusCode.SUCCESS.name());
-		Mockito.when(bioDedupeService.performDedupe(anyString())).thenReturn(matchedRegIds);
-
-		doNothing().when(packetInfoManager).saveManualAdjudicationData(matchedRegIds, "reg1234", DedupeSourceName.BIO);
-
-		MessageDTO messageDto = bioDedupeProcessor.process(dto, stageName);
-
-		assertTrue(messageDto.getIsValid());
-
-	}
-
-	/**
-	 * Test bio dedupe failure.
-=======
 	public void testNewInsertionPostProcessing() throws Exception {
 
 		MessageDTO messageDto = bioDedupeProcessor.process(dto, stageName);
@@ -283,30 +195,11 @@
 
 	/**
 	 * Test new insertion to uin success.
->>>>>>> 98ef1248
-	 *
-	 * @throws Exception
-	 *             the exception
-	 */
-	@Test
-<<<<<<< HEAD
-	public void testBioDedupeFailure() throws Exception {
-		Mockito.when(registrationStatusService.getRegistrationStatus(anyString())).thenReturn(registrationStatusDto);
-		matchedRegIds.add("4567");
-		Mockito.when(bioDedupeService.insertBiometrics(anyString())).thenReturn(ResponseStatusCode.SUCCESS.name());
-		Mockito.when(bioDedupeService.performDedupe(anyString())).thenReturn(matchedRegIds);
-
-		doNothing().when(packetInfoManager).saveManualAdjudicationData(matchedRegIds, "reg1234", DedupeSourceName.BIO);
-
-		MessageDTO messageDto = bioDedupeProcessor.process(dto, stageName);
-
-		assertFalse(messageDto.getIsValid());
-
-	}
-
-	/**
-	 * Test bio dedupe insertion failure.
-=======
+	 *
+	 * @throws Exception
+	 *             the exception
+	 */
+	@Test
 	public void testNewInsertionToUinSuccess() throws Exception {
 
 		Mockito.when(restClientService.getApi(any(), any(), any(), any(), any())).thenReturn(null);
@@ -319,30 +212,11 @@
 
 	/**
 	 * Test new insertion adult CBEFF not found exception.
->>>>>>> 98ef1248
-	 *
-	 * @throws Exception
-	 *             the exception
-	 */
-	@Test
-<<<<<<< HEAD
-	public void testBioDedupeInsertionFailure() throws Exception {
-		Mockito.when(registrationStatusService.getRegistrationStatus(anyString())).thenReturn(registrationStatusDto);
-		matchedRegIds.add("4567");
-		Mockito.when(bioDedupeService.insertBiometrics(anyString())).thenReturn(ResponseStatusCode.FAILURE.name());
-		Mockito.when(bioDedupeService.performDedupe(anyString())).thenReturn(matchedRegIds);
-
-		doNothing().when(packetInfoManager).saveManualAdjudicationData(matchedRegIds, "reg1234", DedupeSourceName.BIO);
-
-		MessageDTO messageDto = bioDedupeProcessor.process(dto, stageName);
-
-		assertFalse(messageDto.getIsValid());
-
-	}
-
-	/**
-	 * Test apis resource access exception.
-=======
+	 *
+	 * @throws Exception
+	 *             the exception
+	 */
+	@Test
 	public void testNewInsertionAdultCBEFFNotFoundException() throws Exception {
 
 		Mockito.when(restClientService.getApi(any(), any(), any(), any(), any())).thenReturn(null);
@@ -368,27 +242,11 @@
 
 	/**
 	 * Test new insertion IO exception.
->>>>>>> 98ef1248
-	 *
-	 * @throws Exception
-	 *             the exception
-	 */
-	@Test
-<<<<<<< HEAD
-	public void testApisResourceAccessException() throws Exception {
-		Mockito.when(registrationStatusService.getRegistrationStatus(anyString())).thenReturn(registrationStatusDto);
-		ApisResourceAccessException exp = new ApisResourceAccessException("errorMessage");
-		Mockito.doThrow(exp).when(bioDedupeService).insertBiometrics(anyString());
-
-		MessageDTO messageDto = bioDedupeProcessor.process(dto, stageName);
-
-		assertEquals(true, messageDto.getInternalError());
-
-	}
-
-	/**
-	 * Test unexcepted error.
-=======
+	 *
+	 * @throws Exception
+	 *             the exception
+	 */
+	@Test
 	public void testNewInsertionIOException() throws Exception {
 
 		Mockito.when(restClientService.getApi(any(), any(), any(), any(), any())).thenReturn(null);
@@ -427,28 +285,11 @@
 
 	/**
 	 * Test new identify to UIN stage.
->>>>>>> 98ef1248
-	 *
-	 * @throws Exception
-	 *             the exception
-	 */
-	@Test
-<<<<<<< HEAD
-	public void testUnexceptedError() throws Exception {
-		Mockito.when(registrationStatusService.getRegistrationStatus(anyString())).thenReturn(registrationStatusDto);
-		UnexceptedError exp = new UnexceptedError("errorMessage");
-		matchedRegIds.add("4567");
-		Mockito.when(bioDedupeService.insertBiometrics(anyString())).thenReturn(ResponseStatusCode.SUCCESS.name());
-		Mockito.doThrow(exp).when(bioDedupeService).performDedupe(anyString());
-		MessageDTO messageDto = bioDedupeProcessor.process(dto, stageName);
-
-		assertEquals(true, messageDto.getInternalError());
-
-	}
-
-	/**
-	 * Test unable to serve request ABIS exception.
-=======
+	 *
+	 * @throws Exception
+	 *             the exception
+	 */
+	@Test
 	public void testNewIdentifyToUINStage() throws Exception {
 		Mockito.when(abisHandlerUtil.getPacketStatus(any())).thenReturn(AbisConstant.POST_ABIS_IDENTIFICATION);
 		MessageDTO messageDto = bioDedupeProcessor.process(dto, stageName);
@@ -459,28 +300,11 @@
 
 	/**
 	 * Test new identify to manual stage.
->>>>>>> 98ef1248
-	 *
-	 * @throws Exception
-	 *             the exception
-	 */
-	@Test
-<<<<<<< HEAD
-	public void testUnableToServeRequestABISException() throws Exception {
-		Mockito.when(registrationStatusService.getRegistrationStatus(anyString())).thenReturn(registrationStatusDto);
-		UnableToServeRequestABISException exp = new UnableToServeRequestABISException("errorMessage");
-		matchedRegIds.add("4567");
-		Mockito.when(bioDedupeService.insertBiometrics(anyString())).thenReturn(ResponseStatusCode.SUCCESS.name());
-		Mockito.doThrow(exp).when(bioDedupeService).performDedupe(anyString());
-		MessageDTO messageDto = bioDedupeProcessor.process(dto, stageName);
-
-		assertEquals(true, messageDto.getInternalError());
-
-	}
-
-	/**
-	 * Test ABIS abort exception.
-=======
+	 *
+	 * @throws Exception
+	 *             the exception
+	 */
+	@Test
 	public void testNewIdentifyToManualStage() throws Exception {
 
 		List<String> list = new ArrayList<>();
@@ -496,28 +320,11 @@
 
 	/**
 	 * Test update insertion to handler.
->>>>>>> 98ef1248
-	 *
-	 * @throws Exception
-	 *             the exception
-	 */
-	@Test
-<<<<<<< HEAD
-	public void testABISAbortException() throws Exception {
-		Mockito.when(registrationStatusService.getRegistrationStatus(anyString())).thenReturn(registrationStatusDto);
-		ABISAbortException exp = new ABISAbortException("errorMessage");
-		matchedRegIds.add("4567");
-		Mockito.when(bioDedupeService.insertBiometrics(anyString())).thenReturn(ResponseStatusCode.SUCCESS.name());
-		Mockito.doThrow(exp).when(bioDedupeService).performDedupe(anyString());
-		MessageDTO messageDto = bioDedupeProcessor.process(dto, stageName);
-
-		assertEquals(true, messageDto.getInternalError());
-
-	}
-
-	/**
-	 * Test ABIS internal error.
-=======
+	 *
+	 * @throws Exception
+	 *             the exception
+	 */
+	@Test
 	public void testUpdateInsertionToHandler() throws Exception {
 
 		InputStream inputStream = new FileInputStream("src/test/resources/ID.json");
@@ -537,28 +344,11 @@
 
 	/**
 	 * Test update insertion to UIN.
->>>>>>> 98ef1248
-	 *
-	 * @throws Exception
-	 *             the exception
-	 */
-	@Test
-<<<<<<< HEAD
-	public void testABISInternalError() throws Exception {
-		Mockito.when(registrationStatusService.getRegistrationStatus(anyString())).thenReturn(registrationStatusDto);
-		ABISInternalError exp = new ABISInternalError("errorMessage");
-		matchedRegIds.add("4567");
-		Mockito.when(bioDedupeService.insertBiometrics(anyString())).thenReturn(ResponseStatusCode.SUCCESS.name());
-		Mockito.doThrow(exp).when(bioDedupeService).performDedupe(anyString());
-		MessageDTO messageDto = bioDedupeProcessor.process(dto, stageName);
-
-		assertEquals(true, messageDto.getInternalError());
-
-	}
-
-	/**
-	 * Data access exception test.
-=======
+	 *
+	 * @throws Exception
+	 *             the exception
+	 */
+	@Test
 	public void testUpdateInsertionToUIN() throws Exception {
 
 		InputStream inputStream = new FileInputStream("src/test/resources/ID2.json");
@@ -578,34 +368,11 @@
 
 	/**
 	 * Test identity not found exception.
->>>>>>> 98ef1248
-	 *
-	 * @throws Exception
-	 *             the exception
-	 */
-	@Test
-<<<<<<< HEAD
-	public void dataAccessExceptionTest() throws Exception {
-		Mockito.when(registrationStatusService.getRegistrationStatus(anyString())).thenReturn(registrationStatusDto);
-		Mockito.when(bioDedupeService.insertBiometrics(anyString())).thenThrow(new DataAccessException("") {
-		});
-
-		MessageDTO messageDto = bioDedupeProcessor.process(dto, stageName);
-
-		assertEquals(true, messageDto.getInternalError());
-
-	}
-
-	@Test
-	public void exceptionTest() throws Exception {
-		Mockito.when(registrationStatusService.getRegistrationStatus(anyString())).thenReturn(registrationStatusDto);
-		Mockito.when(bioDedupeService.insertBiometrics(anyString())).thenThrow(new NullPointerException());
-		MessageDTO messageDto = bioDedupeProcessor.process(dto, stageName);
-
-		assertEquals(true, messageDto.getInternalError());
-
-	}
-=======
+	 *
+	 * @throws Exception
+	 *             the exception
+	 */
+	@Test
 	public void testIdentityNotFoundException() throws Exception {
 
 		InputStream inputStream = new FileInputStream("src/test/resources/ID3.json");
@@ -668,5 +435,4 @@
 		assertFalse(messageDto.getIsValid());
 	}
 
->>>>>>> 98ef1248
-}
+}