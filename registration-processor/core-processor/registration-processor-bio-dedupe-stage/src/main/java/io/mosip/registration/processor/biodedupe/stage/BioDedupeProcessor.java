package io.mosip.registration.processor.biodedupe.stage;

import java.io.IOException;
import java.io.InputStream;
import java.util.ArrayList;
import java.util.LinkedHashMap;
import java.util.List;
import java.util.Map;

import org.apache.commons.io.IOUtils;
import org.apache.commons.lang3.exception.ExceptionUtils;
import org.json.simple.JSONArray;
import org.json.simple.JSONObject;
import org.springframework.beans.factory.annotation.Autowired;
import org.springframework.beans.factory.annotation.Value;
import org.springframework.dao.DataAccessException;
import org.springframework.stereotype.Service;
import org.springframework.transaction.annotation.Transactional;

import io.mosip.kernel.core.logger.spi.Logger;
import io.mosip.registration.processor.biodedupe.constants.BioDedupeConstants;
import io.mosip.registration.processor.biodedupe.stage.exception.CbeffNotFoundException;
import io.mosip.registration.processor.biodedupe.stage.utils.StatusMessage;
import io.mosip.registration.processor.core.abstractverticle.MessageBusAddress;
import io.mosip.registration.processor.core.abstractverticle.MessageDTO;
import io.mosip.registration.processor.core.code.ApiName;
import io.mosip.registration.processor.core.code.DedupeSourceName;
import io.mosip.registration.processor.core.code.EventId;
import io.mosip.registration.processor.core.code.EventName;
import io.mosip.registration.processor.core.code.EventType;
import io.mosip.registration.processor.core.code.ModuleName;
import io.mosip.registration.processor.core.code.RegistrationExceptionTypeCode;
import io.mosip.registration.processor.core.code.RegistrationTransactionStatusCode;
import io.mosip.registration.processor.core.code.RegistrationTransactionTypeCode;
import io.mosip.registration.processor.core.constant.AbisConstant;
import io.mosip.registration.processor.core.constant.LoggerFileConstant;
import io.mosip.registration.processor.core.constant.PacketFiles;
import io.mosip.registration.processor.core.exception.ApisResourceAccessException;
import io.mosip.registration.processor.core.exception.PacketDecryptionFailureException;
import io.mosip.registration.processor.core.exception.util.PlatformErrorMessages;
import io.mosip.registration.processor.core.exception.util.PlatformSuccessMessages;
import io.mosip.registration.processor.core.logger.LogDescription;
import io.mosip.registration.processor.core.logger.RegProcessorLogger;
import io.mosip.registration.processor.core.packet.dto.Identity;
import io.mosip.registration.processor.core.packet.dto.demographicinfo.JsonValue;
import io.mosip.registration.processor.core.spi.biodedupe.BioDedupeService;
import io.mosip.registration.processor.core.spi.filesystem.manager.PacketManager;
import io.mosip.registration.processor.core.spi.packetmanager.PacketInfoManager;
import io.mosip.registration.processor.core.spi.restclient.RegistrationProcessorRestClientService;
import io.mosip.registration.processor.core.util.JsonUtil;
import io.mosip.registration.processor.core.util.RegistrationExceptionMapperUtil;
import io.mosip.registration.processor.packet.manager.idreposervice.IdRepoService;
import io.mosip.registration.processor.packet.storage.dto.ApplicantInfoDto;
import io.mosip.registration.processor.packet.storage.exception.IdentityNotFoundException;
import io.mosip.registration.processor.packet.storage.utils.ABISHandlerUtil;
import io.mosip.registration.processor.packet.storage.utils.Utilities;
import io.mosip.registration.processor.rest.client.audit.builder.AuditLogRequestBuilder;
import io.mosip.registration.processor.status.code.RegistrationStatusCode;
import io.mosip.registration.processor.status.dto.InternalRegistrationStatusDto;
import io.mosip.registration.processor.status.dto.RegistrationStatusDto;
import io.mosip.registration.processor.status.dto.SyncTypeDto;
import io.mosip.registration.processor.status.service.RegistrationStatusService;

/**
 * The Class BioDedupeProcessor.
 *
 * @author Nagalakshmi
 * @author Sowmya
 * @author Horteppa
 */

@Service
@Transactional
public class BioDedupeProcessor {

	/** The utilities. */
	@Autowired
	Utilities utilities;

	@Autowired
	private IdRepoService idRepoService;

	/** The adapter. */
	@Autowired
	private PacketManager adapter;

	/** The packet info manager. */
	@Autowired
	private PacketInfoManager<Identity, ApplicantInfoDto> packetInfoManager;

	/** The registration status service. */
	@Autowired
	private RegistrationStatusService<String, InternalRegistrationStatusDto, RegistrationStatusDto> registrationStatusService;

	/** The core audit request builder. */
	@Autowired
	private AuditLogRequestBuilder auditLogRequestBuilder;

	/** The rest client service. */
	@Autowired
	private RegistrationProcessorRestClientService<Object> restClientService;

	/** The registration exception mapper util. */
	@Autowired
	RegistrationExceptionMapperUtil registrationExceptionMapperUtil;

	/** The abis handler util. */
	@Autowired
	private ABISHandlerUtil abisHandlerUtil;
<<<<<<< HEAD

=======
	
	@Autowired
	private BioDedupeService biodedupeServiceImpl;
	
>>>>>>> 3f1c189d
	/** The config server file storage URL. */
	@Value("${config.server.file.storage.uri}")
	private String configServerFileStorageURL;

	/** The get reg processor identity json. */
	@Value("${registration.processor.identityjson}")
	private String getRegProcessorIdentityJson;

	/** The age limit. */
	@Value("${mosip.kernel.applicant.type.age.limit}")
	private String ageLimit;

	/** The reg proc logger. */
	private static Logger regProcLogger = RegProcessorLogger.getLogger(BioDedupeProcessor.class);

	/**
	 * Process.
	 *
	 * @param object
	 *            the object
	 * @param stageName
	 *            the stage name
	 * @return the message DTO
	 */
	public MessageDTO process(MessageDTO object, String stageName) {
		String registrationId = object.getRid();
		regProcLogger.debug(LoggerFileConstant.SESSIONID.toString(), LoggerFileConstant.REGISTRATIONID.toString(),
				registrationId, "BioDedupeProcessor::process::entry");
		LogDescription description = new LogDescription();
		object.setMessageBusAddress(MessageBusAddress.BIO_DEDUPE_BUS_IN);
		object.setInternalError(Boolean.FALSE);
		object.setIsValid(Boolean.FALSE);

		boolean isTransactionSuccessful = false;

		InternalRegistrationStatusDto registrationStatusDto = new InternalRegistrationStatusDto();
		try {
			registrationStatusDto = registrationStatusService.getRegistrationStatus(registrationId);
			String registrationType = registrationStatusDto.getRegistrationType();
			if (registrationType.equalsIgnoreCase(SyncTypeDto.NEW.toString())) {
				String packetStatus = abisHandlerUtil.getPacketStatus(registrationStatusDto);
				if (packetStatus.equalsIgnoreCase(AbisConstant.PRE_ABIS_IDENTIFICATION)) {
					newPacketPreAbisIdentification(registrationStatusDto, object);
				} else if (packetStatus.equalsIgnoreCase(AbisConstant.POST_ABIS_IDENTIFICATION)) {
					postAbisIdentification(registrationStatusDto, object, registrationType);

				}

			} else if (registrationType.equalsIgnoreCase(SyncTypeDto.UPDATE.toString())
					|| registrationType.equalsIgnoreCase(SyncTypeDto.RES_UPDATE.toString())) {
				String packetStatus = abisHandlerUtil.getPacketStatus(registrationStatusDto);
				if (packetStatus.equalsIgnoreCase(AbisConstant.PRE_ABIS_IDENTIFICATION)) {
					updatePacketPreAbisIdentification(registrationStatusDto, object);
				} else if (packetStatus.equalsIgnoreCase(AbisConstant.POST_ABIS_IDENTIFICATION)) {
					postAbisIdentification(registrationStatusDto, object, registrationType);
				}

			} else if (registrationType.equalsIgnoreCase(SyncTypeDto.LOST.toString())
					&& isValidCbeff(registrationId, registrationType)) {
				String packetStatus = abisHandlerUtil.getPacketStatus(registrationStatusDto);

				if (packetStatus.equalsIgnoreCase(AbisConstant.PRE_ABIS_IDENTIFICATION)) {
					lostPacketPreAbisIdentification(registrationStatusDto, object);
				} else if (packetStatus.equalsIgnoreCase(AbisConstant.POST_ABIS_IDENTIFICATION)) {
					List<String> matchedRegIds = abisHandlerUtil
							.getUniqueRegIds(registrationStatusDto.getRegistrationId(), registrationType);
					lostPacketPostAbisIdentification(registrationStatusDto, object, matchedRegIds);
				}

			}

			registrationStatusDto
					.setLatestTransactionTypeCode(RegistrationTransactionTypeCode.BIOGRAPHIC_VERIFICATION.toString());

			registrationStatusDto.setRegistrationStageName(stageName);
			isTransactionSuccessful = true;

		} catch (DataAccessException e) {
			registrationStatusDto.setStatusCode(RegistrationStatusCode.PROCESSING.name());
			registrationStatusDto.setStatusComment(PlatformErrorMessages.RPR_SYS_DATA_ACCESS_EXCEPTION.getMessage());
			registrationStatusDto.setLatestTransactionStatusCode(
					registrationExceptionMapperUtil.getStatusCode(RegistrationExceptionTypeCode.DATA_ACCESS_EXCEPTION));
			description.setCode(PlatformErrorMessages.PACKET_BIO_DEDUPE_FAILED.getCode());
			description.setMessage(PlatformErrorMessages.PACKET_BIO_DEDUPE_FAILED.getMessage());
			regProcLogger.error(LoggerFileConstant.SESSIONID.toString(),
					description.getCode() + " -- " + LoggerFileConstant.REGISTRATIONID.toString(), registrationId,
					description.getMessage() + "\n" + ExceptionUtils.getStackTrace(e));
			object.setInternalError(Boolean.TRUE);
			object.setIsValid(Boolean.FALSE);
		} catch (ApisResourceAccessException e) {
			registrationStatusDto.setStatusCode(RegistrationStatusCode.PROCESSING.name());
			registrationStatusDto.setStatusComment(PlatformErrorMessages.RPR_SYS_API_RESOURCE_EXCEPTION.getMessage());
			registrationStatusDto.setLatestTransactionStatusCode(registrationExceptionMapperUtil
					.getStatusCode(RegistrationExceptionTypeCode.APIS_RESOURCE_ACCESS_EXCEPTION));
			description.setCode(PlatformErrorMessages.PACKET_BIO_DEDUPE_FAILED.getCode());
			description.setMessage(PlatformErrorMessages.PACKET_BIO_DEDUPE_FAILED.getMessage());
			regProcLogger.error(LoggerFileConstant.SESSIONID.toString(),
					description.getCode() + " -- " + LoggerFileConstant.REGISTRATIONID.toString(), registrationId,
					description + "\n" + ExceptionUtils.getStackTrace(e));
			object.setInternalError(Boolean.TRUE);
			object.setIsValid(Boolean.FALSE);
		} catch (CbeffNotFoundException ex) {
			registrationStatusDto.setStatusCode(RegistrationStatusCode.FAILED.name());
			registrationStatusDto
					.setStatusComment(PlatformErrorMessages.PACKET_BIO_DEDUPE_CBEFF_NOT_PRESENT.getMessage());
			registrationStatusDto.setLatestTransactionStatusCode(registrationExceptionMapperUtil
					.getStatusCode(RegistrationExceptionTypeCode.CBEFF_NOT_PRESENT_EXCEPTION));
			description.setCode(PlatformErrorMessages.PACKET_BIO_DEDUPE_FAILED.getCode());
			description.setMessage(PlatformErrorMessages.PACKET_BIO_DEDUPE_FAILED.getMessage());
			regProcLogger.error(LoggerFileConstant.SESSIONID.toString(),
					description.getCode() + " -- " + LoggerFileConstant.REGISTRATIONID.toString(), registrationId,
					description.getMessage() + "\n" + ExceptionUtils.getStackTrace(ex));
			object.setInternalError(Boolean.TRUE);
			object.setIsValid(Boolean.FALSE);
		} catch (IdentityNotFoundException | IOException ex) {
			registrationStatusDto.setStatusCode(RegistrationStatusCode.FAILED.name());
			registrationStatusDto.setStatusComment(ExceptionUtils.getMessage(ex));
			registrationStatusDto.setLatestTransactionStatusCode(
					registrationExceptionMapperUtil.getStatusCode(RegistrationExceptionTypeCode.IOEXCEPTION));
			description.setCode(PlatformErrorMessages.PACKET_BIO_DEDUPE_FAILED.getCode());
			description.setMessage(PlatformErrorMessages.PACKET_BIO_DEDUPE_FAILED.getMessage());
			regProcLogger.error(LoggerFileConstant.SESSIONID.toString(),
					description.getCode() + " -- " + LoggerFileConstant.REGISTRATIONID.toString(), registrationId,
					description.getMessage() + "\n" + ExceptionUtils.getStackTrace(ex));
			object.setInternalError(Boolean.TRUE);
			object.setIsValid(Boolean.FALSE);
		} catch (Exception ex) {
			registrationStatusDto.setStatusCode(RegistrationStatusCode.FAILED.name());
			registrationStatusDto.setStatusComment(ExceptionUtils.getMessage(ex));
			registrationStatusDto.setLatestTransactionStatusCode(
					registrationExceptionMapperUtil.getStatusCode(RegistrationExceptionTypeCode.EXCEPTION));
			description.setCode(PlatformErrorMessages.PACKET_BIO_DEDUPE_FAILED.getCode());
			description.setMessage(PlatformErrorMessages.PACKET_BIO_DEDUPE_FAILED.getMessage());
			regProcLogger.error(LoggerFileConstant.SESSIONID.toString(),
					description.getCode() + " -- " + LoggerFileConstant.REGISTRATIONID.toString(), registrationId,
					description.getMessage() + "\n" + ExceptionUtils.getStackTrace(ex));
			object.setInternalError(Boolean.TRUE);
			object.setIsValid(Boolean.FALSE);
		} finally {
			registrationStatusService.updateRegistrationStatus(registrationStatusDto);

			regProcLogger.info(LoggerFileConstant.SESSIONID.toString(), LoggerFileConstant.REGISTRATIONID.toString(),
					registrationId, "BioDedupeProcessor::" + registrationStatusDto.getLatestTransactionStatusCode());

			String eventId = isTransactionSuccessful ? EventId.RPR_402.toString() : EventId.RPR_405.toString();
			String eventName = isTransactionSuccessful ? EventName.UPDATE.toString() : EventName.EXCEPTION.toString();
			String eventType = isTransactionSuccessful ? EventType.BUSINESS.toString() : EventType.SYSTEM.toString();

			String moduleId = isTransactionSuccessful ? PlatformSuccessMessages.RPR_BIO_DEDUPE_SUCCESS.getCode()
					: description.getCode();
			String moduleName = ModuleName.BIO_DEDUPE.name();

			auditLogRequestBuilder.createAuditRequestBuilder(description.getMessage(), eventId, eventName, eventType,
					moduleId, moduleName, registrationId);
		}

		regProcLogger.debug(LoggerFileConstant.SESSIONID.toString(), LoggerFileConstant.REGISTRATIONID.toString(),
				registrationId, "BioDedupeProcessor::process::exit");
		return object;
	}

	/**
	 * New packet pre abis identification.
	 *
	 * @param registrationStatusDto
	 *            the registration status dto
	 * @param object
	 *            the object
	 * @throws ApisResourceAccessException
	 *             the apis resource access exception
	 * @throws IOException
	 *             Signals that an I/O exception has occurred.
	 * @throws io.mosip.kernel.core.exception.IOException
	 * @throws PacketDecryptionFailureException
	 */
	private void newPacketPreAbisIdentification(InternalRegistrationStatusDto registrationStatusDto, MessageDTO object)
			throws ApisResourceAccessException, IOException, PacketDecryptionFailureException,
			io.mosip.kernel.core.exception.IOException {
		if (isValidCbeff(registrationStatusDto.getRegistrationId(), registrationStatusDto.getRegistrationType())) {
			registrationStatusDto.setStatusCode(RegistrationStatusCode.PROCESSING.toString());
			registrationStatusDto.setStatusComment(StatusMessage.PACKET_BIODEDUPE_INPROGRESS);
			registrationStatusDto
					.setLatestTransactionStatusCode(RegistrationTransactionStatusCode.IN_PROGRESS.toString());
			object.setMessageBusAddress(MessageBusAddress.ABIS_HANDLER_BUS_IN);
			regProcLogger.info(LoggerFileConstant.SESSIONID.toString(), LoggerFileConstant.REGISTRATIONID.toString(),
					registrationStatusDto.getRegistrationId(), BioDedupeConstants.CBEFF_PRESENT_IN_PACKET);
		} else {
			registrationStatusDto.setLatestTransactionStatusCode(RegistrationTransactionStatusCode.SUCCESS.toString());
			object.setIsValid(Boolean.TRUE);
			regProcLogger.info(LoggerFileConstant.SESSIONID.toString(), LoggerFileConstant.REGISTRATIONID.toString(),
					registrationStatusDto.getRegistrationId(), BioDedupeConstants.CBEFF_ABSENT_IN_PACKET);
		}
	}

	/**
	 * Update packet pre abis identification.
	 *
	 * @param registrationStatusDto
	 *            the registration status dto
	 * @param object
	 *            the object
	 * @throws IOException
	 *             Signals that an I/O exception has occurred.
	 * @throws io.mosip.kernel.core.exception.IOException
	 * @throws ApisResourceAccessException
	 * @throws PacketDecryptionFailureException
	 */
	private void updatePacketPreAbisIdentification(InternalRegistrationStatusDto registrationStatusDto,
			MessageDTO object) throws IOException, PacketDecryptionFailureException, ApisResourceAccessException,
			io.mosip.kernel.core.exception.IOException {

		InputStream idJsonStream = adapter.getFile(registrationStatusDto.getRegistrationId(),
				PacketFiles.DEMOGRAPHIC.name() + BioDedupeConstants.FILE_SEPARATOR + PacketFiles.ID.name());
		byte[] bytearray = IOUtils.toByteArray(idJsonStream);
		String jsonString = new String(bytearray);
		JSONObject demographicJson = JsonUtil.objectMapperReadValue(jsonString, JSONObject.class);
		JSONObject demographicIdentity = JsonUtil.getJSONObject(demographicJson,
				utilities.getGetRegProcessorDemographicIdentity());

		if (demographicIdentity == null)
			throw new IdentityNotFoundException(PlatformErrorMessages.RPR_PVM_IDENTITY_NOT_FOUND.getMessage());
		JSONObject json = JsonUtil.getJSONObject(demographicIdentity, BioDedupeConstants.INDIVIDUAL_BIOMETRICS);
		if (json != null && !json.isEmpty()) {
			registrationStatusDto.setStatusCode(RegistrationStatusCode.PROCESSING.toString());
			registrationStatusDto.setStatusComment(StatusMessage.PACKET_BIODEDUPE_INPROGRESS);
			registrationStatusDto
					.setLatestTransactionStatusCode(RegistrationTransactionStatusCode.IN_PROGRESS.toString());
			object.setMessageBusAddress(MessageBusAddress.ABIS_HANDLER_BUS_IN);

			regProcLogger.info(LoggerFileConstant.SESSIONID.toString(), LoggerFileConstant.REGISTRATIONID.toString(),
					registrationStatusDto.getRegistrationId(), BioDedupeConstants.UPDATE_PACKET_BIOMETRIC_NOT_NULL);
		} else {
			registrationStatusDto.setStatusCode(RegistrationStatusCode.PROCESSING.name());
			registrationStatusDto.setStatusComment(StatusMessage.PACKET_BIODEDUPE_SUCCESS);
			registrationStatusDto.setLatestTransactionStatusCode(RegistrationTransactionStatusCode.SUCCESS.toString());
			object.setIsValid(Boolean.TRUE);

			regProcLogger.info(LoggerFileConstant.SESSIONID.toString(), LoggerFileConstant.REGISTRATIONID.toString(),
					registrationStatusDto.getRegistrationId(), BioDedupeConstants.UPDATE_PACKET_BIOMETRIC_NULL);
		}
	}

	/**
	 * Post abis identification.
	 *
	 * @param registrationStatusDto
	 *            the registration status dto
	 * @param object
	 *            the object
	 * @param registrationType
	 *            the registration type
	 * @throws ApisResourceAccessException
	 *             the apis resource access exception
	 * @throws IOException
	 *             Signals that an I/O exception has occurred.
	 * @throws io.mosip.kernel.core.exception.IOException
	 * @throws PacketDecryptionFailureException
	 */
	private void postAbisIdentification(InternalRegistrationStatusDto registrationStatusDto, MessageDTO object,
			String registrationType) throws ApisResourceAccessException, IOException, PacketDecryptionFailureException,
			io.mosip.kernel.core.exception.IOException {

		List<String> matchedRegIds = abisHandlerUtil.getUniqueRegIds(registrationStatusDto.getRegistrationId(),
				registrationType);
		if (matchedRegIds.isEmpty()) {
			registrationStatusDto.setLatestTransactionStatusCode(RegistrationTransactionStatusCode.SUCCESS.toString());
			object.setIsValid(Boolean.TRUE);
			registrationStatusDto.setStatusCode(RegistrationStatusCode.PROCESSING.name());
			registrationStatusDto.setStatusComment(StatusMessage.PACKET_BIODEDUPE_SUCCESS);
			regProcLogger.info(LoggerFileConstant.SESSIONID.toString(), LoggerFileConstant.REGISTRATIONID.toString(),
					registrationStatusDto.getRegistrationId(), BioDedupeConstants.ABIS_RESPONSE_NULL);

		} else {
			registrationStatusDto.setStatusCode(RegistrationStatusCode.FAILED.name());
			registrationStatusDto.setStatusComment(StatusMessage.PACKET_BIOMETRIC_POTENTIAL_MATCH);
			registrationStatusDto.setLatestTransactionStatusCode(RegistrationTransactionStatusCode.FAILED.toString());
			packetInfoManager.saveManualAdjudicationData(matchedRegIds, registrationStatusDto.getRegistrationId(),
					DedupeSourceName.BIO);
			regProcLogger.info(LoggerFileConstant.SESSIONID.toString(), LoggerFileConstant.REGISTRATIONID.toString(),
					registrationStatusDto.getRegistrationId(), BioDedupeConstants.ABIS_RESPONSE_NOT_NULL);

		}
	}

	/**
	 * Checks if is valid cbeff.
	 *
	 * @param registrationId
	 *            the registration id
	 * @return the boolean
	 * @throws ApisResourceAccessException
	 *             the apis resource access exception
	 * @throws IOException
	 *             Signals that an I/O exception has occurred.
	 * @throws io.mosip.kernel.core.exception.IOException
	 * @throws PacketDecryptionFailureException
	 */
	private Boolean isValidCbeff(String registrationId, String registrationType) throws ApisResourceAccessException,
			IOException, PacketDecryptionFailureException, io.mosip.kernel.core.exception.IOException {

		List<String> pathSegments = new ArrayList<>();
		pathSegments.add(registrationId);
<<<<<<< HEAD

		regProcLogger.debug(LoggerFileConstant.SESSIONID.toString(), LoggerFileConstant.REGISTRATIONID.toString(),
				registrationId, "BioDedupeProcessor::isValidCbeff()::get BIODEDUPE service call started");

		byte[] bytefile = (byte[]) restClientService.getApi(ApiName.BIODEDUPE, pathSegments, "", "", byte[].class);

		if (bytefile != null) {
			regProcLogger.debug(LoggerFileConstant.SESSIONID.toString(), LoggerFileConstant.REGISTRATIONID.toString(),
					registrationId,
					"BioDedupeProcessor::isValidCbeff()::get BIODEDUPE service call ended and Fetched ByteFile");
=======
		byte[] bytefile = biodedupeServiceImpl.getFileByRegId(registrationId);
		if (bytefile != null)
>>>>>>> 3f1c189d
			return true;
		} else if (registrationType.equalsIgnoreCase(SyncTypeDto.LOST.toString())) {
			regProcLogger.error(LoggerFileConstant.SESSIONID.toString(), LoggerFileConstant.REGISTRATIONID.toString(),
					registrationId, "BioDedupeProcessor::isValidCbeff()::get BIODEDUPE service call ended successfully"
							+ BioDedupeConstants.CBEFF_NOT_FOUND);
			throw new CbeffNotFoundException(PlatformErrorMessages.PACKET_BIO_DEDUPE_CBEFF_NOT_PRESENT.getMessage());
		} else {

			int age = utilities.getApplicantAge(registrationId);
			int ageThreshold = Integer.parseInt(ageLimit);
			if (age < ageThreshold) {
				regProcLogger.info(LoggerFileConstant.SESSIONID.toString(),
						LoggerFileConstant.REGISTRATIONID.toString(), registrationId,
						BioDedupeConstants.APPLICANT_TYPE_CHILD);
				return false;
			} else {
				regProcLogger.error(LoggerFileConstant.SESSIONID.toString(),
						LoggerFileConstant.REGISTRATIONID.toString(), registrationId,
						BioDedupeConstants.APPLICANT_TYPE_ADULT);
				throw new CbeffNotFoundException(
						PlatformErrorMessages.PACKET_BIO_DEDUPE_CBEFF_NOT_PRESENT.getMessage());
			}

		}

	}

	private void lostPacketPreAbisIdentification(InternalRegistrationStatusDto registrationStatusDto,
			MessageDTO object) {

		registrationStatusDto.setStatusCode(RegistrationStatusCode.PROCESSING.toString());
		registrationStatusDto.setStatusComment(StatusMessage.PACKET_BIODEDUPE_INPROGRESS);
		registrationStatusDto.setLatestTransactionStatusCode(RegistrationTransactionStatusCode.IN_PROGRESS.toString());
		object.setMessageBusAddress(MessageBusAddress.ABIS_HANDLER_BUS_IN);

		regProcLogger.info(LoggerFileConstant.SESSIONID.toString(), LoggerFileConstant.REGISTRATIONID.toString(),
				registrationStatusDto.getRegistrationId(), BioDedupeConstants.LOST_PRE_ABIS_IDENTITIFICATION);

	}

	private void lostPacketPostAbisIdentification(InternalRegistrationStatusDto registrationStatusDto,
			MessageDTO object, List<String> matchedRegIds) throws IOException, ApisResourceAccessException,
			PacketDecryptionFailureException, io.mosip.kernel.core.exception.IOException {

		String registrationId = registrationStatusDto.getRegistrationId();

		if (matchedRegIds.isEmpty()) {
			registrationStatusDto.setLatestTransactionStatusCode(RegistrationTransactionStatusCode.FAILED.toString());
			object.setIsValid(Boolean.FALSE);
			registrationStatusDto.setStatusCode(RegistrationStatusCode.FAILED.name());
			registrationStatusDto.setStatusComment(StatusMessage.PACKET_BIOMETRIC_LOST_PACKET_NO_MATCH);
			regProcLogger.info(LoggerFileConstant.SESSIONID.toString(), LoggerFileConstant.REGISTRATIONID.toString(),
					registrationStatusDto.getRegistrationId(),
					BioDedupeConstants.NO_MATCH_FOUND_FOR_LOST + registrationId);

		} else if (matchedRegIds.size() == 1) {

			registrationStatusDto.setLatestTransactionStatusCode(RegistrationTransactionStatusCode.SUCCESS.toString());
			object.setIsValid(Boolean.TRUE);
			registrationStatusDto.setStatusCode(RegistrationStatusCode.PROCESSING.name());
			registrationStatusDto.setStatusComment(StatusMessage.PACKET_BIOMETRIC_LOST_PACKET_UNIQUE_MATCH);
			packetInfoManager.saveRegLostUinDet(registrationId, matchedRegIds.get(0));
			regProcLogger.info(LoggerFileConstant.SESSIONID.toString(), LoggerFileConstant.REGISTRATIONID.toString(),
					registrationStatusDto.getRegistrationId(),
					BioDedupeConstants.FOUND_UIN_IN_BIO_CHECK + registrationId);

		} else {

			InputStream idJsonStream = adapter.getFile(registrationStatusDto.getRegistrationId(),
					PacketFiles.DEMOGRAPHIC.name() + BioDedupeConstants.FILE_SEPARATOR + PacketFiles.ID.name());
			byte[] bytearray = IOUtils.toByteArray(idJsonStream);
			String jsonString = new String(bytearray);
			JSONObject demographicJson = JsonUtil.objectMapperReadValue(jsonString, JSONObject.class);
			JSONObject demographicIdentity = JsonUtil.getJSONObject(demographicJson,
					utilities.getGetRegProcessorDemographicIdentity());

			if (demographicIdentity == null)
				throw new IdentityNotFoundException(PlatformErrorMessages.RPR_PVM_IDENTITY_NOT_FOUND.getMessage());

			List<String> demoMatchedIds = new ArrayList<>();
			Map<String, String> applicantAttribute = getIdJson(demographicIdentity);
			int matchCount = 0;
			if (!applicantAttribute.isEmpty()) {
				List<String> applicantKeysToMatch = new ArrayList<>(applicantAttribute.keySet());

				for (String matchedRegId : matchedRegIds) {
					JSONObject matchedDemographicIdentity = idRepoService.getIdJsonFromIDRepo(matchedRegId,
							utilities.getGetRegProcessorDemographicIdentity());
					if (matchedDemographicIdentity != null) {
						Map<String, String> matchedAttribute = getIdJson(matchedDemographicIdentity);
						if (!matchedAttribute.isEmpty()) {
							if (compareDemoDedupe(applicantAttribute, matchedAttribute, applicantKeysToMatch)) {
								matchCount++;
								demoMatchedIds.add(matchedRegId);
							}
							if (matchCount > 1)
								break;
						}
					}
				}

				if (matchCount == 1) {

					registrationStatusDto
							.setLatestTransactionStatusCode(RegistrationTransactionStatusCode.SUCCESS.toString());
					object.setIsValid(Boolean.TRUE);
					registrationStatusDto.setStatusCode(RegistrationStatusCode.PROCESSING.name());
					registrationStatusDto.setStatusComment(StatusMessage.PACKET_BIOMETRIC_LOST_PACKET_UNIQUE_MATCH);
					packetInfoManager.saveRegLostUinDet(registrationId, demoMatchedIds.get(0));
					regProcLogger.info(LoggerFileConstant.SESSIONID.toString(),
							LoggerFileConstant.REGISTRATIONID.toString(), registrationStatusDto.getRegistrationId(),
							BioDedupeConstants.FOUND_UIN_IN_DEMO_CHECK + registrationId);
				} else {

					registrationStatusDto.setStatusComment(StatusMessage.PACKET_BIOMETRIC_LOST_PACKET_MULTIPLE_MATCH);
					registrationStatusDto.setStatusCode(RegistrationStatusCode.FAILED.name());
					registrationStatusDto
							.setLatestTransactionStatusCode(RegistrationTransactionStatusCode.FAILED.toString());

					regProcLogger.info(LoggerFileConstant.SESSIONID.toString(),
							LoggerFileConstant.REGISTRATIONID.toString(), registrationStatusDto.getRegistrationId(),
							BioDedupeConstants.MULTIPLE_RID_FOUND);
					packetInfoManager.saveManualAdjudicationData(matchedRegIds,
							registrationStatusDto.getRegistrationId(), DedupeSourceName.BIO);
				}

			}

		}
	}

	private boolean compareDemoDedupe(Map<String, String> applicantAttribute, Map<String, String> matchedAttribute,
			List<String> applicantKeysToMatch) {
		boolean isMatch = false;

		for (String key : applicantKeysToMatch) {

			if (applicantAttribute.get(key).equals(matchedAttribute.get(key))) {
				isMatch = true;
			} else {
				isMatch = false;
				return isMatch;
			}

		}
		return isMatch;
	}

	private Map<String, String> getIdJson(JSONObject demographicJsonIdentity) throws IOException {
		Map<String, String> attribute = new LinkedHashMap<>();

		String mapperJsonString = Utilities.getJson(utilities.getConfigServerFileStorageURL(),
				utilities.getGetRegProcessorIdentityJson());
		JSONObject mapperJson = JsonUtil.objectMapperReadValue(mapperJsonString, JSONObject.class);
		JSONObject mapperIdentity = JsonUtil.getJSONObject(mapperJson,
				utilities.getGetRegProcessorDemographicIdentity());
		List<String> mapperJsonKeys = new ArrayList<>(mapperIdentity.keySet());

		for (String key : mapperJsonKeys) {
			JSONObject jsonValue = JsonUtil.getJSONObject(mapperIdentity, key);
			Object jsonObject = JsonUtil.getJSONValue(demographicJsonIdentity,
					(String) jsonValue.get(BioDedupeConstants.VALUE));
			if (jsonObject instanceof ArrayList) {
				JSONArray node = JsonUtil.getJSONArray(demographicJsonIdentity,
						(String) jsonValue.get(BioDedupeConstants.VALUE));
				JsonValue[] jsonValues = JsonUtil.mapJsonNodeToJavaObject(JsonValue.class, node);
				if (jsonValues != null)
					for (int count = 0; count < jsonValues.length; count++) {
						String lang = jsonValues[count].getLanguage();
						attribute.put(key + "_" + lang, jsonValues[count].getValue());
					}

			} else if (jsonObject instanceof LinkedHashMap) {
				JSONObject json = JsonUtil.getJSONObject(demographicJsonIdentity,
						(String) jsonValue.get(BioDedupeConstants.VALUE));
				if (json != null)
					attribute.put(key, json.get(BioDedupeConstants.VALUE).toString());
			} else {
				if (jsonObject != null)
					attribute.put(key, jsonObject.toString());
			}
		}

		return attribute;
	}

}
<|MERGE_RESOLUTION|>--- conflicted
+++ resolved
@@ -107,14 +107,10 @@
 	/** The abis handler util. */
 	@Autowired
 	private ABISHandlerUtil abisHandlerUtil;
-<<<<<<< HEAD
-
-=======
-	
+
 	@Autowired
 	private BioDedupeService biodedupeServiceImpl;
-	
->>>>>>> 3f1c189d
+
 	/** The config server file storage URL. */
 	@Value("${config.server.file.storage.uri}")
 	private String configServerFileStorageURL;
@@ -417,21 +413,13 @@
 
 		List<String> pathSegments = new ArrayList<>();
 		pathSegments.add(registrationId);
-<<<<<<< HEAD
-
-		regProcLogger.debug(LoggerFileConstant.SESSIONID.toString(), LoggerFileConstant.REGISTRATIONID.toString(),
-				registrationId, "BioDedupeProcessor::isValidCbeff()::get BIODEDUPE service call started");
-
-		byte[] bytefile = (byte[]) restClientService.getApi(ApiName.BIODEDUPE, pathSegments, "", "", byte[].class);
-
-		if (bytefile != null) {
-			regProcLogger.debug(LoggerFileConstant.SESSIONID.toString(), LoggerFileConstant.REGISTRATIONID.toString(),
-					registrationId,
-					"BioDedupeProcessor::isValidCbeff()::get BIODEDUPE service call ended and Fetched ByteFile");
-=======
+        regProcLogger.debug(LoggerFileConstant.SESSIONID.toString(), LoggerFileConstant.REGISTRATIONID.toString(),
+                registrationId, "BioDedupeProcessor::isValidCbeff()::get BIODEDUPE service call started");
 		byte[] bytefile = biodedupeServiceImpl.getFileByRegId(registrationId);
-		if (bytefile != null)
->>>>>>> 3f1c189d
+		if (bytefile != null){
+            regProcLogger.debug(LoggerFileConstant.SESSIONID.toString(), LoggerFileConstant.REGISTRATIONID.toString(),
+                    registrationId,
+                    "BioDedupeProcessor::isValidCbeff()::get BIODEDUPE service call ended and Fetched ByteFile");
 			return true;
 		} else if (registrationType.equalsIgnoreCase(SyncTypeDto.LOST.toString())) {
 			regProcLogger.error(LoggerFileConstant.SESSIONID.toString(), LoggerFileConstant.REGISTRATIONID.toString(),
@@ -618,4 +606,4 @@
 		return attribute;
 	}
 
-}
+}