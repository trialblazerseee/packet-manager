--- conflicted
+++ resolved
@@ -1,652 +1,3 @@
-<<<<<<< HEAD
-package io.mosip.registartion.processor.abis.middleware.stage;
-
-import java.io.IOException;
-import java.util.ArrayList;
-import java.util.Collection;
-import java.util.HashMap;
-import java.util.List;
-import java.util.Map;
-import java.util.stream.Collectors;
-
-import javax.jms.Message;
-
-import org.apache.activemq.command.ActiveMQBytesMessage;
-import org.json.simple.JSONObject;
-import org.springframework.beans.factory.annotation.Autowired;
-import org.springframework.beans.factory.annotation.Value;
-
-import io.mosip.kernel.core.exception.ExceptionUtils;
-import io.mosip.kernel.core.logger.spi.Logger;
-import io.mosip.registration.processor.abis.queue.dto.AbisQueueDetails;
-import io.mosip.registration.processor.core.abstractverticle.MessageBusAddress;
-import io.mosip.registration.processor.core.abstractverticle.MessageDTO;
-import io.mosip.registration.processor.core.abstractverticle.MosipEventBus;
-import io.mosip.registration.processor.core.abstractverticle.MosipRouter;
-import io.mosip.registration.processor.core.abstractverticle.MosipVerticleAPIManager;
-import io.mosip.registration.processor.core.code.AbisStatusCode;
-import io.mosip.registration.processor.core.code.EventId;
-import io.mosip.registration.processor.core.code.EventName;
-import io.mosip.registration.processor.core.code.EventType;
-import io.mosip.registration.processor.core.code.RegistrationTransactionStatusCode;
-import io.mosip.registration.processor.core.constant.LoggerFileConstant;
-import io.mosip.registration.processor.core.constant.RegistrationType;
-import io.mosip.registration.processor.core.exception.RegistrationProcessorCheckedException;
-import io.mosip.registration.processor.core.exception.RegistrationProcessorUnCheckedException;
-import io.mosip.registration.processor.core.exception.util.PlatformErrorMessages;
-import io.mosip.registration.processor.core.logger.RegProcessorLogger;
-import io.mosip.registration.processor.core.packet.dto.Identity;
-import io.mosip.registration.processor.core.packet.dto.abis.AbisCommonResponseDto;
-import io.mosip.registration.processor.core.packet.dto.abis.AbisIdentifyResponseDto;
-import io.mosip.registration.processor.core.packet.dto.abis.AbisInsertResponseDto;
-import io.mosip.registration.processor.core.packet.dto.abis.AbisRequestDto;
-import io.mosip.registration.processor.core.packet.dto.abis.AbisResponseDto;
-import io.mosip.registration.processor.core.packet.dto.abis.CandidatesDto;
-import io.mosip.registration.processor.core.queue.factory.MosipQueue;
-import io.mosip.registration.processor.core.queue.factory.QueueListener;
-import io.mosip.registration.processor.core.spi.packetmanager.PacketInfoManager;
-import io.mosip.registration.processor.core.spi.queue.MosipQueueManager;
-import io.mosip.registration.processor.core.util.JsonUtil;
-import io.mosip.registration.processor.packet.storage.dao.PacketInfoDao;
-import io.mosip.registration.processor.packet.storage.dto.ApplicantInfoDto;
-import io.mosip.registration.processor.packet.storage.entity.AbisRequestEntity;
-import io.mosip.registration.processor.packet.storage.entity.AbisRequestPKEntity;
-import io.mosip.registration.processor.packet.storage.entity.AbisResponseDetEntity;
-import io.mosip.registration.processor.packet.storage.entity.AbisResponseDetPKEntity;
-import io.mosip.registration.processor.packet.storage.entity.AbisResponseEntity;
-import io.mosip.registration.processor.packet.storage.entity.AbisResponsePKEntity;
-import io.mosip.registration.processor.packet.storage.repository.BasePacketRepository;
-import io.mosip.registration.processor.packet.storage.utils.Utilities;
-import io.mosip.registration.processor.rest.client.audit.builder.AuditLogRequestBuilder;
-import io.mosip.registration.processor.status.dao.RegistrationStatusDao;
-import io.mosip.registration.processor.status.dto.InternalRegistrationStatusDto;
-import io.mosip.registration.processor.status.dto.RegistrationStatusDto;
-import io.mosip.registration.processor.status.entity.RegistrationStatusEntity;
-import io.mosip.registration.processor.status.service.RegistrationStatusService;
-import io.mosip.registration.processor.status.utilities.RegistrationUtility;
-
-/**
- * 
- * @author Girish Yarru
- * @since v1.0
- *
- */
-public class AbisMiddleWareStage extends MosipVerticleAPIManager {
-	private static Logger regProcLogger = RegProcessorLogger.getLogger(AbisMiddleWareStage.class);
-
-	/** The mosip queue manager. */
-	@Autowired
-	private MosipQueueManager<MosipQueue, byte[]> mosipQueueManager;
-
-	@Autowired
-	private PacketInfoManager<Identity, ApplicantInfoDto> packetInfoManager;
-
-	@Autowired
-	private BasePacketRepository<AbisRequestEntity, String> abisRequestRepositary;
-
-	@Autowired
-	private BasePacketRepository<AbisResponseEntity, String> abisResponseRepositary;
-
-	@Autowired
-	private BasePacketRepository<AbisResponseDetEntity, String> abisResponseDetailRepositary;
-
-	@Autowired
-	private Utilities utility;
-
-	@Autowired
-	private RegistrationStatusDao registrationStatusDao;
-
-	@Autowired
-	private RegistrationStatusService<String, InternalRegistrationStatusDto, RegistrationStatusDto> registrationStatusService;
-
-	/** The core audit request builder. */
-	@Autowired
-	private AuditLogRequestBuilder auditLogRequestBuilder;
-
-	@Autowired
-	private PacketInfoDao packetInfoDao;
-
-	@Value("${vertx.cluster.configuration}")
-	private String clusterManagerUrl;
-
-	/** server port number. */
-	@Value("${server.port}")
-	private String port;
-
-	/** The mosip event bus. */
-	MosipEventBus mosipEventBus = null;
-
-	/** Mosip router for APIs */
-	@Autowired
-	MosipRouter router;
-
-	/** The url. */
-	private static final String SYSTEM = "SYSTEM";
-	private static List<AbisQueueDetails> abisQueueDetails;
-	private static final String REQUESTID = "requestId";
-	private static final String DEMOGRAPHIC_VERIFICATION = "DEMOGRAPHIC_VERIFICATION";
-	private static final String BIOGRAPHIC_VERIFICATION = "BIOGRAPHIC_VERIFICATION";
-	private static final String ABIS_QUEUE_NOT_FOUND = "ABIS_QUEUE_NOT_FOUND";
-
-	/**
-	 * Get all the abis queue details,register listener to outbound queue's
-	 */
-	public void deployVerticle() {
-		try {
-			mosipEventBus = this.getEventBus(this, clusterManagerUrl, 50);
-			this.consume(mosipEventBus, MessageBusAddress.ABIS_MIDDLEWARE_BUS_IN);
-			abisQueueDetails = utility.getAbisQueueDetails();
-			for (AbisQueueDetails abisQueue : abisQueueDetails) {
-				String abisInBoundaddress = abisQueue.getInboundQueueName();
-				MosipQueue queue = abisQueue.getMosipQueue();
-				QueueListener listener = new QueueListener() {
-					@Override
-					public void setListener(Message message) {
-						try {
-							consumerListener(message, abisInBoundaddress, queue, mosipEventBus);
-						} catch (Exception e) {
-
-							regProcLogger.error(LoggerFileConstant.SESSIONID.toString(),
-									LoggerFileConstant.REGISTRATIONID.toString(), "", ExceptionUtils.getStackTrace(e));
-
-						}
-					}
-				};
-				mosipQueueManager.consume(queue, abisQueue.getOutboundQueueName(), listener);
-
-			}
-
-		} catch (Exception e) {
-			regProcLogger.error(LoggerFileConstant.SESSIONID.toString(), LoggerFileConstant.REGISTRATIONID.toString(),
-					"", ExceptionUtils.getStackTrace(e));
-			throw new RegistrationProcessorUnCheckedException(PlatformErrorMessages.UNKNOWN_EXCEPTION_OCCURED.getCode(),
-					PlatformErrorMessages.UNKNOWN_EXCEPTION_OCCURED.getMessage(), e);
-
-		}
-	}
-
-	@Override
-	public void start() {
-		router.setRoute(this.postUrl(mosipEventBus.getEventbus(), MessageBusAddress.ABIS_MIDDLEWARE_BUS_IN,
-				MessageBusAddress.ABIS_MIDDLEWARE_BUS_OUT));
-		this.createServer(router.getRouter(), Integer.parseInt(port));
-	}
-
-	@Override
-	public MessageDTO process(MessageDTO object) {
-
-		object.setMessageBusAddress(MessageBusAddress.ABIS_MIDDLEWARE_BUS_IN);
-		object.setIsValid(false);
-		object.setInternalError(false);
-		boolean isTransactionSuccessful = false;
-		String description = "";
-		String registrationId = object.getRid();
-		regProcLogger.debug(LoggerFileConstant.SESSIONID.toString(), LoggerFileConstant.REGISTRATIONID.toString(),
-				registrationId, "AbisMiddlewareStage::process()::entry");
-		InternalRegistrationStatusDto internalRegDto = registrationStatusService.getRegistrationStatus(registrationId);
-		try {
-			List<String> abisRefList = packetInfoManager.getReferenceIdByRid(registrationId);
-			validateNullCheck(abisRefList, "ABIS_REFERENCE_ID_NOT_FOUND");
-
-			String refRegtrnId = getLatestTransactionId(registrationId);
-			validateNullCheck(refRegtrnId, "LATEST_TRANSACTION_ID_NOT_FOUND");
-			String abisRefId = abisRefList.get(0);
-			List<AbisRequestDto> abisInsertIdentifyList = packetInfoManager.getInsertOrIdentifyRequest(abisRefId,
-					refRegtrnId);
-			validateNullCheck(abisInsertIdentifyList, "IDENTIFY_REQUESTS_NOT_FOUND");
-			// get all insert requests(already processed,in progress)
-			List<AbisRequestDto> abisInsertRequestList = abisInsertIdentifyList.stream()
-					.filter(dto -> dto.getRequestType().equals(AbisStatusCode.INSERT.toString()))
-					.collect(Collectors.toList());
-			List<AbisRequestDto> abisInprogressInsertRequestList = abisInsertRequestList.stream()
-					.filter(dto -> dto.getStatusCode().equals(AbisStatusCode.IN_PROGRESS.toString()))
-					.collect(Collectors.toList());
-			List<AbisRequestDto> abisAlreadyprocessedInsertRequestList = abisInsertRequestList.stream()
-					.filter(dto -> dto.getStatusCode().equals(AbisStatusCode.ALREADY_PROCESSED.toString()))
-					.collect(Collectors.toList());
-			List<AbisRequestDto> abisIdentifyRequestList = abisInsertIdentifyList.stream()
-					.filter(dto -> dto.getRequestType().equals(AbisStatusCode.IDENTIFY.toString()))
-					.collect(Collectors.toList());
-
-			processInsertIdentify(abisInsertRequestList,abisIdentifyRequestList,abisInprogressInsertRequestList,internalRegDto,abisAlreadyprocessedInsertRequestList);
-			
-			object.setIsValid(true);
-			object.setInternalError(false);
-			isTransactionSuccessful = true;
-			description = "Abis insertRequests sucessfully sent to Queue";
-			regProcLogger.info(LoggerFileConstant.SESSIONID.toString(), LoggerFileConstant.REGISTRATIONID.toString(),
-					registrationId, "AbisMiddlewareStage::process()::Abis insertRequests sucessfully sent to Queue");
-		} catch (RegistrationProcessorUnCheckedException | RegistrationProcessorCheckedException e) {
-			object.setInternalError(true);
-			object.setIsValid(false);
-			description = e.getMessage();
-			internalRegDto.setLatestTransactionStatusCode(RegistrationTransactionStatusCode.REPROCESS.toString());
-			internalRegDto.setStatusComment(e.getClass().getSimpleName());
-			regProcLogger.error(LoggerFileConstant.SESSIONID.toString(), LoggerFileConstant.REGISTRATIONID.toString(),
-					registrationId, ExceptionUtils.getStackTrace(e));
-		} catch (Exception e) {
-			object.setInternalError(true);
-			object.setIsValid(false);
-			description = e.getMessage();
-			internalRegDto.setLatestTransactionStatusCode(RegistrationTransactionStatusCode.REPROCESS.toString());
-			internalRegDto.setStatusComment("Unknown exception occured in abis middle ware");
-			regProcLogger.error(LoggerFileConstant.SESSIONID.toString(), LoggerFileConstant.REGISTRATIONID.toString(),
-					registrationId, ExceptionUtils.getStackTrace(e));
-		} finally {
-			if (!isTransactionSuccessful) {
-				String transactionTypeCode = "";
-				if (transactionTypeCode.equalsIgnoreCase(DEMOGRAPHIC_VERIFICATION)) {
-					internalRegDto.setRegistrationStageName("DemoDedupeStage");
-				} else if (transactionTypeCode.equalsIgnoreCase(BIOGRAPHIC_VERIFICATION)) {
-					internalRegDto.setRegistrationStageName("BioDedupeStage");
-				}
-				registrationStatusService.updateRegistrationStatus(internalRegDto);
-			}
-
-			String eventId = isTransactionSuccessful ? EventId.RPR_402.toString() : EventId.RPR_405.toString();
-			String eventName = isTransactionSuccessful ? EventName.UPDATE.toString() : EventName.EXCEPTION.toString();
-			String eventType = isTransactionSuccessful ? EventType.BUSINESS.toString() : EventType.SYSTEM.toString();
-
-			String moduleId = isTransactionSuccessful ? "Abis-MiddleWare Success" : "";
-			String moduleName = "Abis-MiddleWare";
-
-			auditLogRequestBuilder.createAuditRequestBuilder(description, eventId, eventName, eventType, moduleId,
-					moduleName, registrationId);
-		}
-
-		return object;
-	}
-
-	private void processInsertIdentify(List<AbisRequestDto> abisInsertRequestList,
-			List<AbisRequestDto> abisIdentifyRequestList,
-			List<AbisRequestDto> abisInprogressInsertRequestList,
-			InternalRegistrationStatusDto internalRegDto,
-			List<AbisRequestDto> abisAlreadyprocessedInsertRequestList ) throws RegistrationProcessorCheckedException {
-		// If all insert request are null then send all identify requests.
-		if (abisInsertRequestList.isEmpty()) {
-			for (AbisRequestDto abisIdentifyRequest : abisIdentifyRequestList) {
-				List<AbisQueueDetails> abisQueue = abisQueueDetails.stream()
-						.filter(dto -> dto.getName().equals(abisIdentifyRequest.getAbisAppCode()))
-						.collect(Collectors.toList());
-				validateNullCheck(abisQueue, ABIS_QUEUE_NOT_FOUND);
-				byte[] reqBytearray = abisIdentifyRequest.getReqText();
-
-				boolean isAddedToQueue = sendToQueue(abisQueue.get(0).getMosipQueue(), new String(reqBytearray),
-						abisQueue.get(0).getInboundQueueName());
-
-				updateAbisRequest(isAddedToQueue, abisIdentifyRequest, internalRegDto);
-			}
-
-		}
-		// send in progress insert requests to queue
-		for (AbisRequestDto abisInprogressRequest : abisInprogressInsertRequestList) {
-			List<AbisQueueDetails> abisQueue = abisQueueDetails.stream()
-					.filter(dto -> dto.getName().equals(abisInprogressRequest.getAbisAppCode()))
-					.collect(Collectors.toList());
-			validateNullCheck(abisQueue, ABIS_QUEUE_NOT_FOUND);
-
-			byte[] reqBytearray = abisInprogressRequest.getReqText();
-
-			boolean isAddedToQueue = sendToQueue(abisQueue.get(0).getMosipQueue(), new String(reqBytearray),
-					abisQueue.get(0).getInboundQueueName());
-
-			updateAbisRequest(isAddedToQueue, abisInprogressRequest, internalRegDto);
-		}
-		// send all identify requests for already processed insert requests
-		for (AbisRequestDto abisAlreadyProcessedInsertRequest : abisAlreadyprocessedInsertRequestList) {
-			List<AbisQueueDetails> abisQueue = abisQueueDetails.stream()
-					.filter(dto -> dto.getName().equals(abisAlreadyProcessedInsertRequest.getAbisAppCode()))
-					.collect(Collectors.toList());
-			validateNullCheck(abisQueue, ABIS_QUEUE_NOT_FOUND);
-			List<AbisRequestDto> identifyRequest = abisIdentifyRequestList.stream()
-					.filter(dto -> dto.getAbisAppCode().equals(abisAlreadyProcessedInsertRequest.getAbisAppCode()))
-					.collect(Collectors.toList());
-			byte[] reqBytearray = identifyRequest.get(0).getReqText();
-			boolean isAddedToQueue = sendToQueue(abisQueue.get(0).getMosipQueue(), new String(reqBytearray),
-					abisQueue.get(0).getInboundQueueName());
-			updateAbisRequest(isAddedToQueue, identifyRequest.get(0), internalRegDto);
-
-		}
-	}
-	
-	public void consumerListener(Message message, String abisInBoundAddress, MosipQueue queue, MosipEventBus eventBus)
-			throws RegistrationProcessorCheckedException {
-		InternalRegistrationStatusDto internalRegStatusDto = null;
-		String registrationId = null;
-		regProcLogger.debug(LoggerFileConstant.SESSIONID.toString(), LoggerFileConstant.USERID.toString(), "",
-				"AbisMiddlewareStage::consumerListener()::entry");
-
-		String response = new String(((ActiveMQBytesMessage) message).getContent().data);
-
-		try {
-			JSONObject inserOrIdentifyResponse = JsonUtil.objectMapperReadValue(response, JSONObject.class);
-			String requestId = JsonUtil.getJSONValue(inserOrIdentifyResponse, REQUESTID);
-			String batchId = packetInfoManager.getBatchIdByRequestId(requestId);
-			validateNullCheck(batchId, "ABIS_BATCH_ID_NOT_FOUND");
-			List<String> bioRefId = packetInfoManager.getReferenceIdByBatchId(batchId);
-			validateNullCheck(bioRefId, "ABIS_REFERENCE_ID_NOT_FOUND");
-			List<String> registrationIds = packetInfoDao.getAbisRefRegIdsByMatchedRefIds(bioRefId);
-			internalRegStatusDto = registrationStatusService.getRegistrationStatus(registrationIds.get(0));
-			registrationId = internalRegStatusDto.getRegistrationId();
-			regProcLogger.info(LoggerFileConstant.SESSIONID.toString(), LoggerFileConstant.USERID.toString(), "",
-					"AbisMiddlewareStage::consumerListener()::response from abis for requestId ::" + requestId);
-
-			AbisRequestDto abisCommonRequestDto = packetInfoManager.getAbisRequestByRequestId(requestId);
-			// check for insert response,if success send corresponding identify request to
-			// queue
-			if (abisCommonRequestDto.getRequestType().equals(AbisStatusCode.INSERT.toString())) {
-				regProcLogger.debug(LoggerFileConstant.SESSIONID.toString(), LoggerFileConstant.USERID.toString(), "",
-						"AbisMiddlewareStage::consumerListener()::Insert Response received from abis ::"
-								+ inserOrIdentifyResponse);
-				AbisInsertResponseDto abisInsertResponseDto = JsonUtil.objectMapperReadValue(response,
-						AbisInsertResponseDto.class);
-
-				updateAbisResponseEntity(abisInsertResponseDto, response);
-				updteAbisRequestProcessed(abisInsertResponseDto, abisCommonRequestDto);
-				if (abisInsertResponseDto.getReturnValue() == 1) {
-					List<String> transactionIdList = packetInfoManager.getAbisTransactionIdByRequestId(requestId);
-					validateNullCheck(transactionIdList, "LATEST_TRANSACTION_ID_NOT_FOUND");
-					List<AbisRequestDto> abisIdentifyRequestList = packetInfoManager.getIdentifyReqListByTransactionId(
-							transactionIdList.get(0), AbisStatusCode.IDENTIFY.toString());
-					List<AbisRequestDto> abisIdentifyRequest = abisIdentifyRequestList.stream()
-							.filter(dto1 -> dto1.getAbisAppCode().equals(abisCommonRequestDto.getAbisAppCode()))
-							.collect(Collectors.toList());
-					validateNullCheck(abisIdentifyRequest, "IDENTIFY_REQUESTS_NOT_FOUND");
-					AbisRequestDto abisIdentifyRequestDto = abisIdentifyRequest.get(0);
-					boolean isAddedToQueue = sendToQueue(queue, new String(abisIdentifyRequestDto.getReqText()),
-							abisInBoundAddress);
-					updateAbisRequest(isAddedToQueue, abisIdentifyRequestDto, internalRegStatusDto);
-				} else {
-					internalRegStatusDto
-							.setLatestTransactionStatusCode(RegistrationTransactionStatusCode.REPROCESS.toString());
-					internalRegStatusDto
-							.setStatusComment("Insert response failed for request Id" + abisCommonRequestDto.getId());
-					registrationStatusService.updateRegistrationStatus(internalRegStatusDto);
-				}
-			}
-			// check if identify response,then if all identify requests are processed send
-			// to abis handler
-			if (abisCommonRequestDto.getRequestType().equals(AbisStatusCode.IDENTIFY.toString())) {
-
-				regProcLogger.debug(LoggerFileConstant.SESSIONID.toString(), LoggerFileConstant.USERID.toString(), "",
-						"AbisMiddlewareStage::consumerListener()::Identify Response received from abis ::"
-								+ inserOrIdentifyResponse);
-
-				AbisIdentifyResponseDto abisIdentifyResponseDto = JsonUtil.objectMapperReadValue(response,
-						AbisIdentifyResponseDto.class);
-				if (abisIdentifyResponseDto.getReturnValue() != 1) {
-					internalRegStatusDto
-							.setLatestTransactionStatusCode(RegistrationTransactionStatusCode.REPROCESS.toString());
-					internalRegStatusDto
-							.setStatusComment("Identify response failed for request Id" + abisCommonRequestDto.getId());
-					registrationStatusService.updateRegistrationStatus(internalRegStatusDto);
-				}
-				AbisResponseDto abisResponseDto = updateAbisResponseEntity(abisIdentifyResponseDto, response);
-				if (abisIdentifyResponseDto.getCandidateList() != null) {
-					CandidatesDto[] candidatesDtos = abisIdentifyResponseDto.getCandidateList().getCandidates();
-					saveCandiateDtos(candidatesDtos, abisResponseDto);
-				}
-
-				updteAbisRequestProcessed(abisIdentifyResponseDto, abisCommonRequestDto);
-
-				if (checkAllIdentifyRequestsProcessed(batchId)) {
-
-					regProcLogger.info(LoggerFileConstant.SESSIONID.toString(), LoggerFileConstant.USERID.toString(),
-							"",
-							"AbisMiddlewareStage::consumerListener()::All identify are requests processed sending to Abis handler");
-
-					sendToAbisHandler(eventBus, bioRefId, registrationIds.get(0),
-							internalRegStatusDto.getRegistrationType());
-
-				}
-
-			}
-
-		} catch (IOException e) {
-			if (internalRegStatusDto != null) {
-				internalRegStatusDto
-						.setLatestTransactionStatusCode(RegistrationTransactionStatusCode.REPROCESS.toString());
-				internalRegStatusDto.setStatusComment("IO Exception occured :: abisMiddleware");
-				registrationStatusService.updateRegistrationStatus(internalRegStatusDto);
-			}
-			regProcLogger.error(LoggerFileConstant.SESSIONID.toString(), LoggerFileConstant.REGISTRATIONID.toString(),
-					registrationId, ExceptionUtils.getStackTrace(e));
-			throw new RegistrationProcessorCheckedException(PlatformErrorMessages.RPR_SYS_IO_EXCEPTION.getCode(),
-					PlatformErrorMessages.RPR_SYS_IO_EXCEPTION.getMessage(), e);
-		} catch (Exception e) {
-			if (internalRegStatusDto != null) {
-				internalRegStatusDto
-						.setLatestTransactionStatusCode(RegistrationTransactionStatusCode.REPROCESS.toString());
-				internalRegStatusDto.setStatusComment("Unknown exception occured while consuming message from Abis");
-				registrationStatusService.updateRegistrationStatus(internalRegStatusDto);
-			}
-
-			regProcLogger.error(LoggerFileConstant.SESSIONID.toString(), LoggerFileConstant.REGISTRATIONID.toString(),
-					registrationId, ExceptionUtils.getStackTrace(e));
-		}
-		regProcLogger.debug(LoggerFileConstant.SESSIONID.toString(), LoggerFileConstant.USERID.toString(), "",
-				"AbisMiddlewareStage::consumerListener()::Exit()");
-	}
-
-	private void validateNullCheck(Object obj, String errorMessage) {
-		if (obj == null) {
-			throw new RegistrationProcessorUnCheckedException(PlatformErrorMessages.valueOf(errorMessage).getCode(),
-					PlatformErrorMessages.valueOf(errorMessage).getMessage());
-		}
-		if (obj instanceof Collection) {
-			List<?> genericList = new ArrayList<>((Collection<?>) obj);
-			if (genericList.isEmpty()) {
-				throw new RegistrationProcessorUnCheckedException(PlatformErrorMessages.valueOf(errorMessage).getCode(),
-						PlatformErrorMessages.valueOf(errorMessage).getMessage());
-			}
-		}
-
-	}
-
-	private boolean sendToQueue(MosipQueue queue, String abisReqTextString, String abisQueueAddress)
-			throws RegistrationProcessorCheckedException {
-		regProcLogger.debug(LoggerFileConstant.SESSIONID.toString(), LoggerFileConstant.USERID.toString(), "",
-				"AbisMiddlewareStage::sendToQueue()::Entry");
-		boolean isAddedToQueue;
-		try {
-			isAddedToQueue = mosipQueueManager.send(queue, abisReqTextString.getBytes(), abisQueueAddress);
-			regProcLogger.info(LoggerFileConstant.SESSIONID.toString(), LoggerFileConstant.USERID.toString(), "",
-					"AbisMiddlewareStage:: sent to abis queue ::" + abisReqTextString);
-
-		} catch (Exception e) {
-			regProcLogger.error(LoggerFileConstant.SESSIONID.toString(), LoggerFileConstant.REGISTRATIONID.toString(),
-					"", ExceptionUtils.getStackTrace(e));
-			throw new RegistrationProcessorCheckedException(PlatformErrorMessages.RPR_SYS_IO_EXCEPTION.getCode(),
-					PlatformErrorMessages.RPR_SYS_IO_EXCEPTION.getMessage(), e);
-		}
-		regProcLogger.debug(LoggerFileConstant.SESSIONID.toString(), LoggerFileConstant.USERID.toString(), "",
-				"AbisMiddlewareStage::sendToQueue()::Exit");
-		return isAddedToQueue;
-	}
-
-	private void updateAbisRequest(boolean isAddedToQueue, AbisRequestDto abisRequestDto,
-			InternalRegistrationStatusDto internalRegDto) {
-		AbisRequestEntity abisReqEntity = convertAbisRequestDtoToAbisRequestEntity(abisRequestDto);
-
-		if (isAddedToQueue) {
-
-			abisReqEntity.setStatusCode(AbisStatusCode.SENT.toString());
-			abisReqEntity.setStatusComment("Request sent to ABIS is sucessful");
-		} else {
-			abisReqEntity.setStatusCode(AbisStatusCode.FAILED.toString());
-			abisReqEntity.setStatusComment("Request sent to ABIS is unsucessful");
-			internalRegDto.setLatestTransactionStatusCode(RegistrationTransactionStatusCode.REPROCESS.toString());
-			internalRegDto.setStatusComment(
-					"Insert/Identify Request sent is unsucessful for abis " + abisRequestDto.getAbisAppCode());
-		}
-		abisRequestRepositary.save(abisReqEntity);
-
-	}
-
-	private void updteAbisRequestProcessed(AbisCommonResponseDto abisCommonResponseDto,
-			AbisRequestDto abisCommonRequestDto) {
-		AbisRequestEntity abisReqEntity = new AbisRequestEntity();
-		AbisRequestPKEntity abisReqPKEntity = new AbisRequestPKEntity();
-		abisReqPKEntity.setId(abisCommonResponseDto.getRequestId());
-		abisReqEntity.setId(abisReqPKEntity);
-		abisReqEntity.setStatusCode(abisCommonResponseDto.getReturnValue() == 1 ? AbisStatusCode.PROCESSED.toString()
-				: AbisStatusCode.FAILED.toString());
-		abisReqEntity
-				.setStatusComment(abisCommonResponseDto.getReturnValue() == 1 ? "Received sucessful response from abis"
-						: getFaliureReason(abisCommonResponseDto.getFailureReason()));
-		abisReqEntity.setAbisAppCode(abisCommonRequestDto.getAbisAppCode());
-		abisReqEntity.setRequestType(abisCommonRequestDto.getRequestType());
-		abisReqEntity.setRequestDtimes(abisCommonRequestDto.getRequestDtimes());
-		abisReqEntity.setReqBatchId(abisCommonRequestDto.getReqBatchId());
-		abisReqEntity.setLangCode(abisCommonRequestDto.getLangCode());
-		abisReqEntity.setCrBy(SYSTEM);
-		abisReqEntity.setCrDtimes(abisCommonRequestDto.getCrDtimes());
-		abisReqEntity.setBioRefId(abisCommonRequestDto.getBioRefId());
-		abisReqEntity.setRefRegtrnId(abisCommonRequestDto.getRefRegtrnId());
-		abisReqEntity.setReqText(abisCommonRequestDto.getReqText());
-		abisRequestRepositary.save(abisReqEntity);
-	}
-
-	private AbisRequestEntity convertAbisRequestDtoToAbisRequestEntity(AbisRequestDto abisRequestDto) {
-		AbisRequestEntity abisReqEntity = new AbisRequestEntity();
-		AbisRequestPKEntity abisReqPKEntity = new AbisRequestPKEntity();
-		abisReqPKEntity.setId(abisRequestDto.getId());
-		abisReqEntity.setId(abisReqPKEntity);
-		abisReqEntity.setAbisAppCode(abisRequestDto.getAbisAppCode());
-		abisReqEntity.setBioRefId(abisRequestDto.getBioRefId());
-		abisReqEntity.setCrBy(abisRequestDto.getCrBy());
-		abisReqEntity.setIsDeleted(false);
-		abisReqEntity.setLangCode(abisRequestDto.getLangCode());
-		abisReqEntity.setRefRegtrnId(abisRequestDto.getRefRegtrnId());
-		abisReqEntity.setReqBatchId(abisRequestDto.getReqBatchId());
-		abisReqEntity.setReqText(abisRequestDto.getReqText());
-		abisReqEntity.setRequestDtimes(abisRequestDto.getRequestDtimes());
-		abisReqEntity.setRequestType(abisRequestDto.getRequestType());
-		abisReqEntity.setStatusCode(abisRequestDto.getStatusCode());
-		abisReqEntity.setStatusComment(abisRequestDto.getStatusComment());
-		abisReqEntity.setUpdBy(abisRequestDto.getUpdBy());
-
-		return abisReqEntity;
-
-	}
-
-	private AbisResponseEntity convertAbisResponseDtoToAbisResponseEntity(AbisResponseDto abisResponseDto) {
-		AbisResponseEntity abisResponseEntity = new AbisResponseEntity();
-		AbisResponsePKEntity abisResponsePKEntity = new AbisResponsePKEntity();
-		abisResponsePKEntity.setId(abisResponseDto.getId());
-		abisResponseEntity.setId(abisResponsePKEntity);
-		abisResponseEntity.setAbisRequest(abisResponseDto.getAbisRequest());
-		abisResponseEntity.setRespText(abisResponseDto.getRespText());
-		abisResponseEntity.setStatusCode(abisResponseDto.getStatusCode());
-		abisResponseEntity.setStatusComment(abisResponseDto.getStatusComment());
-		abisResponseEntity.setLangCode(abisResponseDto.getLangCode());
-		abisResponseEntity.setCrBy(abisResponseDto.getCrBy());
-		abisResponseEntity.setUpdBy(abisResponseDto.getUpdBy());
-		abisResponseEntity.setIsDeleted(abisResponseDto.getIsDeleted());
-
-		return abisResponseEntity;
-
-	}
-
-	/**
-	 * get the failure reason for given key
-	 * 
-	 * @param key
-	 * @return
-	 */
-	private String getFaliureReason(Integer key) {
-		if (key == null)
-			return null;
-
-		Map<Integer, String> failureReason = new HashMap<>();
-		failureReason.put(1, "Internal error - Unknown");
-		failureReason.put(2, "Aborted");
-		failureReason.put(3, "Unexpected error - Unable to access biometric data");
-		failureReason.put(4, "Unable to serve the request");
-		failureReason.put(5, "Invalid request / Missing mandatory fields");
-		failureReason.put(6, "Unauthorized Access");
-		failureReason.put(7, "Unable to fetch biometric details");
-		return failureReason.get(key);
-
-	}
-
-	private AbisResponseDto updateAbisResponseEntity(AbisCommonResponseDto abisCommonResponseDto, String response) {
-		AbisResponseDto abisResponseDto = new AbisResponseDto();
-
-		abisResponseDto.setId(RegistrationUtility.generateId());
-		abisResponseDto.setRespText(response.getBytes());
-		int responseStatus = abisCommonResponseDto.getReturnValue();
-
-		abisResponseDto.setStatusCode(
-				responseStatus == 1 ? AbisStatusCode.SUCCESS.toString() : AbisStatusCode.FAILED.toString());
-		abisResponseDto.setStatusComment(getFaliureReason(abisCommonResponseDto.getFailureReason()));
-		abisResponseDto.setLangCode("eng");
-		abisResponseDto.setCrBy(SYSTEM);
-		abisResponseDto.setUpdBy(SYSTEM);
-		abisResponseDto.setIsDeleted(false);
-		abisResponseDto.setAbisRequest(abisCommonResponseDto.getRequestId());
-		abisResponseRepositary.save(convertAbisResponseDtoToAbisResponseEntity(abisResponseDto));
-
-		return abisResponseDto;
-	}
-
-	private void updateAbisResponseDetail(CandidatesDto candidatesDto, AbisResponseDto abisResponseDto) {
-		AbisResponseDetEntity abisResponseDetEntity = new AbisResponseDetEntity();
-		AbisResponseDetPKEntity abisResponseDetPKEntity = new AbisResponseDetPKEntity();
-		abisResponseDetPKEntity.setAbisRespId(abisResponseDto.getId());
-		abisResponseDetPKEntity.setMatchedBioRefId(candidatesDto.getReferenceId());
-		abisResponseDetEntity.setId(abisResponseDetPKEntity);
-		if (candidatesDto.getScaledScore() != null) {
-			abisResponseDetEntity.setScore(Integer.valueOf(candidatesDto.getScaledScore()));
-		} else {
-			abisResponseDetEntity.setScore(null);
-
-		}
-		abisResponseDetEntity.setCrBy(SYSTEM);
-		abisResponseDetEntity.setUpdBy(SYSTEM);
-		abisResponseDetEntity.setIsDeleted(false);
-		abisResponseDetailRepositary.save(abisResponseDetEntity);
-
-	}
-
-	private String getLatestTransactionId(String registrationId) {
-		RegistrationStatusEntity entity = registrationStatusDao.findById(registrationId);
-		return entity != null ? entity.getLatestRegistrationTransactionId() : null;
-
-	}
-
-	private boolean checkAllIdentifyRequestsProcessed(String batchId) {
-		List<String> batchStatus = packetInfoManager.getBatchStatusbyBatchId(batchId);
-		if (batchStatus != null) {
-			boolean flag = batchStatus.stream().allMatch(status -> status.equals(AbisStatusCode.PROCESSED.toString()));
-			if (flag)
-				return true;
-		}
-		return false;
-	}
-
-	private void sendToAbisHandler(MosipEventBus eventBus, List<String> bioRefId, String regId, String regType) {
-		if (bioRefId != null) {
-			MessageDTO messageDto = new MessageDTO();
-			messageDto.setRid(regId);
-			messageDto.setReg_type(RegistrationType.valueOf(regType));
-			regProcLogger.info(LoggerFileConstant.SESSIONID.toString(), LoggerFileConstant.USERID.toString(), "",
-					"AbisMiddlewareStage::consumerListener()::sending to Abis handler");
-			this.send(eventBus, MessageBusAddress.ABIS_MIDDLEWARE_BUS_OUT, messageDto);
-			regProcLogger.info(LoggerFileConstant.SESSIONID.toString(), LoggerFileConstant.USERID.toString(), "",
-					"AbisMiddlewareStage::consumerListener()::sent to Abis handler");
-		}
-
-	}
-
-	private void saveCandiateDtos(CandidatesDto[] candidatesDtos, AbisResponseDto abisResponseDto) {
-		for (CandidatesDto candidatesDto : candidatesDtos) {
-			updateAbisResponseDetail(candidatesDto, abisResponseDto);
-		}
-	}
-
-}
-=======
 package io.mosip.registartion.processor.abis.middleware.stage;
 
 import java.io.IOException;
@@ -858,51 +209,9 @@
 			List<AbisRequestDto> abisIdentifyRequestList = abisInsertIdentifyList.stream()
 					.filter(dto -> dto.getRequestType().equals(AbisStatusCode.IDENTIFY.toString()))
 					.collect(Collectors.toList());
-			// If all insert request are null then send all identify requests.
-			if (abisInsertRequestList.isEmpty()) {
-				for (AbisRequestDto abisIdentifyRequest : abisIdentifyRequestList) {
-					List<AbisQueueDetails> abisQueue = abisQueueDetails.stream()
-							.filter(dto -> dto.getName().equals(abisIdentifyRequest.getAbisAppCode()))
-							.collect(Collectors.toList());
-					validateNullCheck(abisQueue, ABIS_QUEUE_NOT_FOUND);
-					byte[] reqBytearray = abisIdentifyRequest.getReqText();
-
-					boolean isAddedToQueue = sendToQueue(abisQueue.get(0).getMosipQueue(), new String(reqBytearray),
-							abisQueue.get(0).getInboundQueueName());
-
-					updateAbisRequest(isAddedToQueue, abisIdentifyRequest, internalRegDto);
-				}
-
-			}
-			// send in progress insert requests to queue
-			for (AbisRequestDto abisInprogressRequest : abisInprogressInsertRequestList) {
-				List<AbisQueueDetails> abisQueue = abisQueueDetails.stream()
-						.filter(dto -> dto.getName().equals(abisInprogressRequest.getAbisAppCode()))
-						.collect(Collectors.toList());
-				validateNullCheck(abisQueue, ABIS_QUEUE_NOT_FOUND);
-
-				byte[] reqBytearray = abisInprogressRequest.getReqText();
-
-				boolean isAddedToQueue = sendToQueue(abisQueue.get(0).getMosipQueue(), new String(reqBytearray),
-						abisQueue.get(0).getInboundQueueName());
-
-				updateAbisRequest(isAddedToQueue, abisInprogressRequest, internalRegDto);
-			}
-			// send all identify requests for already processed insert requests
-			for (AbisRequestDto abisAlreadyProcessedInsertRequest : abisAlreadyprocessedInsertRequestList) {
-				List<AbisQueueDetails> abisQueue = abisQueueDetails.stream()
-						.filter(dto -> dto.getName().equals(abisAlreadyProcessedInsertRequest.getAbisAppCode()))
-						.collect(Collectors.toList());
-				validateNullCheck(abisQueue, ABIS_QUEUE_NOT_FOUND);
-				List<AbisRequestDto> identifyRequest = abisIdentifyRequestList.stream()
-						.filter(dto -> dto.getAbisAppCode().equals(abisAlreadyProcessedInsertRequest.getAbisAppCode()))
-						.collect(Collectors.toList());
-				byte[] reqBytearray = identifyRequest.get(0).getReqText();
-				boolean isAddedToQueue = sendToQueue(abisQueue.get(0).getMosipQueue(), new String(reqBytearray),
-						abisQueue.get(0).getInboundQueueName());
-				updateAbisRequest(isAddedToQueue, identifyRequest.get(0), internalRegDto);
-
-			}
+
+			processInsertIdentify(abisInsertRequestList,abisIdentifyRequestList,abisInprogressInsertRequestList,internalRegDto,abisAlreadyprocessedInsertRequestList);
+
 			object.setIsValid(true);
 			object.setInternalError(false);
 			isTransactionSuccessful = true;
@@ -952,6 +261,58 @@
 		return object;
 	}
 
+	private void processInsertIdentify(List<AbisRequestDto> abisInsertRequestList,
+			List<AbisRequestDto> abisIdentifyRequestList,
+			List<AbisRequestDto> abisInprogressInsertRequestList,
+			InternalRegistrationStatusDto internalRegDto,
+			List<AbisRequestDto> abisAlreadyprocessedInsertRequestList ) throws RegistrationProcessorCheckedException {
+		// If all insert request are null then send all identify requests.
+		if (abisInsertRequestList.isEmpty()) {
+			for (AbisRequestDto abisIdentifyRequest : abisIdentifyRequestList) {
+				List<AbisQueueDetails> abisQueue = abisQueueDetails.stream()
+						.filter(dto -> dto.getName().equals(abisIdentifyRequest.getAbisAppCode()))
+						.collect(Collectors.toList());
+				validateNullCheck(abisQueue, ABIS_QUEUE_NOT_FOUND);
+				byte[] reqBytearray = abisIdentifyRequest.getReqText();
+
+				boolean isAddedToQueue = sendToQueue(abisQueue.get(0).getMosipQueue(), new String(reqBytearray),
+						abisQueue.get(0).getInboundQueueName());
+
+				updateAbisRequest(isAddedToQueue, abisIdentifyRequest, internalRegDto);
+			}
+
+		}
+		// send in progress insert requests to queue
+		for (AbisRequestDto abisInprogressRequest : abisInprogressInsertRequestList) {
+			List<AbisQueueDetails> abisQueue = abisQueueDetails.stream()
+					.filter(dto -> dto.getName().equals(abisInprogressRequest.getAbisAppCode()))
+					.collect(Collectors.toList());
+			validateNullCheck(abisQueue, ABIS_QUEUE_NOT_FOUND);
+
+			byte[] reqBytearray = abisInprogressRequest.getReqText();
+
+			boolean isAddedToQueue = sendToQueue(abisQueue.get(0).getMosipQueue(), new String(reqBytearray),
+					abisQueue.get(0).getInboundQueueName());
+
+			updateAbisRequest(isAddedToQueue, abisInprogressRequest, internalRegDto);
+		}
+		// send all identify requests for already processed insert requests
+		for (AbisRequestDto abisAlreadyProcessedInsertRequest : abisAlreadyprocessedInsertRequestList) {
+			List<AbisQueueDetails> abisQueue = abisQueueDetails.stream()
+					.filter(dto -> dto.getName().equals(abisAlreadyProcessedInsertRequest.getAbisAppCode()))
+					.collect(Collectors.toList());
+			validateNullCheck(abisQueue, ABIS_QUEUE_NOT_FOUND);
+			List<AbisRequestDto> identifyRequest = abisIdentifyRequestList.stream()
+					.filter(dto -> dto.getAbisAppCode().equals(abisAlreadyProcessedInsertRequest.getAbisAppCode()))
+					.collect(Collectors.toList());
+			byte[] reqBytearray = identifyRequest.get(0).getReqText();
+			boolean isAddedToQueue = sendToQueue(abisQueue.get(0).getMosipQueue(), new String(reqBytearray),
+					abisQueue.get(0).getInboundQueueName());
+			updateAbisRequest(isAddedToQueue, identifyRequest.get(0), internalRegDto);
+
+		}
+	}
+
 	public void consumerListener(Message message, String abisInBoundAddress, MosipQueue queue, MosipEventBus eventBus)
 			throws RegistrationProcessorCheckedException {
 		TrimExceptionMessage trimExceptionMessage = new TrimExceptionMessage();
@@ -1294,5 +655,4 @@
 		}
 	}
 
-}
->>>>>>> daf3b294
+}