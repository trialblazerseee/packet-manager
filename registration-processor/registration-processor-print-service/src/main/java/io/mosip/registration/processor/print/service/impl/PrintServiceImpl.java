--- conflicted
+++ resolved
@@ -1,560 +1,3 @@
-<<<<<<< HEAD
-package io.mosip.registration.processor.print.service.impl;
-
-import java.io.ByteArrayOutputStream;
-import java.io.File;
-import java.io.FileInputStream;
-import java.io.IOException;
-import java.io.InputStream;
-import java.lang.reflect.Array;
-import java.lang.reflect.Field;
-import java.util.ArrayList;
-import java.util.HashMap;
-import java.util.LinkedHashMap;
-import java.util.List;
-import java.util.Map;
-
-import org.apache.commons.io.FileUtils;
-import org.apache.commons.io.IOUtils;
-import org.apache.commons.lang3.exception.ExceptionUtils;
-import org.json.simple.JSONArray;
-import org.json.simple.JSONObject;
-import org.json.simple.parser.ParseException;
-import org.springframework.beans.factory.annotation.Autowired;
-import org.springframework.beans.factory.annotation.Value;
-import org.springframework.stereotype.Service;
-
-import com.fasterxml.jackson.core.JsonParseException;
-import com.fasterxml.jackson.databind.JsonMappingException;
-import com.fasterxml.jackson.databind.ObjectMapper;
-import com.fasterxml.jackson.databind.SerializationFeature;
-
-import io.mosip.kernel.core.cbeffutil.spi.CbeffUtil;
-import io.mosip.kernel.core.logger.spi.Logger;
-import io.mosip.kernel.core.pdfgenerator.exception.PDFGeneratorException;
-import io.mosip.kernel.core.qrcodegenerator.exception.QrcodeGenerationException;
-import io.mosip.kernel.core.qrcodegenerator.spi.QrCodeGenerator;
-import io.mosip.kernel.core.util.CryptoUtil;
-import io.mosip.kernel.core.util.DateUtils;
-import io.mosip.kernel.pdfgenerator.itext.constant.PDFGeneratorExceptionCodeConstant;
-import io.mosip.kernel.qrcode.generator.zxing.constant.QrVersion;
-import io.mosip.registration.processor.core.code.ApiName;
-import io.mosip.registration.processor.core.code.EventId;
-import io.mosip.registration.processor.core.code.EventName;
-import io.mosip.registration.processor.core.code.EventType;
-import io.mosip.registration.processor.core.constant.IdType;
-import io.mosip.registration.processor.core.constant.LoggerFileConstant;
-import io.mosip.registration.processor.core.constant.UinCardType;
-import io.mosip.registration.processor.core.exception.ApisResourceAccessException;
-import io.mosip.registration.processor.core.exception.TemplateProcessingFailureException;
-import io.mosip.registration.processor.core.exception.util.PlatformErrorMessages;
-import io.mosip.registration.processor.core.logger.RegProcessorLogger;
-import io.mosip.registration.processor.core.packet.dto.Identity;
-import io.mosip.registration.processor.core.packet.dto.demographicinfo.JsonValue;
-import io.mosip.registration.processor.core.spi.packetmanager.PacketInfoManager;
-import io.mosip.registration.processor.core.spi.print.service.PrintService;
-import io.mosip.registration.processor.core.spi.restclient.RegistrationProcessorRestClientService;
-import io.mosip.registration.processor.core.spi.uincardgenerator.UinCardGenerator;
-import io.mosip.registration.processor.core.util.CbeffToBiometricUtil;
-import io.mosip.registration.processor.core.util.JsonUtil;
-import io.mosip.registration.processor.message.sender.template.TemplateGenerator;
-import io.mosip.registration.processor.packet.storage.dto.ApplicantInfoDto;
-import io.mosip.registration.processor.packet.storage.exception.FieldNotFoundException;
-import io.mosip.registration.processor.packet.storage.exception.IdentityNotFoundException;
-import io.mosip.registration.processor.packet.storage.exception.InstantanceCreationException;
-import io.mosip.registration.processor.packet.storage.exception.ParsingException;
-import io.mosip.registration.processor.packet.storage.utils.Utilities;
-import io.mosip.registration.processor.print.service.dto.JsonFileDTO;
-import io.mosip.registration.processor.print.service.dto.JsonRequestDTO;
-import io.mosip.registration.processor.print.service.exception.IDRepoResponseNull;
-import io.mosip.registration.processor.print.service.exception.UINNotFoundInDatabase;
-import io.mosip.registration.processor.print.service.kernel.dto.Documents;
-import io.mosip.registration.processor.print.service.kernel.dto.IdResponseDTO;
-import io.mosip.registration.processor.print.service.utility.UINCardConstant;
-import io.mosip.registration.processor.rest.client.audit.builder.AuditLogRequestBuilder;
-import io.mosip.registration.processor.status.dto.InternalRegistrationStatusDto;
-import io.mosip.registration.processor.status.dto.RegistrationStatusDto;
-import io.mosip.registration.processor.status.service.RegistrationStatusService;
-
-/**
- * The Class PrintServiceImpl.
- * 
- * @author M1048358 Alok
- */
-@Service
-public class PrintServiceImpl implements PrintService<Map<String, byte[]>> {
-
-	/** The Constant TXT. */
-	private static final String TXT = ".txt";
-
-	/** The Constant FILE_SEPARATOR. */
-	public static final String FILE_SEPARATOR = File.separator;
-
-	/** The Constant LANGUAGE. */
-	private static final String LANGUAGE = "language";
-
-	/** The Constant VALUE. */
-	private static final String VALUE = "value";
-
-	/** The primary lang. */
-	@Value("${mosip.primary-language}")
-	private String primaryLang;
-
-	/** The secondary lang. */
-	@Value("${mosip.secondary-language}")
-	private String secondaryLang;
-
-	/** The Constant UIN_CARD_TEMPLATE. */
-	private static final String UIN_CARD_TEMPLATE = "RPR_UIN_CARD_TEMPLATE";
-
-	/** The Constant UIN. */
-	private static final String UIN = "UIN";
-
-	/** The Constant RID. */
-	private static final String RID = "RID";
-
-	/** The Constant FACE. */
-	private static final String FACE = "Face";
-
-	/** The Constant UIN_CARD_PDF. */
-	private static final String UIN_CARD_PDF = "uinPdf";
-
-	/** The Constant UIN_TEXT_FILE. */
-	private static final String UIN_TEXT_FILE = "textFile";
-
-	/** The Constant APPLICANT_PHOTO. */
-	private static final String APPLICANT_PHOTO = "ApplicantPhoto";
-
-	/** The Constant QRCODE. */
-	private static final String QRCODE = "QrCode";
-
-	/** The reg proc logger. */
-	private static Logger regProcLogger = RegProcessorLogger.getLogger(PrintServiceImpl.class);
-
-	/** The core audit request builder. */
-	@Autowired
-	private AuditLogRequestBuilder auditLogRequestBuilder;
-
-	/** The utility. */
-	@Autowired
-	private Utilities utility;
-
-	/** The attributes. */
-	private Map<String, Object> attributes = new LinkedHashMap<>();
-
-	/** The packet info manager. */
-	@Autowired
-	private PacketInfoManager<Identity, ApplicantInfoDto> packetInfoManager;
-
-	/** The template generator. */
-	@Autowired
-	private TemplateGenerator templateGenerator;
-
-	/** The uin card generator. */
-	@Autowired
-	private UinCardGenerator<ByteArrayOutputStream> uinCardGenerator;
-
-	/** The rest client service. */
-	@Autowired
-	private RegistrationProcessorRestClientService<Object> restClientService;
-
-	/** The registration status service. */
-	@Autowired
-	RegistrationStatusService<String, InternalRegistrationStatusDto, RegistrationStatusDto> registrationStatusService;
-
-	/** The qr code generator. */
-	@Autowired
-	private QrCodeGenerator<QrVersion> qrCodeGenerator;
-
-	/** The is transactional. */
-	private boolean isTransactionSuccessful = false;
-
-	/** The Constant INDIVIDUAL_BIOMETRICS. */
-	private static final String INDIVIDUAL_BIOMETRICS = "individualBiometrics";
-
-	/** The cbeffutil. */
-	@Autowired
-	private CbeffUtil cbeffutil;
-
-	/*
-	 * 
-	 * (non-Javadoc)
-	 * 
-	 * @see
-	 * io.mosip.registration.processor.core.spi.print.service.PrintService#getPdf(
-	 * java.lang.String)
-	 */
-	@Override
-	@SuppressWarnings("rawtypes")
-	public Map<String, byte[]> getDocuments(IdType idType, String idValue) {
-		Map<String, byte[]> byteMap = new HashMap<>();
-		String uin = null;
-		String description = null;
-
-		try {
-			if (idType.toString().equalsIgnoreCase(UIN)) {
-				uin = idValue;
-			} else if (idType.toString().equalsIgnoreCase(RID)) {
-				uin = packetInfoManager.getUINByRid(idValue).get(0);
-				if (uin == null) {
-					regProcLogger.error(LoggerFileConstant.SESSIONID.toString(),
-							LoggerFileConstant.REGISTRATIONID.toString(), null,
-							PlatformErrorMessages.RPR_PRT_UIN_NOT_FOUND_IN_DATABASE.name());
-					throw new UINNotFoundInDatabase(PlatformErrorMessages.RPR_PRT_UIN_NOT_FOUND_IN_DATABASE.getCode());
-				}
-			}
-
-			IdResponseDTO response = getIdRepoResponse(uin);
-
-			boolean isPhotoSet = setApplicantPhoto(response);
-			if (!isPhotoSet) {
-				regProcLogger.debug(LoggerFileConstant.SESSIONID.toString(),
-						LoggerFileConstant.REGISTRATIONID.toString(), uin,
-						PlatformErrorMessages.RPR_PRT_APPLICANT_PHOTO_NOT_SET.name());
-			}
-			String jsonString = new JSONObject((Map) response.getResponse().getIdentity()).toString();
-			setTemplateAttributes(jsonString, attributes);
-			attributes.put(UIN, uin);
-
-			byte[] textFileByte = createTextFile();
-			byteMap.put(UIN_TEXT_FILE, textFileByte);
-
-			boolean isQRcodeSet = setQrCode(textFileByte);
-			if (!isQRcodeSet) {
-				regProcLogger.debug(LoggerFileConstant.SESSIONID.toString(),
-						LoggerFileConstant.REGISTRATIONID.toString(), uin,
-						PlatformErrorMessages.RPR_PRT_QRCODE_NOT_SET.name());
-			}
-
-			// getting template and placing original values
-			InputStream uinArtifact = templateGenerator.getTemplate(UIN_CARD_TEMPLATE, attributes, primaryLang);
-			if (uinArtifact == null) {
-				regProcLogger.error(LoggerFileConstant.SESSIONID.toString(),
-						LoggerFileConstant.REGISTRATIONID.toString(), idValue,
-						PlatformErrorMessages.RPR_TEM_PROCESSING_FAILURE.name());
-				throw new TemplateProcessingFailureException(
-						PlatformErrorMessages.RPR_TEM_PROCESSING_FAILURE.getCode());
-			}
-
-			// generating pdf
-			ByteArrayOutputStream pdf = uinCardGenerator.generateUinCard(uinArtifact, UinCardType.PDF);
-
-			byte[] pdfbytes = pdf.toByteArray();
-			byteMap.put(UIN_CARD_PDF, pdfbytes);
-
-			byte[] uinbyte = attributes.get(UIN).toString().getBytes();
-			byteMap.put(UIN, uinbyte);
-
-			isTransactionSuccessful = true;
-
-		} catch (QrcodeGenerationException e) {
-			description = "Error while QR Code Generation";
-			regProcLogger.error(LoggerFileConstant.SESSIONID.toString(), LoggerFileConstant.REGISTRATIONID.toString(),
-					idValue, PlatformErrorMessages.RPR_PRT_QRCODE_NOT_GENERATED.name() + e.getMessage()
-							+ ExceptionUtils.getStackTrace(e));
-			throw new PDFGeneratorException(PDFGeneratorExceptionCodeConstant.PDF_EXCEPTION.getErrorCode(),
-					e.getMessage() + ExceptionUtils.getStackTrace(e));
-
-		} catch (UINNotFoundInDatabase e) {
-			description = "UIN not found in database for id" + idValue;
-			regProcLogger.error(LoggerFileConstant.SESSIONID.toString(), LoggerFileConstant.REGISTRATIONID.toString(),
-					idValue, PlatformErrorMessages.RPR_PRT_UIN_NOT_FOUND_IN_DATABASE.name() + e.getMessage()
-							+ ExceptionUtils.getStackTrace(e));
-			throw new PDFGeneratorException(PDFGeneratorExceptionCodeConstant.PDF_EXCEPTION.getErrorCode(),
-					e.getMessage() + ExceptionUtils.getStackTrace(e));
-
-		} catch (TemplateProcessingFailureException e) {
-			description = "Error while Template Processing";
-			regProcLogger.error(LoggerFileConstant.SESSIONID.toString(), LoggerFileConstant.REGISTRATIONID.toString(),
-					idValue, PlatformErrorMessages.RPR_TEM_PROCESSING_FAILURE.name() + e.getMessage()
-							+ ExceptionUtils.getStackTrace(e));
-			throw new TemplateProcessingFailureException(PlatformErrorMessages.RPR_TEM_PROCESSING_FAILURE.getCode());
-
-		} catch (PDFGeneratorException e) {
-			description = "Error while pdf generation";
-			regProcLogger.error(LoggerFileConstant.SESSIONID.toString(), LoggerFileConstant.REGISTRATIONID.toString(),
-					idValue, PlatformErrorMessages.RPR_PRT_PDF_NOT_GENERATED.name() + e.getMessage()
-							+ ExceptionUtils.getStackTrace(e));
-			throw new PDFGeneratorException(PDFGeneratorExceptionCodeConstant.PDF_EXCEPTION.getErrorCode(),
-					e.getMessage() + ExceptionUtils.getStackTrace(e));
-
-		} catch (ApisResourceAccessException | IOException | ParseException
-				| io.mosip.kernel.core.exception.IOException e) {
-			description = "Internal error occured while processing packet id" + idValue;
-			regProcLogger.error(LoggerFileConstant.SESSIONID.toString(), LoggerFileConstant.REGISTRATIONID.toString(),
-					idValue, PlatformErrorMessages.RPR_PRT_PDF_GENERATION_FAILED.name() + e.getMessage()
-							+ ExceptionUtils.getStackTrace(e));
-			throw new PDFGeneratorException(PDFGeneratorExceptionCodeConstant.PDF_EXCEPTION.getErrorCode(),
-					e.getMessage() + ExceptionUtils.getStackTrace(e));
-
-		} catch (Exception ex) {
-			description = "Process stopped due to some internal error";
-			regProcLogger.error(LoggerFileConstant.SESSIONID.toString(), LoggerFileConstant.REGISTRATIONID.toString(),
-					idValue, description + ex.getMessage() + ExceptionUtils.getStackTrace(ex));
-			throw new PDFGeneratorException(PDFGeneratorExceptionCodeConstant.PDF_EXCEPTION.getErrorCode(),
-					ex.getMessage() + ExceptionUtils.getStackTrace(ex));
-
-		} finally {
-			String eventId = "";
-			String eventName = "";
-			String eventType = "";
-			if (isTransactionSuccessful) {
-				description = "Pdf generated and sent to print stage";
-				eventId = EventId.RPR_402.toString();
-				eventName = EventName.UPDATE.toString();
-				eventType = EventType.BUSINESS.toString();
-			} else {
-
-				description = "Pdf was not generated for uin card template";
-				eventId = EventId.RPR_405.toString();
-				eventName = EventName.EXCEPTION.toString();
-				eventType = EventType.SYSTEM.toString();
-			}
-			auditLogRequestBuilder.createAuditRequestBuilder(description, eventId, eventName, eventType, uin,
-					ApiName.AUDIT);
-		}
-
-		return byteMap;
-	}
-
-	/**
-	 * Gets the id repo response.
-	 *
-	 * @param uin
-	 *            the uin
-	 * @return the id repo response
-	 * @throws ApisResourceAccessException
-	 *             the apis resource access exception
-	 */
-	private IdResponseDTO getIdRepoResponse(String uin) throws ApisResourceAccessException {
-		List<String> pathsegments = new ArrayList<>();
-		pathsegments.add(uin);
-
-		String queryParamName = "type";
-		String queryParamValue = "all";
-
-		IdResponseDTO response = (IdResponseDTO) restClientService.getApi(ApiName.IDREPOSITORY, pathsegments,
-				queryParamName, queryParamValue, IdResponseDTO.class);
-
-		if (response == null || response.getResponse() == null) {
-			regProcLogger.error(LoggerFileConstant.SESSIONID.toString(), LoggerFileConstant.REGISTRATIONID.toString(),
-					uin, PlatformErrorMessages.RPR_PRT_IDREPO_RESPONSE_NULL.name());
-			throw new IDRepoResponseNull(PlatformErrorMessages.RPR_PRT_IDREPO_RESPONSE_NULL.getCode());
-		}
-
-		return response;
-	}
-
-	/**
-	 * Creates the text file.
-	 *
-	 * @return the byte[]
-	 * @throws IOException
-	 *             Signals that an I/O exception has occurred.
-	 */
-	private byte[] createTextFile() throws IOException {
-		JsonFileDTO jsonDto = new JsonFileDTO();
-		jsonDto.setId("mosip.registration.print.send");
-		jsonDto.setVersion("1.0");
-		jsonDto.setRequestTime(DateUtils.getUTCCurrentDateTimeString("yyyy-MM-dd'T'HH:mm:ss.SSS'Z'"));
-
-		JsonRequestDTO request = new JsonRequestDTO();
-		request.setNameLang1((String) attributes.get(UINCardConstant.NAME + "_" + primaryLang));
-		request.setAddressLine1Lang1((String) attributes.get(UINCardConstant.ADDRESSLINE1 + "_" + primaryLang));
-		request.setAddressLine2Lang1((String) attributes.get(UINCardConstant.ADDRESSLINE2 + "_" + primaryLang));
-		request.setAddressLine3Lang1((String) attributes.get(UINCardConstant.ADDRESSLINE3 + "_" + primaryLang));
-		request.setRegionLang1((String) attributes.get(UINCardConstant.REGION + "_" + primaryLang));
-		request.setProvinceLang1((String) attributes.get(UINCardConstant.PROVINCE + "_" + primaryLang));
-		request.setCityLang1((String) attributes.get(UINCardConstant.CITY + "_" + primaryLang));
-		request.setNameLang2((String) attributes.get(UINCardConstant.NAME + "_" + secondaryLang));
-		request.setAddressLine1Lang2((String) attributes.get(UINCardConstant.ADDRESSLINE1 + "_" + secondaryLang));
-		request.setAddressLine2Lang2((String) attributes.get(UINCardConstant.ADDRESSLINE2 + "_" + secondaryLang));
-		request.setAddressLine3Lang2((String) attributes.get(UINCardConstant.ADDRESSLINE3 + "_" + secondaryLang));
-		request.setRegionLang2((String) attributes.get(UINCardConstant.REGION + "_" + secondaryLang));
-		request.setProvinceLang2((String) attributes.get(UINCardConstant.PROVINCE + "_" + secondaryLang));
-		request.setCityLang2((String) attributes.get(UINCardConstant.CITY + "_" + secondaryLang));
-		request.setPostalCode((String) attributes.get(UINCardConstant.POSTALCODE));
-		request.setPhoneNumber((String) attributes.get(UINCardConstant.PHONE));
-
-		jsonDto.setRequest(request);
-
-		File jsonText = new File(attributes.get(UIN).toString() + TXT);
-		ObjectMapper mapper = new ObjectMapper();
-		mapper.configure(SerializationFeature.INDENT_OUTPUT, true);
-		mapper.writeValue(jsonText, jsonDto);
-
-		InputStream fileStream = new FileInputStream(jsonText);
-		byte[] jsonTextFileBytes = IOUtils.toByteArray(fileStream);
-		fileStream.close();
-		FileUtils.forceDelete(jsonText);
-
-		return jsonTextFileBytes;
-	}
-
-	/**
-	 * Sets the qr code.
-	 *
-	 * @param textFileByte
-	 *            the text file byte
-	 * @return true, if successful
-	 * @throws QrcodeGenerationException
-	 *             the qrcode generation exception
-	 * @throws IOException
-	 *             Signals that an I/O exception has occurred.
-	 */
-	private boolean setQrCode(byte[] textFileByte) throws QrcodeGenerationException, IOException {
-		String qrString = new String(textFileByte);
-		boolean isQRCodeSet = false;
-		byte[] qrCodeBytes = qrCodeGenerator.generateQrCode(qrString, QrVersion.V30);
-		if (qrCodeBytes != null) {
-			String imageString = CryptoUtil.encodeBase64String(qrCodeBytes);
-			attributes.put(QRCODE, "data:image/png;base64," + imageString);
-			isQRCodeSet = true;
-		}
-
-		return isQRCodeSet;
-	}
-
-	/**
-	 * Sets the applicant photo.
-	 *
-	 * @param response
-	 *            the response
-	 * @return true, if successful
-	 * @throws Exception
-	 *             the exception
-	 */
-	private boolean setApplicantPhoto(IdResponseDTO response) throws Exception {
-		String value = null;
-		boolean isPhotoSet = false;
-
-		if (response == null || response.getResponse() == null) {
-			return Boolean.FALSE;
-		}
-		if (response.getResponse().getDocuments() != null) {
-			List<Documents> documents = response.getResponse().getDocuments();
-			for (Documents doc : documents) {
-				if (doc.getCategory().equals(INDIVIDUAL_BIOMETRICS)) {
-					value = doc.getValue();
-					break;
-				}
-			}
-		}
-		if (value != null) {
-			CbeffToBiometricUtil util = new CbeffToBiometricUtil(cbeffutil);
-			List<String> subtype = new ArrayList<>();
-			byte[] photobyte = util.getPhoto(value, FACE, subtype);
-			String imageString = CryptoUtil.encodeBase64String(photobyte);
-			attributes.put(APPLICANT_PHOTO, "data:image/png;base64," + imageString);
-			isPhotoSet = true;
-		}
-
-		return isPhotoSet;
-	}
-
-	/**
-	 * Gets the artifacts.
-	 *
-	 * @param idJsonString
-	 *            the id json string
-	 * @param attribute
-	 *            the attribute
-	 * @return the artifacts
-	 * @throws IOException
-	 *             Signals that an I/O exception has occurred.
-	 */
-	@SuppressWarnings("unchecked")
-	private void setTemplateAttributes(String idJsonString, Map<String, Object> attribute) throws IOException {
-		try {
-			JSONObject demographicIdentity = JsonUtil.objectMapperReadValue(idJsonString, JSONObject.class);
-			if (demographicIdentity == null)
-				throw new IdentityNotFoundException(PlatformErrorMessages.RPR_PIS_IDENTITY_NOT_FOUND.getMessage());
-
-			String mapperJsonString = Utilities.getJson(utility.getConfigServerFileStorageURL(),
-					utility.getGetRegProcessorIdentityJson());
-			JSONObject mapperJson = JsonUtil.objectMapperReadValue(mapperJsonString, JSONObject.class);
-			JSONObject mapperIdentity = JsonUtil.getJSONObject(mapperJson,
-					utility.getGetRegProcessorDemographicIdentity());
-
-			List<String> mapperJsonKeys = new ArrayList<>(mapperIdentity.keySet());
-			for (String key : mapperJsonKeys) {
-				JSONObject jsonValue = JsonUtil.getJSONObject(mapperIdentity, key);
-				Object object = JsonUtil.getJSONValue(demographicIdentity, (String) jsonValue.get(VALUE));
-				if (object instanceof ArrayList) {
-					JSONArray node = JsonUtil.getJSONArray(demographicIdentity, (String) jsonValue.get(VALUE));
-					JsonValue[] jsonValues = mapJsonNodeToJavaObject(JsonValue.class, node);
-					for (int count = 0; count < jsonValues.length; count++) {
-						String lang = jsonValues[count].getLanguage();
-						attribute.put(key + "_" + lang, jsonValues[count].getValue());
-					}
-				} else if (object instanceof LinkedHashMap) {
-					JSONObject json = JsonUtil.getJSONObject(demographicIdentity, (String) jsonValue.get(VALUE));
-					attribute.put(key, json.get(VALUE));
-				} else {
-					attribute.put(key, object);
-				}
-			}
-
-		} catch (JsonParseException | JsonMappingException e) {
-			regProcLogger.error(LoggerFileConstant.SESSIONID.toString(), LoggerFileConstant.REGISTRATIONID.toString(),
-					null, "Error while parsing Json file" + ExceptionUtils.getStackTrace(e));
-			throw new ParsingException(PlatformErrorMessages.RPR_SYS_JSON_PARSING_EXCEPTION.getMessage(), e);
-		}
-	}
-
-	/**
-	 * Map json node to java object.
-	 *
-	 * @param <T>
-	 *            the generic type
-	 * @param genericType
-	 *            the generic type
-	 * @param demographicJsonNode
-	 *            the demographic json node
-	 * @return the t[]
-	 */
-	@SuppressWarnings("unchecked")
-	private <T> T[] mapJsonNodeToJavaObject(Class<? extends Object> genericType, JSONArray demographicJsonNode) {
-		String language;
-		String value;
-		T[] javaObject = (T[]) Array.newInstance(genericType, demographicJsonNode.size());
-		try {
-			for (int i = 0; i < demographicJsonNode.size(); i++) {
-
-				T jsonNodeElement = (T) genericType.newInstance();
-
-				JSONObject objects = JsonUtil.getJSONObjectFromArray(demographicJsonNode, i);
-				language = (String) objects.get(LANGUAGE);
-				value = (String) objects.get(VALUE);
-
-				Field languageField = jsonNodeElement.getClass().getDeclaredField(LANGUAGE);
-				languageField.setAccessible(true);
-				languageField.set(jsonNodeElement, language);
-
-				Field valueField = jsonNodeElement.getClass().getDeclaredField(VALUE);
-				valueField.setAccessible(true);
-				valueField.set(jsonNodeElement, value);
-
-				javaObject[i] = jsonNodeElement;
-			}
-		} catch (InstantiationException | IllegalAccessException e) {
-			regProcLogger.error(LoggerFileConstant.SESSIONID.toString(), LoggerFileConstant.REGISTRATIONID.toString(),
-					null, "Error while Creating Instance of generic type" + ExceptionUtils.getStackTrace(e));
-			throw new InstantanceCreationException(PlatformErrorMessages.RPR_SYS_INSTANTIATION_EXCEPTION.getMessage(),
-					e);
-
-		} catch (NoSuchFieldException | SecurityException e) {
-			regProcLogger.error(LoggerFileConstant.SESSIONID.toString(), LoggerFileConstant.REGISTRATIONID.toString(),
-					null, "no such field exception" + ExceptionUtils.getStackTrace(e));
-			throw new FieldNotFoundException(PlatformErrorMessages.RPR_SYS_NO_SUCH_FIELD_EXCEPTION.getMessage(), e);
-
-		}
-
-		return javaObject;
-	}
-
-}
-=======
 package io.mosip.registration.processor.print.service.impl;
 
 import java.io.ByteArrayOutputStream;
@@ -754,7 +197,7 @@
 				uin = packetInfoManager.getUINByRid(idValue).get(0);
 				if (uin == null) {
 					regProcLogger.error(LoggerFileConstant.SESSIONID.toString(),
-							LoggerFileConstant.REGISTRATIONID.toString(), uin,
+							LoggerFileConstant.REGISTRATIONID.toString(), null,
 							PlatformErrorMessages.RPR_PRT_UIN_NOT_FOUND_IN_DATABASE.name());
 					throw new UINNotFoundInDatabase(PlatformErrorMessages.RPR_PRT_UIN_NOT_FOUND_IN_DATABASE.getCode());
 				}
@@ -1109,5 +552,4 @@
 		return javaObject;
 	}
 
-}
->>>>>>> 1ca52271
+}