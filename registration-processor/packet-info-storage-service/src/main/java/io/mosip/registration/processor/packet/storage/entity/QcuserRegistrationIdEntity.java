--- conflicted
+++ resolved
@@ -1,4 +1,3 @@
-<<<<<<< HEAD
 package io.mosip.registration.processor.packet.storage.entity;
 
 import java.io.Serializable;
@@ -41,11 +40,11 @@
 	private Boolean isDeleted;
 
 	private String status_code;
-	
+
 	private String status_comment;
-	
+
 	private String lang_code;
-	
+
 	@Column(name="upd_by")
 	private String updBy;
 
@@ -113,7 +112,7 @@
 		this.status_comment = status_comment;
 	}
 
-	
+
 	public String getLang_code() {
 		return lang_code;
 	}
@@ -138,124 +137,4 @@
 		this.updDtimes = updDtimesz;
 	}
 
-=======
-package io.mosip.registration.processor.packet.storage.entity;
-
-import java.io.Serializable;
-import java.time.LocalDateTime;
-
-import javax.persistence.Column;
-import javax.persistence.Entity;
-import javax.persistence.Table;
-
-import org.hibernate.annotations.CreationTimestamp;
-import org.hibernate.annotations.UpdateTimestamp;
-
-
-/**
- * The persistent class for the qcuser_registration_id database table.
- * 
- */
-@Entity
-@Table(name="qcuser_registration_id", schema = "regprc")
-public class QcuserRegistrationIdEntity extends BasePacketEntity<QcuserRegistrationIdPKEntity> implements Serializable {
-	private static final long serialVersionUID = 1L;
-
-
-	@Column(name = "cr_by", nullable = false)
-	private String crBy = "MOSIP_SYSTEM";
-
-	@Column(name = "cr_dtimesz", nullable = false, updatable = false)
-	@CreationTimestamp
-	private LocalDateTime crDtimesz;
-
-
-	@Column(name = "del_dtimesz")
-	@UpdateTimestamp
-	private LocalDateTime delDtimesz;
-
-	@Column(name="is_active")
-	private Boolean isActive;
-
-	@Column(name="is_deleted")
-	private Boolean isDeleted;
-
-	private String status;
-
-	@Column(name="upd_by")
-	private String updBy;
-
-	@Column(name = "upd_dtimesz")
-	@UpdateTimestamp
-	private LocalDateTime updDtimesz;
-
-	public QcuserRegistrationIdEntity() {
-		super();
-	}
-
-	public String getCrBy() {
-		return this.crBy;
-	}
-
-	public void setCrBy(String crBy) {
-		this.crBy = crBy;
-	}
-
-	public LocalDateTime getCrDtimesz() {
-		return this.crDtimesz;
-	}
-
-	public void setCrDtimesz(LocalDateTime crDtimesz) {
-		this.crDtimesz = crDtimesz;
-	}
-
-	public LocalDateTime getDelDtimesz() {
-		return this.delDtimesz;
-	}
-
-	public void setDelDtimesz(LocalDateTime delDtimesz) {
-		this.delDtimesz = delDtimesz;
-	}
-
-	public Boolean getIsActive() {
-		return this.isActive;
-	}
-
-	public void setIsActive(Boolean isActive) {
-		this.isActive = isActive;
-	}
-
-	public Boolean getIsDeleted() {
-		return this.isDeleted;
-	}
-
-	public void setIsDeleted(Boolean isDeleted) {
-		this.isDeleted = isDeleted;
-	}
-
-	public String getStatus() {
-		return this.status;
-	}
-
-	public void setStatus(String status) {
-		this.status = status;
-	}
-
-	public String getUpdBy() {
-		return this.updBy;
-	}
-
-	public void setUpdBy(String updBy) {
-		this.updBy = updBy;
-	}
-
-	public LocalDateTime getUpdDtimesz() {
-		return this.updDtimesz;
-	}
-
-	public void setUpdDtimesz(LocalDateTime updDtimesz) {
-		this.updDtimesz = updDtimesz;
-	}
-
->>>>>>> d7ce6621
 }