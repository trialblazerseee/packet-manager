--- conflicted
+++ resolved
@@ -1,4 +1,3 @@
-<<<<<<< HEAD
 package io.mosip.registration.processor.packet.storage.entity;
 
 import java.io.Serializable;
@@ -354,361 +353,4 @@
 	public void setIsDeleted(Boolean isDeleted) {
 		this.isDeleted = isDeleted;
 	}
-=======
-package io.mosip.registration.processor.packet.storage.entity;
-
-import java.io.Serializable;
-import java.math.BigDecimal;
-import java.time.LocalDateTime;
-import javax.persistence.Column;
-import javax.persistence.Entity;
-import javax.persistence.Table;
-import org.hibernate.annotations.CreationTimestamp;
-import org.hibernate.annotations.UpdateTimestamp;
-
-/**
- * The persistent class for the applicant_photograph database table.
- * 
- * @author Horteppa M1048399
- */
-@Entity
-@Table(name = "applicant_photograph", schema = "regprc")
-public class ApplicantPhotographEntity extends BasePacketEntity<ApplicantPhotographPKEntity> implements Serializable {
-
-	/** The Constant serialVersionUID. */
-	private static final long serialVersionUID = 1L;
-
-	/** The pre reg id. */
-	@Column(name = "prereg_id", nullable = false)
-	private String preRegId;
-
-	/** The image name. */
-	@Column(name = "image_name", nullable = false)
-	private String imageName;
-
-	/** The quality score. */
-	@Column(name = "quality_score")
-	private BigDecimal qualityScore;
-
-	/** The no of retry. */
-	@Column(name = "no_of_retry")
-	private Integer noOfRetry;
-
-	/** The image store. */
-	@Column(name = "image_store")
-	private byte[] imageStore;
-
-	/** The has excp photograph. */
-	@Column(name = "has_excp_photograph")
-	private Boolean hasExcpPhotograph;
-
-	/** The excp photo name. */
-	@Column(name = "excp_photo_name", nullable = false)
-	private String excpPhotoName;
-
-	/** The excp photo store. */
-	@Column(name = "excp_photo_store")
-	private byte[] excpPhotoStore;
-
-	/** The is active. */
-	@Column(name = "is_active", nullable = false)
-	private boolean isActive;
-
-	/** The cr by. */
-	@Column(name = "cr_by", nullable = false)
-	private String crBy = "MOSIP_SYSTEM";
-
-	/** The cr dtimes. */
-	@Column(name = "cr_dtimes", nullable = false, updatable = false)
-	@CreationTimestamp
-	private LocalDateTime crDtimes;
-
-	/** The upd by. */
-	@Column(name = "upd_by")
-	private String updBy = "MOSIP_SYSTEM";
-
-	/** The upd dtimes. */
-	@Column(name = "upd_dtimes")
-	@UpdateTimestamp
-	private LocalDateTime updDtimes;
-
-	/** The del dtimes. */
-	@Column(name = "del_dtimes")
-	@UpdateTimestamp
-	private LocalDateTime delDtimes;
-
-	/** The is deleted. */
-	@Column(name = "is_deleted")
-	private Boolean isDeleted;
-
-	/**
-	 * Gets the pre reg id.
-	 *
-	 * @return the pre reg id
-	 */
-	public String getPreRegId() {
-		return preRegId;
-	}
-
-	/**
-	 * Sets the pre reg id.
-	 *
-	 * @param preRegId the new pre reg id
-	 */
-	public void setPreRegId(String preRegId) {
-		this.preRegId = preRegId;
-	}
-
-	/**
-	 * Gets the image name.
-	 *
-	 * @return the image name
-	 */
-	public String getImageName() {
-		return imageName;
-	}
-
-	/**
-	 * Sets the image name.
-	 *
-	 * @param imageName the new image name
-	 */
-	public void setImageName(String imageName) {
-		this.imageName = imageName;
-	}
-
-	/**
-	 * Gets the quality score.
-	 *
-	 * @return the quality score
-	 */
-	public BigDecimal getQualityScore() {
-		return qualityScore;
-	}
-
-	/**
-	 * Sets the quality score.
-	 *
-	 * @param qualityScore the new quality score
-	 */
-	public void setQualityScore(BigDecimal qualityScore) {
-		this.qualityScore = qualityScore;
-	}
-
-	/**
-	 * Gets the no of retry.
-	 *
-	 * @return the no of retry
-	 */
-	public Integer getNoOfRetry() {
-		return noOfRetry;
-	}
-
-	/**
-	 * Sets the no of retry.
-	 *
-	 * @param noOfRetry the new no of retry
-	 */
-	public void setNoOfRetry(Integer noOfRetry) {
-		this.noOfRetry = noOfRetry;
-	}
-
-	/**
-	 * Gets the image store.
-	 *
-	 * @return the image store
-	 */
-	public byte[] getImageStore() {
-		return imageStore;
-	}
-
-	/**
-	 * Sets the image store.
-	 *
-	 * @param imageStore the new image store
-	 */
-	public void setImageStore(byte[] imageStore) {
-		this.imageStore = imageStore;
-	}
-
-	/**
-	 * Gets the checks for excp photograph.
-	 *
-	 * @return the checks for excp photograph
-	 */
-	public Boolean getHasExcpPhotograph() {
-		return hasExcpPhotograph;
-	}
-
-	/**
-	 * Sets the checks for excp photograph.
-	 *
-	 * @param hasExcpPhotograph the new checks for excp photograph
-	 */
-	public void setHasExcpPhotograph(Boolean hasExcpPhotograph) {
-		this.hasExcpPhotograph = hasExcpPhotograph;
-	}
-
-	/**
-	 * Gets the excp photo name.
-	 *
-	 * @return the excp photo name
-	 */
-	public String getExcpPhotoName() {
-		return excpPhotoName;
-	}
-
-	/**
-	 * Sets the excp photo name.
-	 *
-	 * @param excpPhotoName the new excp photo name
-	 */
-	public void setExcpPhotoName(String excpPhotoName) {
-		this.excpPhotoName = excpPhotoName;
-	}
-
-	/**
-	 * Gets the excp photo store.
-	 *
-	 * @return the excp photo store
-	 */
-	public byte[] getExcpPhotoStore() {
-		return excpPhotoStore;
-	}
-
-	/**
-	 * Sets the excp photo store.
-	 *
-	 * @param excpPhotoStore the new excp photo store
-	 */
-	public void setExcpPhotoStore(byte[] excpPhotoStore) {
-		this.excpPhotoStore = excpPhotoStore;
-	}
-
-	/**
-	 * Checks if is active.
-	 *
-	 * @return true, if is active
-	 */
-	public boolean isActive() {
-		return isActive;
-	}
-
-	/**
-	 * Sets the active.
-	 *
-	 * @param isActive the new active
-	 */
-	public void setActive(boolean isActive) {
-		this.isActive = isActive;
-	}
-
-	/**
-	 * Gets the cr by.
-	 *
-	 * @return the cr by
-	 */
-	public String getCrBy() {
-		return crBy;
-	}
-
-	/**
-	 * Sets the cr by.
-	 *
-	 * @param crBy the new cr by
-	 */
-	public void setCrBy(String crBy) {
-		this.crBy = crBy;
-	}
-
-	/**
-	 * Gets the cr dtimes.
-	 *
-	 * @return the cr dtimes
-	 */
-	public LocalDateTime getCrDtimes() {
-		return crDtimes;
-	}
-
-	/**
-	 * Sets the cr dtimes.
-	 *
-	 * @param crDtimes the new cr dtimes
-	 */
-	public void setCrDtimes(LocalDateTime crDtimes) {
-		this.crDtimes = crDtimes;
-	}
-
-	/**
-	 * Gets the upd by.
-	 *
-	 * @return the upd by
-	 */
-	public String getUpdBy() {
-		return updBy;
-	}
-
-	/**
-	 * Sets the upd by.
-	 *
-	 * @param updBy the new upd by
-	 */
-	public void setUpdBy(String updBy) {
-		this.updBy = updBy;
-	}
-
-	/**
-	 * Gets the upd dtimes.
-	 *
-	 * @return the upd dtimes
-	 */
-	public LocalDateTime getUpdDtimes() {
-		return updDtimes;
-	}
-
-	/**
-	 * Sets the upd dtimes.
-	 *
-	 * @param updDtimes the new upd dtimes
-	 */
-	public void setUpdDtimes(LocalDateTime updDtimes) {
-		this.updDtimes = updDtimes;
-	}
-
-	/**
-	 * Gets the del dtimes.
-	 *
-	 * @return the del dtimes
-	 */
-	public LocalDateTime getDelDtimes() {
-		return delDtimes;
-	}
-
-	/**
-	 * Sets the del dtimes.
-	 *
-	 * @param delDtimes the new del dtimes
-	 */
-	public void setDelDtimes(LocalDateTime delDtimes) {
-		this.delDtimes = delDtimes;
-	}
-
-	/**
-	 * Gets the checks if is deleted.
-	 *
-	 * @return the checks if is deleted
-	 */
-	public Boolean getIsDeleted() {
-		return isDeleted;
-	}
-
-	/**
-	 * Sets the checks if is deleted.
-	 *
-	 * @param isDeleted the new checks if is deleted
-	 */
-	public void setIsDeleted(Boolean isDeleted) {
-		this.isDeleted = isDeleted;
-	}
->>>>>>> d3c7d8a5
 }