<<<<<<< HEAD
package io.mosip.registration.processor.packet.storage.dto;

import java.io.Serializable;

import io.mosip.registration.processor.core.packet.dto.Demographic;
import io.mosip.registration.processor.core.packet.dto.Photograph;
import lombok.Data;
import lombok.EqualsAndHashCode;

@Data
@EqualsAndHashCode(callSuper=false)
public class ApplicantInfoDto extends Demographic implements Serializable{

	/**
	 * 
	 */
	private static final long serialVersionUID = 1L;
	private Photograph applicantPhoto;
	

	
}
=======
package io.mosip.registration.processor.packet.storage.dto;


import java.util.List;

import io.mosip.registration.processor.core.packet.dto.demographicinfo.DemographicDedupeDto;
import lombok.Data;
import lombok.EqualsAndHashCode;

@Data
@EqualsAndHashCode(callSuper=false)
public class ApplicantInfoDto {

	
	private PhotographDto applicantPhotograph;
	private List<DemographicDedupeDto> demoDedupeList;
	
	

	
}
>>>>>>> d3c7d8a5
<|MERGE_RESOLUTION|>--- conflicted
+++ resolved
@@ -1,27 +1,3 @@
-<<<<<<< HEAD
-package io.mosip.registration.processor.packet.storage.dto;
-
-import java.io.Serializable;
-
-import io.mosip.registration.processor.core.packet.dto.Demographic;
-import io.mosip.registration.processor.core.packet.dto.Photograph;
-import lombok.Data;
-import lombok.EqualsAndHashCode;
-
-@Data
-@EqualsAndHashCode(callSuper=false)
-public class ApplicantInfoDto extends Demographic implements Serializable{
-
-	/**
-	 * 
-	 */
-	private static final long serialVersionUID = 1L;
-	private Photograph applicantPhoto;
-	
-
-	
-}
-=======
 package io.mosip.registration.processor.packet.storage.dto;
 
 
@@ -38,9 +14,8 @@
 	
 	private PhotographDto applicantPhotograph;
 	private List<DemographicDedupeDto> demoDedupeList;
-	
-	
+
+
 
 	
-}
->>>>>>> d3c7d8a5
+}