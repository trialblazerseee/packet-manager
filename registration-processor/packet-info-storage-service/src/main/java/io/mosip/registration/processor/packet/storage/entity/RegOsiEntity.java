<<<<<<< HEAD
package io.mosip.registration.processor.packet.storage.entity;

import java.io.Serializable;
import java.time.LocalDateTime;
import javax.persistence.Column;
import javax.persistence.Entity;
import javax.persistence.Table;
import org.hibernate.annotations.CreationTimestamp;
import org.hibernate.annotations.UpdateTimestamp;
/**
 * The persistent class for the reg_osi database table.
 * 
 * @author Horteppa M1048399
 * @author Girish Yarru
 */
@Entity
@Table(name = "reg_osi", schema = "regprc")
public class RegOsiEntity extends BasePacketEntity<RegOsiPkEntity> implements Serializable {

	/** The Constant serialVersionUID. */
	private static final long serialVersionUID = 1L;

	/** The prereg id. */
	@Column(name = "prereg_id", nullable = false)
	private String preregId;

	/** The officer id. */
	@Column(name = "officer_id", nullable = false)
	private String officerId;

	/** The officer iris image name. */
	@Column(name = "officer_iris_image_name")
	private String officerIrisImageName;

	/** The officer fingerp image name. */
	@Column(name = "officer_fingerp_image_name")
	private String officerFingerpImageName;

	/** The supervisor id. */
	@Column(name = "supervisor_id", nullable = false)
	private String supervisorId;

	/** The supervisor fingerp image name. */
	@Column(name = "supervisor_fingerp_image_name")
	private String supervisorFingerpImageName;

	/** The supervisor iris image name. */
	@Column(name = "supervisor_iris_image_name")
	private String supervisorIrisImageName;

	/** The introducer id. */
	@Column(name = "introducer_id")
	private String introducerId;

	/** The introducer typ. */
	@Column(name = "introducer_typ")
	private String introducerTyp;

	/** The introducer reg id. */
	@Column(name = "introducer_reg_id")
	private String introducerRegId;

	/** The introducer iris image name. */
	@Column(name = "introducer_iris_image_name")
	private String introducerIrisImageName;

	/** The introducer fingerp image name. */
	@Column(name = "introducer_fingerp_image_name")
	private String introducerFingerpImageName;

	/** The introducer uin. */
	@Column(name = "introducer_uin")
	private String introducerUin;

	/** The is active. */
	@Column(name = "is_active", nullable = false)
	private Boolean isActive;

	/** The cr by. */
	@Column(name = "cr_by", nullable = false)
	private String crBy = "MOSIP_SYSTEM";

	/** The cr dtimes. */
	@Column(name = "cr_dtimes", nullable = false, updatable = false)
	@CreationTimestamp
	private LocalDateTime crDtimes;

	/** The upd by. */
	@Column(name = "upd_by")
	private String updBy = "MOSIP_SYSTEM";

	/** The upd dtimes. */
	@Column(name = "upd_dtimes")
	@UpdateTimestamp
	private LocalDateTime updDtimes;

	/** The is deleted. */
	@Column(name = "is_deleted")
	private Boolean isDeleted;

	/** The del dtimes. */
	@Column(name = "del_dtimes")
	@UpdateTimestamp
	private LocalDateTime delDtimes;

	/**
	 * Instantiates a new reg osi entity.
	 */
	public RegOsiEntity() {
		super();
	}

	/**
	 * Gets the prereg id.
	 *
	 * @return the prereg id
	 */
	public String getPreregId() {
		return preregId;
	}

	/**
	 * Sets the prereg id.
	 *
	 * @param preregId the new prereg id
	 */
	public void setPreregId(String preregId) {
		this.preregId = preregId;
	}

	/**
	 * Gets the officer id.
	 *
	 * @return the officer id
	 */
	public String getOfficerId() {
		return officerId;
	}

	/**
	 * Sets the officer id.
	 *
	 * @param officerId the new officer id
	 */
	public void setOfficerId(String officerId) {
		this.officerId = officerId;
	}

	/**
	 * Gets the officer iris image name.
	 *
	 * @return the officer iris image name
	 */
	public String getOfficerIrisImageName() {
		return officerIrisImageName;
	}

	/**
	 * Sets the officer iris image name.
	 *
	 * @param officerIrisImageName the new officer iris image name
	 */
	public void setOfficerIrisImageName(String officerIrisImageName) {
		this.officerIrisImageName = officerIrisImageName;
	}

	/**
	 * Gets the officer fingerp image name.
	 *
	 * @return the officer fingerp image name
	 */
	public String getOfficerFingerpImageName() {
		return officerFingerpImageName;
	}

	/**
	 * Sets the officer fingerp image name.
	 *
	 * @param officerFingerpImageName the new officer fingerp image name
	 */
	public void setOfficerFingerpImageName(String officerFingerpImageName) {
		this.officerFingerpImageName = officerFingerpImageName;
	}

	/**
	 * Gets the supervisor id.
	 *
	 * @return the supervisor id
	 */
	public String getSupervisorId() {
		return supervisorId;
	}

	/**
	 * Sets the supervisor id.
	 *
	 * @param supervisorId the new supervisor id
	 */
	public void setSupervisorId(String supervisorId) {
		this.supervisorId = supervisorId;
	}

	/**
	 * Gets the supervisor fingerp image name.
	 *
	 * @return the supervisor fingerp image name
	 */
	public String getSupervisorFingerpImageName() {
		return supervisorFingerpImageName;
	}

	/**
	 * Sets the supervisor fingerp image name.
	 *
	 * @param supervisorFingerpImageName the new supervisor fingerp image name
	 */
	public void setSupervisorFingerpImageName(String supervisorFingerpImageName) {
		this.supervisorFingerpImageName = supervisorFingerpImageName;
	}

	/**
	 * Gets the supervisor iris image name.
	 *
	 * @return the supervisor iris image name
	 */
	public String getSupervisorIrisImageName() {
		return supervisorIrisImageName;
	}

	/**
	 * Sets the supervisor iris image name.
	 *
	 * @param supervisorIrisImageName the new supervisor iris image name
	 */
	public void setSupervisorIrisImageName(String supervisorIrisImageName) {
		this.supervisorIrisImageName = supervisorIrisImageName;
	}

	/**
	 * Gets the introducer id.
	 *
	 * @return the introducer id
	 */
	public String getIntroducerId() {
		return introducerId;
	}

	/**
	 * Sets the introducer id.
	 *
	 * @param introducerId the new introducer id
	 */
	public void setIntroducerId(String introducerId) {
		this.introducerId = introducerId;
	}

	/**
	 * Gets the introducer typ.
	 *
	 * @return the introducer typ
	 */
	public String getIntroducerTyp() {
		return introducerTyp;
	}

	/**
	 * Sets the introducer typ.
	 *
	 * @param introducerTyp the new introducer typ
	 */
	public void setIntroducerTyp(String introducerTyp) {
		this.introducerTyp = introducerTyp;
	}

	/**
	 * Gets the introducer reg id.
	 *
	 * @return the introducer reg id
	 */
	public String getIntroducerRegId() {
		return introducerRegId;
	}

	/**
	 * Sets the introducer reg id.
	 *
	 * @param introducerRegId the new introducer reg id
	 */
	public void setIntroducerRegId(String introducerRegId) {
		this.introducerRegId = introducerRegId;
	}

	/**
	 * Gets the introducer iris image name.
	 *
	 * @return the introducer iris image name
	 */
	public String getIntroducerIrisImageName() {
		return introducerIrisImageName;
	}

	/**
	 * Sets the introducer iris image name.
	 *
	 * @param introducerIrisImageName the new introducer iris image name
	 */
	public void setIntroducerIrisImageName(String introducerIrisImageName) {
		this.introducerIrisImageName = introducerIrisImageName;
	}

	/**
	 * Gets the introducer fingerp image name.
	 *
	 * @return the introducer fingerp image name
	 */
	public String getIntroducerFingerpImageName() {
		return introducerFingerpImageName;
	}

	/**
	 * Sets the introducer fingerp image name.
	 *
	 * @param introducerFingerpImageName the new introducer fingerp image name
	 */
	public void setIntroducerFingerpImageName(String introducerFingerpImageName) {
		this.introducerFingerpImageName = introducerFingerpImageName;
	}

	/**
	 * Gets the introducer uin.
	 *
	 * @return the introducer uin
	 */
	public String getIntroducerUin() {
		return introducerUin;
	}

	/**
	 * Sets the introducer uin.
	 *
	 * @param introducerUin the new introducer uin
	 */
	public void setIntroducerUin(String introducerUin) {
		this.introducerUin = introducerUin;
	}

	/**
	 * Gets the checks if is active.
	 *
	 * @return the checks if is active
	 */
	public Boolean getIsActive() {
		return isActive;
	}

	/**
	 * Sets the checks if is active.
	 *
	 * @param isActive the new checks if is active
	 */
	public void setIsActive(Boolean isActive) {
		this.isActive = isActive;
	}

	/**
	 * Gets the cr by.
	 *
	 * @return the cr by
	 */
	public String getCrBy() {
		return crBy;
	}

	/**
	 * Sets the cr by.
	 *
	 * @param crBy the new cr by
	 */
	public void setCrBy(String crBy) {
		this.crBy = crBy;
	}

	/**
	 * Gets the cr dtimes.
	 *
	 * @return the cr dtimes
	 */
	public LocalDateTime getCrDtimes() {
		return crDtimes;
	}

	/**
	 * Sets the cr dtimes.
	 *
	 * @param crDtimes the new cr dtimes
	 */
	public void setCrDtimes(LocalDateTime crDtimes) {
		this.crDtimes = crDtimes;
	}

	/**
	 * Gets the upd by.
	 *
	 * @return the upd by
	 */
	public String getUpdBy() {
		return updBy;
	}

	/**
	 * Sets the upd by.
	 *
	 * @param updBy the new upd by
	 */
	public void setUpdBy(String updBy) {
		this.updBy = updBy;
	}

	/**
	 * Gets the upd dtimes.
	 *
	 * @return the upd dtimes
	 */
	public LocalDateTime getUpdDtimes() {
		return updDtimes;
	}

	/**
	 * Sets the upd dtimes.
	 *
	 * @param updDtimes the new upd dtimes
	 */
	public void setUpdDtimes(LocalDateTime updDtimes) {
		this.updDtimes = updDtimes;
	}

	/**
	 * Gets the checks if is deleted.
	 *
	 * @return the checks if is deleted
	 */
	public Boolean getIsDeleted() {
		return isDeleted;
	}

	/**
	 * Sets the checks if is deleted.
	 *
	 * @param isDeleted the new checks if is deleted
	 */
	public void setIsDeleted(Boolean isDeleted) {
		this.isDeleted = isDeleted;
	}

	/**
	 * Gets the del dtimes.
	 *
	 * @return the del dtimes
	 */
	public LocalDateTime getDelDtimes() {
		return delDtimes;
	}

	/**
	 * Sets the del dtimes.
	 *
	 * @param delDtimes the new del dtimes
	 */
	public void setDelDtimes(LocalDateTime delDtimes) {
		this.delDtimes = delDtimes;
	}

=======
package io.mosip.registration.processor.packet.storage.entity;

import java.io.Serializable;
import java.time.LocalDateTime;
import javax.persistence.Column;
import javax.persistence.Entity;
import javax.persistence.Table;
import org.hibernate.annotations.CreationTimestamp;
import org.hibernate.annotations.UpdateTimestamp;
/**
 * The persistent class for the reg_osi database table.
 * 
 * @author Horteppa M1048399
 * @author Girish Yarru
 */
@Entity
@Table(name = "reg_osi", schema = "regprc")
public class RegOsiEntity extends BasePacketEntity<RegOsiPkEntity> implements Serializable {

	/** The Constant serialVersionUID. */
	private static final long serialVersionUID = 1L;

	/** The prereg id. */
	@Column(name = "prereg_id", nullable = false)
	private String preregId;

	/** The officer id. */
	@Column(name = "officer_id", nullable = false)
	private String officerId;

	/** The officer iris image name. */
	@Column(name = "officer_iris_image_name")
	private String officerIrisImageName;

	/** The officer fingerp image name. */
	@Column(name = "officer_fingerp_image_name")
	private String officerFingerpImageName;

	/** The supervisor id. */
	@Column(name = "supervisor_id", nullable = false)
	private String supervisorId;

	/** The supervisor fingerp image name. */
	@Column(name = "supervisor_fingerp_image_name")
	private String supervisorFingerpImageName;

	/** The supervisor iris image name. */
	@Column(name = "supervisor_iris_image_name")
	private String supervisorIrisImageName;

	/** The introducer id. */
	@Column(name = "introducer_id")
	private String introducerId;

	/** The introducer typ. */
	@Column(name = "introducer_typ")
	private String introducerTyp;

	/** The introducer reg id. */
	@Column(name = "introducer_reg_id")
	private String introducerRegId;

	/** The introducer iris image name. */
	@Column(name = "introducer_iris_image_name")
	private String introducerIrisImageName;

	/** The introducer fingerp image name. */
	@Column(name = "introducer_fingerp_image_name")
	private String introducerFingerpImageName;

	/** The introducer uin. */
	@Column(name = "introducer_uin")
	private String introducerUin;

	/** The is active. */
	@Column(name = "is_active", nullable = false)
	private Boolean isActive;

	/** The cr by. */
	@Column(name = "cr_by", nullable = false)
	private String crBy = "MOSIP_SYSTEM";

	/** The cr dtimesz. */
	@Column(name = "cr_dtimes", nullable = false, updatable = false)
	@CreationTimestamp
	private LocalDateTime crDtimes;

	/** The upd by. */
	@Column(name = "upd_by")
	private String updBy = "MOSIP_SYSTEM";

	/** The upd dtimesz. */
	@Column(name = "upd_dtimes")
	@UpdateTimestamp
	private LocalDateTime updDtimes;

	/** The is deleted. */
	@Column(name = "is_deleted")
	private Boolean isDeleted;

	/** The del dtimesz. */
	@Column(name = "del_dtimes")
	@UpdateTimestamp
	private LocalDateTime delDtimes;

	/**
	 * Instantiates a new reg osi entity.
	 */
	public RegOsiEntity() {
		super();
	}

	/**
	 * Gets the prereg id.
	 *
	 * @return the prereg id
	 */
	public String getPreregId() {
		return preregId;
	}

	/**
	 * Sets the prereg id.
	 *
	 * @param preregId the new prereg id
	 */
	public void setPreregId(String preregId) {
		this.preregId = preregId;
	}

	/**
	 * Gets the officer id.
	 *
	 * @return the officer id
	 */
	public String getOfficerId() {
		return officerId;
	}

	/**
	 * Sets the officer id.
	 *
	 * @param officerId the new officer id
	 */
	public void setOfficerId(String officerId) {
		this.officerId = officerId;
	}

	/**
	 * Gets the officer iris image name.
	 *
	 * @return the officer iris image name
	 */
	public String getOfficerIrisImageName() {
		return officerIrisImageName;
	}

	/**
	 * Sets the officer iris image name.
	 *
	 * @param officerIrisImageName the new officer iris image name
	 */
	public void setOfficerIrisImageName(String officerIrisImageName) {
		this.officerIrisImageName = officerIrisImageName;
	}

	/**
	 * Gets the officer fingerp image name.
	 *
	 * @return the officer fingerp image name
	 */
	public String getOfficerFingerpImageName() {
		return officerFingerpImageName;
	}

	/**
	 * Sets the officer fingerp image name.
	 *
	 * @param officerFingerpImageName the new officer fingerp image name
	 */
	public void setOfficerFingerpImageName(String officerFingerpImageName) {
		this.officerFingerpImageName = officerFingerpImageName;
	}

	/**
	 * Gets the supervisor id.
	 *
	 * @return the supervisor id
	 */
	public String getSupervisorId() {
		return supervisorId;
	}

	/**
	 * Sets the supervisor id.
	 *
	 * @param supervisorId the new supervisor id
	 */
	public void setSupervisorId(String supervisorId) {
		this.supervisorId = supervisorId;
	}

	/**
	 * Gets the supervisor fingerp image name.
	 *
	 * @return the supervisor fingerp image name
	 */
	public String getSupervisorFingerpImageName() {
		return supervisorFingerpImageName;
	}

	/**
	 * Sets the supervisor fingerp image name.
	 *
	 * @param supervisorFingerpImageName the new supervisor fingerp image name
	 */
	public void setSupervisorFingerpImageName(String supervisorFingerpImageName) {
		this.supervisorFingerpImageName = supervisorFingerpImageName;
	}

	/**
	 * Gets the supervisor iris image name.
	 *
	 * @return the supervisor iris image name
	 */
	public String getSupervisorIrisImageName() {
		return supervisorIrisImageName;
	}

	/**
	 * Sets the supervisor iris image name.
	 *
	 * @param supervisorIrisImageName the new supervisor iris image name
	 */
	public void setSupervisorIrisImageName(String supervisorIrisImageName) {
		this.supervisorIrisImageName = supervisorIrisImageName;
	}

	/**
	 * Gets the introducer id.
	 *
	 * @return the introducer id
	 */
	public String getIntroducerId() {
		return introducerId;
	}

	/**
	 * Sets the introducer id.
	 *
	 * @param introducerId the new introducer id
	 */
	public void setIntroducerId(String introducerId) {
		this.introducerId = introducerId;
	}

	/**
	 * Gets the introducer typ.
	 *
	 * @return the introducer typ
	 */
	public String getIntroducerTyp() {
		return introducerTyp;
	}

	/**
	 * Sets the introducer typ.
	 *
	 * @param introducerTyp the new introducer typ
	 */
	public void setIntroducerTyp(String introducerTyp) {
		this.introducerTyp = introducerTyp;
	}

	/**
	 * Gets the introducer reg id.
	 *
	 * @return the introducer reg id
	 */
	public String getIntroducerRegId() {
		return introducerRegId;
	}

	/**
	 * Sets the introducer reg id.
	 *
	 * @param introducerRegId the new introducer reg id
	 */
	public void setIntroducerRegId(String introducerRegId) {
		this.introducerRegId = introducerRegId;
	}

	/**
	 * Gets the introducer iris image name.
	 *
	 * @return the introducer iris image name
	 */
	public String getIntroducerIrisImageName() {
		return introducerIrisImageName;
	}

	/**
	 * Sets the introducer iris image name.
	 *
	 * @param introducerIrisImageName the new introducer iris image name
	 */
	public void setIntroducerIrisImageName(String introducerIrisImageName) {
		this.introducerIrisImageName = introducerIrisImageName;
	}

	/**
	 * Gets the introducer fingerp image name.
	 *
	 * @return the introducer fingerp image name
	 */
	public String getIntroducerFingerpImageName() {
		return introducerFingerpImageName;
	}

	/**
	 * Sets the introducer fingerp image name.
	 *
	 * @param introducerFingerpImageName the new introducer fingerp image name
	 */
	public void setIntroducerFingerpImageName(String introducerFingerpImageName) {
		this.introducerFingerpImageName = introducerFingerpImageName;
	}

	/**
	 * Gets the introducer uin.
	 *
	 * @return the introducer uin
	 */
	public String getIntroducerUin() {
		return introducerUin;
	}

	/**
	 * Sets the introducer uin.
	 *
	 * @param introducerUin the new introducer uin
	 */
	public void setIntroducerUin(String introducerUin) {
		this.introducerUin = introducerUin;
	}

	/**
	 * Gets the checks if is active.
	 *
	 * @return the checks if is active
	 */
	public Boolean getIsActive() {
		return isActive;
	}

	/**
	 * Sets the checks if is active.
	 *
	 * @param isActive the new checks if is active
	 */
	public void setIsActive(Boolean isActive) {
		this.isActive = isActive;
	}

	/**
	 * Gets the cr by.
	 *
	 * @return the cr by
	 */
	public String getCrBy() {
		return crBy;
	}

	/**
	 * Sets the cr by.
	 *
	 * @param crBy the new cr by
	 */
	public void setCrBy(String crBy) {
		this.crBy = crBy;
	}

	/**
	 * Gets the cr dtimesz.
	 *
	 * @return the cr dtimesz
	 */
	public LocalDateTime getCrDtimesz() {
		return crDtimes;
	}

	/**
	 * Sets the cr dtimesz.
	 *
	 * @param crDtimesz the new cr dtimesz
	 */
	public void setCrDtimesz(LocalDateTime crDtimesz) {
		this.crDtimes = crDtimesz;
	}

	/**
	 * Gets the upd by.
	 *
	 * @return the upd by
	 */
	public String getUpdBy() {
		return updBy;
	}

	/**
	 * Sets the upd by.
	 *
	 * @param updBy the new upd by
	 */
	public void setUpdBy(String updBy) {
		this.updBy = updBy;
	}

	/**
	 * Gets the upd dtimesz.
	 *
	 * @return the upd dtimesz
	 */
	public LocalDateTime getUpdDtimesz() {
		return updDtimes;
	}

	/**
	 * Sets the upd dtimesz.
	 *
	 * @param updDtimesz the new upd dtimesz
	 */
	public void setUpdDtimesz(LocalDateTime updDtimesz) {
		this.updDtimes = updDtimesz;
	}

	/**
	 * Gets the checks if is deleted.
	 *
	 * @return the checks if is deleted
	 */
	public Boolean getIsDeleted() {
		return isDeleted;
	}

	/**
	 * Sets the checks if is deleted.
	 *
	 * @param isDeleted the new checks if is deleted
	 */
	public void setIsDeleted(Boolean isDeleted) {
		this.isDeleted = isDeleted;
	}

	/**
	 * Gets the del dtimesz.
	 *
	 * @return the del dtimesz
	 */
	public LocalDateTime getDelDtimesz() {
		return delDtimes;
	}

	/**
	 * Sets the del dtimesz.
	 *
	 * @param delDtimesz the new del dtimesz
	 */
	public void setDelDtimesz(LocalDateTime delDtimesz) {
		this.delDtimes = delDtimesz;
	}

>>>>>>> d3c7d8a5
}<|MERGE_RESOLUTION|>--- conflicted
+++ resolved
@@ -1,4 +1,3 @@
-<<<<<<< HEAD
 package io.mosip.registration.processor.packet.storage.entity;
 
 import java.io.Serializable;
@@ -81,479 +80,6 @@
 	@Column(name = "cr_by", nullable = false)
 	private String crBy = "MOSIP_SYSTEM";
 
-	/** The cr dtimes. */
-	@Column(name = "cr_dtimes", nullable = false, updatable = false)
-	@CreationTimestamp
-	private LocalDateTime crDtimes;
-
-	/** The upd by. */
-	@Column(name = "upd_by")
-	private String updBy = "MOSIP_SYSTEM";
-
-	/** The upd dtimes. */
-	@Column(name = "upd_dtimes")
-	@UpdateTimestamp
-	private LocalDateTime updDtimes;
-
-	/** The is deleted. */
-	@Column(name = "is_deleted")
-	private Boolean isDeleted;
-
-	/** The del dtimes. */
-	@Column(name = "del_dtimes")
-	@UpdateTimestamp
-	private LocalDateTime delDtimes;
-
-	/**
-	 * Instantiates a new reg osi entity.
-	 */
-	public RegOsiEntity() {
-		super();
-	}
-
-	/**
-	 * Gets the prereg id.
-	 *
-	 * @return the prereg id
-	 */
-	public String getPreregId() {
-		return preregId;
-	}
-
-	/**
-	 * Sets the prereg id.
-	 *
-	 * @param preregId the new prereg id
-	 */
-	public void setPreregId(String preregId) {
-		this.preregId = preregId;
-	}
-
-	/**
-	 * Gets the officer id.
-	 *
-	 * @return the officer id
-	 */
-	public String getOfficerId() {
-		return officerId;
-	}
-
-	/**
-	 * Sets the officer id.
-	 *
-	 * @param officerId the new officer id
-	 */
-	public void setOfficerId(String officerId) {
-		this.officerId = officerId;
-	}
-
-	/**
-	 * Gets the officer iris image name.
-	 *
-	 * @return the officer iris image name
-	 */
-	public String getOfficerIrisImageName() {
-		return officerIrisImageName;
-	}
-
-	/**
-	 * Sets the officer iris image name.
-	 *
-	 * @param officerIrisImageName the new officer iris image name
-	 */
-	public void setOfficerIrisImageName(String officerIrisImageName) {
-		this.officerIrisImageName = officerIrisImageName;
-	}
-
-	/**
-	 * Gets the officer fingerp image name.
-	 *
-	 * @return the officer fingerp image name
-	 */
-	public String getOfficerFingerpImageName() {
-		return officerFingerpImageName;
-	}
-
-	/**
-	 * Sets the officer fingerp image name.
-	 *
-	 * @param officerFingerpImageName the new officer fingerp image name
-	 */
-	public void setOfficerFingerpImageName(String officerFingerpImageName) {
-		this.officerFingerpImageName = officerFingerpImageName;
-	}
-
-	/**
-	 * Gets the supervisor id.
-	 *
-	 * @return the supervisor id
-	 */
-	public String getSupervisorId() {
-		return supervisorId;
-	}
-
-	/**
-	 * Sets the supervisor id.
-	 *
-	 * @param supervisorId the new supervisor id
-	 */
-	public void setSupervisorId(String supervisorId) {
-		this.supervisorId = supervisorId;
-	}
-
-	/**
-	 * Gets the supervisor fingerp image name.
-	 *
-	 * @return the supervisor fingerp image name
-	 */
-	public String getSupervisorFingerpImageName() {
-		return supervisorFingerpImageName;
-	}
-
-	/**
-	 * Sets the supervisor fingerp image name.
-	 *
-	 * @param supervisorFingerpImageName the new supervisor fingerp image name
-	 */
-	public void setSupervisorFingerpImageName(String supervisorFingerpImageName) {
-		this.supervisorFingerpImageName = supervisorFingerpImageName;
-	}
-
-	/**
-	 * Gets the supervisor iris image name.
-	 *
-	 * @return the supervisor iris image name
-	 */
-	public String getSupervisorIrisImageName() {
-		return supervisorIrisImageName;
-	}
-
-	/**
-	 * Sets the supervisor iris image name.
-	 *
-	 * @param supervisorIrisImageName the new supervisor iris image name
-	 */
-	public void setSupervisorIrisImageName(String supervisorIrisImageName) {
-		this.supervisorIrisImageName = supervisorIrisImageName;
-	}
-
-	/**
-	 * Gets the introducer id.
-	 *
-	 * @return the introducer id
-	 */
-	public String getIntroducerId() {
-		return introducerId;
-	}
-
-	/**
-	 * Sets the introducer id.
-	 *
-	 * @param introducerId the new introducer id
-	 */
-	public void setIntroducerId(String introducerId) {
-		this.introducerId = introducerId;
-	}
-
-	/**
-	 * Gets the introducer typ.
-	 *
-	 * @return the introducer typ
-	 */
-	public String getIntroducerTyp() {
-		return introducerTyp;
-	}
-
-	/**
-	 * Sets the introducer typ.
-	 *
-	 * @param introducerTyp the new introducer typ
-	 */
-	public void setIntroducerTyp(String introducerTyp) {
-		this.introducerTyp = introducerTyp;
-	}
-
-	/**
-	 * Gets the introducer reg id.
-	 *
-	 * @return the introducer reg id
-	 */
-	public String getIntroducerRegId() {
-		return introducerRegId;
-	}
-
-	/**
-	 * Sets the introducer reg id.
-	 *
-	 * @param introducerRegId the new introducer reg id
-	 */
-	public void setIntroducerRegId(String introducerRegId) {
-		this.introducerRegId = introducerRegId;
-	}
-
-	/**
-	 * Gets the introducer iris image name.
-	 *
-	 * @return the introducer iris image name
-	 */
-	public String getIntroducerIrisImageName() {
-		return introducerIrisImageName;
-	}
-
-	/**
-	 * Sets the introducer iris image name.
-	 *
-	 * @param introducerIrisImageName the new introducer iris image name
-	 */
-	public void setIntroducerIrisImageName(String introducerIrisImageName) {
-		this.introducerIrisImageName = introducerIrisImageName;
-	}
-
-	/**
-	 * Gets the introducer fingerp image name.
-	 *
-	 * @return the introducer fingerp image name
-	 */
-	public String getIntroducerFingerpImageName() {
-		return introducerFingerpImageName;
-	}
-
-	/**
-	 * Sets the introducer fingerp image name.
-	 *
-	 * @param introducerFingerpImageName the new introducer fingerp image name
-	 */
-	public void setIntroducerFingerpImageName(String introducerFingerpImageName) {
-		this.introducerFingerpImageName = introducerFingerpImageName;
-	}
-
-	/**
-	 * Gets the introducer uin.
-	 *
-	 * @return the introducer uin
-	 */
-	public String getIntroducerUin() {
-		return introducerUin;
-	}
-
-	/**
-	 * Sets the introducer uin.
-	 *
-	 * @param introducerUin the new introducer uin
-	 */
-	public void setIntroducerUin(String introducerUin) {
-		this.introducerUin = introducerUin;
-	}
-
-	/**
-	 * Gets the checks if is active.
-	 *
-	 * @return the checks if is active
-	 */
-	public Boolean getIsActive() {
-		return isActive;
-	}
-
-	/**
-	 * Sets the checks if is active.
-	 *
-	 * @param isActive the new checks if is active
-	 */
-	public void setIsActive(Boolean isActive) {
-		this.isActive = isActive;
-	}
-
-	/**
-	 * Gets the cr by.
-	 *
-	 * @return the cr by
-	 */
-	public String getCrBy() {
-		return crBy;
-	}
-
-	/**
-	 * Sets the cr by.
-	 *
-	 * @param crBy the new cr by
-	 */
-	public void setCrBy(String crBy) {
-		this.crBy = crBy;
-	}
-
-	/**
-	 * Gets the cr dtimes.
-	 *
-	 * @return the cr dtimes
-	 */
-	public LocalDateTime getCrDtimes() {
-		return crDtimes;
-	}
-
-	/**
-	 * Sets the cr dtimes.
-	 *
-	 * @param crDtimes the new cr dtimes
-	 */
-	public void setCrDtimes(LocalDateTime crDtimes) {
-		this.crDtimes = crDtimes;
-	}
-
-	/**
-	 * Gets the upd by.
-	 *
-	 * @return the upd by
-	 */
-	public String getUpdBy() {
-		return updBy;
-	}
-
-	/**
-	 * Sets the upd by.
-	 *
-	 * @param updBy the new upd by
-	 */
-	public void setUpdBy(String updBy) {
-		this.updBy = updBy;
-	}
-
-	/**
-	 * Gets the upd dtimes.
-	 *
-	 * @return the upd dtimes
-	 */
-	public LocalDateTime getUpdDtimes() {
-		return updDtimes;
-	}
-
-	/**
-	 * Sets the upd dtimes.
-	 *
-	 * @param updDtimes the new upd dtimes
-	 */
-	public void setUpdDtimes(LocalDateTime updDtimes) {
-		this.updDtimes = updDtimes;
-	}
-
-	/**
-	 * Gets the checks if is deleted.
-	 *
-	 * @return the checks if is deleted
-	 */
-	public Boolean getIsDeleted() {
-		return isDeleted;
-	}
-
-	/**
-	 * Sets the checks if is deleted.
-	 *
-	 * @param isDeleted the new checks if is deleted
-	 */
-	public void setIsDeleted(Boolean isDeleted) {
-		this.isDeleted = isDeleted;
-	}
-
-	/**
-	 * Gets the del dtimes.
-	 *
-	 * @return the del dtimes
-	 */
-	public LocalDateTime getDelDtimes() {
-		return delDtimes;
-	}
-
-	/**
-	 * Sets the del dtimes.
-	 *
-	 * @param delDtimes the new del dtimes
-	 */
-	public void setDelDtimes(LocalDateTime delDtimes) {
-		this.delDtimes = delDtimes;
-	}
-
-=======
-package io.mosip.registration.processor.packet.storage.entity;
-
-import java.io.Serializable;
-import java.time.LocalDateTime;
-import javax.persistence.Column;
-import javax.persistence.Entity;
-import javax.persistence.Table;
-import org.hibernate.annotations.CreationTimestamp;
-import org.hibernate.annotations.UpdateTimestamp;
-/**
- * The persistent class for the reg_osi database table.
- * 
- * @author Horteppa M1048399
- * @author Girish Yarru
- */
-@Entity
-@Table(name = "reg_osi", schema = "regprc")
-public class RegOsiEntity extends BasePacketEntity<RegOsiPkEntity> implements Serializable {
-
-	/** The Constant serialVersionUID. */
-	private static final long serialVersionUID = 1L;
-
-	/** The prereg id. */
-	@Column(name = "prereg_id", nullable = false)
-	private String preregId;
-
-	/** The officer id. */
-	@Column(name = "officer_id", nullable = false)
-	private String officerId;
-
-	/** The officer iris image name. */
-	@Column(name = "officer_iris_image_name")
-	private String officerIrisImageName;
-
-	/** The officer fingerp image name. */
-	@Column(name = "officer_fingerp_image_name")
-	private String officerFingerpImageName;
-
-	/** The supervisor id. */
-	@Column(name = "supervisor_id", nullable = false)
-	private String supervisorId;
-
-	/** The supervisor fingerp image name. */
-	@Column(name = "supervisor_fingerp_image_name")
-	private String supervisorFingerpImageName;
-
-	/** The supervisor iris image name. */
-	@Column(name = "supervisor_iris_image_name")
-	private String supervisorIrisImageName;
-
-	/** The introducer id. */
-	@Column(name = "introducer_id")
-	private String introducerId;
-
-	/** The introducer typ. */
-	@Column(name = "introducer_typ")
-	private String introducerTyp;
-
-	/** The introducer reg id. */
-	@Column(name = "introducer_reg_id")
-	private String introducerRegId;
-
-	/** The introducer iris image name. */
-	@Column(name = "introducer_iris_image_name")
-	private String introducerIrisImageName;
-
-	/** The introducer fingerp image name. */
-	@Column(name = "introducer_fingerp_image_name")
-	private String introducerFingerpImageName;
-
-	/** The introducer uin. */
-	@Column(name = "introducer_uin")
-	private String introducerUin;
-
-	/** The is active. */
-	@Column(name = "is_active", nullable = false)
-	private Boolean isActive;
-
-	/** The cr by. */
-	@Column(name = "cr_by", nullable = false)
-	private String crBy = "MOSIP_SYSTEM";
-
 	/** The cr dtimesz. */
 	@Column(name = "cr_dtimes", nullable = false, updatable = false)
 	@CreationTimestamp
@@ -855,18 +381,18 @@
 	}
 
 	/**
-	 * Gets the cr dtimesz.
-	 *
-	 * @return the cr dtimesz
+	 * Gets the cr dtimes.
+	 *
+	 * @return the cr dtimes
 	 */
 	public LocalDateTime getCrDtimesz() {
 		return crDtimes;
 	}
 
 	/**
-	 * Sets the cr dtimesz.
-	 *
-	 * @param crDtimesz the new cr dtimesz
+	 * Sets the cr dtimes.
+	 *
+	 * @param crDtimes the new cr dtimes
 	 */
 	public void setCrDtimesz(LocalDateTime crDtimesz) {
 		this.crDtimes = crDtimesz;
@@ -891,18 +417,18 @@
 	}
 
 	/**
-	 * Gets the upd dtimesz.
-	 *
-	 * @return the upd dtimesz
+	 * Gets the upd dtimes.
+	 *
+	 * @return the upd dtimes
 	 */
 	public LocalDateTime getUpdDtimesz() {
 		return updDtimes;
 	}
 
 	/**
-	 * Sets the upd dtimesz.
-	 *
-	 * @param updDtimesz the new upd dtimesz
+	 * Sets the upd dtimes.
+	 *
+	 * @param updDtimes the new upd dtimes
 	 */
 	public void setUpdDtimesz(LocalDateTime updDtimesz) {
 		this.updDtimes = updDtimesz;
@@ -927,22 +453,21 @@
 	}
 
 	/**
-	 * Gets the del dtimesz.
-	 *
-	 * @return the del dtimesz
+	 * Gets the del dtimes.
+	 *
+	 * @return the del dtimes
 	 */
 	public LocalDateTime getDelDtimesz() {
 		return delDtimes;
 	}
 
 	/**
-	 * Sets the del dtimesz.
-	 *
-	 * @param delDtimesz the new del dtimesz
+	 * Sets the del dtimes.
+	 *
+	 * @param delDtimes the new del dtimes
 	 */
 	public void setDelDtimesz(LocalDateTime delDtimesz) {
 		this.delDtimes = delDtimesz;
 	}
 
->>>>>>> d3c7d8a5
 }