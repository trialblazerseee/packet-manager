--- conflicted
+++ resolved
@@ -1,4 +1,3 @@
-<<<<<<< HEAD
 package io.mosip.registration.processor.packet.storage.entity;
 
 import java.io.Serializable;
@@ -39,34 +38,6 @@
 	public void setRegId(String regId) {
 		this.regId = regId;
 	}
-}
-=======
-package io.mosip.registration.processor.packet.storage.entity;
-
-import java.io.Serializable;
-
-import javax.persistence.Column;
-import javax.persistence.Embeddable;
-
-@Embeddable
-public class RegCenterMachinePKEntity implements Serializable {
-
-	/**
-	 * @author Girish Yarru
-	 */
-	private static final long serialVersionUID = 8916394292563999805L;
-	
-	/** The reg id. */
-	@Column(name = "reg_id", nullable = false)
-	private String regId;
-
-	public String getRegId() {
-		return regId;
-	}
-
-	public void setRegId(String regId) {
-		this.regId = regId;
-	}
 
 	@Override
 	public int hashCode() {
@@ -92,7 +63,6 @@
 			return false;
 		return true;
 	}
-	
-	
-}
->>>>>>> 7283ea6a
+
+
+}