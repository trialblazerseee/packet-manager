<<<<<<< HEAD
package io.mosip.registration.processor.packet.storage;

import org.springframework.boot.SpringApplication;
import org.springframework.boot.autoconfigure.SpringBootApplication;
import org.springframework.context.annotation.PropertySource;

/**
 * The Class PacketInfoManagerApplication.
 */
@SpringBootApplication(scanBasePackages = { "io.mosip.registration.processor.packet.storage",
		"io.mosip.registration.processor.packet.manager", "io.mosip.registration.processor.core",
		"io.mosip.registration.processor.auditmanager", "io.mosip.registration.processor.filesystem.ceph.adapter.impl" })
public class PacketInfoManagerApplication {

	/**
	 * The main method.
	 *
	 * @param args
	 *            the arguments
	 */
	public static void main(String[] args) {
		SpringApplication.run(PacketInfoManagerApplication.class, args);
	}
=======
package io.mosip.registration.processor.packet.storage;

import org.springframework.boot.SpringApplication;
import org.springframework.boot.autoconfigure.SpringBootApplication;

/**
 * The Class PacketInfoManagerApplication.
 */
@SpringBootApplication(scanBasePackages = { "io.mosip.registration.processor.packet.storage",
		"io.mosip.registration.processor.packet.manager", "io.mosip.registration.processor.core",
		"io.mosip.kernel.auditmanager", "io.mosip.registration.processor.filesystem.ceph.adapter.impl" })

public class PacketInfoManagerApplication {

	/**
	 * The main method.
	 *
	 * @param args
	 *            the arguments
	 */
	public static void main(String[] args) {
		SpringApplication.run(PacketInfoManagerApplication.class, args);
	}
>>>>>>> d7ce6621
}<|MERGE_RESOLUTION|>--- conflicted
+++ resolved
@@ -1,4 +1,3 @@
-<<<<<<< HEAD
 package io.mosip.registration.processor.packet.storage;
 
 import org.springframework.boot.SpringApplication;
@@ -22,29 +21,4 @@
 	public static void main(String[] args) {
 		SpringApplication.run(PacketInfoManagerApplication.class, args);
 	}
-=======
-package io.mosip.registration.processor.packet.storage;
-
-import org.springframework.boot.SpringApplication;
-import org.springframework.boot.autoconfigure.SpringBootApplication;
-
-/**
- * The Class PacketInfoManagerApplication.
- */
-@SpringBootApplication(scanBasePackages = { "io.mosip.registration.processor.packet.storage",
-		"io.mosip.registration.processor.packet.manager", "io.mosip.registration.processor.core",
-		"io.mosip.kernel.auditmanager", "io.mosip.registration.processor.filesystem.ceph.adapter.impl" })
-
-public class PacketInfoManagerApplication {
-
-	/**
-	 * The main method.
-	 *
-	 * @param args
-	 *            the arguments
-	 */
-	public static void main(String[] args) {
-		SpringApplication.run(PacketInfoManagerApplication.class, args);
-	}
->>>>>>> d7ce6621
 }