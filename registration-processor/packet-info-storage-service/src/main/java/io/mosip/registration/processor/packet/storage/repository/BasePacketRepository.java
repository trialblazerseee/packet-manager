package io.mosip.registration.processor.packet.storage.repository;

import java.util.List;

import org.springframework.data.jpa.repository.Modifying;
import org.springframework.data.jpa.repository.Query;
import org.springframework.data.repository.query.Param;
import org.springframework.stereotype.Repository;
import org.springframework.transaction.annotation.Transactional;

import io.mosip.kernel.core.dataaccess.spi.repository.BaseRepository;
import io.mosip.registration.processor.packet.storage.entity.BasePacketEntity;
import io.mosip.registration.processor.packet.storage.entity.ManualVerificationEntity;

/**
 * The Interface BasePacketRepository.
 *
 * @author Girish Yarru
 * @param <E>
 *            the element type
 * @param <T>
 *            the generic type
 */
@Repository
public interface BasePacketRepository<E extends BasePacketEntity<?>, T> extends BaseRepository<E, T> {

	/**
	 * Find by user id.
	 *
	 * @param qcuserId the qcuser id
	 * @return the list
	 */
	@Query("SELECT qcUser FROM QcuserRegistrationIdEntity qcUser WHERE qcUser.id.usrId=:qcuserId")
	public List<E> findByUserId(@Param("qcuserId") String qcuserId);

	/**
	 * Gets the applicant info.
	 *
	 * @param regId the reg id
	 * @return the applicant info
	 */
	@Query("SELECT ape,ide FROM ApplicantPhotographEntity ape, IndividualDemographicDedupeEntity ide"
			+ " WHERE ide.id.regId=:regId")
	public List<Object[]> getApplicantInfo(@Param("regId") String regId);

	/**
	 * Find by reg osi id.
	 *
	 * @param regId the reg id
	 * @return the list
	 */
	@Query("SELECT osi FROM RegOsiEntity osi WHERE osi.id.regId=:regId")
	public List<E> findByRegOsiId(@Param("regId") String regId);

	/**
	 * Find demo by id.
	 *
	 * @param regId the reg id
	 * @return the list
	 */
	@Query("SELECT demo FROM IndividualDemographicDedupeEntity demo WHERE demo.id.regId=:regId")
	public List<E> findDemoById(@Param("regId") String regId);

	/**
	 * Gets the applicant iris image name by id.
	 *
	 * @param regId the reg id
	 * @return the applicant iris image name by id
	 */
	@Query("SELECT applicant.imageName FROM ApplicantIrisEntity applicant WHERE applicant.id.regId=:regId")
	public List<String> getApplicantIrisImageNameById(@Param("regId") String regId);

	/**
	 * Gets the applicant finger print image name by id.
	 *
	 * @param regId the reg id
	 * @return the applicant finger print image name by id
	 */
	@Query("SELECT applicant.imageName FROM ApplicantFingerprintEntity applicant WHERE applicant.id.regId=:regId")
	public List<String> getApplicantFingerPrintImageNameById(@Param("regId") String regId);

	/**
	 * This method gets the first created registration record
	 * {@link ManualVerificationEntity} with the specified status.
	 *
	 * @param statusCode            The statusCode
	 * @return {@link ManualVerificationEntity}
	 */
	@Query(value = "SELECT mve FROM ManualVerificationEntity mve WHERE mve.crDtimes in "
			+ "(SELECT min(mve2.crDtimes) FROM ManualVerificationEntity mve2 where mve2.statusCode=:statusCode) and mve.statusCode=:statusCode")
	public List<E> getFirstApplicantDetails(@Param("statusCode") String statusCode);

	/**
	 * This method returns {@link ManualVerificationEntity} corresponding to
	 * specified registration Id and manual verifier user Id.
	 *
	 * @param regId            The registration Id
	 * @param refId the ref id
	 * @param mvUserId            The manual verifier user Id
	 * @param statusCode the status code
	 * @return {@link ManualVerificationEntity}
	 */
	@Query("SELECT mve FROM ManualVerificationEntity mve where mve.id.regId=:regId and mve.mvUsrId=:mvUserId and mve.id.matchedRefId=:refId and mve.statusCode=:statusCode")
	public List<E> getSingleAssignedRecord(@Param("regId") String regId, @Param("refId") String refId,
			@Param("mvUserId") String mvUserId, @Param("statusCode") String statusCode);

	/**
	 * Gets the assigned applicant details.
	 *
	 * @param mvUserId the mv user id
	 * @param statusCode the status code
	 * @return the assigned applicant details
	 */
	@Query("SELECT mve FROM ManualVerificationEntity mve where mve.mvUsrId=:mvUserId and mve.statusCode=:statusCode")
	public List<E> getAssignedApplicantDetails(@Param("mvUserId") String mvUserId,
			@Param("statusCode") String statusCode);

	/**
	 * Update is active if duplicate found.
	 *
	 * @param regId the reg id
	 */
	@Modifying
	@Transactional
	@Query("UPDATE  IndividualDemographicDedupeEntity demo SET  demo.isActive = FALSE WHERE demo.id.regId =:regId")
	public void updateIsActiveIfDuplicateFound(@Param("regId") String regId);

<<<<<<< HEAD
	@Modifying
	@Transactional
	@Query("UPDATE  IndividualDemographicDedupeEntity demo SET  demo.uin =:uin WHERE demo.id.regId =:regId")
	public void updateUinWrtRegistraionId(@Param("regId") String regId,@Param("uin") String uin);

	
	@Query("SELECT demo.id.regId FROM IndividualDemographicDedupeEntity demo WHERE demo.uinRefId =:uin")
=======
	@Query("SELECT demo.id.regId FROM IndividualDemographicDedupeEntity demo WHERE demo.uin =:uin")
>>>>>>> cb422ed3
	public List<String> getRegIdByUIN(@Param("uin")String uin);
	
}
<|MERGE_RESOLUTION|>--- conflicted
+++ resolved
@@ -125,17 +125,13 @@
 	@Query("UPDATE  IndividualDemographicDedupeEntity demo SET  demo.isActive = FALSE WHERE demo.id.regId =:regId")
 	public void updateIsActiveIfDuplicateFound(@Param("regId") String regId);
 
-<<<<<<< HEAD
 	@Modifying
 	@Transactional
 	@Query("UPDATE  IndividualDemographicDedupeEntity demo SET  demo.uin =:uin WHERE demo.id.regId =:regId")
 	public void updateUinWrtRegistraionId(@Param("regId") String regId,@Param("uin") String uin);
 
-	
+
 	@Query("SELECT demo.id.regId FROM IndividualDemographicDedupeEntity demo WHERE demo.uinRefId =:uin")
-=======
-	@Query("SELECT demo.id.regId FROM IndividualDemographicDedupeEntity demo WHERE demo.uin =:uin")
->>>>>>> cb422ed3
 	public List<String> getRegIdByUIN(@Param("uin")String uin);
 	
-}
+}