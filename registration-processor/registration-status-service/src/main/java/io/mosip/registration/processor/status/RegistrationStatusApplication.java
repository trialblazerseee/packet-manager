--- conflicted
+++ resolved
@@ -1,34 +1,8 @@
-<<<<<<< HEAD
 package io.mosip.registration.processor.status;
 
 import org.springframework.boot.SpringApplication;
 import org.springframework.boot.autoconfigure.SpringBootApplication;
 import org.springframework.context.annotation.PropertySource;
-
-/**
- * The Class RegistrationStatusApplication.
- */
-@SpringBootApplication(scanBasePackages = { "io.mosip.registration.processor.core",
-		"io.mosip.registration.processor.status", "io.mosip.registration.processor.rest.client" })
-@PropertySource({ "classpath:packet-meta-application.properties" })
-
-public class RegistrationStatusApplication {
-
-	/**
-	 * The main method.
-	 *
-	 * @param args
-	 *            the arguments
-	 */
-	public static void main(String[] args) {
-		SpringApplication.run(RegistrationStatusApplication.class, args);
-	}
-}
-=======
-package io.mosip.registration.processor.status;
-
-import org.springframework.boot.SpringApplication;
-import org.springframework.boot.autoconfigure.SpringBootApplication;
 
 /**
  * The Class RegistrationStatusApplication.
@@ -46,5 +20,4 @@
 	public static void main(String[] args) {
 		SpringApplication.run(RegistrationStatusApplication.class, args);
 	}
-}
->>>>>>> 58624a32
+}