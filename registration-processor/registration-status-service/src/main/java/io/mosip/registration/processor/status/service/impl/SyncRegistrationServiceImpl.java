--- conflicted
+++ resolved
@@ -1,4 +1,3 @@
-<<<<<<< HEAD
 /**
  * 
  */
@@ -11,12 +10,13 @@
 import org.springframework.beans.factory.annotation.Autowired;
 import org.springframework.stereotype.Component;
 
-import io.mosip.kernel.core.dataaccess.exception.DataAccessLayerException;
-import io.mosip.registration.processor.auditmanager.code.AuditLogConstant;
-import io.mosip.registration.processor.auditmanager.code.EventId;
-import io.mosip.registration.processor.auditmanager.code.EventName;
-import io.mosip.registration.processor.auditmanager.code.EventType;
+import io.mosip.kernel.dataaccess.hibernate.exception.DataAccessLayerException;
 import io.mosip.registration.processor.auditmanager.requestbuilder.ClientAuditRequestBuilder;
+import io.mosip.registration.processor.core.constant.AuditLogConstant;
+import io.mosip.registration.processor.core.constant.EventId;
+import io.mosip.registration.processor.core.constant.EventName;
+import io.mosip.registration.processor.core.constant.EventType;
+import io.mosip.registration.processor.core.exception.util.PlatformErrorMessages;
 import io.mosip.registration.processor.status.dao.SyncRegistrationDao;
 import io.mosip.registration.processor.status.dto.SyncRegistrationDto;
 import io.mosip.registration.processor.status.dto.SyncStatusDto;
@@ -96,14 +96,14 @@
 					syncRegistration = convertDtoToEntity(registrationDto);
 					syncRegistration.setId(RegistrationUtility.generateId());
 					syncRegistration = syncRegistrationDao.save(syncRegistration);
-					eventId = EventId.RPR_405.toString();
+					eventId = EventId.RPR_407.toString();
 				}
 				list.add(convertEntityToDto(syncRegistration));
 			}
 			isTransactionSuccessful = true;
 			return list;
 		} catch (DataAccessLayerException e) {
-			throw new TablenotAccessibleException(TABLE_NOT_ACCESSIBLE, e);
+			throw new TablenotAccessibleException(PlatformErrorMessages.RPR_RGS_REGISTRATION_TABLE_NOT_ACCESSIBLE.getMessage(), e);
 		} finally {
 
 			String  description = "";
@@ -116,7 +116,7 @@
 				eventId = EventId.RPR_405.toString();
 				eventName = EventName.EXCEPTION.toString();
 				eventType = EventType.SYSTEM.toString();
-				description = "Registartion Id's syn is unsuccessful";
+				description = "Registartion Id's sync is unsuccessful";
 			}
 			clientAuditRequestBuilder.createAuditRequestBuilder(description, eventId, eventName, eventType,
 					AuditLogConstant.MULTIPLE_ID.toString());
@@ -195,204 +195,4 @@
 
 		return syncRegistrationEntity;
 	}
-}
-=======
-/**
- * 
- */
-package io.mosip.registration.processor.status.service.impl;
-
-import java.time.LocalDateTime;
-import java.util.ArrayList;
-import java.util.List;
-
-import org.springframework.beans.factory.annotation.Autowired;
-import org.springframework.stereotype.Component;
-
-import io.mosip.kernel.dataaccess.hibernate.exception.DataAccessLayerException;
-import io.mosip.registration.processor.core.builder.CoreAuditRequestBuilder;
-import io.mosip.registration.processor.core.constant.AuditLogConstant;
-import io.mosip.registration.processor.core.constant.EventId;
-import io.mosip.registration.processor.core.constant.EventName;
-import io.mosip.registration.processor.core.constant.EventType;
-import io.mosip.registration.processor.core.exception.util.PlatformErrorMessages;
-import io.mosip.registration.processor.status.dao.SyncRegistrationDao;
-import io.mosip.registration.processor.status.dto.SyncRegistrationDto;
-import io.mosip.registration.processor.status.dto.SyncStatusDto;
-import io.mosip.registration.processor.status.dto.SyncTypeDto;
-import io.mosip.registration.processor.status.entity.SyncRegistrationEntity;
-import io.mosip.registration.processor.status.exception.TablenotAccessibleException;
-import io.mosip.registration.processor.status.service.SyncRegistrationService;
-import io.mosip.registration.processor.status.utilities.RegistrationUtility;
-
-/**
- * The Class SyncRegistrationServiceImpl.
- *
- * @author M1048399
- * @author M1048219
- * @author M1047487
- */
-@Component
-public class SyncRegistrationServiceImpl implements SyncRegistrationService<SyncRegistrationDto> {
-
-	/** The Constant TABLE_NOT_ACCESSIBLE. */
-	private static final String TABLE_NOT_ACCESSIBLE = "Could not fetch data from table";
-
-	/** The Constant CREATED_BY. */
-	private static final String CREATED_BY = "MOSIP";
-
-	/** The event id. */
-	private String eventId = "";
-
-	/** The event name. */
-	private String eventName = "";
-
-	/** The event type. */
-	private String eventType = "";
-
-	/** The sync registration dao. */
-	@Autowired
-	private SyncRegistrationDao syncRegistrationDao;
-
-	/** The core audit request builder. */
-	@Autowired
-	CoreAuditRequestBuilder coreAuditRequestBuilder;
-
-	/**
-	 * Instantiates a new sync registration service impl.
-	 */
-	public SyncRegistrationServiceImpl() {
-		super();
-	}
-
-	/*
-	 * (non-Javadoc)
-	 * 
-	 * @see
-	 * io.mosip.registration.processor.status.service.SyncRegistrationService#sync(
-	 * java.util.List)
-	 */
-	@Override
-	public List<SyncRegistrationDto> sync(List<SyncRegistrationDto> resgistrationDtos) {
-
-		List<SyncRegistrationDto> list = new ArrayList<>();
-
-		boolean isTransactionSuccessful = false;
-		try {
-			for (SyncRegistrationDto registrationDto : resgistrationDtos) {
-				SyncRegistrationEntity existingSyncRegistration = findByRegistrationId(
-						registrationDto.getRegistrationId().trim());
-				SyncRegistrationEntity syncRegistration;
-				if (existingSyncRegistration != null) {
-					// update sync registration record
-					syncRegistration = convertDtoToEntity(registrationDto);
-					syncRegistration.setId(existingSyncRegistration.getId());
-					syncRegistration.setCreateDateTime(existingSyncRegistration.getCreateDateTime());
-					syncRegistration = syncRegistrationDao.update(syncRegistration);
-					eventId = EventId.RPR_402.toString();
-				} else {
-					// first time sync registration
-					syncRegistration = convertDtoToEntity(registrationDto);
-					syncRegistration.setId(RegistrationUtility.generateId());
-					syncRegistration = syncRegistrationDao.save(syncRegistration);
-					eventId = EventId.RPR_407.toString();
-				}
-				list.add(convertEntityToDto(syncRegistration));
-			}
-			isTransactionSuccessful = true;
-			return list;
-		} catch (DataAccessLayerException e) {
-			throw new TablenotAccessibleException(PlatformErrorMessages.RPR_RGS_REGISTRATION_TABLE_NOT_ACCESSIBLE.getMessage(), e);
-		} finally {
-
-			String  description = "";
-			if (isTransactionSuccessful) {
-				eventName = eventId.equalsIgnoreCase(EventId.RPR_402.toString()) ? EventName.UPDATE.toString()
-						: EventName.ADD.toString();
-				eventType = EventType.BUSINESS.toString();
-				description = "Registartion Id's are successfully synched in Sync Registration table";
-			} else {
-				eventId = EventId.RPR_405.toString();
-				eventName = EventName.EXCEPTION.toString();
-				eventType = EventType.SYSTEM.toString();
-				description = "Registartion Id's sync is unsuccessful";
-			}
-			coreAuditRequestBuilder.createAuditRequestBuilder(description, eventId, eventName, eventType,
-					AuditLogConstant.MULTIPLE_ID.toString());
-
-		}
-
-	}
-
-	/*
-	 * (non-Javadoc)
-	 * 
-	 * @see io.mosip.registration.processor.status.service.SyncRegistrationService#
-	 * isPresent(java.lang.String)
-	 */
-	@Override
-	public boolean isPresent(String registrationId) {
-		return findByRegistrationId(registrationId) != null;
-	}
-
-	/**
-	 * Find by registration id.
-	 *
-	 * @param registrationId
-	 *            the registration id
-	 * @return the sync registration entity
-	 */
-	private SyncRegistrationEntity findByRegistrationId(String registrationId) {
-		return syncRegistrationDao.findById(registrationId);
-	}
-
-	/**
-	 * Convert entity to dto.
-	 *
-	 * @param entity
-	 *            the entity
-	 * @return the sync registration dto
-	 */
-	private SyncRegistrationDto convertEntityToDto(SyncRegistrationEntity entity) {
-		SyncRegistrationDto syncRegistrationDto = new SyncRegistrationDto();
-		syncRegistrationDto.setRegistrationId(entity.getRegistrationId());
-		syncRegistrationDto.setIsActive(entity.getIsActive());
-		syncRegistrationDto.setIsDeleted(entity.getIsDeleted());
-		syncRegistrationDto.setLangCode(entity.getLangCode());
-		syncRegistrationDto.setParentRegistrationId(entity.getParentRegistrationId());
-		syncRegistrationDto.setStatusComment(entity.getStatusComment());
-		syncRegistrationDto.setSyncStatus(SyncStatusDto.valueOf(entity.getStatusCode()));
-		syncRegistrationDto.setSyncType(SyncTypeDto.valueOf(entity.getRegistrationType()));
-
-		return syncRegistrationDto;
-	}
-
-	/**
-	 * Convert dto to entity.
-	 *
-	 * @param dto
-	 *            the dto
-	 * @return the sync registration entity
-	 */
-	private SyncRegistrationEntity convertDtoToEntity(SyncRegistrationDto dto) {
-		SyncRegistrationEntity syncRegistrationEntity = new SyncRegistrationEntity();
-		syncRegistrationEntity.setRegistrationId(dto.getRegistrationId().trim());
-		syncRegistrationEntity.setIsActive(dto.getIsActive() != null ? dto.getIsActive() : Boolean.TRUE);
-		syncRegistrationEntity.setIsDeleted(dto.getIsDeleted() != null ? dto.getIsDeleted() : Boolean.FALSE);
-		syncRegistrationEntity.setLangCode(dto.getLangCode());
-		syncRegistrationEntity.setParentRegistrationId(dto.getParentRegistrationId());
-		syncRegistrationEntity.setStatusComment(dto.getStatusComment());
-		syncRegistrationEntity.setStatusCode(dto.getSyncStatus().toString());
-		syncRegistrationEntity.setRegistrationType(dto.getSyncType().toString());
-		syncRegistrationEntity.setCreatedBy(CREATED_BY);
-		syncRegistrationEntity.setUpdatedBy(CREATED_BY);
-		if (syncRegistrationEntity.getIsDeleted()) {
-			syncRegistrationEntity.setDeletedDateTime(LocalDateTime.now());
-		} else {
-			syncRegistrationEntity.setDeletedDateTime(null);
-		}
-
-		return syncRegistrationEntity;
-	}
-}
->>>>>>> 068eb9e1
+}