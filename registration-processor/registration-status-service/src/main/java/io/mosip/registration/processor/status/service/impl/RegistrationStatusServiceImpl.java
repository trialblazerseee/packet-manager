<<<<<<< HEAD
package io.mosip.registration.processor.status.service.impl;

import java.time.OffsetDateTime;
import java.util.ArrayList;
import java.util.Arrays;
import java.util.List;
import java.util.Map;
import java.util.UUID;

import org.springframework.beans.factory.annotation.Autowired;
import org.springframework.beans.factory.annotation.Value;
import org.springframework.stereotype.Component;

import io.mosip.kernel.auditmanager.builder.AuditRequestBuilder;
import io.mosip.kernel.auditmanager.request.AuditRequestDto;
import io.mosip.kernel.core.spi.auditmanager.AuditHandler;
import io.mosip.kernel.dataaccess.exception.DataAccessLayerException;
import io.mosip.registration.processor.status.code.AuditLogTempConstant;
import io.mosip.registration.processor.status.code.RegistrationExternalStatusCode;
import io.mosip.registration.processor.status.code.RegistrationStatusCode;
import io.mosip.registration.processor.status.code.TransactionTypeCode;
import io.mosip.registration.processor.status.dao.RegistrationStatusDao;
import io.mosip.registration.processor.status.dto.InternalRegistrationStatusDto;
import io.mosip.registration.processor.status.dto.RegistrationStatusDto;
import io.mosip.registration.processor.status.dto.TransactionDto;
import io.mosip.registration.processor.status.entity.RegistrationStatusEntity;
import io.mosip.registration.processor.status.exception.TablenotAccessibleException;
import io.mosip.registration.processor.status.service.RegistrationStatusService;
import io.mosip.registration.processor.status.service.TransactionService;
import io.mosip.registration.processor.status.utilities.RegistrationStatusMapUtil;

@Component
public class RegistrationStatusServiceImpl implements RegistrationStatusService<String, InternalRegistrationStatusDto, RegistrationStatusDto> {

	@Value("${registration.processor.landingZone_To_VirusScan_Interval_Threshhold_time}")

	private int threshholdTime;

	private static final String DECRYPTION_SUCCESS = "description--sync Success";
	private static final String DECRYPTION_FAILURE = "description--sync Failure";

	@Autowired
	private RegistrationStatusDao registrationStatusDao;

	@Autowired
	private TransactionService<TransactionDto> transcationStatusService;

	private static final String COULD_NOT_GET = "Could not get Information from table";

	@Autowired
	private AuditRequestBuilder auditRequestBuilder;

	@Autowired
	private AuditHandler<AuditRequestDto> auditHandler;

	@Override
	public InternalRegistrationStatusDto getRegistrationStatus(String registrationId) {
		boolean isTransactionSuccessful = false;
		try {
			RegistrationStatusEntity entity = registrationStatusDao.findById(registrationId);
			isTransactionSuccessful = true;
			return entity != null ? convertEntityToDto(entity) : null;
		} catch (DataAccessLayerException e) {

			throw new TablenotAccessibleException(COULD_NOT_GET, e);
		} finally {

			String description = isTransactionSuccessful ? DECRYPTION_SUCCESS : DECRYPTION_FAILURE;

			createAuditRequestBuilder(AuditLogTempConstant.APPLICATION_ID.toString(),
					AuditLogTempConstant.APPLICATION_NAME.toString(), description,
					AuditLogTempConstant.EVENT_ID.toString(), AuditLogTempConstant.EVENT_TYPE.toString(),
					AuditLogTempConstant.EVENT_TYPE.toString());
		}
	}

	@Override
	public List<InternalRegistrationStatusDto> findbyfilesByThreshold(String statusCode) {
		boolean isTransactionSuccessful = false;
		try {
			List<RegistrationStatusEntity> entities = registrationStatusDao.findbyfilesByThreshold(statusCode,
					getThreshholdTime());
			isTransactionSuccessful = true;
			return convertEntityListToDtoList(entities);
		} catch (DataAccessLayerException e) {
			throw new TablenotAccessibleException(COULD_NOT_GET, e);
		} finally {

			String description = isTransactionSuccessful ? DECRYPTION_SUCCESS : DECRYPTION_FAILURE;

			createAuditRequestBuilder(AuditLogTempConstant.APPLICATION_ID.toString(),
					AuditLogTempConstant.APPLICATION_NAME.toString(), description,
					AuditLogTempConstant.EVENT_ID.toString(), AuditLogTempConstant.EVENT_TYPE.toString(),
					AuditLogTempConstant.EVENT_TYPE.toString());

		}
	}

	@Override
	public void addRegistrationStatus(InternalRegistrationStatusDto registrationStatusDto) {
		boolean isTransactionSuccessful = false;
		String transactionId = generateId();
		registrationStatusDto.setLatestRegistrationTransactionId(transactionId);
		try {
			RegistrationStatusEntity entity = convertDtoToEntity(registrationStatusDto);
			registrationStatusDao.save(entity);
			isTransactionSuccessful = true;
			TransactionDto transactionDto = new TransactionDto(transactionId, registrationStatusDto.getRegistrationId(),
					null, TransactionTypeCode.CREATE.toString(), "Added registration status record",
					registrationStatusDto.getStatusCode(), registrationStatusDto.getStatusComment());
			transactionDto.setReferenceId(registrationStatusDto.getRegistrationId());
			transactionDto.setReferenceIdType("Added registration record");
			transcationStatusService.addRegistrationTransaction(transactionDto);
		} catch (DataAccessLayerException e) {
			throw new TablenotAccessibleException("Could not add Information to table", e);
		} finally {

			String description = isTransactionSuccessful ? DECRYPTION_SUCCESS : DECRYPTION_FAILURE;

			createAuditRequestBuilder(AuditLogTempConstant.APPLICATION_ID.toString(),
					AuditLogTempConstant.APPLICATION_NAME.toString(), description,
					AuditLogTempConstant.EVENT_ID.toString(), AuditLogTempConstant.EVENT_TYPE.toString(),
					AuditLogTempConstant.EVENT_TYPE.toString());

		}
	}

	@Override
	public void updateRegistrationStatus(InternalRegistrationStatusDto registrationStatusDto) {
		boolean isTransactionSuccessful = false;
		String latestTransactionId = getLatestTransactionId(registrationStatusDto.getRegistrationId());
		registrationStatusDto.setLatestRegistrationTransactionId(latestTransactionId);
		try {
			InternalRegistrationStatusDto dto = getRegistrationStatus(registrationStatusDto.getRegistrationId());
			if (dto != null) {
				RegistrationStatusEntity entity = convertDtoToEntity(registrationStatusDto);
				registrationStatusDao.save(entity);
				isTransactionSuccessful = true;
				TransactionDto transactionDto = new TransactionDto(generateId(),
						registrationStatusDto.getRegistrationId(), latestTransactionId,
						TransactionTypeCode.UPDATE.toString(), "updated registration status record",
						registrationStatusDto.getStatusCode(), registrationStatusDto.getStatusComment());
				transactionDto.setReferenceId(registrationStatusDto.getRegistrationId());
				transactionDto.setReferenceIdType("updated registration record");
				transcationStatusService.addRegistrationTransaction(transactionDto);
			}
		} catch (DataAccessLayerException e) {
			throw new TablenotAccessibleException("Could not update Information to table", e);
		} finally {

			String description = isTransactionSuccessful ? DECRYPTION_SUCCESS : DECRYPTION_FAILURE;

			createAuditRequestBuilder(AuditLogTempConstant.APPLICATION_ID.toString(),
					AuditLogTempConstant.APPLICATION_NAME.toString(), description,
					AuditLogTempConstant.EVENT_ID.toString(), AuditLogTempConstant.EVENT_TYPE.toString(),
					AuditLogTempConstant.EVENT_TYPE.toString());

		}
	}

	@Override
	public List<InternalRegistrationStatusDto> getByStatus(String status) {
		boolean isTransactionSuccessful = false;
		try {
			List<RegistrationStatusEntity> registrationStatusEntityList = registrationStatusDao
					.getEnrolmentStatusByStatusCode(status);
			isTransactionSuccessful = true;
			return convertEntityListToDtoList(registrationStatusEntityList);
		} catch (DataAccessLayerException e) {
			throw new TablenotAccessibleException(COULD_NOT_GET, e);
		} finally {

			String description = isTransactionSuccessful ? DECRYPTION_SUCCESS : DECRYPTION_FAILURE;

			createAuditRequestBuilder(AuditLogTempConstant.APPLICATION_ID.toString(),
					AuditLogTempConstant.APPLICATION_NAME.toString(), description,
					AuditLogTempConstant.EVENT_ID.toString(), AuditLogTempConstant.EVENT_TYPE.toString(),
					AuditLogTempConstant.EVENT_TYPE.toString());

		}
	}

	@Override
	public List<RegistrationStatusDto> getByIds(String ids) {
		boolean isTransactionSuccessful = false;
		try {
			String[] registrationIdArray = ids.split(",");
			List<String> registrationIds = Arrays.asList(registrationIdArray);
			List<RegistrationStatusEntity> registrationStatusEntityList = registrationStatusDao
					.getByIds(registrationIds);
			isTransactionSuccessful = true;
			return convertEntityListToDtoListAndGetExternalStatus(registrationStatusEntityList);

		} catch (DataAccessLayerException e) {
			throw new TablenotAccessibleException(COULD_NOT_GET, e);
		} finally {

			String description = isTransactionSuccessful ? DECRYPTION_SUCCESS : DECRYPTION_FAILURE;

			createAuditRequestBuilder(AuditLogTempConstant.APPLICATION_ID.toString(),
					AuditLogTempConstant.APPLICATION_NAME.toString(), description,
					AuditLogTempConstant.EVENT_ID.toString(), AuditLogTempConstant.EVENT_TYPE.toString(),
					AuditLogTempConstant.EVENT_TYPE.toString());

		}
	}

	private List<RegistrationStatusDto> convertEntityListToDtoListAndGetExternalStatus(
			List<RegistrationStatusEntity> entities) {
		List<RegistrationStatusDto> list = new ArrayList<>();
		if (entities != null) {
			for (RegistrationStatusEntity entity : entities) {
				list.add(convertEntityToDtoAndGetExternalStatus(entity));
			}

		}
		return list;
	}

	private RegistrationStatusDto convertEntityToDtoAndGetExternalStatus(RegistrationStatusEntity entity) {
		RegistrationStatusDto registrationStatusDto = new RegistrationStatusDto();
		registrationStatusDto.setRegistrationId(entity.getId());
		Map<RegistrationStatusCode, RegistrationExternalStatusCode> statusMap = RegistrationStatusMapUtil
				.statusMapper();
		// get the mapped value for the entity StatusCode
		String mappedValue = statusMap.get(RegistrationStatusCode.valueOf(entity.getStatusCode())).toString();
		registrationStatusDto.setStatusCode(mappedValue);
		return registrationStatusDto;
	}

	private List<InternalRegistrationStatusDto> convertEntityListToDtoList(List<RegistrationStatusEntity> entities) {
		List<InternalRegistrationStatusDto> list = new ArrayList<>();
		if (entities != null) {
			for (RegistrationStatusEntity entity : entities) {
				list.add(convertEntityToDto(entity));
			}

		}
		return list;
	}

	private InternalRegistrationStatusDto convertEntityToDto(RegistrationStatusEntity entity) {
		InternalRegistrationStatusDto registrationStatusDto = new InternalRegistrationStatusDto();
		registrationStatusDto.setRegistrationId(entity.getId());
		registrationStatusDto.setRegistrationType(entity.getRegistrationType());
		registrationStatusDto.setReferenceRegistrationId(entity.getReferenceRegistrationId());
		registrationStatusDto.setStatusCode(entity.getStatusCode());
		registrationStatusDto.setLangCode(entity.getLangCode());
		registrationStatusDto.setStatusComment(entity.getStatusComment());
		registrationStatusDto.setLatestRegistrationTransactionId(entity.getLatestRegistrationTransactionId());
		registrationStatusDto.setIsActive(entity.isActive());
		registrationStatusDto.setCreatedBy(entity.getCreatedBy());
		registrationStatusDto.setCreateDateTime(entity.getCreateDateTime());
		registrationStatusDto.setUpdatedBy(entity.getUpdatedBy());
		registrationStatusDto.setUpdateDateTime(entity.getUpdateDateTime());
		registrationStatusDto.setIsDeleted(entity.isDeleted());
		registrationStatusDto.setDeletedDateTime(entity.getDeletedDateTime());
		registrationStatusDto.setRetryCount(entity.getRetryCount());
		return registrationStatusDto;
	}

	private RegistrationStatusEntity convertDtoToEntity(InternalRegistrationStatusDto dto) {
		RegistrationStatusEntity registrationStatusEntity = new RegistrationStatusEntity();
		registrationStatusEntity.setId(dto.getRegistrationId());
		registrationStatusEntity.setRegistrationType(dto.getRegistrationType());
		registrationStatusEntity.setReferenceRegistrationId(dto.getReferenceRegistrationId());
		registrationStatusEntity.setStatusCode(dto.getStatusCode());
		registrationStatusEntity.setLangCode(dto.getLangCode());
		registrationStatusEntity.setStatusComment(dto.getStatusComment());
		registrationStatusEntity.setLatestRegistrationTransactionId(dto.getLatestRegistrationTransactionId());
		registrationStatusEntity.setIsActive(dto.isActive());
		registrationStatusEntity.setCreatedBy(dto.getCreatedBy());
		registrationStatusEntity.setCreateDateTime(dto.getCreateDateTime());
		registrationStatusEntity.setUpdatedBy(dto.getUpdatedBy());
		registrationStatusEntity.setUpdateDateTime(dto.getUpdateDateTime());
		registrationStatusEntity.setIsDeleted(dto.isDeleted());
		registrationStatusEntity.setDeletedDateTime(dto.getDeletedDateTime());
		registrationStatusEntity.setRetryCount(dto.getRetryCount());
		return registrationStatusEntity;
	}

	private String getLatestTransactionId(String registrationId) {
		RegistrationStatusEntity entity = registrationStatusDao.findById(registrationId);
		return entity != null ? entity.getLatestRegistrationTransactionId() : null;

	}

	public int getThreshholdTime() {
		return this.threshholdTime;
	}

	public String generateId() {
		return UUID.randomUUID().toString();
	}

	public void createAuditRequestBuilder(String applicationId, String applicationName, String description,
			String eventId, String eventName, String eventType) {
		auditRequestBuilder.setActionTimeStamp(OffsetDateTime.now()).setApplicationId(applicationId)
				.setApplicationName(applicationName).setCreatedBy(AuditLogTempConstant.CREATED_BY.toString())
				.setDescription(description).setEventId(eventId).setEventName(eventName).setEventType(eventType)
				.setHostIp(AuditLogTempConstant.HOST_IP.toString())
				.setHostName(AuditLogTempConstant.HOST_NAME.toString()).setId(AuditLogTempConstant.ID.toString())
				.setIdType(AuditLogTempConstant.ID_TYPE.toString())
				.setModuleId(AuditLogTempConstant.MODULE_ID.toString())
				.setModuleName(AuditLogTempConstant.MODULE_NAME.toString())
				.setSessionUserId(AuditLogTempConstant.SESSION_USER_ID.toString())
				.setSessionUserName(AuditLogTempConstant.SESSION_USER_NAME.toString());

		AuditRequestDto auditRequestDto = auditRequestBuilder.build();
		auditHandler.writeAudit(auditRequestDto);
	}

}
=======
package io.mosip.registration.processor.status.service.impl;

import java.util.ArrayList;
import java.util.Arrays;
import java.util.List;
import java.util.UUID;

import org.springframework.beans.factory.annotation.Autowired;
import org.springframework.beans.factory.annotation.Value;
import org.springframework.stereotype.Component;

import io.mosip.kernel.dataaccess.exception.DataAccessLayerException;
import io.mosip.registration.processor.core.builder.CoreAuditRequestBuilder;
import io.mosip.registration.processor.core.code.AuditLogConstant;
import io.mosip.registration.processor.core.code.EventId;
import io.mosip.registration.processor.core.code.EventName;
import io.mosip.registration.processor.core.code.EventType;
import io.mosip.registration.processor.status.code.TransactionTypeCode;
import io.mosip.registration.processor.status.dao.RegistrationStatusDao;
import io.mosip.registration.processor.status.dto.RegistrationStatusDto;
import io.mosip.registration.processor.status.dto.TransactionDto;
import io.mosip.registration.processor.status.entity.RegistrationStatusEntity;
import io.mosip.registration.processor.status.exception.TablenotAccessibleException;
import io.mosip.registration.processor.status.service.RegistrationStatusService;
import io.mosip.registration.processor.status.service.TransactionService;

/**
 * The Class RegistrationStatusServiceImpl.
 */
@Component
public class RegistrationStatusServiceImpl implements RegistrationStatusService<String, RegistrationStatusDto> {

	/** The threshold time. */
	@Value("${landingZone_To_VirusScan_Interval_Threshhold_time}")

	private int threshholdTime;

	/** The registration status dao. */
	@Autowired
	private RegistrationStatusDao registrationStatusDao;

	/** The transcation status service. */
	@Autowired
	private TransactionService<TransactionDto> transcationStatusService;

	/** The Constant COULD_NOT_GET. */
	private static final String COULD_NOT_GET = "Could not get Information from table";
	
	/** The event id. */
	private String eventId = "";
	
	/** The event name. */
	private String eventName = "";
	
	/** The event type. */
	private String eventType = "";
	
	String description = "";
	
	/** The core audit request builder. */
	@Autowired
	CoreAuditRequestBuilder coreAuditRequestBuilder;

	/* (non-Javadoc)
	 * @see io.mosip.registration.processor.status.service.RegistrationStatusService#getRegistrationStatus(java.lang.Object)
	 */
	@Override
	public RegistrationStatusDto getRegistrationStatus(String registrationId) {
		boolean isTransactionSuccessful = false;
		try {
			RegistrationStatusEntity entity = registrationStatusDao.findById(registrationId);
			isTransactionSuccessful = true;
			//Event constants for audit log
			eventId = EventId.RPR_401.toString();
			eventName = EventName.GET.toString();
			eventType = EventType.BUSINESS.toString();
			return entity != null ? convertEntityToDto(entity) : null;
		} catch (DataAccessLayerException e) {
			eventId = EventId.RPR_405.toString();
			eventName = EventName.EXCEPTION.toString();
			eventType = EventType.SYSTEM.toString();
			throw new TablenotAccessibleException(COULD_NOT_GET, e);
		} finally {

			description = isTransactionSuccessful ? "Get registration status by registration id is successfull"
					: "Get registration status by registration id is unsuccessfull";
			
			coreAuditRequestBuilder.createAuditRequestBuilder(description, eventId, eventName, eventType,
					registrationId);
		}
	}

	/* (non-Javadoc)
	 * @see io.mosip.registration.processor.status.service.RegistrationStatusService#findbyfilesByThreshold(java.lang.String)
	 */
	@Override
	public List<RegistrationStatusDto> findbyfilesByThreshold(String statusCode) {
		boolean isTransactionSuccessful = false;
		try {
			List<RegistrationStatusEntity> entities = registrationStatusDao.findbyfilesByThreshold(statusCode,
					getThreshholdTime());
			isTransactionSuccessful = true;
			//Event constants for audit log
			eventId = EventId.RPR_401.toString();
			eventName = EventName.GET.toString();
			eventType = EventType.BUSINESS.toString();
			return convertEntityListToDtoList(entities);
		} catch (DataAccessLayerException e) {
			eventId = EventId.RPR_405.toString();
			eventName = EventName.EXCEPTION.toString();
			eventType = EventType.SYSTEM.toString();
			throw new TablenotAccessibleException(COULD_NOT_GET, e);
		} finally {

			description = isTransactionSuccessful ? "Find files by threshold time and statuscode is successfull"
					: "Find files by threshold time and statuscode is unsuccessfull";
			
			coreAuditRequestBuilder.createAuditRequestBuilder(description, eventId, eventName, eventType,
					AuditLogConstant.NO_ID.toString());

		}
	}

	/* (non-Javadoc)
	 * @see io.mosip.registration.processor.status.service.RegistrationStatusService#addRegistrationStatus(java.lang.Object)
	 */
	@Override
	public void addRegistrationStatus(RegistrationStatusDto registrationStatusDto) {
		boolean isTransactionSuccessful = false;
		String transactionId = generateId();
		registrationStatusDto.setLatestRegistrationTransactionId(transactionId);
		try {
			RegistrationStatusEntity entity = convertDtoToEntity(registrationStatusDto);
			registrationStatusDao.save(entity);
			isTransactionSuccessful = true;
			//Event constants for audit log
			eventId = EventId.RPR_407.toString();
			eventName = EventName.ADD.toString();
			eventType = EventType.BUSINESS.toString();
			TransactionDto transactionDto = new TransactionDto(transactionId, registrationStatusDto.getRegistrationId(),
					null, TransactionTypeCode.CREATE.toString(), "Added registration status record",
					registrationStatusDto.getStatusCode(), registrationStatusDto.getStatusComment());
			transactionDto.setReferenceId(registrationStatusDto.getRegistrationId());
			transactionDto.setReferenceIdType("Added registration record");
			transcationStatusService.addRegistrationTransaction(transactionDto);
		} catch (DataAccessLayerException e) {
			eventId = EventId.RPR_405.toString();
			eventName = EventName.EXCEPTION.toString();
			eventType = EventType.SYSTEM.toString();
			throw new TablenotAccessibleException("Could not add Information to table", e);
		} finally {

			description = isTransactionSuccessful ? "Registration status added successfully"
					: "Registration status unsuccessfull";
			
			coreAuditRequestBuilder.createAuditRequestBuilder(description, eventId, eventName, eventType,
					registrationStatusDto.getRegistrationId());
		}
	}

	/* (non-Javadoc)
	 * @see io.mosip.registration.processor.status.service.RegistrationStatusService#updateRegistrationStatus(java.lang.Object)
	 */
	@Override
	public void updateRegistrationStatus(RegistrationStatusDto registrationStatusDto) {
		boolean isTransactionSuccessful = false;
		String latestTransactionId = getLatestTransactionId(registrationStatusDto.getRegistrationId());
		registrationStatusDto.setLatestRegistrationTransactionId(latestTransactionId);
		try {
			RegistrationStatusDto dto = getRegistrationStatus(registrationStatusDto.getRegistrationId());
			if (dto != null) {
				RegistrationStatusEntity entity = convertDtoToEntity(registrationStatusDto);
				registrationStatusDao.save(entity);
				isTransactionSuccessful = true;
				//Event constants for audit log
				eventId = EventId.RPR_407.toString();
				eventName = EventName.ADD.toString();
				eventType = EventType.BUSINESS.toString();
				TransactionDto transactionDto = new TransactionDto(generateId(),
						registrationStatusDto.getRegistrationId(), latestTransactionId,
						TransactionTypeCode.UPDATE.toString(), "updated registration status record",
						registrationStatusDto.getStatusCode(), registrationStatusDto.getStatusComment());
				transactionDto.setReferenceId(registrationStatusDto.getRegistrationId());
				transactionDto.setReferenceIdType("updated registration record");
				transcationStatusService.addRegistrationTransaction(transactionDto);
			}
		} catch (DataAccessLayerException e) {
			eventId = EventId.RPR_405.toString();
			eventName = EventName.EXCEPTION.toString();
			eventType = EventType.SYSTEM.toString();
			throw new TablenotAccessibleException("Could not update Information to table", e);
		} finally {

			description = isTransactionSuccessful ? "Updated registration status successfully"
					: "Updated registration status unsuccessfully";			
			
			coreAuditRequestBuilder.createAuditRequestBuilder(description, eventId, eventName, eventType,
					registrationStatusDto.getRegistrationId());

		}
	}

	/* (non-Javadoc)
	 * @see io.mosip.registration.processor.status.service.RegistrationStatusService#getByStatus(java.lang.String)
	 */
	@Override
	public List<RegistrationStatusDto> getByStatus(String status) {
		boolean isTransactionSuccessful = false;
		try {
			List<RegistrationStatusEntity> registrationStatusEntityList = registrationStatusDao
					.getEnrolmentStatusByStatusCode(status);
			isTransactionSuccessful = true;
			//Event constants for audit log
			eventId = EventId.RPR_401.toString();
			eventName = EventName.GET.toString();
			eventType = EventType.BUSINESS.toString();
			return convertEntityListToDtoList(registrationStatusEntityList);
		} catch (DataAccessLayerException e) {
			eventId = EventId.RPR_405.toString();
			eventName = EventName.EXCEPTION.toString();
			eventType = EventType.SYSTEM.toString();
			throw new TablenotAccessibleException(COULD_NOT_GET, e);
		} finally {

			description = isTransactionSuccessful ? "Get list of registration status by status successfully"
					: "Get list of registration status by status unsuccessfully";
			
			coreAuditRequestBuilder.createAuditRequestBuilder(description, eventId, eventName, eventType,
					AuditLogConstant.MULTIPLE_ID.toString());

		}
	}

	/* (non-Javadoc)
	 * @see io.mosip.registration.processor.status.service.RegistrationStatusService#getByIds(java.lang.String)
	 */
	@Override
	public List<RegistrationStatusDto> getByIds(String ids) {
		boolean isTransactionSuccessful = false;
		try {
			String[] registrationIdArray = ids.split(",");
			List<String> registrationIds = Arrays.asList(registrationIdArray);
			List<RegistrationStatusEntity> registrationStatusEntityList = registrationStatusDao
					.getByIds(registrationIds);
			isTransactionSuccessful = true;
			//Event constants for audit log
			eventId = EventId.RPR_401.toString();
			eventName = EventName.GET.toString();
			eventType = EventType.BUSINESS.toString();
			return convertEntityListToDtoList(registrationStatusEntityList);

		} catch (DataAccessLayerException e) {
			//Event constants for audit log
			eventId = EventId.RPR_405.toString();
			eventName = EventName.EXCEPTION.toString();
			eventType = EventType.SYSTEM.toString();
			throw new TablenotAccessibleException(COULD_NOT_GET, e);
		} finally {

			description = isTransactionSuccessful ? "Get list of registration status by registration id successfully"
					: "Get list of registration status by registration id unsuccessfully";
			
			coreAuditRequestBuilder.createAuditRequestBuilder(description, eventId, eventName, eventType,
					AuditLogConstant.MULTIPLE_ID.toString());
		}
	}

	/**
	 * Convert entity list to dto list.
	 *
	 * @param entities the entities
	 * @return the list
	 */
	private List<RegistrationStatusDto> convertEntityListToDtoList(List<RegistrationStatusEntity> entities) {
		List<RegistrationStatusDto> list = new ArrayList<>();
		if (entities != null) {
			for (RegistrationStatusEntity entity : entities) {
				list.add(convertEntityToDto(entity));
			}

		}
		return list;
	}

	/**
	 * Convert entity to dto.
	 *
	 * @param entity the entity
	 * @return the registration status dto
	 */
	private RegistrationStatusDto convertEntityToDto(RegistrationStatusEntity entity) {
		RegistrationStatusDto registrationStatusDto = new RegistrationStatusDto();
		registrationStatusDto.setRegistrationId(entity.getId());
		registrationStatusDto.setRegistrationType(entity.getRegistrationType());
		registrationStatusDto.setReferenceRegistrationId(entity.getReferenceRegistrationId());
		registrationStatusDto.setStatusCode(entity.getStatusCode());
		registrationStatusDto.setLangCode(entity.getLangCode());
		registrationStatusDto.setStatusComment(entity.getStatusComment());
		registrationStatusDto.setLatestRegistrationTransactionId(entity.getLatestRegistrationTransactionId());
		registrationStatusDto.setIsActive(entity.isActive());
		registrationStatusDto.setCreatedBy(entity.getCreatedBy());
		registrationStatusDto.setCreateDateTime(entity.getCreateDateTime());
		registrationStatusDto.setUpdatedBy(entity.getUpdatedBy());
		registrationStatusDto.setUpdateDateTime(entity.getUpdateDateTime());
		registrationStatusDto.setIsDeleted(entity.isDeleted());
		registrationStatusDto.setDeletedDateTime(entity.getDeletedDateTime());
		registrationStatusDto.setRetryCount(entity.getRetryCount());
		return registrationStatusDto;
	}

	/**
	 * Convert dto to entity.
	 *
	 * @param dto the dto
	 * @return the registration status entity
	 */
	private RegistrationStatusEntity convertDtoToEntity(RegistrationStatusDto dto) {
		RegistrationStatusEntity registrationStatusEntity = new RegistrationStatusEntity();
		registrationStatusEntity.setId(dto.getRegistrationId());
		registrationStatusEntity.setRegistrationType(dto.getRegistrationType());
		registrationStatusEntity.setReferenceRegistrationId(dto.getReferenceRegistrationId());
		registrationStatusEntity.setStatusCode(dto.getStatusCode());
		registrationStatusEntity.setLangCode(dto.getLangCode());
		registrationStatusEntity.setStatusComment(dto.getStatusComment());
		registrationStatusEntity.setLatestRegistrationTransactionId(dto.getLatestRegistrationTransactionId());
		registrationStatusEntity.setIsActive(dto.isActive());
		registrationStatusEntity.setCreatedBy(dto.getCreatedBy());
		registrationStatusEntity.setCreateDateTime(dto.getCreateDateTime());
		registrationStatusEntity.setUpdatedBy(dto.getUpdatedBy());
		registrationStatusEntity.setUpdateDateTime(dto.getUpdateDateTime());
		registrationStatusEntity.setIsDeleted(dto.isDeleted());
		registrationStatusEntity.setDeletedDateTime(dto.getDeletedDateTime());
		registrationStatusEntity.setRetryCount(dto.getRetryCount());
		return registrationStatusEntity;
	}

	/**
	 * Gets the latest transaction id.
	 *
	 * @param registrationId the registration id
	 * @return the latest transaction id
	 */
	private String getLatestTransactionId(String registrationId) {
		RegistrationStatusEntity entity = registrationStatusDao.findById(registrationId);
		return entity != null ? entity.getLatestRegistrationTransactionId() : null;

	}

	/**
	 * Gets the threshhold time.
	 *
	 * @return the threshhold time
	 */
	public int getThreshholdTime() {
		return this.threshholdTime;
	}

	/**
	 * Generate id.
	 *
	 * @return the string
	 */
	public String generateId() {
		return UUID.randomUUID().toString();
	}

}
>>>>>>> 3ac83173
<|MERGE_RESOLUTION|>--- conflicted
+++ resolved
@@ -1,7 +1,5 @@
-<<<<<<< HEAD
 package io.mosip.registration.processor.status.service.impl;
 
-import java.time.OffsetDateTime;
 import java.util.ArrayList;
 import java.util.Arrays;
 import java.util.List;
@@ -12,13 +10,15 @@
 import org.springframework.beans.factory.annotation.Value;
 import org.springframework.stereotype.Component;
 
-import io.mosip.kernel.auditmanager.builder.AuditRequestBuilder;
-import io.mosip.kernel.auditmanager.request.AuditRequestDto;
-import io.mosip.kernel.core.spi.auditmanager.AuditHandler;
 import io.mosip.kernel.dataaccess.exception.DataAccessLayerException;
 import io.mosip.registration.processor.status.code.AuditLogTempConstant;
 import io.mosip.registration.processor.status.code.RegistrationExternalStatusCode;
 import io.mosip.registration.processor.status.code.RegistrationStatusCode;
+import io.mosip.registration.processor.core.builder.CoreAuditRequestBuilder;
+import io.mosip.registration.processor.core.code.AuditLogConstant;
+import io.mosip.registration.processor.core.code.EventId;
+import io.mosip.registration.processor.core.code.EventName;
+import io.mosip.registration.processor.core.code.EventType;
 import io.mosip.registration.processor.status.code.TransactionTypeCode;
 import io.mosip.registration.processor.status.dao.RegistrationStatusDao;
 import io.mosip.registration.processor.status.dto.InternalRegistrationStatusDto;
@@ -30,6 +30,9 @@
 import io.mosip.registration.processor.status.service.TransactionService;
 import io.mosip.registration.processor.status.utilities.RegistrationStatusMapUtil;
 
+/**
+ * The Class RegistrationStatusServiceImpl.
+ */
 @Component
 public class RegistrationStatusServiceImpl implements RegistrationStatusService<String, InternalRegistrationStatusDto, RegistrationStatusDto> {
 
@@ -37,44 +40,64 @@
 
 	private int threshholdTime;
 
-	private static final String DECRYPTION_SUCCESS = "description--sync Success";
-	private static final String DECRYPTION_FAILURE = "description--sync Failure";
-
+	/** The registration status dao. */
 	@Autowired
 	private RegistrationStatusDao registrationStatusDao;
 
+	/** The transcation status service. */
 	@Autowired
 	private TransactionService<TransactionDto> transcationStatusService;
 
+	/** The Constant COULD_NOT_GET. */
 	private static final String COULD_NOT_GET = "Could not get Information from table";
 
+	/** The event id. */
+	private String eventId = "";
+
+	/** The event name. */
+	private String eventName = "";
+
+	/** The event type. */
+	private String eventType = "";
+
+	String description = "";
+
+	/** The core audit request builder. */
 	@Autowired
-	private AuditRequestBuilder auditRequestBuilder;
-
-	@Autowired
-	private AuditHandler<AuditRequestDto> auditHandler;
-
+	CoreAuditRequestBuilder coreAuditRequestBuilder;
+
+	/* (non-Javadoc)
+	 * @see io.mosip.registration.processor.status.service.RegistrationStatusService#getRegistrationStatus(java.lang.Object)
+	 */
 	@Override
 	public InternalRegistrationStatusDto getRegistrationStatus(String registrationId) {
 		boolean isTransactionSuccessful = false;
 		try {
 			RegistrationStatusEntity entity = registrationStatusDao.findById(registrationId);
 			isTransactionSuccessful = true;
+			//Event constants for audit log
+			eventId = EventId.RPR_401.toString();
+			eventName = EventName.GET.toString();
+			eventType = EventType.BUSINESS.toString();
 			return entity != null ? convertEntityToDto(entity) : null;
 		} catch (DataAccessLayerException e) {
-
+			eventId = EventId.RPR_405.toString();
+			eventName = EventName.EXCEPTION.toString();
+			eventType = EventType.SYSTEM.toString();
 			throw new TablenotAccessibleException(COULD_NOT_GET, e);
 		} finally {
 
-			String description = isTransactionSuccessful ? DECRYPTION_SUCCESS : DECRYPTION_FAILURE;
-
-			createAuditRequestBuilder(AuditLogTempConstant.APPLICATION_ID.toString(),
-					AuditLogTempConstant.APPLICATION_NAME.toString(), description,
-					AuditLogTempConstant.EVENT_ID.toString(), AuditLogTempConstant.EVENT_TYPE.toString(),
-					AuditLogTempConstant.EVENT_TYPE.toString());
-		}
-	}
-
+			description = isTransactionSuccessful ? "Get registration status by registration id is successfull"
+					: "Get registration status by registration id is unsuccessfull";
+
+			coreAuditRequestBuilder.createAuditRequestBuilder(description, eventId, eventName, eventType,
+					registrationId);
+		}
+	}
+
+	/* (non-Javadoc)
+	 * @see io.mosip.registration.processor.status.service.RegistrationStatusService#findbyfilesByThreshold(java.lang.String)
+	 */
 	@Override
 	public List<InternalRegistrationStatusDto> findbyfilesByThreshold(String statusCode) {
 		boolean isTransactionSuccessful = false;
@@ -82,21 +105,30 @@
 			List<RegistrationStatusEntity> entities = registrationStatusDao.findbyfilesByThreshold(statusCode,
 					getThreshholdTime());
 			isTransactionSuccessful = true;
+			//Event constants for audit log
+			eventId = EventId.RPR_401.toString();
+			eventName = EventName.GET.toString();
+			eventType = EventType.BUSINESS.toString();
 			return convertEntityListToDtoList(entities);
 		} catch (DataAccessLayerException e) {
+			eventId = EventId.RPR_405.toString();
+			eventName = EventName.EXCEPTION.toString();
+			eventType = EventType.SYSTEM.toString();
 			throw new TablenotAccessibleException(COULD_NOT_GET, e);
 		} finally {
 
-			String description = isTransactionSuccessful ? DECRYPTION_SUCCESS : DECRYPTION_FAILURE;
-
-			createAuditRequestBuilder(AuditLogTempConstant.APPLICATION_ID.toString(),
-					AuditLogTempConstant.APPLICATION_NAME.toString(), description,
-					AuditLogTempConstant.EVENT_ID.toString(), AuditLogTempConstant.EVENT_TYPE.toString(),
-					AuditLogTempConstant.EVENT_TYPE.toString());
-
-		}
-	}
-
+			description = isTransactionSuccessful ? "Find files by threshold time and statuscode is successfull"
+					: "Find files by threshold time and statuscode is unsuccessfull";
+
+			coreAuditRequestBuilder.createAuditRequestBuilder(description, eventId, eventName, eventType,
+					AuditLogConstant.NO_ID.toString());
+
+		}
+	}
+
+	/* (non-Javadoc)
+	 * @see io.mosip.registration.processor.status.service.RegistrationStatusService#addRegistrationStatus(java.lang.Object)
+	 */
 	@Override
 	public void addRegistrationStatus(InternalRegistrationStatusDto registrationStatusDto) {
 		boolean isTransactionSuccessful = false;
@@ -106,6 +138,10 @@
 			RegistrationStatusEntity entity = convertDtoToEntity(registrationStatusDto);
 			registrationStatusDao.save(entity);
 			isTransactionSuccessful = true;
+			//Event constants for audit log
+			eventId = EventId.RPR_407.toString();
+			eventName = EventName.ADD.toString();
+			eventType = EventType.BUSINESS.toString();
 			TransactionDto transactionDto = new TransactionDto(transactionId, registrationStatusDto.getRegistrationId(),
 					null, TransactionTypeCode.CREATE.toString(), "Added registration status record",
 					registrationStatusDto.getStatusCode(), registrationStatusDto.getStatusComment());
@@ -113,19 +149,23 @@
 			transactionDto.setReferenceIdType("Added registration record");
 			transcationStatusService.addRegistrationTransaction(transactionDto);
 		} catch (DataAccessLayerException e) {
+			eventId = EventId.RPR_405.toString();
+			eventName = EventName.EXCEPTION.toString();
+			eventType = EventType.SYSTEM.toString();
 			throw new TablenotAccessibleException("Could not add Information to table", e);
 		} finally {
 
-			String description = isTransactionSuccessful ? DECRYPTION_SUCCESS : DECRYPTION_FAILURE;
-
-			createAuditRequestBuilder(AuditLogTempConstant.APPLICATION_ID.toString(),
-					AuditLogTempConstant.APPLICATION_NAME.toString(), description,
-					AuditLogTempConstant.EVENT_ID.toString(), AuditLogTempConstant.EVENT_TYPE.toString(),
-					AuditLogTempConstant.EVENT_TYPE.toString());
-
-		}
-	}
-
+			description = isTransactionSuccessful ? "Registration status added successfully"
+					: "Registration status unsuccessfull";
+
+			coreAuditRequestBuilder.createAuditRequestBuilder(description, eventId, eventName, eventType,
+					registrationStatusDto.getRegistrationId());
+		}
+	}
+
+	/* (non-Javadoc)
+	 * @see io.mosip.registration.processor.status.service.RegistrationStatusService#updateRegistrationStatus(java.lang.Object)
+	 */
 	@Override
 	public void updateRegistrationStatus(InternalRegistrationStatusDto registrationStatusDto) {
 		boolean isTransactionSuccessful = false;
@@ -137,6 +177,10 @@
 				RegistrationStatusEntity entity = convertDtoToEntity(registrationStatusDto);
 				registrationStatusDao.save(entity);
 				isTransactionSuccessful = true;
+				//Event constants for audit log
+				eventId = EventId.RPR_407.toString();
+				eventName = EventName.ADD.toString();
+				eventType = EventType.BUSINESS.toString();
 				TransactionDto transactionDto = new TransactionDto(generateId(),
 						registrationStatusDto.getRegistrationId(), latestTransactionId,
 						TransactionTypeCode.UPDATE.toString(), "updated registration status record",
@@ -146,19 +190,24 @@
 				transcationStatusService.addRegistrationTransaction(transactionDto);
 			}
 		} catch (DataAccessLayerException e) {
+			eventId = EventId.RPR_405.toString();
+			eventName = EventName.EXCEPTION.toString();
+			eventType = EventType.SYSTEM.toString();
 			throw new TablenotAccessibleException("Could not update Information to table", e);
 		} finally {
 
-			String description = isTransactionSuccessful ? DECRYPTION_SUCCESS : DECRYPTION_FAILURE;
-
-			createAuditRequestBuilder(AuditLogTempConstant.APPLICATION_ID.toString(),
-					AuditLogTempConstant.APPLICATION_NAME.toString(), description,
-					AuditLogTempConstant.EVENT_ID.toString(), AuditLogTempConstant.EVENT_TYPE.toString(),
-					AuditLogTempConstant.EVENT_TYPE.toString());
-
-		}
-	}
-
+			description = isTransactionSuccessful ? "Updated registration status successfully"
+					: "Updated registration status unsuccessfully";
+
+			coreAuditRequestBuilder.createAuditRequestBuilder(description, eventId, eventName, eventType,
+					registrationStatusDto.getRegistrationId());
+
+		}
+	}
+
+	/* (non-Javadoc)
+	 * @see io.mosip.registration.processor.status.service.RegistrationStatusService#getByStatus(java.lang.String)
+	 */
 	@Override
 	public List<InternalRegistrationStatusDto> getByStatus(String status) {
 		boolean isTransactionSuccessful = false;
@@ -166,21 +215,30 @@
 			List<RegistrationStatusEntity> registrationStatusEntityList = registrationStatusDao
 					.getEnrolmentStatusByStatusCode(status);
 			isTransactionSuccessful = true;
+			//Event constants for audit log
+			eventId = EventId.RPR_401.toString();
+			eventName = EventName.GET.toString();
+			eventType = EventType.BUSINESS.toString();
 			return convertEntityListToDtoList(registrationStatusEntityList);
 		} catch (DataAccessLayerException e) {
+			eventId = EventId.RPR_405.toString();
+			eventName = EventName.EXCEPTION.toString();
+			eventType = EventType.SYSTEM.toString();
 			throw new TablenotAccessibleException(COULD_NOT_GET, e);
 		} finally {
 
-			String description = isTransactionSuccessful ? DECRYPTION_SUCCESS : DECRYPTION_FAILURE;
-
-			createAuditRequestBuilder(AuditLogTempConstant.APPLICATION_ID.toString(),
-					AuditLogTempConstant.APPLICATION_NAME.toString(), description,
-					AuditLogTempConstant.EVENT_ID.toString(), AuditLogTempConstant.EVENT_TYPE.toString(),
-					AuditLogTempConstant.EVENT_TYPE.toString());
-
-		}
-	}
-
+			description = isTransactionSuccessful ? "Get list of registration status by status successfully"
+					: "Get list of registration status by status unsuccessfully";
+
+			coreAuditRequestBuilder.createAuditRequestBuilder(description, eventId, eventName, eventType,
+					AuditLogConstant.MULTIPLE_ID.toString());
+
+		}
+	}
+
+	/* (non-Javadoc)
+	 * @see io.mosip.registration.processor.status.service.RegistrationStatusService#getByIds(java.lang.String)
+	 */
 	@Override
 	public List<RegistrationStatusDto> getByIds(String ids) {
 		boolean isTransactionSuccessful = false;
@@ -190,19 +248,25 @@
 			List<RegistrationStatusEntity> registrationStatusEntityList = registrationStatusDao
 					.getByIds(registrationIds);
 			isTransactionSuccessful = true;
+            //Event constants for audit log
+            eventId = EventId.RPR_401.toString();
+            eventName = EventName.GET.toString();
+            eventType = EventType.BUSINESS.toString();
 			return convertEntityListToDtoListAndGetExternalStatus(registrationStatusEntityList);
 
 		} catch (DataAccessLayerException e) {
+			//Event constants for audit log
+			eventId = EventId.RPR_405.toString();
+			eventName = EventName.EXCEPTION.toString();
+			eventType = EventType.SYSTEM.toString();
 			throw new TablenotAccessibleException(COULD_NOT_GET, e);
 		} finally {
 
-			String description = isTransactionSuccessful ? DECRYPTION_SUCCESS : DECRYPTION_FAILURE;
-
-			createAuditRequestBuilder(AuditLogTempConstant.APPLICATION_ID.toString(),
-					AuditLogTempConstant.APPLICATION_NAME.toString(), description,
-					AuditLogTempConstant.EVENT_ID.toString(), AuditLogTempConstant.EVENT_TYPE.toString(),
-					AuditLogTempConstant.EVENT_TYPE.toString());
-
+			description = isTransactionSuccessful ? "Get list of registration status by registration id successfully"
+					: "Get list of registration status by registration id unsuccessfully";
+
+			coreAuditRequestBuilder.createAuditRequestBuilder(description, eventId, eventName, eventType,
+					AuditLogConstant.MULTIPLE_ID.toString());
 		}
 	}
 
@@ -280,375 +344,6 @@
 		return registrationStatusEntity;
 	}
 
-	private String getLatestTransactionId(String registrationId) {
-		RegistrationStatusEntity entity = registrationStatusDao.findById(registrationId);
-		return entity != null ? entity.getLatestRegistrationTransactionId() : null;
-
-	}
-
-	public int getThreshholdTime() {
-		return this.threshholdTime;
-	}
-
-	public String generateId() {
-		return UUID.randomUUID().toString();
-	}
-
-	public void createAuditRequestBuilder(String applicationId, String applicationName, String description,
-			String eventId, String eventName, String eventType) {
-		auditRequestBuilder.setActionTimeStamp(OffsetDateTime.now()).setApplicationId(applicationId)
-				.setApplicationName(applicationName).setCreatedBy(AuditLogTempConstant.CREATED_BY.toString())
-				.setDescription(description).setEventId(eventId).setEventName(eventName).setEventType(eventType)
-				.setHostIp(AuditLogTempConstant.HOST_IP.toString())
-				.setHostName(AuditLogTempConstant.HOST_NAME.toString()).setId(AuditLogTempConstant.ID.toString())
-				.setIdType(AuditLogTempConstant.ID_TYPE.toString())
-				.setModuleId(AuditLogTempConstant.MODULE_ID.toString())
-				.setModuleName(AuditLogTempConstant.MODULE_NAME.toString())
-				.setSessionUserId(AuditLogTempConstant.SESSION_USER_ID.toString())
-				.setSessionUserName(AuditLogTempConstant.SESSION_USER_NAME.toString());
-
-		AuditRequestDto auditRequestDto = auditRequestBuilder.build();
-		auditHandler.writeAudit(auditRequestDto);
-	}
-
-}
-=======
-package io.mosip.registration.processor.status.service.impl;
-
-import java.util.ArrayList;
-import java.util.Arrays;
-import java.util.List;
-import java.util.UUID;
-
-import org.springframework.beans.factory.annotation.Autowired;
-import org.springframework.beans.factory.annotation.Value;
-import org.springframework.stereotype.Component;
-
-import io.mosip.kernel.dataaccess.exception.DataAccessLayerException;
-import io.mosip.registration.processor.core.builder.CoreAuditRequestBuilder;
-import io.mosip.registration.processor.core.code.AuditLogConstant;
-import io.mosip.registration.processor.core.code.EventId;
-import io.mosip.registration.processor.core.code.EventName;
-import io.mosip.registration.processor.core.code.EventType;
-import io.mosip.registration.processor.status.code.TransactionTypeCode;
-import io.mosip.registration.processor.status.dao.RegistrationStatusDao;
-import io.mosip.registration.processor.status.dto.RegistrationStatusDto;
-import io.mosip.registration.processor.status.dto.TransactionDto;
-import io.mosip.registration.processor.status.entity.RegistrationStatusEntity;
-import io.mosip.registration.processor.status.exception.TablenotAccessibleException;
-import io.mosip.registration.processor.status.service.RegistrationStatusService;
-import io.mosip.registration.processor.status.service.TransactionService;
-
-/**
- * The Class RegistrationStatusServiceImpl.
- */
-@Component
-public class RegistrationStatusServiceImpl implements RegistrationStatusService<String, RegistrationStatusDto> {
-
-	/** The threshold time. */
-	@Value("${landingZone_To_VirusScan_Interval_Threshhold_time}")
-
-	private int threshholdTime;
-
-	/** The registration status dao. */
-	@Autowired
-	private RegistrationStatusDao registrationStatusDao;
-
-	/** The transcation status service. */
-	@Autowired
-	private TransactionService<TransactionDto> transcationStatusService;
-
-	/** The Constant COULD_NOT_GET. */
-	private static final String COULD_NOT_GET = "Could not get Information from table";
-	
-	/** The event id. */
-	private String eventId = "";
-	
-	/** The event name. */
-	private String eventName = "";
-	
-	/** The event type. */
-	private String eventType = "";
-	
-	String description = "";
-	
-	/** The core audit request builder. */
-	@Autowired
-	CoreAuditRequestBuilder coreAuditRequestBuilder;
-
-	/* (non-Javadoc)
-	 * @see io.mosip.registration.processor.status.service.RegistrationStatusService#getRegistrationStatus(java.lang.Object)
-	 */
-	@Override
-	public RegistrationStatusDto getRegistrationStatus(String registrationId) {
-		boolean isTransactionSuccessful = false;
-		try {
-			RegistrationStatusEntity entity = registrationStatusDao.findById(registrationId);
-			isTransactionSuccessful = true;
-			//Event constants for audit log
-			eventId = EventId.RPR_401.toString();
-			eventName = EventName.GET.toString();
-			eventType = EventType.BUSINESS.toString();
-			return entity != null ? convertEntityToDto(entity) : null;
-		} catch (DataAccessLayerException e) {
-			eventId = EventId.RPR_405.toString();
-			eventName = EventName.EXCEPTION.toString();
-			eventType = EventType.SYSTEM.toString();
-			throw new TablenotAccessibleException(COULD_NOT_GET, e);
-		} finally {
-
-			description = isTransactionSuccessful ? "Get registration status by registration id is successfull"
-					: "Get registration status by registration id is unsuccessfull";
-			
-			coreAuditRequestBuilder.createAuditRequestBuilder(description, eventId, eventName, eventType,
-					registrationId);
-		}
-	}
-
-	/* (non-Javadoc)
-	 * @see io.mosip.registration.processor.status.service.RegistrationStatusService#findbyfilesByThreshold(java.lang.String)
-	 */
-	@Override
-	public List<RegistrationStatusDto> findbyfilesByThreshold(String statusCode) {
-		boolean isTransactionSuccessful = false;
-		try {
-			List<RegistrationStatusEntity> entities = registrationStatusDao.findbyfilesByThreshold(statusCode,
-					getThreshholdTime());
-			isTransactionSuccessful = true;
-			//Event constants for audit log
-			eventId = EventId.RPR_401.toString();
-			eventName = EventName.GET.toString();
-			eventType = EventType.BUSINESS.toString();
-			return convertEntityListToDtoList(entities);
-		} catch (DataAccessLayerException e) {
-			eventId = EventId.RPR_405.toString();
-			eventName = EventName.EXCEPTION.toString();
-			eventType = EventType.SYSTEM.toString();
-			throw new TablenotAccessibleException(COULD_NOT_GET, e);
-		} finally {
-
-			description = isTransactionSuccessful ? "Find files by threshold time and statuscode is successfull"
-					: "Find files by threshold time and statuscode is unsuccessfull";
-			
-			coreAuditRequestBuilder.createAuditRequestBuilder(description, eventId, eventName, eventType,
-					AuditLogConstant.NO_ID.toString());
-
-		}
-	}
-
-	/* (non-Javadoc)
-	 * @see io.mosip.registration.processor.status.service.RegistrationStatusService#addRegistrationStatus(java.lang.Object)
-	 */
-	@Override
-	public void addRegistrationStatus(RegistrationStatusDto registrationStatusDto) {
-		boolean isTransactionSuccessful = false;
-		String transactionId = generateId();
-		registrationStatusDto.setLatestRegistrationTransactionId(transactionId);
-		try {
-			RegistrationStatusEntity entity = convertDtoToEntity(registrationStatusDto);
-			registrationStatusDao.save(entity);
-			isTransactionSuccessful = true;
-			//Event constants for audit log
-			eventId = EventId.RPR_407.toString();
-			eventName = EventName.ADD.toString();
-			eventType = EventType.BUSINESS.toString();
-			TransactionDto transactionDto = new TransactionDto(transactionId, registrationStatusDto.getRegistrationId(),
-					null, TransactionTypeCode.CREATE.toString(), "Added registration status record",
-					registrationStatusDto.getStatusCode(), registrationStatusDto.getStatusComment());
-			transactionDto.setReferenceId(registrationStatusDto.getRegistrationId());
-			transactionDto.setReferenceIdType("Added registration record");
-			transcationStatusService.addRegistrationTransaction(transactionDto);
-		} catch (DataAccessLayerException e) {
-			eventId = EventId.RPR_405.toString();
-			eventName = EventName.EXCEPTION.toString();
-			eventType = EventType.SYSTEM.toString();
-			throw new TablenotAccessibleException("Could not add Information to table", e);
-		} finally {
-
-			description = isTransactionSuccessful ? "Registration status added successfully"
-					: "Registration status unsuccessfull";
-			
-			coreAuditRequestBuilder.createAuditRequestBuilder(description, eventId, eventName, eventType,
-					registrationStatusDto.getRegistrationId());
-		}
-	}
-
-	/* (non-Javadoc)
-	 * @see io.mosip.registration.processor.status.service.RegistrationStatusService#updateRegistrationStatus(java.lang.Object)
-	 */
-	@Override
-	public void updateRegistrationStatus(RegistrationStatusDto registrationStatusDto) {
-		boolean isTransactionSuccessful = false;
-		String latestTransactionId = getLatestTransactionId(registrationStatusDto.getRegistrationId());
-		registrationStatusDto.setLatestRegistrationTransactionId(latestTransactionId);
-		try {
-			RegistrationStatusDto dto = getRegistrationStatus(registrationStatusDto.getRegistrationId());
-			if (dto != null) {
-				RegistrationStatusEntity entity = convertDtoToEntity(registrationStatusDto);
-				registrationStatusDao.save(entity);
-				isTransactionSuccessful = true;
-				//Event constants for audit log
-				eventId = EventId.RPR_407.toString();
-				eventName = EventName.ADD.toString();
-				eventType = EventType.BUSINESS.toString();
-				TransactionDto transactionDto = new TransactionDto(generateId(),
-						registrationStatusDto.getRegistrationId(), latestTransactionId,
-						TransactionTypeCode.UPDATE.toString(), "updated registration status record",
-						registrationStatusDto.getStatusCode(), registrationStatusDto.getStatusComment());
-				transactionDto.setReferenceId(registrationStatusDto.getRegistrationId());
-				transactionDto.setReferenceIdType("updated registration record");
-				transcationStatusService.addRegistrationTransaction(transactionDto);
-			}
-		} catch (DataAccessLayerException e) {
-			eventId = EventId.RPR_405.toString();
-			eventName = EventName.EXCEPTION.toString();
-			eventType = EventType.SYSTEM.toString();
-			throw new TablenotAccessibleException("Could not update Information to table", e);
-		} finally {
-
-			description = isTransactionSuccessful ? "Updated registration status successfully"
-					: "Updated registration status unsuccessfully";			
-			
-			coreAuditRequestBuilder.createAuditRequestBuilder(description, eventId, eventName, eventType,
-					registrationStatusDto.getRegistrationId());
-
-		}
-	}
-
-	/* (non-Javadoc)
-	 * @see io.mosip.registration.processor.status.service.RegistrationStatusService#getByStatus(java.lang.String)
-	 */
-	@Override
-	public List<RegistrationStatusDto> getByStatus(String status) {
-		boolean isTransactionSuccessful = false;
-		try {
-			List<RegistrationStatusEntity> registrationStatusEntityList = registrationStatusDao
-					.getEnrolmentStatusByStatusCode(status);
-			isTransactionSuccessful = true;
-			//Event constants for audit log
-			eventId = EventId.RPR_401.toString();
-			eventName = EventName.GET.toString();
-			eventType = EventType.BUSINESS.toString();
-			return convertEntityListToDtoList(registrationStatusEntityList);
-		} catch (DataAccessLayerException e) {
-			eventId = EventId.RPR_405.toString();
-			eventName = EventName.EXCEPTION.toString();
-			eventType = EventType.SYSTEM.toString();
-			throw new TablenotAccessibleException(COULD_NOT_GET, e);
-		} finally {
-
-			description = isTransactionSuccessful ? "Get list of registration status by status successfully"
-					: "Get list of registration status by status unsuccessfully";
-			
-			coreAuditRequestBuilder.createAuditRequestBuilder(description, eventId, eventName, eventType,
-					AuditLogConstant.MULTIPLE_ID.toString());
-
-		}
-	}
-
-	/* (non-Javadoc)
-	 * @see io.mosip.registration.processor.status.service.RegistrationStatusService#getByIds(java.lang.String)
-	 */
-	@Override
-	public List<RegistrationStatusDto> getByIds(String ids) {
-		boolean isTransactionSuccessful = false;
-		try {
-			String[] registrationIdArray = ids.split(",");
-			List<String> registrationIds = Arrays.asList(registrationIdArray);
-			List<RegistrationStatusEntity> registrationStatusEntityList = registrationStatusDao
-					.getByIds(registrationIds);
-			isTransactionSuccessful = true;
-			//Event constants for audit log
-			eventId = EventId.RPR_401.toString();
-			eventName = EventName.GET.toString();
-			eventType = EventType.BUSINESS.toString();
-			return convertEntityListToDtoList(registrationStatusEntityList);
-
-		} catch (DataAccessLayerException e) {
-			//Event constants for audit log
-			eventId = EventId.RPR_405.toString();
-			eventName = EventName.EXCEPTION.toString();
-			eventType = EventType.SYSTEM.toString();
-			throw new TablenotAccessibleException(COULD_NOT_GET, e);
-		} finally {
-
-			description = isTransactionSuccessful ? "Get list of registration status by registration id successfully"
-					: "Get list of registration status by registration id unsuccessfully";
-			
-			coreAuditRequestBuilder.createAuditRequestBuilder(description, eventId, eventName, eventType,
-					AuditLogConstant.MULTIPLE_ID.toString());
-		}
-	}
-
-	/**
-	 * Convert entity list to dto list.
-	 *
-	 * @param entities the entities
-	 * @return the list
-	 */
-	private List<RegistrationStatusDto> convertEntityListToDtoList(List<RegistrationStatusEntity> entities) {
-		List<RegistrationStatusDto> list = new ArrayList<>();
-		if (entities != null) {
-			for (RegistrationStatusEntity entity : entities) {
-				list.add(convertEntityToDto(entity));
-			}
-
-		}
-		return list;
-	}
-
-	/**
-	 * Convert entity to dto.
-	 *
-	 * @param entity the entity
-	 * @return the registration status dto
-	 */
-	private RegistrationStatusDto convertEntityToDto(RegistrationStatusEntity entity) {
-		RegistrationStatusDto registrationStatusDto = new RegistrationStatusDto();
-		registrationStatusDto.setRegistrationId(entity.getId());
-		registrationStatusDto.setRegistrationType(entity.getRegistrationType());
-		registrationStatusDto.setReferenceRegistrationId(entity.getReferenceRegistrationId());
-		registrationStatusDto.setStatusCode(entity.getStatusCode());
-		registrationStatusDto.setLangCode(entity.getLangCode());
-		registrationStatusDto.setStatusComment(entity.getStatusComment());
-		registrationStatusDto.setLatestRegistrationTransactionId(entity.getLatestRegistrationTransactionId());
-		registrationStatusDto.setIsActive(entity.isActive());
-		registrationStatusDto.setCreatedBy(entity.getCreatedBy());
-		registrationStatusDto.setCreateDateTime(entity.getCreateDateTime());
-		registrationStatusDto.setUpdatedBy(entity.getUpdatedBy());
-		registrationStatusDto.setUpdateDateTime(entity.getUpdateDateTime());
-		registrationStatusDto.setIsDeleted(entity.isDeleted());
-		registrationStatusDto.setDeletedDateTime(entity.getDeletedDateTime());
-		registrationStatusDto.setRetryCount(entity.getRetryCount());
-		return registrationStatusDto;
-	}
-
-	/**
-	 * Convert dto to entity.
-	 *
-	 * @param dto the dto
-	 * @return the registration status entity
-	 */
-	private RegistrationStatusEntity convertDtoToEntity(RegistrationStatusDto dto) {
-		RegistrationStatusEntity registrationStatusEntity = new RegistrationStatusEntity();
-		registrationStatusEntity.setId(dto.getRegistrationId());
-		registrationStatusEntity.setRegistrationType(dto.getRegistrationType());
-		registrationStatusEntity.setReferenceRegistrationId(dto.getReferenceRegistrationId());
-		registrationStatusEntity.setStatusCode(dto.getStatusCode());
-		registrationStatusEntity.setLangCode(dto.getLangCode());
-		registrationStatusEntity.setStatusComment(dto.getStatusComment());
-		registrationStatusEntity.setLatestRegistrationTransactionId(dto.getLatestRegistrationTransactionId());
-		registrationStatusEntity.setIsActive(dto.isActive());
-		registrationStatusEntity.setCreatedBy(dto.getCreatedBy());
-		registrationStatusEntity.setCreateDateTime(dto.getCreateDateTime());
-		registrationStatusEntity.setUpdatedBy(dto.getUpdatedBy());
-		registrationStatusEntity.setUpdateDateTime(dto.getUpdateDateTime());
-		registrationStatusEntity.setIsDeleted(dto.isDeleted());
-		registrationStatusEntity.setDeletedDateTime(dto.getDeletedDateTime());
-		registrationStatusEntity.setRetryCount(dto.getRetryCount());
-		return registrationStatusEntity;
-	}
-
 	/**
 	 * Gets the latest transaction id.
 	 *
@@ -679,5 +374,4 @@
 		return UUID.randomUUID().toString();
 	}
 
-}
->>>>>>> 3ac83173
+}