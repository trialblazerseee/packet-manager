package io.mosip.registration.processor.status.service.impl;

import java.util.ArrayList;
import java.util.Arrays;
import java.util.List;
import java.util.Map;
import java.util.UUID;

import org.springframework.beans.factory.annotation.Autowired;
import org.springframework.beans.factory.annotation.Value;
import org.springframework.stereotype.Component;

<<<<<<< HEAD
import io.mosip.kernel.dataaccess.exception.DataAccessLayerException;
import io.mosip.registration.processor.core.builder.CoreAuditRequestBuilder;
import io.mosip.registration.processor.core.code.AuditLogConstant;
import io.mosip.registration.processor.core.code.EventId;
import io.mosip.registration.processor.core.code.EventName;
import io.mosip.registration.processor.core.code.EventType;
import io.mosip.registration.processor.status.code.RegistrationExternalStatusCode;
import io.mosip.registration.processor.status.code.RegistrationStatusCode;
=======
import io.mosip.kernel.auditmanager.builder.AuditRequestBuilder;
import io.mosip.kernel.auditmanager.request.AuditRequestDto;
import io.mosip.kernel.core.spi.auditmanager.AuditHandler;
import io.mosip.kernel.dataaccess.hibernate.exception.DataAccessLayerException;
import io.mosip.registration.processor.status.code.AuditLogTempConstant;
>>>>>>> 8854565b
import io.mosip.registration.processor.status.code.TransactionTypeCode;
import io.mosip.registration.processor.status.dao.RegistrationStatusDao;
import io.mosip.registration.processor.status.dto.InternalRegistrationStatusDto;
import io.mosip.registration.processor.status.dto.RegistrationStatusDto;
import io.mosip.registration.processor.status.dto.TransactionDto;
import io.mosip.registration.processor.status.entity.RegistrationStatusEntity;
import io.mosip.registration.processor.status.exception.TablenotAccessibleException;
import io.mosip.registration.processor.status.service.RegistrationStatusService;
import io.mosip.registration.processor.status.service.TransactionService;
import io.mosip.registration.processor.status.utilities.RegistrationStatusMapUtil;

/**
 * The Class RegistrationStatusServiceImpl.
 */
@Component
public class RegistrationStatusServiceImpl
		implements RegistrationStatusService<String, InternalRegistrationStatusDto, RegistrationStatusDto> {

	@Value("${registration.processor.landingZone_To_VirusScan_Interval_Threshhold_time}")

	private int threshholdTime;

	/** The registration status dao. */
	@Autowired
	private RegistrationStatusDao registrationStatusDao;

	/** The transcation status service. */
	@Autowired
	private TransactionService<TransactionDto> transcationStatusService;

	/** The Constant COULD_NOT_GET. */
	private static final String COULD_NOT_GET = "Could not get Information from table";

	/** The event id. */
	private String eventId = "";

	/** The event name. */
	private String eventName = "";

	/** The event type. */
	private String eventType = "";

	String description = "";

	/** The core audit request builder. */
	@Autowired
	CoreAuditRequestBuilder coreAuditRequestBuilder;

	/*
	 * (non-Javadoc)
	 * 
	 * @see
	 * io.mosip.registration.processor.status.service.RegistrationStatusService#
	 * getRegistrationStatus(java.lang.Object)
	 */
	@Override
	public InternalRegistrationStatusDto getRegistrationStatus(String registrationId) {
		boolean isTransactionSuccessful = false;
		try {
			RegistrationStatusEntity entity = registrationStatusDao.findById(registrationId);
			isTransactionSuccessful = true;
			return entity != null ? convertEntityToDto(entity) : null;
		} catch (DataAccessLayerException e) {
			throw new TablenotAccessibleException(COULD_NOT_GET, e);
		} finally {
			
			eventId = isTransactionSuccessful ? EventId.RPR_401.toString() : EventId.RPR_405.toString();
			eventName = eventId.equalsIgnoreCase(EventId.RPR_401.toString()) ? EventName.GET.toString()
					: EventName.EXCEPTION.toString();
			eventType = eventId.equalsIgnoreCase(EventId.RPR_401.toString()) ? EventType.BUSINESS.toString()
					: EventType.SYSTEM.toString();
			description = isTransactionSuccessful
					? "Get registration status by registration id is successful"
					: "Get registration status by registration id is unsuccessful";
			
			coreAuditRequestBuilder.createAuditRequestBuilder(description, eventId, eventName, eventType,
					registrationId);
		}
	}

	/*
	 * (non-Javadoc)
	 * 
	 * @see
	 * io.mosip.registration.processor.status.service.RegistrationStatusService#
	 * findbyfilesByThreshold(java.lang.String)
	 */
	@Override
	public List<InternalRegistrationStatusDto> findbyfilesByThreshold(String statusCode) {
		boolean isTransactionSuccessful = false;
		try {
			List<RegistrationStatusEntity> entities = registrationStatusDao.findbyfilesByThreshold(statusCode,
					getThreshholdTime());
			isTransactionSuccessful = true;
			return convertEntityListToDtoList(entities);
		} catch (DataAccessLayerException e) {
			throw new TablenotAccessibleException(COULD_NOT_GET, e);
		} finally {

			eventId = isTransactionSuccessful ? EventId.RPR_401.toString() : EventId.RPR_405.toString();
			eventName = eventId.equalsIgnoreCase(EventId.RPR_401.toString()) ? EventName.GET.toString()
					: EventName.EXCEPTION.toString();
			eventType = eventId.equalsIgnoreCase(EventId.RPR_401.toString()) ? EventType.BUSINESS.toString()
					: EventType.SYSTEM.toString();
			description = isTransactionSuccessful
					? "Find files by threshold time and statuscode is successful"
					: "Find files by threshold time and statuscode is unsuccessful";
			
			coreAuditRequestBuilder.createAuditRequestBuilder(description, eventId, eventName, eventType,
					AuditLogConstant.NO_ID.toString());

		}
	}

	/*
	 * (non-Javadoc)
	 * 
	 * @see
	 * io.mosip.registration.processor.status.service.RegistrationStatusService#
	 * addRegistrationStatus(java.lang.Object)
	 */
	@Override
	public void addRegistrationStatus(InternalRegistrationStatusDto registrationStatusDto) {
		boolean isTransactionSuccessful = false;
		String transactionId = generateId();
		registrationStatusDto.setLatestRegistrationTransactionId(transactionId);
		try {
			RegistrationStatusEntity entity = convertDtoToEntity(registrationStatusDto);
			registrationStatusDao.save(entity);
			isTransactionSuccessful = true;
			TransactionDto transactionDto = new TransactionDto(transactionId, registrationStatusDto.getRegistrationId(),
					null, TransactionTypeCode.CREATE.toString(), "Added registration status record",
					registrationStatusDto.getStatusCode(), registrationStatusDto.getStatusComment());
			transactionDto.setReferenceId(registrationStatusDto.getRegistrationId());
			transactionDto.setReferenceIdType("Added registration record");
			transcationStatusService.addRegistrationTransaction(transactionDto);
		} catch (DataAccessLayerException e) {
			throw new TablenotAccessibleException("Could not add Information to table", e);
		} finally {
			
			eventId = isTransactionSuccessful ? EventId.RPR_407.toString() : EventId.RPR_405.toString();
			eventName = eventId.equalsIgnoreCase(EventId.RPR_407.toString()) ? EventName.ADD.toString()
					: EventName.EXCEPTION.toString();
			eventType = eventId.equalsIgnoreCase(EventId.RPR_407.toString()) ? EventType.BUSINESS.toString()
					: EventType.SYSTEM.toString();
			description = isTransactionSuccessful
					? "Registration status added successfully"
					: "Failure in adding registration status to registration table";	
			
			coreAuditRequestBuilder.createAuditRequestBuilder(description, eventId, eventName, eventType,
					registrationStatusDto.getRegistrationId());
		}
	}

	/*
	 * (non-Javadoc)
	 * 
	 * @see
	 * io.mosip.registration.processor.status.service.RegistrationStatusService#
	 * updateRegistrationStatus(java.lang.Object)
	 */
	@Override
	public void updateRegistrationStatus(InternalRegistrationStatusDto registrationStatusDto) {
		boolean isTransactionSuccessful = false;
		String latestTransactionId = getLatestTransactionId(registrationStatusDto.getRegistrationId());
		registrationStatusDto.setLatestRegistrationTransactionId(latestTransactionId);
		try {
			InternalRegistrationStatusDto dto = getRegistrationStatus(registrationStatusDto.getRegistrationId());
			if (dto != null) {
				RegistrationStatusEntity entity = convertDtoToEntity(registrationStatusDto);
				registrationStatusDao.save(entity);
				isTransactionSuccessful = true;
				TransactionDto transactionDto = new TransactionDto(generateId(),
						registrationStatusDto.getRegistrationId(), latestTransactionId,
						TransactionTypeCode.UPDATE.toString(), "updated registration status record",
						registrationStatusDto.getStatusCode(), registrationStatusDto.getStatusComment());
				transactionDto.setReferenceId(registrationStatusDto.getRegistrationId());
				transactionDto.setReferenceIdType("updated registration record");
				transcationStatusService.addRegistrationTransaction(transactionDto);
			}
		} catch (DataAccessLayerException e) {
			throw new TablenotAccessibleException("Could not update Information to table", e);
		} finally {
			
			eventId = isTransactionSuccessful ? EventId.RPR_407.toString() : EventId.RPR_405.toString();
			eventName = eventId.equalsIgnoreCase(EventId.RPR_407.toString()) ? EventName.ADD.toString()
					: EventName.EXCEPTION.toString();
			eventType = eventId.equalsIgnoreCase(EventId.RPR_407.toString()) ? EventType.BUSINESS.toString()
					: EventType.SYSTEM.toString();
			description = isTransactionSuccessful
					? "Updated registration status successfully"
					: "Updated registration status unsuccessfully";	
			
			coreAuditRequestBuilder.createAuditRequestBuilder(description, eventId, eventName, eventType,
					registrationStatusDto.getRegistrationId());

		}
	}

	/*
	 * (non-Javadoc)
	 * 
	 * @see
	 * io.mosip.registration.processor.status.service.RegistrationStatusService#
	 * getByStatus(java.lang.String)
	 */
	@Override
	public List<InternalRegistrationStatusDto> getByStatus(String status) {
		boolean isTransactionSuccessful = false;
		try {
			List<RegistrationStatusEntity> registrationStatusEntityList = registrationStatusDao
					.getEnrolmentStatusByStatusCode(status);
			isTransactionSuccessful = true;
			return convertEntityListToDtoList(registrationStatusEntityList);
		} catch (DataAccessLayerException e) {
			throw new TablenotAccessibleException(COULD_NOT_GET, e);
		} finally {
			
			eventId = isTransactionSuccessful ? EventId.RPR_401.toString() : EventId.RPR_405.toString();
			eventName = eventId.equalsIgnoreCase(EventId.RPR_401.toString()) ? EventName.GET.toString()
					: EventName.EXCEPTION.toString();
			eventType = eventId.equalsIgnoreCase(EventId.RPR_401.toString()) ? EventType.BUSINESS.toString()
					: EventType.SYSTEM.toString();
			description = isTransactionSuccessful
					? "Get list of registration status by status successfully"
					: "Get list of registration status by status unsuccessfully";
			coreAuditRequestBuilder.createAuditRequestBuilder(description, eventId, eventName, eventType,
					AuditLogConstant.MULTIPLE_ID.toString());
		}
	}

	/*
	 * (non-Javadoc)
	 * 
	 * @see
	 * io.mosip.registration.processor.status.service.RegistrationStatusService#
	 * getByIds(java.lang.String)
	 */
	@Override
	public List<RegistrationStatusDto> getByIds(String ids) {
		boolean isTransactionSuccessful = false;
		try {
			String[] registrationIdArray = ids.split(",");
			List<String> registrationIds = Arrays.asList(registrationIdArray);
			List<RegistrationStatusEntity> registrationStatusEntityList = registrationStatusDao
					.getByIds(registrationIds);
			isTransactionSuccessful = true;
			return convertEntityListToDtoListAndGetExternalStatus(registrationStatusEntityList);

		} catch (DataAccessLayerException e) {
			throw new TablenotAccessibleException(COULD_NOT_GET, e);
		} finally {

			eventId = isTransactionSuccessful ? EventId.RPR_401.toString() : EventId.RPR_405.toString();
			eventName = eventId.equalsIgnoreCase(EventId.RPR_401.toString()) ? EventName.GET.toString()
					: EventName.EXCEPTION.toString();
			eventType = eventId.equalsIgnoreCase(EventId.RPR_401.toString()) ? EventType.BUSINESS.toString()
					: EventType.SYSTEM.toString();
			description = isTransactionSuccessful
					? "Get list of registration status by registration id successfully"
					: "Get list of registration status by registration id unsuccessfully";
			coreAuditRequestBuilder.createAuditRequestBuilder(description, eventId, eventName, eventType,
					AuditLogConstant.MULTIPLE_ID.toString());
		}
	}

	private List<RegistrationStatusDto> convertEntityListToDtoListAndGetExternalStatus(
			List<RegistrationStatusEntity> entities) {
		List<RegistrationStatusDto> list = new ArrayList<>();
		if (entities != null) {
			for (RegistrationStatusEntity entity : entities) {
				list.add(convertEntityToDtoAndGetExternalStatus(entity));
			}

		}
		return list;
	}

	private RegistrationStatusDto convertEntityToDtoAndGetExternalStatus(RegistrationStatusEntity entity) {
		RegistrationStatusDto registrationStatusDto = new RegistrationStatusDto();
		registrationStatusDto.setRegistrationId(entity.getId());
		Map<RegistrationStatusCode, RegistrationExternalStatusCode> statusMap = RegistrationStatusMapUtil
				.statusMapper();
		// get the mapped value for the entity StatusCode
		String mappedValue = statusMap.get(RegistrationStatusCode.valueOf(entity.getStatusCode())).toString();
		registrationStatusDto.setStatusCode(mappedValue);
		return registrationStatusDto;
	}

	private List<InternalRegistrationStatusDto> convertEntityListToDtoList(List<RegistrationStatusEntity> entities) {
		List<InternalRegistrationStatusDto> list = new ArrayList<>();
		if (entities != null) {
			for (RegistrationStatusEntity entity : entities) {
				list.add(convertEntityToDto(entity));
			}

		}
		return list;
	}

	private InternalRegistrationStatusDto convertEntityToDto(RegistrationStatusEntity entity) {
		InternalRegistrationStatusDto registrationStatusDto = new InternalRegistrationStatusDto();
		registrationStatusDto.setRegistrationId(entity.getId());
		registrationStatusDto.setRegistrationType(entity.getRegistrationType());
		registrationStatusDto.setReferenceRegistrationId(entity.getReferenceRegistrationId());
		registrationStatusDto.setStatusCode(entity.getStatusCode());
		registrationStatusDto.setLangCode(entity.getLangCode());
		registrationStatusDto.setStatusComment(entity.getStatusComment());
		registrationStatusDto.setLatestRegistrationTransactionId(entity.getLatestRegistrationTransactionId());
		registrationStatusDto.setIsActive(entity.isActive());
		registrationStatusDto.setCreatedBy(entity.getCreatedBy());
		registrationStatusDto.setCreateDateTime(entity.getCreateDateTime());
		registrationStatusDto.setUpdatedBy(entity.getUpdatedBy());
		registrationStatusDto.setUpdateDateTime(entity.getUpdateDateTime());
		registrationStatusDto.setIsDeleted(entity.isDeleted());
		registrationStatusDto.setDeletedDateTime(entity.getDeletedDateTime());
		registrationStatusDto.setRetryCount(entity.getRetryCount());
		return registrationStatusDto;
	}

	private RegistrationStatusEntity convertDtoToEntity(InternalRegistrationStatusDto dto) {
		RegistrationStatusEntity registrationStatusEntity = new RegistrationStatusEntity();
		registrationStatusEntity.setId(dto.getRegistrationId());
		registrationStatusEntity.setRegistrationType(dto.getRegistrationType());
		registrationStatusEntity.setReferenceRegistrationId(dto.getReferenceRegistrationId());
		registrationStatusEntity.setStatusCode(dto.getStatusCode());
		registrationStatusEntity.setLangCode(dto.getLangCode());
		registrationStatusEntity.setStatusComment(dto.getStatusComment());
		registrationStatusEntity.setLatestRegistrationTransactionId(dto.getLatestRegistrationTransactionId());
		registrationStatusEntity.setIsActive(dto.isActive());
		registrationStatusEntity.setCreatedBy(dto.getCreatedBy());
		registrationStatusEntity.setCreateDateTime(dto.getCreateDateTime());
		registrationStatusEntity.setUpdatedBy(dto.getUpdatedBy());
		registrationStatusEntity.setUpdateDateTime(dto.getUpdateDateTime());
		registrationStatusEntity.setIsDeleted(dto.isDeleted());
		registrationStatusEntity.setDeletedDateTime(dto.getDeletedDateTime());
		registrationStatusEntity.setRetryCount(dto.getRetryCount());
		return registrationStatusEntity;
	}

	/**
	 * Gets the latest transaction id.
	 *
	 * @param registrationId
	 *            the registration id
	 * @return the latest transaction id
	 */
	private String getLatestTransactionId(String registrationId) {
		RegistrationStatusEntity entity = registrationStatusDao.findById(registrationId);
		return entity != null ? entity.getLatestRegistrationTransactionId() : null;

	}

	/**
	 * Gets the threshhold time.
	 *
	 * @return the threshhold time
	 */
	public int getThreshholdTime() {
		return this.threshholdTime;
	}

	/**
	 * Generate id.
	 *
	 * @return the string
	 */
	public String generateId() {
		return UUID.randomUUID().toString();
	}

}<|MERGE_RESOLUTION|>--- conflicted
+++ resolved
@@ -10,8 +10,10 @@
 import org.springframework.beans.factory.annotation.Value;
 import org.springframework.stereotype.Component;
 
-<<<<<<< HEAD
-import io.mosip.kernel.dataaccess.exception.DataAccessLayerException;
+import io.mosip.kernel.auditmanager.builder.AuditRequestBuilder;
+import io.mosip.kernel.auditmanager.request.AuditRequestDto;
+import io.mosip.kernel.core.spi.auditmanager.AuditHandler;
+import io.mosip.kernel.dataaccess.hibernate.exception.DataAccessLayerException;
 import io.mosip.registration.processor.core.builder.CoreAuditRequestBuilder;
 import io.mosip.registration.processor.core.code.AuditLogConstant;
 import io.mosip.registration.processor.core.code.EventId;
@@ -19,13 +21,6 @@
 import io.mosip.registration.processor.core.code.EventType;
 import io.mosip.registration.processor.status.code.RegistrationExternalStatusCode;
 import io.mosip.registration.processor.status.code.RegistrationStatusCode;
-=======
-import io.mosip.kernel.auditmanager.builder.AuditRequestBuilder;
-import io.mosip.kernel.auditmanager.request.AuditRequestDto;
-import io.mosip.kernel.core.spi.auditmanager.AuditHandler;
-import io.mosip.kernel.dataaccess.hibernate.exception.DataAccessLayerException;
-import io.mosip.registration.processor.status.code.AuditLogTempConstant;
->>>>>>> 8854565b
 import io.mosip.registration.processor.status.code.TransactionTypeCode;
 import io.mosip.registration.processor.status.dao.RegistrationStatusDao;
 import io.mosip.registration.processor.status.dto.InternalRegistrationStatusDto;
@@ -76,7 +71,7 @@
 
 	/*
 	 * (non-Javadoc)
-	 * 
+	 *
 	 * @see
 	 * io.mosip.registration.processor.status.service.RegistrationStatusService#
 	 * getRegistrationStatus(java.lang.Object)
@@ -91,7 +86,7 @@
 		} catch (DataAccessLayerException e) {
 			throw new TablenotAccessibleException(COULD_NOT_GET, e);
 		} finally {
-			
+
 			eventId = isTransactionSuccessful ? EventId.RPR_401.toString() : EventId.RPR_405.toString();
 			eventName = eventId.equalsIgnoreCase(EventId.RPR_401.toString()) ? EventName.GET.toString()
 					: EventName.EXCEPTION.toString();
@@ -100,7 +95,7 @@
 			description = isTransactionSuccessful
 					? "Get registration status by registration id is successful"
 					: "Get registration status by registration id is unsuccessful";
-			
+
 			coreAuditRequestBuilder.createAuditRequestBuilder(description, eventId, eventName, eventType,
 					registrationId);
 		}
@@ -108,7 +103,7 @@
 
 	/*
 	 * (non-Javadoc)
-	 * 
+	 *
 	 * @see
 	 * io.mosip.registration.processor.status.service.RegistrationStatusService#
 	 * findbyfilesByThreshold(java.lang.String)
@@ -133,7 +128,7 @@
 			description = isTransactionSuccessful
 					? "Find files by threshold time and statuscode is successful"
 					: "Find files by threshold time and statuscode is unsuccessful";
-			
+
 			coreAuditRequestBuilder.createAuditRequestBuilder(description, eventId, eventName, eventType,
 					AuditLogConstant.NO_ID.toString());
 
@@ -142,7 +137,7 @@
 
 	/*
 	 * (non-Javadoc)
-	 * 
+	 *
 	 * @see
 	 * io.mosip.registration.processor.status.service.RegistrationStatusService#
 	 * addRegistrationStatus(java.lang.Object)
@@ -165,7 +160,7 @@
 		} catch (DataAccessLayerException e) {
 			throw new TablenotAccessibleException("Could not add Information to table", e);
 		} finally {
-			
+
 			eventId = isTransactionSuccessful ? EventId.RPR_407.toString() : EventId.RPR_405.toString();
 			eventName = eventId.equalsIgnoreCase(EventId.RPR_407.toString()) ? EventName.ADD.toString()
 					: EventName.EXCEPTION.toString();
@@ -173,8 +168,8 @@
 					: EventType.SYSTEM.toString();
 			description = isTransactionSuccessful
 					? "Registration status added successfully"
-					: "Failure in adding registration status to registration table";	
-			
+					: "Failure in adding registration status to registration table";
+
 			coreAuditRequestBuilder.createAuditRequestBuilder(description, eventId, eventName, eventType,
 					registrationStatusDto.getRegistrationId());
 		}
@@ -182,7 +177,7 @@
 
 	/*
 	 * (non-Javadoc)
-	 * 
+	 *
 	 * @see
 	 * io.mosip.registration.processor.status.service.RegistrationStatusService#
 	 * updateRegistrationStatus(java.lang.Object)
@@ -209,7 +204,7 @@
 		} catch (DataAccessLayerException e) {
 			throw new TablenotAccessibleException("Could not update Information to table", e);
 		} finally {
-			
+
 			eventId = isTransactionSuccessful ? EventId.RPR_407.toString() : EventId.RPR_405.toString();
 			eventName = eventId.equalsIgnoreCase(EventId.RPR_407.toString()) ? EventName.ADD.toString()
 					: EventName.EXCEPTION.toString();
@@ -217,8 +212,8 @@
 					: EventType.SYSTEM.toString();
 			description = isTransactionSuccessful
 					? "Updated registration status successfully"
-					: "Updated registration status unsuccessfully";	
-			
+					: "Updated registration status unsuccessfully";
+
 			coreAuditRequestBuilder.createAuditRequestBuilder(description, eventId, eventName, eventType,
 					registrationStatusDto.getRegistrationId());
 
@@ -227,7 +222,7 @@
 
 	/*
 	 * (non-Javadoc)
-	 * 
+	 *
 	 * @see
 	 * io.mosip.registration.processor.status.service.RegistrationStatusService#
 	 * getByStatus(java.lang.String)
@@ -243,7 +238,7 @@
 		} catch (DataAccessLayerException e) {
 			throw new TablenotAccessibleException(COULD_NOT_GET, e);
 		} finally {
-			
+
 			eventId = isTransactionSuccessful ? EventId.RPR_401.toString() : EventId.RPR_405.toString();
 			eventName = eventId.equalsIgnoreCase(EventId.RPR_401.toString()) ? EventName.GET.toString()
 					: EventName.EXCEPTION.toString();
@@ -259,7 +254,7 @@
 
 	/*
 	 * (non-Javadoc)
-	 * 
+	 *
 	 * @see
 	 * io.mosip.registration.processor.status.service.RegistrationStatusService#
 	 * getByIds(java.lang.String)
