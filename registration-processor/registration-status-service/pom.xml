<?xml version="1.0" encoding="UTF-8"?>

<project xmlns="http://maven.apache.org/POM/4.0.0"
	xmlns:xsi="http://www.w3.org/2001/XMLSchema-instance"
	xsi:schemaLocation="http://maven.apache.org/POM/4.0.0 http://maven.apache.org/xsd/maven-4.0.0.xsd">
	<modelVersion>4.0.0</modelVersion>

	<parent>
		<groupId>io.mosip.registrationprocessor</groupId>
		<artifactId>registration-processor</artifactId>
<<<<<<< HEAD
		<version>0.8.8</version>
=======
		<version>0.8.10</version>
>>>>>>> cf5e451f
	</parent>
	<artifactId>registration-status-service</artifactId>

	<name>registration-status-service</name>
	<!-- FIXME change it to the project's website -->
	<url>http://www.example.com</url>

	<properties>
		<project.build.sourceEncoding>UTF-8</project.build.sourceEncoding>
		<maven.compiler.source>1.8</maven.compiler.source>
		<maven.compiler.target>1.8</maven.compiler.target>
	</properties>

	<dependencies>
		<dependency>
			<groupId>junit</groupId>
			<artifactId>junit</artifactId>
			<scope>test</scope>
		</dependency>
		<dependency>
			<groupId>org.springframework.boot</groupId>
			<artifactId>spring-boot-starter-web</artifactId>
		</dependency>
		<dependency>
			<groupId>io.mosip.registrationprocessor</groupId>
			<artifactId>registration-status-service-impl</artifactId>
			<version>${registration.status.service.version}</version>
		</dependency>
	</dependencies>
	<build>
		<plugins>
			<plugin>
				<groupId>org.springframework.boot</groupId>
				<artifactId>spring-boot-maven-plugin</artifactId>
				<version>${spring.boot.version}</version>
				<configuration>
					<executable>true</executable>
				</configuration>
				<executions>
					<execution>
						<goals>
							<goal>build-info</goal>
							<goal>repackage</goal>
						</goals>
					</execution>
				</executions>
			</plugin>
		</plugins>
	</build>
</project>
<|MERGE_RESOLUTION|>--- conflicted
+++ resolved
@@ -8,11 +8,7 @@
 	<parent>
 		<groupId>io.mosip.registrationprocessor</groupId>
 		<artifactId>registration-processor</artifactId>
-<<<<<<< HEAD
-		<version>0.8.8</version>
-=======
 		<version>0.8.10</version>
->>>>>>> cf5e451f
 	</parent>
 	<artifactId>registration-status-service</artifactId>
 
@@ -62,4 +58,4 @@
 			</plugin>
 		</plugins>
 	</build>
-</project>
+</project>