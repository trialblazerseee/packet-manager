--- conflicted
+++ resolved
@@ -110,10 +110,7 @@
 		<registration.processor.message.sender.version>0.9.8</registration.processor.message.sender.version>
 		<packet.bio.dedupe.api.version>0.9.8</packet.bio.dedupe.api.version>
 		<registration.processor.print.service.version>0.9.8</registration.processor.print.service.version>
-<<<<<<< HEAD
         <registration.processor.print.service.impl.version>0.9.8</registration.processor.print.service.impl.version>
-=======
->>>>>>> 8762dd67
 
 		<!-- Kernel -->
 		<kernel.core.version>0.9.8</kernel.core.version>
@@ -126,71 +123,6 @@
 		<kernel.idgenerator.rid.version>0.9.8</kernel.idgenerator.rid.version>
 
 		<sonar.coverage.exclusions>**/dto/**,
-<<<<<<< HEAD
-                    **/exception/*Exception.java,
-                    **/config/*Config.java,
-                    **/handler/*ExceptionHandler.java,
-                    **/**/*Application.java,
-                    **/utilities/*.java,
-                    **/validator/*Validator.java,
-
-                    **/core/code/*.java,
-                          **/packet/storage/entity/*.java,
-                    **/manager/exception/systemexception/*.java,
-                    **/registration/processor/rest/client/*.java,
-                  **/registration/processor/rest/client/audit/builder/*.java,
-                    **/registration/processor/rest/client/utils/*.java,
-                    **/registration/processor/packet/receiver/*.java,
-             **/registration/processor/packet/receiver/exception/systemexception/*.java,
-                    **/registration/processor/failoverstage/*.java,
-                    **/registration/processor/stages/*.java,
-                    **/registration/processor/retry/verticle/*.java,
-                    **/registration/processor/retry/verticle/stages/*.java,
-                 **/registration/processor/packet/decrypter/job/stage/*.java,
-             **/registration/processor/packet/decryptor/job/exception/constant/*.java,
-             **/registration/processor/ftp/scanner/job/exception/utils/*.java,
-               **/registration/processor/virus/scanner/job/exceptions/*.java,
-             **/registration/processor/virus/scanner/job/exceptions/util/*.java,
-                   **/registration/processor/manual/verification/util/*.java,
-                    **/registration/processor/stages/app/*.java,
-                    **/registration/processor/camel/bridge/processor/*.java,
-                    **/registration/processor/core/constant/*.java,
-             **/registration/processor/core/packet/dto/demographicinfo/*.java,
-             **/registration/processor/core/packet/dto/demographicinfo/identify/*.java,
-             **/registration/processor/core/packet/dto/regcentermachine/*.java,
-                    **/registration/processor/core/util/*.java,
-
-                    **/registration/processor/quality/check/client/*.java,
-                    **/registration/processor/quality/check/code/*.java,
-                    **/registration/processor/quality/check/entity/*.java,
-                    **/registration/processor/quality/check/exception/*.java,
-                    **/registration/processor/quality/check/*.java,
-                    **/registration/processor/message/sender/*.java,
-                    **/registration/processor/message/sender/utility/*.java,
-                    **/registration/processor/core/logger/*.java,
-             **/registration/processor/core/notification/template/mapping/*.java,
-                    **/registration/processor/bio/dedupe/service/*.java,
-                    **/registration/processor/bio/dedupe/exception/*.java,
-                    **/registration/processor/packet/storage/utils/*.java,
-                    **/registration/processor/packet/storage/storage/*.java,
-                   **/registration/processor/packet/storage/exception/*.java,
-                    **/registration/processor/status/repositary/*.java,
-                    **/registration/processor/status/entity/*.java,
-                    **/registration/processor/virus/scanner/job/*.java,
-                    **/registration/processor/virus/scanner/job/util/*.java,
-                    **/registration/processor/packet/receiver/util/*.java,
-                    **/registration/processor/packet/uploader/*.java,
-                    **/registration/processor/biodedupe/*.java,
-                    **/registration/processor/biodedupe/stage/utils/*.java,
-
-                    **/registration/processor/abis/**/*.java,
-                    **/registration/processor/packet/service/**/*.java,
-                    **/registration/processor/packet/upload/**/*.java,
-
-             </sonar.coverage.exclusions>
-       <sonar.cpd.exclusions>**/dto/**,**/entity/**,**/config/**,**/handler/**,**/utilities/**,
-                    **/validator/**,</sonar.cpd.exclusions>
-=======
 			**/exception/*Exception.java,
 			**/config/*Config.java,
 			**/handler/*ExceptionHandler.java,
@@ -282,7 +214,6 @@
 			**/validator/**, **/utils/**,**/util/**,**/code/**</sonar.cpd.exclusions>
 
 
->>>>>>> 8762dd67
 
 
 	</properties>
