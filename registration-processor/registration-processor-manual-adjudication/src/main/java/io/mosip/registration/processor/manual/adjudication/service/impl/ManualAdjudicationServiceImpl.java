--- conflicted
+++ resolved
@@ -1,4 +1,3 @@
-<<<<<<< HEAD
 package io.mosip.registration.processor.manual.adjudication.service.impl;
 
 import java.io.IOException;
@@ -41,10 +40,9 @@
 
 		if (dto.getStatus() != null && dto.getStatus().equalsIgnoreCase("PENDING")) {
 
-			String regid = manualAdjudicationDao.getFirstApplicantDetails().get(0).getRegId();
+			String regid = manualAdjudicationDao.getFirstApplicantDetails().get(0).getId().getRegId();
 			manualVerificationEntity.setStatusCode(dto.getStatus());
-			manualVerificationEntity.setMvUserId(dto.getUserId());
-			manualVerificationEntity.setRegId(regid);
+			manualVerificationEntity.getId().setRegId(regid);
 			manualAdjudicationDao.update(manualVerificationEntity);
 		}
 
@@ -103,117 +101,4 @@
 		return file;
 	}
 
-}
-=======
-package io.mosip.registration.processor.manual.adjudication.service.impl;
-
-import org.springframework.beans.factory.annotation.Autowired;
-import org.springframework.stereotype.Service;
-
-import io.mosip.registration.processor.manual.adjudication.dao.ManualAdjudicationDao;
-import io.mosip.registration.processor.manual.adjudication.dto.ApplicantDetailsDto;
-import io.mosip.registration.processor.manual.adjudication.dto.UserDto;
-import io.mosip.registration.processor.manual.adjudication.entity.ManualVerificationEntity;
-import io.mosip.registration.processor.manual.adjudication.service.ManualAdjudicationService;
-
-/**
- * 
- * @author M1049617
- *
- */
-@Service
-public class ManualAdjudicationServiceImpl implements ManualAdjudicationService {
-
-	ManualVerificationEntity manualAdjudicationEntity = new ManualVerificationEntity();
-	@Autowired
-	ManualAdjudicationDao manualAdjudicationDao;
-
-	@Override
-	public ApplicantDetailsDto assignStatus(UserDto dto) {
-		ApplicantDetailsDto adto = new ApplicantDetailsDto();
-
-		if (dto.getStatus() != null && dto.getStatus().equalsIgnoreCase("PENDING")) {
-
-			String regid = manualAdjudicationDao.getFirstApplicantDetails().get(0).getId().getRegId();
-			manualAdjudicationEntity.setStatusCode(dto.getStatus());
-			manualAdjudicationEntity.setMvUserId(dto.getUserId());
-			manualAdjudicationEntity.getId().setRegId(regid);
-			manualAdjudicationDao.update(manualAdjudicationEntity);
-		}
-
-		return adto;
-	}
-
-	@Override
-	public byte[] getApplicantPhoto(String regId) {
-		// TODO Auto-generated method stub
-		return null;
-	}
-
-	@Override
-	public byte[] getApplicantExceptionPhoto(String regId) {
-		// TODO Auto-generated method stub
-		return null;
-	}
-
-	@Override
-	public byte[] getApplicantProofOfAddress(String regId) {
-		// TODO Auto-generated method stub
-		return null;
-	}
-
-	@Override
-	public byte[] getApplicantProofOfIdentity(String regId) {
-		// TODO Auto-generated method stub
-		return null;
-	}
-
-	@Override
-	public byte[] getApplicantProofOfBirth(String regId) {
-		// TODO Auto-generated method stub
-		return null;
-	}
-
-	@Override
-	public byte[] getApplicantDetails(String regId) {
-		// TODO Auto-generated method stub
-		return null;
-	}
-
-	@Override
-	public byte[] getApplicantLeftEye(String regId) {
-		// TODO Auto-generated method stub
-		return null;
-	}
-
-	@Override
-	public byte[] getApplicantRightEye(String regId) {
-		// TODO Auto-generated method stub
-		return null;
-	}
-
-	@Override
-	public byte[] getApplicantBothThumbs(String regId) {
-		// TODO Auto-generated method stub
-		return null;
-	}
-
-	@Override
-	public byte[] getApplicantLeftPalm(String regId) {
-		// TODO Auto-generated method stub
-		return null;
-	}
-
-	@Override
-	public byte[] getApplicantRightPalm(String regId) {
-		// TODO Auto-generated method stub
-		return null;
-	}
-
-	@Override
-	public byte[] getPacketInfo(String regId) {
-		// TODO Auto-generated method stub
-		return null;
-	}
-}
->>>>>>> b10c65e7
+}