package io.mosip.registration.processor.manual.adjudication.repository;

import java.util.List;

import org.springframework.data.jpa.repository.Query;
import org.springframework.data.repository.query.Param;
import org.springframework.stereotype.Repository;

import io.mosip.kernel.core.dataaccess.spi.repository.BaseRepository;
import io.mosip.registration.processor.manual.adjudication.entity.ManualVerificationEntity;
import io.mosip.registration.processor.manual.adjudication.entity.ManualVerificationPKEntity;

/**
 * @author Suchita
 *
 * @param <T>
 *            The Entity class {@link ManualVerificationEntity}
 * @param <E>
 *            The Primary key class {@link ManualVerificationPKEntity}
 */
@Repository
public interface ManualAdjudiacationRepository<T extends ManualVerificationEntity, E extends ManualVerificationPKEntity>
		extends BaseRepository<T, E> {

	/**
	 * This method gets the first created registration record
	 * {@link ManualVerificationEntity} with the specified status
	 * 
	 * @param statusCode
	 *            The statusCode
	 * @return {@link ManualVerificationEntity}
	 */
	@Query("SELECT mve FROM ManualVerificationEntity mve WHERE mve.crDtimes in "
<<<<<<< HEAD
			+ "(SELECT min(mve2.crDtimes) FROM ManualVerificationEntity mve2 where mve2.statusCode=:statusCode)")
=======
			+ "(SELECT min(mve2.crDtimes) FROM ManualVerificationEntity mve2)" + " and mve.statusCode=:statusCode")
>>>>>>> 33af9c1b
	public List<ManualVerificationEntity> getFirstApplicantDetails(@Param("statusCode") String statusCode);

	/**
	 * This method returns {@link ManualVerificationEntity} corresponding to
	 * specified registration Id and manual verifier user Id
	 * 
	 * @param regId
	 *            The registration Id
	 * @param mvUserId
	 *            The manual verifier user Id
	 * @return {@link ManualVerificationEntity}
	 */
	@Query("SELECT mve FROM ManualVerificationEntity mve where mve.pkId.regId=:regId and mve.mvUsrId=:mvUserId")
<<<<<<< HEAD
	public ManualVerificationEntity getByRegId(@Param("regId") String regId,@Param("mvUserId") String mvUserId);
	
	@Query("SELECT mve FROM ManualVerificationEntity mve where mve.mvUsrId=:mvUserId and mve.statusCode=:statusCode")
	public ManualVerificationEntity getAssignedApplicantDetails(@Param("mvUserId") String mvUserId, @Param("statusCode") String statusCode);
	
	
=======
	public ManualVerificationEntity getByRegId(@Param("regId") String regId, @Param("mvUserId") String mvUserId);

>>>>>>> 33af9c1b
}
<|MERGE_RESOLUTION|>--- conflicted
+++ resolved
@@ -1,63 +1,52 @@
-package io.mosip.registration.processor.manual.adjudication.repository;
-
-import java.util.List;
-
-import org.springframework.data.jpa.repository.Query;
-import org.springframework.data.repository.query.Param;
-import org.springframework.stereotype.Repository;
-
-import io.mosip.kernel.core.dataaccess.spi.repository.BaseRepository;
-import io.mosip.registration.processor.manual.adjudication.entity.ManualVerificationEntity;
-import io.mosip.registration.processor.manual.adjudication.entity.ManualVerificationPKEntity;
-
-/**
- * @author Suchita
- *
- * @param <T>
- *            The Entity class {@link ManualVerificationEntity}
- * @param <E>
- *            The Primary key class {@link ManualVerificationPKEntity}
- */
-@Repository
-public interface ManualAdjudiacationRepository<T extends ManualVerificationEntity, E extends ManualVerificationPKEntity>
-		extends BaseRepository<T, E> {
-
-	/**
-	 * This method gets the first created registration record
-	 * {@link ManualVerificationEntity} with the specified status
-	 * 
-	 * @param statusCode
-	 *            The statusCode
-	 * @return {@link ManualVerificationEntity}
-	 */
-	@Query("SELECT mve FROM ManualVerificationEntity mve WHERE mve.crDtimes in "
-<<<<<<< HEAD
-			+ "(SELECT min(mve2.crDtimes) FROM ManualVerificationEntity mve2 where mve2.statusCode=:statusCode)")
-=======
-			+ "(SELECT min(mve2.crDtimes) FROM ManualVerificationEntity mve2)" + " and mve.statusCode=:statusCode")
->>>>>>> 33af9c1b
-	public List<ManualVerificationEntity> getFirstApplicantDetails(@Param("statusCode") String statusCode);
-
-	/**
-	 * This method returns {@link ManualVerificationEntity} corresponding to
-	 * specified registration Id and manual verifier user Id
-	 * 
-	 * @param regId
-	 *            The registration Id
-	 * @param mvUserId
-	 *            The manual verifier user Id
-	 * @return {@link ManualVerificationEntity}
-	 */
-	@Query("SELECT mve FROM ManualVerificationEntity mve where mve.pkId.regId=:regId and mve.mvUsrId=:mvUserId")
-<<<<<<< HEAD
-	public ManualVerificationEntity getByRegId(@Param("regId") String regId,@Param("mvUserId") String mvUserId);
-	
-	@Query("SELECT mve FROM ManualVerificationEntity mve where mve.mvUsrId=:mvUserId and mve.statusCode=:statusCode")
-	public ManualVerificationEntity getAssignedApplicantDetails(@Param("mvUserId") String mvUserId, @Param("statusCode") String statusCode);
-	
-	
-=======
-	public ManualVerificationEntity getByRegId(@Param("regId") String regId, @Param("mvUserId") String mvUserId);
-
->>>>>>> 33af9c1b
-}
+package io.mosip.registration.processor.manual.adjudication.repository;
+
+import java.util.List;
+
+import org.springframework.data.jpa.repository.Query;
+import org.springframework.data.repository.query.Param;
+import org.springframework.stereotype.Repository;
+
+import io.mosip.kernel.core.dataaccess.spi.repository.BaseRepository;
+import io.mosip.registration.processor.manual.adjudication.entity.ManualVerificationEntity;
+import io.mosip.registration.processor.manual.adjudication.entity.ManualVerificationPKEntity;
+
+/**
+ * @author Suchita
+ *
+ * @param <T>
+ *            The Entity class {@link ManualVerificationEntity}
+ * @param <E>
+ *            The Primary key class {@link ManualVerificationPKEntity}
+ */
+@Repository
+public interface ManualAdjudiacationRepository<T extends ManualVerificationEntity, E extends ManualVerificationPKEntity>
+		extends BaseRepository<T, E> {
+
+	/**
+	 * This method gets the first created registration record
+	 * {@link ManualVerificationEntity} with the specified status
+	 * 
+	 * @param statusCode
+	 *            The statusCode
+	 * @return {@link ManualVerificationEntity}
+	 */
+	@Query("SELECT mve FROM ManualVerificationEntity mve WHERE mve.crDtimes in "
+			+ "(SELECT min(mve2.crDtimes) FROM ManualVerificationEntity mve2 where mve2.statusCode=:statusCode)")
+	public List<ManualVerificationEntity> getFirstApplicantDetails(@Param("statusCode") String statusCode);
+
+	/**
+	 * This method returns {@link ManualVerificationEntity} corresponding to
+	 * specified registration Id and manual verifier user Id
+	 * 
+	 * @param regId
+	 *            The registration Id
+	 * @param mvUserId
+	 *            The manual verifier user Id
+	 * @return {@link ManualVerificationEntity}
+	 */
+	@Query("SELECT mve FROM ManualVerificationEntity mve where mve.pkId.regId=:regId and mve.mvUsrId=:mvUserId")
+	public ManualVerificationEntity getByRegId(@Param("regId") String regId,@Param("mvUserId") String mvUserId);
+	
+	@Query("SELECT mve FROM ManualVerificationEntity mve where mve.mvUsrId=:mvUserId and mve.statusCode=:statusCode")
+	public ManualVerificationEntity getAssignedApplicantDetails(@Param("mvUserId") String mvUserId, @Param("statusCode") String statusCode);
+}