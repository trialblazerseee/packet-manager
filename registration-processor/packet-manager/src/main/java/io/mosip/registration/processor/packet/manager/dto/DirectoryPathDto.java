package io.mosip.registration.processor.packet.manager.dto;

/**
 * The directory names for FileManager operation.
 * 
 * @author M1039303
 *
 */
public enum DirectoryPathDto {

<<<<<<< HEAD
	LANDING_ZONE{
		@Override
		public String toString() {
		return "registration.processor.LANDING_ZONE";
	}},
	VIRUS_SCAN{
		@Override
	public String toString() {
		return "registration.processor.VIRUS_SCAN";
	}},
	VIRUS_SCAN_RETRY{
		@Override
		public String toString() {
			return "registration.processor.VIRUS_SCAN_RETRY";
			}},
	FTP_ZONE{
		@Override
		public String toString() {
			return "registration.processor.FTP_ZONE";
		}}, 
	ARCHIVE_LOCATION{
		@Override
		public String toString() {
			return "registration.processor.ARCHIVE_LOCATION";
		}}
=======

	/** The landing zone. */
	LANDING_ZONE,
	
	/** The virus scan. */
	VIRUS_SCAN,
	
	/** The virus scan retry. */
	VIRUS_SCAN_RETRY,
	
	/** The ftp zone. */
	FTP_ZONE, 
	
	/** The archive location. */
	ARCHIVE_LOCATION
>>>>>>> 3ac83173

}
<|MERGE_RESOLUTION|>--- conflicted
+++ resolved
@@ -7,49 +7,35 @@
  *
  */
 public enum DirectoryPathDto {
-
-<<<<<<< HEAD
+    /** The landing zone. */
 	LANDING_ZONE{
 		@Override
 		public String toString() {
 		return "registration.processor.LANDING_ZONE";
 	}},
+    /** The virus scan. */
 	VIRUS_SCAN{
 		@Override
 	public String toString() {
 		return "registration.processor.VIRUS_SCAN";
 	}},
+    /** The virus scan retry. */
 	VIRUS_SCAN_RETRY{
 		@Override
 		public String toString() {
 			return "registration.processor.VIRUS_SCAN_RETRY";
 			}},
+    /** The ftp zone. */
 	FTP_ZONE{
 		@Override
 		public String toString() {
 			return "registration.processor.FTP_ZONE";
-		}}, 
+		}},
+    /** The archive location. */
 	ARCHIVE_LOCATION{
 		@Override
 		public String toString() {
 			return "registration.processor.ARCHIVE_LOCATION";
 		}}
-=======
 
-	/** The landing zone. */
-	LANDING_ZONE,
-	
-	/** The virus scan. */
-	VIRUS_SCAN,
-	
-	/** The virus scan retry. */
-	VIRUS_SCAN_RETRY,
-	
-	/** The ftp zone. */
-	FTP_ZONE, 
-	
-	/** The archive location. */
-	ARCHIVE_LOCATION
->>>>>>> 3ac83173
-
-}
+}