--- conflicted
+++ resolved
@@ -1,4 +1,3 @@
-<<<<<<< HEAD
 package io.mosip.registration.processor.packet.manager.service.impl;
 
 import java.io.File;
@@ -32,10 +31,10 @@
 
 	private final Logger logger = LoggerFactory.getLogger(FileManagerImpl.class);
 
-	@Value("${packet.ext}")
+	@Value("${registration.processor.packet.ext}")
 	private String extention;
 
-	@Value("${FTP_ZONE}")
+	@Value("${registration.processor.FTP_ZONE}")
 	private String path;
 
 	@Autowired
@@ -220,214 +219,4 @@
 		}
 	}
 
-}
-=======
-package io.mosip.registration.processor.packet.manager.service.impl;
-
-import java.io.File;
-import java.io.IOException;
-import java.io.InputStream;
-
-import org.apache.commons.io.FileUtils;
-import org.slf4j.Logger;
-import org.slf4j.LoggerFactory;
-import org.springframework.beans.factory.annotation.Autowired;
-import org.springframework.beans.factory.annotation.Value;
-import org.springframework.core.env.Environment;
-import org.springframework.stereotype.Service;
-
-import io.mosip.registration.processor.core.spi.filesystem.manager.FileManager;
-import io.mosip.registration.processor.packet.manager.dto.DirectoryPathDto;
-import io.mosip.registration.processor.packet.manager.exception.FileNotFoundInDestinationException;
-import io.mosip.registration.processor.packet.manager.exception.FileNotFoundInSourceException;
-import io.mosip.registration.processor.packet.manager.exception.FilePathNotAccessibleException;
-
-/**
- * The implementation Class for FileManager.
- *
- * @author M1039303
- */
-@Service
-public class FileManagerImpl implements FileManager<DirectoryPathDto, InputStream> {
-
-	private final Logger logger = LoggerFactory.getLogger(FileManagerImpl.class);
-
-	@Value("${registration.processor.packet.ext}")
-	private String extention;
-
-	@Value("${registration.processor.FTP_ZONE}")
-	private String path;
-
-	@Autowired
-	private Environment env;
-
-	private static final String FILE_PATH_NOT_ACCESSIBLE = "The Folder Path is not Accessible.";
-	private static final String FILE_NOT_FOUND_IN_DESTINATION = "The File is not present in Destination Folder.";
-	private static final String FILE_NOT_FOUND_IN_SOURCE = "The File is not present in Source Folder.";
-
-	/*
-	 * (non-Javadoc)
-	 * 
-	 * @see
-	 * io.mosip.id.issuance.file.system.connector.service.FileManager#get(java.lang
-	 * .Object, java.lang.Object)
-	 */
-
-	/*
-	 * (non-Javadoc)
-	 * 
-	 * @see
-	 * io.mosip.id.issuance.file.system.connector.service.FileManager#put(java.lang
-	 * .Object, java.lang.Object)
-	 */
-	@Override
-	public void put(String fileName, InputStream file, DirectoryPathDto workingDirectory) throws IOException {
-		File destinationDirectory = new File(
-				env.getProperty(workingDirectory.toString()) + File.separator + getFileName(fileName));
-		FileUtils.copyToFile(file, destinationDirectory);
-	}
-
-	/*
-	 * (non-Javadoc)
-	 * 
-	 * @see io.mosip.id.issuance.file.system.connector.service.FileManager#
-	 * checkIfFileExists(java.lang.Object, java.lang.String)
-	 */
-	@Override
-	public Boolean checkIfFileExists(DirectoryPathDto destinationDirectory, String fileName) {
-		File file = FileUtils.getFile(env.getProperty(destinationDirectory.toString()), getFileName(fileName));
-		return file.exists();
-	}
-
-	/*
-	 * (non-Javadoc)
-	 * 
-	 * @see
-	 * io.mosip.id.issuance.file.system.connector.service.FileManager#cleanUpFile(
-	 * java.lang.Object, java.lang.Object, java.lang.String)
-	 */
-	@Override
-	public void cleanUpFile(DirectoryPathDto srcFolderLoc, DirectoryPathDto destFolderLoc, String fileName) {
-
-		boolean fileExistsInDestination = false;
-		boolean fileExistsInSource = false;
-		try {
-
-			fileExistsInDestination = (boolean) checkIfFileExists(destFolderLoc, fileName);
-			if (fileExistsInDestination) {
-
-				fileExistsInSource = (boolean) checkIfFileExists(srcFolderLoc, fileName);
-				if (fileExistsInSource) {
-					delete(srcFolderLoc, fileName);
-				} else {
-					throw new FileNotFoundInSourceException(FILE_NOT_FOUND_IN_SOURCE);
-
-				}
-			} else {
-				throw new FileNotFoundInDestinationException(FILE_NOT_FOUND_IN_DESTINATION);
-
-			}
-		} catch (IOException e) {
-			logger.error(e.getMessage());
-			throw new FilePathNotAccessibleException(FILE_PATH_NOT_ACCESSIBLE);
-
-		}
-
-	}
-
-	/**
-	 * Delete a file from directory.
-	 *
-	 * @param workingDirectory
-	 *            the working directory
-	 * @param fileName
-	 *            the file name
-	 * @return the object
-	 * @throws JSchException
-	 *             the j sch exception
-	 * @throws SftpException
-	 *             the sftp exception
-	 * @throws IOException
-	 */
-	private void delete(DirectoryPathDto destinationDirectory, String fileName) throws IOException {
-
-		File filePath = new File(
-				env.getProperty(destinationDirectory.toString()) + File.separator + getFileName(fileName));
-
-		FileUtils.forceDelete(filePath);
-	}
-
-	/**
-	 * Get the file name with extension.
-	 * 
-	 * @param fileName
-	 * @return
-	 */
-	private String getFileName(String fileName) {
-		return fileName + extention;
-	}
-
-	@Override
-	public void copy(String fileName, DirectoryPathDto sourceWorkingDirectory,
-			DirectoryPathDto destinationWorkingDirectory) throws IOException {
-		if (checkIfFileExists(sourceWorkingDirectory, fileName)) {
-			File srcFile = new File(
-					env.getProperty(sourceWorkingDirectory.toString()) + File.separator + getFileName(fileName));
-			File destFile = new File(
-					env.getProperty(destinationWorkingDirectory.toString()) + File.separator + getFileName(fileName));
-			FileUtils.copyFile(srcFile, destFile);
-
-		}
-
-	}
-
-	/*
-	 * (non-Javadoc)
-	 * 
-	 * @see
-	 * io.mosip.idissuance.packet.manager.service.FileManager#getCurrentDirectory()
-	 */
-	@Override
-	public String getCurrentDirectory() {
-		return path;
-	}
-
-	/*
-	 * (non-Javadoc)
-	 * 
-	 * @see
-	 * io.mosip.idissuance.packet.manager.service.FileManager#cleanUpFile(java.lang.
-	 * Object, java.lang.Object, java.lang.String, java.lang.String)
-	 */
-	@Override
-	public void cleanUpFile(DirectoryPathDto srcFolderLoc, DirectoryPathDto destFolderLoc, String fileName,
-			String childFolderName) {
-		boolean fileExistsInDestination = false;
-		boolean fileExistsInSource = false;
-		try {
-
-			fileExistsInDestination = (boolean) checkIfFileExists(destFolderLoc, fileName);
-			if (fileExistsInDestination) {
-
-				fileExistsInSource = (boolean) checkIfFileExists(srcFolderLoc,
-						childFolderName + File.separator + fileName);
-				if (fileExistsInSource) {
-					delete(srcFolderLoc, childFolderName + File.separator + fileName);
-				} else {
-					throw new FileNotFoundInSourceException(FILE_NOT_FOUND_IN_SOURCE);
-
-				}
-			} else {
-				throw new FileNotFoundInDestinationException(FILE_NOT_FOUND_IN_DESTINATION);
-
-			}
-		} catch (IOException e) {
-			logger.error(e.getMessage());
-			throw new FilePathNotAccessibleException(FILE_PATH_NOT_ACCESSIBLE);
-
-		}
-
-	}
-
-}
->>>>>>> 4c969b1c
+}