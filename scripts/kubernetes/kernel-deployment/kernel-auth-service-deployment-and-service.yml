--- conflicted
+++ resolved
@@ -1,48 +1,44 @@
----
-apiVersion: extensions/v1beta1
-kind: Deployment
-metadata:
-  name: kernel-auth-service
-spec:
-  replicas: 1
-  minReadySeconds: 10
-  strategy:
-    type: RollingUpdate
-    rollingUpdate:
-      maxUnavailable: 1
-      maxSurge: 1 
-  template:
-    metadata:
-      labels:
-        app: kernel-auth-service
-    spec:
-      containers:
-      - name: kernel-auth-service
-        image: docker-registry.mosip.io:5000/kernel-auth-service
-        env:
-        - name: active_profile_env
-          value: dev
-        - name: spring_config_label_env
-          value: 0.9.0
-        - name: spring_config_url_env
-<<<<<<< HEAD
-          value: http://104.211.212.28:51000
-=======
-          value: http://kernel-config-server:51000/config
->>>>>>> 772058c7
-        ports:
-        - containerPort: 8091
-        imagePullPolicy: Always
-      imagePullSecrets:
-      - name: pvt-reg-cred
----
-apiVersion: v1
-kind: Service
-metadata:
-  name: kernel-auth-service
-spec:
-  ports:
-    - port: 8091
-  selector:
-    app: kernel-auth-service
-
+---
+apiVersion: extensions/v1beta1
+kind: Deployment
+metadata:
+  name: kernel-auth-service
+spec:
+  replicas: 1
+  minReadySeconds: 10
+  strategy:
+    type: RollingUpdate
+    rollingUpdate:
+      maxUnavailable: 1
+      maxSurge: 1 
+  template:
+    metadata:
+      labels:
+        app: kernel-auth-service
+    spec:
+      containers:
+      - name: kernel-auth-service
+        image: docker-registry.mosip.io:5000/kernel-auth-service
+        env:
+        - name: active_profile_env
+          value: dev
+        - name: spring_config_label_env
+          value: 0.9.0
+        - name: spring_config_url_env
+          value: http://kernel-config-server:51000/config
+        ports:
+        - containerPort: 8091
+        imagePullPolicy: Always
+      imagePullSecrets:
+      - name: pvt-reg-cred
+---
+apiVersion: v1
+kind: Service
+metadata:
+  name: kernel-auth-service
+spec:
+  ports:
+    - port: 8091
+  selector:
+    app: kernel-auth-service
+