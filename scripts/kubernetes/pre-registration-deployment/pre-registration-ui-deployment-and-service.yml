---
apiVersion: extensions/v1beta1
kind: Deployment
metadata:
  name: pre-registration-ui
spec:
  replicas: 1
  minReadySeconds: 10
  strategy:
    type: RollingUpdate
    rollingUpdate:
      maxUnavailable: 1
      maxSurge: 1 
  template:
    metadata:
      labels:
        app: pre-registration-ui
    spec:
      containers:
      - name: pre-registration-ui
        image: docker-registry.mosip.io:5000/pre-registration-ui
<<<<<<< HEAD
        env:
        - name: active_profile_env
          value: dev
        - name: spring_config_label_env
          value: 0.9.0
        - name: spring_config_url_env
          value: http://104.211.212.28:51000
=======
>>>>>>> 772058c7
        ports:
        - containerPort: 80
        imagePullPolicy: Always
        volumeMounts:
            - name: config
              mountPath: /usr/share/nginx/html/assets/config.json
              subPath: config.json
      imagePullSecrets:
      - name: pvt-reg-cred
      volumes:
        - name: config
          configMap:
            name: pre-registration-ui-configuration
---
apiVersion: v1
kind: Service
metadata:
  name: pre-registration-ui
spec:
  ports:
    - port: 80
  selector:
    app: pre-registration-ui<|MERGE_RESOLUTION|>--- conflicted
+++ resolved
@@ -1,54 +1,44 @@
----
-apiVersion: extensions/v1beta1
-kind: Deployment
-metadata:
-  name: pre-registration-ui
-spec:
-  replicas: 1
-  minReadySeconds: 10
-  strategy:
-    type: RollingUpdate
-    rollingUpdate:
-      maxUnavailable: 1
-      maxSurge: 1 
-  template:
-    metadata:
-      labels:
-        app: pre-registration-ui
-    spec:
-      containers:
-      - name: pre-registration-ui
-        image: docker-registry.mosip.io:5000/pre-registration-ui
-<<<<<<< HEAD
-        env:
-        - name: active_profile_env
-          value: dev
-        - name: spring_config_label_env
-          value: 0.9.0
-        - name: spring_config_url_env
-          value: http://104.211.212.28:51000
-=======
->>>>>>> 772058c7
-        ports:
-        - containerPort: 80
-        imagePullPolicy: Always
-        volumeMounts:
-            - name: config
-              mountPath: /usr/share/nginx/html/assets/config.json
-              subPath: config.json
-      imagePullSecrets:
-      - name: pvt-reg-cred
-      volumes:
-        - name: config
-          configMap:
-            name: pre-registration-ui-configuration
----
-apiVersion: v1
-kind: Service
-metadata:
-  name: pre-registration-ui
-spec:
-  ports:
-    - port: 80
-  selector:
+---
+apiVersion: extensions/v1beta1
+kind: Deployment
+metadata:
+  name: pre-registration-ui
+spec:
+  replicas: 1
+  minReadySeconds: 10
+  strategy:
+    type: RollingUpdate
+    rollingUpdate:
+      maxUnavailable: 1
+      maxSurge: 1 
+  template:
+    metadata:
+      labels:
+        app: pre-registration-ui
+    spec:
+      containers:
+      - name: pre-registration-ui
+        image: docker-registry.mosip.io:5000/pre-registration-ui
+        ports:
+        - containerPort: 80
+        imagePullPolicy: Always
+        volumeMounts:
+            - name: config
+              mountPath: /usr/share/nginx/html/assets/config.json
+              subPath: config.json
+      imagePullSecrets:
+      - name: pvt-reg-cred
+      volumes:
+        - name: config
+          configMap:
+            name: pre-registration-ui-configuration
+---
+apiVersion: v1
+kind: Service
+metadata:
+  name: pre-registration-ui
+spec:
+  ports:
+    - port: 80
+  selector:
     app: pre-registration-ui