--- conflicted
+++ resolved
@@ -25,11 +25,7 @@
         - name: spring_config_label_env
           value: 0.9.0
         - name: spring_config_url_env
-<<<<<<< HEAD
-          value: http://104.211.212.28:51000
-=======
           value: http://kernel-config-server:51000/config
->>>>>>> 772058c7
         ports:
         - containerPort: 9098
         imagePullPolicy: Always
