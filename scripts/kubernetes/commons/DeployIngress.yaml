--- conflicted
+++ resolved
@@ -1,150 +1,147 @@
-apiVersion: extensions/v1beta1
-kind: Ingress
-metadata:
-  name: myingress  
-  annotations:    
-    kubernetes.io/ingress.class: nginx
-    nginx.ingress.kubernetes.io/rewrite-target: /
-    ingress.kubernetes.io/proxy-body-size: "50m"
-    ingress.kubernetes.io/proxy-connect-timeout: "3600"
-    ingress.kubernetes.io/proxy-read-timeout: "3600"
-    ingress.kubernetes.io/proxy-send-timeout: "3600"
-    ingress.kubernetes.io/send-timeout: "3600"
-spec:  
-  rules:
-  - http:
-      paths:
-      - path: /uingenerator
-        backend:
-          serviceName: kernel-uingenerator-service
-          servicePort: 8080
-      - path: /applicanttype
-        backend:
-          serviceName: kernel-applicanttype-service
-          servicePort: 8094
-      - path: /auditmanager
-        backend:
-          serviceName: kernel-auditmanager-service
-          servicePort: 8081
-      - path: /otpnotifier
-        backend:
-          serviceName: kernel-otpnotification-service
-          servicePort: 8082
-      - path: /emailnotifier
-        backend:
-          serviceName: kernel-emailnotification-service
-          servicePort: 8083
-      - path: /smsnotifier
-        backend:
-          serviceName: kernel-smsnotification-service
-          servicePort: 8084
-      - path: /otpmanager
-        backend:
-          serviceName: kernel-otpmanager-service
-          servicePort: 8085
-      - path: /masterdata
-        backend:
-          serviceName: kernel-masterdata-service
-          servicePort: 8086
-      - path: /cryptomanager
-        backend:
-          serviceName: kernel-cryptomanager-service
-          servicePort: 8087
-      - path: /keymanager
-        backend:
-          serviceName: kernel-keymanager-service
-          servicePort: 8088
-      - path: /syncdata
-        backend:
-          serviceName: kernel-syncdata-service
-          servicePort: 8089
-      - path: /idrepo
-        backend:
-          serviceName: kernel-idrepo-service
-          servicePort: 8090
-      - path: /authmanager
-        backend:
-          serviceName: kernel-auth-service
-          servicePort: 8091
-      - path: /ldapmanager
-        backend:
-          serviceName: kernel-ldap-service
-          servicePort: 8092
-      - path: /licensekeymanager
-        backend:
-          serviceName: kernel-licensekeymanager-service
-          servicePort: 8093
-<<<<<<< HEAD
-      - path: /ridgenerator
-        backend:
-          serviceName: kernel-ridgenerator-service
-          servicePort: 8096
-=======
-      - path: /admin
-        backend:
-          serviceName: kernel-admin-service
-          servicePort: 8095
->>>>>>> 485fdd1c
-      - path: /pre-registration/v1.0/auth
-        backend:
-          serviceName: pre-registration-auth-service
-          servicePort: 9090
-      - path: /pre-registration/v1.0/demographic
-        backend:
-          serviceName: pre-registration-demographic-service
-          servicePort: 9092
-      - path: /pre-registration/v1.0/document
-        backend:
-          serviceName: pre-registration-document-service
-          servicePort: 9093
-      - path: /pre-registration/v1.0/sync
-        backend:
-          serviceName: pre-registration-datasync-service
-          servicePort: 9094
-      - path: /pre-registration/v1.0/booking
-        backend:
-          serviceName: pre-registration-booking-service
-          servicePort: 9095
-      - path: /pre-registration/v1.0/batchjob
-        backend:
-          serviceName: pre-registration-batchjob-service
-          servicePort: 9096
-      - path: /pre-registration/v1.0/transliteration
-        backend:
-          serviceName: pre-registration-translitration-service
-          servicePort: 9098
-      - path: /pre-registration/v1.0/notification
-        backend:
-          serviceName: pre-registration-notification-service
-          servicePort: 9099
-      - path: /identity
-        backend:
-          serviceName: authentication-service
-          servicePort: 8090
-      - path: /pre-registration-ui
-        backend:
-          serviceName: pre-registration-ui
-          servicePort: 80
-      - path: /bio-dedupe
-        backend:
-          serviceName: registration-processor-packet-bio-dedupe-service
-          servicePort: 9097
-      - path: /abis
-        backend:
-          serviceName: registration-processor-abis
-          servicePort: 9098
-      - path: /registration-connector
-        backend:
-          serviceName: registration-processor-connector-stage
-          servicePort: 8091 
-      - path: /manual-verification
-        backend:
-          serviceName: registration-processor-manual-verification-stage
-          servicePort: 8084
-      - path: /nginx
-        backend:
-          serviceName: sample-nginx
-          servicePort: 80 
-          
-      
-          
+apiVersion: extensions/v1beta1
+kind: Ingress
+metadata:
+  name: myingress  
+  annotations:    
+    kubernetes.io/ingress.class: nginx
+    nginx.ingress.kubernetes.io/rewrite-target: /
+    ingress.kubernetes.io/proxy-body-size: "50m"
+    ingress.kubernetes.io/proxy-connect-timeout: "3600"
+    ingress.kubernetes.io/proxy-read-timeout: "3600"
+    ingress.kubernetes.io/proxy-send-timeout: "3600"
+    ingress.kubernetes.io/send-timeout: "3600"
+spec:  
+  rules:
+  - http:
+      paths:
+      - path: /uingenerator
+        backend:
+          serviceName: kernel-uingenerator-service
+          servicePort: 8080
+      - path: /applicanttype
+        backend:
+          serviceName: kernel-applicanttype-service
+          servicePort: 8094
+      - path: /auditmanager
+        backend:
+          serviceName: kernel-auditmanager-service
+          servicePort: 8081
+      - path: /otpnotifier
+        backend:
+          serviceName: kernel-otpnotification-service
+          servicePort: 8082
+      - path: /emailnotifier
+        backend:
+          serviceName: kernel-emailnotification-service
+          servicePort: 8083
+      - path: /smsnotifier
+        backend:
+          serviceName: kernel-smsnotification-service
+          servicePort: 8084
+      - path: /otpmanager
+        backend:
+          serviceName: kernel-otpmanager-service
+          servicePort: 8085
+      - path: /masterdata
+        backend:
+          serviceName: kernel-masterdata-service
+          servicePort: 8086
+      - path: /cryptomanager
+        backend:
+          serviceName: kernel-cryptomanager-service
+          servicePort: 8087
+      - path: /keymanager
+        backend:
+          serviceName: kernel-keymanager-service
+          servicePort: 8088
+      - path: /syncdata
+        backend:
+          serviceName: kernel-syncdata-service
+          servicePort: 8089
+      - path: /idrepo
+        backend:
+          serviceName: kernel-idrepo-service
+          servicePort: 8090
+      - path: /authmanager
+        backend:
+          serviceName: kernel-auth-service
+          servicePort: 8091
+      - path: /ldapmanager
+        backend:
+          serviceName: kernel-ldap-service
+          servicePort: 8092
+      - path: /licensekeymanager
+        backend:
+          serviceName: kernel-licensekeymanager-service
+          servicePort: 8093
+      - path: /ridgenerator
+        backend:
+          serviceName: kernel-ridgenerator-service
+          servicePort: 8096
+      - path: /admin
+        backend:
+          serviceName: kernel-admin-service
+          servicePort: 8095
+      - path: /pre-registration/v1.0/auth
+        backend:
+          serviceName: pre-registration-auth-service
+          servicePort: 9090
+      - path: /pre-registration/v1.0/demographic
+        backend:
+          serviceName: pre-registration-demographic-service
+          servicePort: 9092
+      - path: /pre-registration/v1.0/document
+        backend:
+          serviceName: pre-registration-document-service
+          servicePort: 9093
+      - path: /pre-registration/v1.0/sync
+        backend:
+          serviceName: pre-registration-datasync-service
+          servicePort: 9094
+      - path: /pre-registration/v1.0/booking
+        backend:
+          serviceName: pre-registration-booking-service
+          servicePort: 9095
+      - path: /pre-registration/v1.0/batchjob
+        backend:
+          serviceName: pre-registration-batchjob-service
+          servicePort: 9096
+      - path: /pre-registration/v1.0/transliteration
+        backend:
+          serviceName: pre-registration-translitration-service
+          servicePort: 9098
+      - path: /pre-registration/v1.0/notification
+        backend:
+          serviceName: pre-registration-notification-service
+          servicePort: 9099
+      - path: /identity
+        backend:
+          serviceName: authentication-service
+          servicePort: 8090
+      - path: /pre-registration-ui
+        backend:
+          serviceName: pre-registration-ui
+          servicePort: 80
+      - path: /bio-dedupe
+        backend:
+          serviceName: registration-processor-packet-bio-dedupe-service
+          servicePort: 9097
+      - path: /abis
+        backend:
+          serviceName: registration-processor-abis
+          servicePort: 9098
+      - path: /registration-connector
+        backend:
+          serviceName: registration-processor-connector-stage
+          servicePort: 8091 
+      - path: /manual-verification
+        backend:
+          serviceName: registration-processor-manual-verification-stage
+          servicePort: 8084
+      - path: /nginx
+        backend:
+          serviceName: sample-nginx
+          servicePort: 80 
+          
+      
+          