--- conflicted
+++ resolved
@@ -1,192 +1,192 @@
-package io.mosip.registration.controller;
-
-import static io.mosip.registration.constants.RegConstants.APPLICATION_ID;
-import static io.mosip.registration.constants.RegConstants.APPLICATION_NAME;
-import static io.mosip.registration.constants.RegistrationUIExceptionEnum.REG_UI_AUTHORIZATION_EXCEPTION;
-import static io.mosip.registration.constants.RegistrationUIExceptionEnum.REG_UI_APPROVE_SCREEN_EXCEPTION;
-import static io.mosip.registration.util.reader.PropertyFileReader.getPropertyValue;
-
-import java.io.File;
-import java.io.IOException;
-import java.io.Writer;
-import java.util.stream.IntStream;
-
-import org.springframework.beans.factory.annotation.Autowired;
-import org.springframework.stereotype.Controller;
-
-import io.mosip.kernel.core.spi.logger.MosipLogger;
-import io.mosip.kernel.logger.appender.MosipRollingFileAppender;
-import io.mosip.kernel.logger.factory.MosipLogfactory;
-import io.mosip.registration.dto.RegistrationDTO;
-import io.mosip.registration.exception.RegBaseCheckedException;
-import io.mosip.registration.service.TemplateService;
-import io.mosip.registration.ui.constants.RegistrationUIConstants;
-import io.mosip.registration.util.acktemplate.VelocityPDFGenerator;
-import io.mosip.registration.util.dataprovider.DataProvider;
-import javafx.collections.ObservableList;
-import javafx.event.ActionEvent;
-import javafx.fxml.FXML;
-import javafx.scene.Node;
-import javafx.scene.Parent;
-import javafx.scene.Scene;
-import javafx.scene.control.Alert.AlertType;
-import javafx.scene.control.Button;
-import javafx.scene.layout.AnchorPane;
-import javafx.scene.layout.BorderPane;
-import javafx.scene.layout.VBox;
-import javafx.stage.Stage;
-
-/**
- * Class for Registration Packet operations
- * 
- * @author Sravya Surampalli
- * @since 1.0.0
- *
- */
-@Controller
-public class RegistrationOfficerPacketController extends BaseController {
-
-	private static MosipLogger LOGGER;
-
-	@Autowired
-	private void initializeLogger(MosipRollingFileAppender mosipRollingFileAppender) {
-		LOGGER = MosipLogfactory.getMosipDefaultRollingFileLogger(mosipRollingFileAppender, this.getClass());
-	}
-
-	@FXML
-	private AnchorPane acknowRoot;
-
-	@FXML
-	private BorderPane uploadRoot;
-
-	@Autowired
-	private AckReceiptController ackReceiptController;
-
-	@Autowired
-	private TemplateService templateService;
-
-	@Autowired
-	private VelocityPDFGenerator velocityGenerator;
-
-	/**
-	 * Validating screen authorization and Creating Packet and displaying
-	 * acknowledgement form
-	 */
-	public void createPacket(ActionEvent event) {
-<<<<<<< HEAD
-=======
-		try {
-			Parent root = BaseController.load(getClass().getResource("/fxml/Registration.fxml"));
-			RegistrationAppInitialization.getScene().setRoot(root);			
-			ClassLoader loader = Thread.currentThread().getContextClassLoader(); 
-			RegistrationAppInitialization.getScene().getStylesheets().add(loader.getResource("application.css").toExternalForm());
-		} catch (IOException ioException) {
-			LOGGER.error("REGISTRATION - UI- Officer Packet Create ", APPLICATION_NAME, APPLICATION_ID,
-					ioException.getMessage());
-		}
-	}
-	
-	public void showReciept(RegistrationDTO registrationDTO) {
->>>>>>> 9767fe78
-
-		try {
-			registrationDTO = DataProvider.getPacketDTO(registrationDTO);
-			ackReceiptController.setRegistrationData(registrationDTO);
-
-			File ackTemplate = templateService.createReceipt();
-			Writer writer = velocityGenerator.generateTemplate(ackTemplate, registrationDTO);
-			ackReceiptController.setStringWriter(writer);
-
-			Parent createRoot = BaseController.load(getClass().getResource(RegistrationUIConstants.ACK_RECEIPT_PATH));
-
-			LOGGER.debug("REGISTRATION - CREATE_PACKET - REGISTRATION_OFFICER_PACKET_CONTROLLER",
-					getPropertyValue(APPLICATION_NAME), getPropertyValue(APPLICATION_ID),
-					"Validating Create Packet screen for specific role");
-
-			if (!validateScreenAuthorization(createRoot.getId())) {
-				generateAlert(RegistrationUIConstants.AUTHORIZATION_ALERT_TITLE,
-						AlertType.valueOf(RegistrationUIConstants.ALERT_ERROR),
-						RegistrationUIConstants.AUTHORIZATION_INFO_MESSAGE,
-						REG_UI_AUTHORIZATION_EXCEPTION.getErrorMessage());
-			} else {
-				Stage primaryStage = new Stage();
-
-				primaryStage.setResizable(false);
-				primaryStage.setTitle(RegistrationUIConstants.ACKNOWLEDGEMENT_FORM_TITLE);
-				Scene scene = new Scene(createRoot);
-				primaryStage.setScene(scene);
-				primaryStage.show();
-			}
-		} catch (RegBaseCheckedException regBaseCheckedException) {
-			LOGGER.error("REGISTRATION - OFFICER_PACKET_MANAGER - CREATE PACKET", getPropertyValue(APPLICATION_NAME),
-					getPropertyValue(APPLICATION_ID), regBaseCheckedException.getMessage());
-		} catch (IOException ioException) {
-			LOGGER.error("REGISTRATION - UI- Officer Packet Create ", APPLICATION_NAME, APPLICATION_ID,
-					ioException.getMessage());
-		}
-	
-	}
-
-	/**
-	 * Validating screen authorization and Approve, Reject and Hold packets
-	 */
-	public void approvePacket(ActionEvent event) {
-		try {
-			Parent root = BaseController.load(getClass().getResource(RegistrationUIConstants.APPROVAL_PAGE));
-
-			LOGGER.debug("REGISTRATION - APPROVE_PACKET - REGISTRATION_OFFICER_PACKET_CONTROLLER",
-					getPropertyValue(APPLICATION_NAME), getPropertyValue(APPLICATION_ID),
-					"Validating Approve Packet screen for specific role");
-
-			if (!validateScreenAuthorization(root.getId())) {
-				generateAlert(RegistrationUIConstants.AUTHORIZATION_ALERT_TITLE,
-						AlertType.valueOf(RegistrationUIConstants.ALERT_ERROR),
-						RegistrationUIConstants.AUTHORIZATION_INFO_MESSAGE,
-						REG_UI_AUTHORIZATION_EXCEPTION.getErrorMessage());
-			} else {
-				Button button = (Button) event.getSource();
-				AnchorPane anchorPane = (AnchorPane) button.getParent();
-				VBox vBox = (VBox) (anchorPane.getParent());
-				ObservableList<Node> nodes = vBox.getChildren();
-				IntStream.range(1, nodes.size()).forEach(index -> {
-					nodes.get(index).setVisible(false);
-					nodes.get(index).setManaged(false);
-				});
-				nodes.add(root);
-			}
-		} catch (IOException ioException) {
-			generateAlert(RegistrationUIConstants.ALERT_ERROR, AlertType.valueOf(RegistrationUIConstants.ALERT_ERROR),
-					REG_UI_APPROVE_SCREEN_EXCEPTION.getErrorMessage());
-		}
-	}
-
-	/**
-	 * Validating screen authorization and Uploading packets to FTP server
-	 */
-	public void uploadPacket(ActionEvent event) {
-		try {
-			uploadRoot = BaseController.load(getClass().getResource(RegistrationUIConstants.FTP_UPLOAD_PAGE));
-
-			LOGGER.debug("REGISTRATION - UPLOAD_PACKET - REGISTRATION_OFFICER_PACKET_CONTROLLER",
-					getPropertyValue(APPLICATION_NAME), getPropertyValue(APPLICATION_ID),
-					"Validating Upload Packet screen for specific role");
-
-			if (!validateScreenAuthorization(uploadRoot.getId())) {
-				generateAlert(RegistrationUIConstants.AUTHORIZATION_ALERT_TITLE,
-						AlertType.valueOf(RegistrationUIConstants.ALERT_ERROR),
-						RegistrationUIConstants.AUTHORIZATION_INFO_MESSAGE,
-						REG_UI_AUTHORIZATION_EXCEPTION.getErrorMessage());
-			} else {
-				Stage uploadStage = new Stage();
-				Scene scene = new Scene(uploadRoot, 600, 600);
-				uploadStage.setResizable(false);
-				uploadStage.setScene(scene);
-				uploadStage.show();
-			}
-		} catch (IOException ioException) {
-			LOGGER.error("REGISTRATION - UI- Officer Packet upload", APPLICATION_NAME, APPLICATION_ID,
-					ioException.getMessage());
-		}
-	}
-
-}
+package io.mosip.registration.controller;
+
+import static io.mosip.registration.constants.RegConstants.APPLICATION_ID;
+import static io.mosip.registration.constants.RegConstants.APPLICATION_NAME;
+import static io.mosip.registration.constants.RegistrationUIExceptionEnum.REG_UI_AUTHORIZATION_EXCEPTION;
+import static io.mosip.registration.constants.RegistrationUIExceptionEnum.REG_UI_APPROVE_SCREEN_EXCEPTION;
+import static io.mosip.registration.util.reader.PropertyFileReader.getPropertyValue;
+
+import java.io.File;
+import java.io.IOException;
+import java.io.Writer;
+import java.util.stream.IntStream;
+
+import org.springframework.beans.factory.annotation.Autowired;
+import org.springframework.stereotype.Controller;
+
+import io.mosip.kernel.core.spi.logger.MosipLogger;
+import io.mosip.kernel.logger.appender.MosipRollingFileAppender;
+import io.mosip.kernel.logger.factory.MosipLogfactory;
+import io.mosip.registration.dto.RegistrationDTO;
+import io.mosip.registration.exception.RegBaseCheckedException;
+import io.mosip.registration.service.TemplateService;
+import io.mosip.registration.ui.constants.RegistrationUIConstants;
+import io.mosip.registration.util.acktemplate.VelocityPDFGenerator;
+import io.mosip.registration.util.dataprovider.DataProvider;
+import javafx.collections.ObservableList;
+import javafx.event.ActionEvent;
+import javafx.fxml.FXML;
+import javafx.scene.Node;
+import javafx.scene.Parent;
+import javafx.scene.Scene;
+import javafx.scene.control.Alert.AlertType;
+import javafx.scene.control.Button;
+import javafx.scene.layout.AnchorPane;
+import javafx.scene.layout.BorderPane;
+import javafx.scene.layout.VBox;
+import javafx.stage.Stage;
+
+/**
+ * Class for Registration Packet operations
+ * 
+ * @author Sravya Surampalli
+ * @since 1.0.0
+ *
+ */
+@Controller
+public class RegistrationOfficerPacketController extends BaseController {
+
+	private static MosipLogger LOGGER;
+
+	@Autowired
+	private void initializeLogger(MosipRollingFileAppender mosipRollingFileAppender) {
+		LOGGER = MosipLogfactory.getMosipDefaultRollingFileLogger(mosipRollingFileAppender, this.getClass());
+	}
+
+	@FXML
+	private AnchorPane acknowRoot;
+
+	@FXML
+	private BorderPane uploadRoot;
+
+	@Autowired
+	private AckReceiptController ackReceiptController;
+
+	@Autowired
+	private TemplateService templateService;
+
+	@Autowired
+	private VelocityPDFGenerator velocityGenerator;
+
+	/**
+	 * Validating screen authorization and Creating Packet and displaying
+	 * acknowledgement form
+	 */
+	public void createPacket(ActionEvent event) {
+
+		try {
+			Parent createRoot = BaseController.load(getClass().getResource(RegistrationUIConstants.CREATE_PACKET_PAGE));
+
+			LOGGER.debug("REGISTRATION - CREATE_PACKET - REGISTRATION_OFFICER_PACKET_CONTROLLER",
+					getPropertyValue(APPLICATION_NAME), getPropertyValue(APPLICATION_ID),
+					"Validating Create Packet screen for specific role");
+
+			if (!validateScreenAuthorization(createRoot.getId())) {
+				generateAlert(RegistrationUIConstants.AUTHORIZATION_ALERT_TITLE,
+						AlertType.valueOf(RegistrationUIConstants.ALERT_ERROR),
+						RegistrationUIConstants.AUTHORIZATION_INFO_MESSAGE,
+						REG_UI_AUTHORIZATION_EXCEPTION.getErrorMessage());
+			} else {
+				RegistrationAppInitialization.getScene().setRoot(createRoot);
+				ClassLoader loader = Thread.currentThread().getContextClassLoader();
+				RegistrationAppInitialization.getScene().getStylesheets()
+						.add(loader.getResource("application.css").toExternalForm());
+			}
+
+		} catch (IOException ioException) {
+			LOGGER.error("REGISTRATION - UI- Officer Packet Create ", APPLICATION_NAME, APPLICATION_ID,
+					ioException.getMessage());
+		}
+	}
+
+	public void showReciept(RegistrationDTO registrationDTO) {
+
+		try {
+			registrationDTO = DataProvider.getPacketDTO(registrationDTO);
+			ackReceiptController.setRegistrationData(registrationDTO);
+
+			File ackTemplate = templateService.createReceipt();
+			Writer writer = velocityGenerator.generateTemplate(ackTemplate, registrationDTO);
+			ackReceiptController.setStringWriter(writer);
+
+			Stage primaryStage = new Stage();
+			Parent ackRoot = BaseController.load(getClass().getResource(RegistrationUIConstants.ACK_RECEIPT_PATH));
+			primaryStage.setResizable(false);
+			primaryStage.setTitle(RegistrationUIConstants.ACKNOWLEDGEMENT_FORM_TITLE);
+			Scene scene = new Scene(ackRoot);
+			primaryStage.setScene(scene);
+			primaryStage.show();
+
+		} catch (RegBaseCheckedException regBaseCheckedException) {
+			LOGGER.error("REGISTRATION - OFFICER_PACKET_MANAGER - CREATE PACKET", getPropertyValue(APPLICATION_NAME),
+					getPropertyValue(APPLICATION_ID), regBaseCheckedException.getMessage());
+		} catch (IOException ioException) {
+			LOGGER.error("REGISTRATION - UI- Officer Packet Create ", APPLICATION_NAME, APPLICATION_ID,
+					ioException.getMessage());
+		}
+
+	}
+
+	/**
+	 * Validating screen authorization and Approve, Reject and Hold packets
+	 */
+	public void approvePacket(ActionEvent event) {
+		try {
+			Parent root = BaseController.load(getClass().getResource(RegistrationUIConstants.APPROVAL_PAGE));
+
+			LOGGER.debug("REGISTRATION - APPROVE_PACKET - REGISTRATION_OFFICER_PACKET_CONTROLLER",
+					getPropertyValue(APPLICATION_NAME), getPropertyValue(APPLICATION_ID),
+					"Validating Approve Packet screen for specific role");
+
+			if (!validateScreenAuthorization(root.getId())) {
+				generateAlert(RegistrationUIConstants.AUTHORIZATION_ALERT_TITLE,
+						AlertType.valueOf(RegistrationUIConstants.ALERT_ERROR),
+						RegistrationUIConstants.AUTHORIZATION_INFO_MESSAGE,
+						REG_UI_AUTHORIZATION_EXCEPTION.getErrorMessage());
+			} else {
+				Button button = (Button) event.getSource();
+				AnchorPane anchorPane = (AnchorPane) button.getParent();
+				VBox vBox = (VBox) (anchorPane.getParent());
+				ObservableList<Node> nodes = vBox.getChildren();
+				IntStream.range(1, nodes.size()).forEach(index -> {
+					nodes.get(index).setVisible(false);
+					nodes.get(index).setManaged(false);
+				});
+				nodes.add(root);
+			}
+		} catch (IOException ioException) {
+			generateAlert(RegistrationUIConstants.ALERT_ERROR, AlertType.valueOf(RegistrationUIConstants.ALERT_ERROR),
+					REG_UI_APPROVE_SCREEN_EXCEPTION.getErrorMessage());
+		}
+	}
+
+	/**
+	 * Validating screen authorization and Uploading packets to FTP server
+	 */
+	public void uploadPacket(ActionEvent event) {
+		try {
+			uploadRoot = BaseController.load(getClass().getResource(RegistrationUIConstants.FTP_UPLOAD_PAGE));
+
+			LOGGER.debug("REGISTRATION - UPLOAD_PACKET - REGISTRATION_OFFICER_PACKET_CONTROLLER",
+					getPropertyValue(APPLICATION_NAME), getPropertyValue(APPLICATION_ID),
+					"Validating Upload Packet screen for specific role");
+
+			if (!validateScreenAuthorization(uploadRoot.getId())) {
+				generateAlert(RegistrationUIConstants.AUTHORIZATION_ALERT_TITLE,
+						AlertType.valueOf(RegistrationUIConstants.ALERT_ERROR),
+						RegistrationUIConstants.AUTHORIZATION_INFO_MESSAGE,
+						REG_UI_AUTHORIZATION_EXCEPTION.getErrorMessage());
+			} else {
+				Stage uploadStage = new Stage();
+				Scene scene = new Scene(uploadRoot, 600, 600);
+				uploadStage.setResizable(false);
+				uploadStage.setScene(scene);
+				uploadStage.show();
+			}
+		} catch (IOException ioException) {
+			LOGGER.error("REGISTRATION - UI- Officer Packet upload", APPLICATION_NAME, APPLICATION_ID,
+					ioException.getMessage());
+		}
+	}
+
+}