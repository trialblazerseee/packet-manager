--- conflicted
+++ resolved
@@ -71,19 +71,9 @@
 
 	@Ignore
 	@Test
-<<<<<<< HEAD
-	public void syncConfigDataTest() throws RegBaseCheckedException, HttpClientErrorException, SocketTimeoutException { 
-		
-
-		Mockito.when(onboardDAO.getCenterID(Mockito.anyString())).thenReturn("STN123");
-		Mockito.when(onboardDAO.getCenterID(Mockito.anyString())).thenReturn("abc123");
-		
-		HashMap<String,Object> globalParamJsonMap = new HashMap<>();
-=======
 	public void syncConfigDataTest() throws RegBaseCheckedException, HttpClientErrorException, SocketTimeoutException {
 
 		HashMap<String, Object> globalParamJsonMap = new HashMap<>();
->>>>>>> 772058c7
 		globalParamJsonMap.put("retryAttempts", "3");
 		HashMap<String, Object> globalParamJsonMap2 = new HashMap<>();
 		globalParamJsonMap2.put("loginSequence1", "OTP");
@@ -124,9 +114,6 @@
 		gloablContextParamServiceImpl.synchConfigData(false);
 	}
 	
-<<<<<<< HEAD
-
-=======
 	@Ignore
 	@Test
 	public void syncConfigTest() throws RegBaseCheckedException, HttpClientErrorException, SocketTimeoutException {
@@ -158,7 +145,6 @@
 
 		gloablContextParamServiceImpl.synchConfigData(false);
 	}
->>>>>>> 772058c7
 
 
 }