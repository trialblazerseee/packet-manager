--- conflicted
+++ resolved
@@ -1,1215 +1,615 @@
-package io.mosip.registration.bio.service.test;
-
-import static org.junit.Assert.assertEquals;
-import static org.junit.Assert.assertNotNull;
-import static org.junit.Assert.assertTrue;
-import static org.powermock.api.mockito.PowerMockito.when;
-
-import java.awt.image.BufferedImage;
-import java.io.BufferedReader;
-import java.io.File;
-import java.io.FileNotFoundException;
-import java.io.FileReader;
-import java.io.IOException;
-import java.io.InputStream;
-import java.nio.charset.StandardCharsets;
-import java.util.ArrayList;
-import java.util.Arrays;
-import java.util.Base64;
-import java.util.HashMap;
-import java.util.List;
-import java.util.Map;
-
-import javax.imageio.ImageIO;
-
-import org.apache.commons.io.IOUtils;
-import org.apache.http.util.EntityUtils;
-import org.junit.Before;
-import org.junit.Rule;
-import org.junit.Test;
-import org.junit.runner.RunWith;
-import org.mockito.InjectMocks;
-import org.mockito.Mock;
-import org.mockito.Mockito;
-import org.mockito.junit.MockitoJUnit;
-import org.mockito.junit.MockitoRule;
-import org.powermock.api.mockito.PowerMockito;
-import org.powermock.core.classloader.annotations.PrepareForTest;
-import org.powermock.modules.junit4.PowerMockRunner;
-import org.springframework.core.io.ClassPathResource;
-import org.springframework.core.io.Resource;
-
-import com.fasterxml.jackson.core.JsonParseException;
-import com.fasterxml.jackson.databind.JsonMappingException;
-import com.fasterxml.jackson.databind.ObjectMapper;
-import com.machinezoo.sourceafis.FingerprintTemplate;
-
-import io.mosip.registration.constants.RegistrationConstants;
-import io.mosip.registration.context.ApplicationContext;
-import io.mosip.registration.context.SessionContext;
-import io.mosip.registration.device.fp.FingerprintProvider;
-import io.mosip.registration.dto.RegistrationDTO;
-import io.mosip.registration.dto.biometric.BiometricDTO;
-import io.mosip.registration.dto.biometric.BiometricExceptionDTO;
-import io.mosip.registration.dto.biometric.BiometricInfoDTO;
-import io.mosip.registration.dto.biometric.FaceDetailsDTO;
-import io.mosip.registration.dto.biometric.FingerprintDetailsDTO;
-import io.mosip.registration.dto.biometric.IrisDetailsDTO;
-import io.mosip.registration.entity.UserBiometric;
-import io.mosip.registration.entity.id.UserBiometricId;
-import io.mosip.registration.exception.RegBaseCheckedException;
-import io.mosip.registration.exception.RegBaseUncheckedException;
-import io.mosip.registration.mdm.dto.CaptureResponsBioDataDto;
-import io.mosip.registration.mdm.dto.CaptureResponseBioDto;
-import io.mosip.registration.mdm.dto.CaptureResponseDto;
-import io.mosip.registration.mdm.service.impl.MosipBioDeviceManager;
-import io.mosip.registration.service.bio.impl.BioServiceImpl;
-import io.mosip.registration.service.security.AuthenticationService;
-import io.mosip.registration.test.util.datastub.DataProvider;
-
-@RunWith(PowerMockRunner.class)
-@PrepareForTest({ ImageIO.class, IOUtils.class, FingerprintTemplate.class, SessionContext.class })
-public class BioServiceTest {
-
-<<<<<<< HEAD
-	@InjectMocks
-	private BioServiceImpl bioService;
-
-	@Mock
-	MosipBioDeviceManager mosipBioDeviceManager;
-
-	@Mock
-	private AuthenticationService authService;
-
-	@Mock
-	private FingerprintProvider fingerprintProvider;
-
-	@Rule
-	public MockitoRule mockitoRule = MockitoJUnit.rule();
-	
-	CaptureResponseDto fingerPritnCaptureResponse;
-	
-	CaptureResponseDto irisCaptureResponse;
-
-
-	@Before
-	public void beforeClass() throws RegBaseCheckedException {
-		RegistrationDTO registrationDTO = DataProvider.getPacketDTO();
-		BiometricInfoDTO biometricInfoDTO = new BiometricInfoDTO();
-		List<BiometricExceptionDTO> biometricExceptionDTOs = new ArrayList<>();
-		biometricInfoDTO.setBiometricExceptionDTO(biometricExceptionDTOs);
-		BiometricDTO biometricDTO = new BiometricDTO();
-		biometricDTO.setApplicantBiometricDTO(biometricInfoDTO);
-		registrationDTO.setBiometricDTO(biometricDTO);
-
-		BiometricDTO useronboardbiometricDTO = new BiometricDTO();
-		useronboardbiometricDTO.setOperatorBiometricDTO(createBiometricInfoDTO());
-		Map<String, Object> map = new HashMap<>();
-		map.put(RegistrationConstants.REGISTRATION_DATA, registrationDTO);
-		map.put(RegistrationConstants.USER_ONBOARD_DATA, useronboardbiometricDTO);
-		map.put(RegistrationConstants.ONBOARD_USER, false);
-		map.put(RegistrationConstants.IS_Child, false);
-		PowerMockito.mockStatic(SessionContext.class);
-		PowerMockito.when(SessionContext.map()).thenReturn(map);
-
-		Map<String, Object> appMap = new HashMap<>();
-		appMap.put(RegistrationConstants.FINGER_PRINT_SCORE, 100);
-		appMap.put("mosip.mdm.enabled", "Y");
-		ApplicationContext.getInstance().setApplicationMap(appMap);
-	}
-
-	
-	private static CaptureResponseDto getFingerPritnCaptureResponse() throws IOException {
-		ObjectMapper mapper = new ObjectMapper();
-		StringBuffer sBuffer = new StringBuffer();
-		Resource resource = new ClassPathResource("fingersData.txt");
-		File file = resource.getFile();
-		BufferedReader  bR = new BufferedReader(new FileReader(file));
-		String s;
-		while((s=bR.readLine())!=null) {
-			sBuffer.append(s);
-		}
-		bR.close();
-		CaptureResponseDto captureResponse = mapper.readValue(sBuffer.toString().getBytes(StandardCharsets.UTF_8),
-				CaptureResponseDto.class);
-		decode(captureResponse);
-		
-		return captureResponse;
-	}
-	
-	private static CaptureResponseDto getIrisCaptureResponse() throws IOException {
-		ObjectMapper mapper = new ObjectMapper();
-		StringBuffer sBuffer = new StringBuffer();
-		Resource resource = new ClassPathResource("irisData.txt");
-		File file = resource.getFile();
-		BufferedReader  bR = new BufferedReader(new FileReader(file));
-		String s;
-		while((s=bR.readLine())!=null) {
-			sBuffer.append(s);
-		}
-		bR.close();
-		CaptureResponseDto captureResponse = mapper.readValue(sBuffer.toString().getBytes(StandardCharsets.UTF_8),
-				CaptureResponseDto.class);
-		decode(captureResponse);
-		
-		return captureResponse;
-	}
-	
-	private static void decode(CaptureResponseDto mosipBioCaptureResponseDto)
-			throws IOException, JsonParseException, JsonMappingException {
-		ObjectMapper mapper = new ObjectMapper();
-		if (null != mosipBioCaptureResponseDto && null != mosipBioCaptureResponseDto.getMosipBioDeviceDataResponses()) {
-			for (CaptureResponseBioDto captureResponseBioDto : mosipBioCaptureResponseDto
-					.getMosipBioDeviceDataResponses()) {
-				if (null != captureResponseBioDto) {
-					String bioJson = new String(Base64.getDecoder().decode(captureResponseBioDto.getCaptureBioData()));
-					if (null != bioJson) {
-						CaptureResponsBioDataDto captureResponsBioDataDto = mapper.readValue(bioJson.getBytes(),
-								CaptureResponsBioDataDto.class);
-						captureResponseBioDto.setCaptureResponseData(captureResponsBioDataDto);
-					}
-				}
-			}
-		}
-	}
-	
-	private BiometricInfoDTO createBiometricInfoDTO() {
-		BiometricInfoDTO biometricInfoDTO = new BiometricInfoDTO();
-		biometricInfoDTO.setBiometricExceptionDTO(new ArrayList<>());
-		biometricInfoDTO.setFingerprintDetailsDTO(new ArrayList<>());
-		biometricInfoDTO.setIrisDetailsDTO(new ArrayList<>());
-		biometricInfoDTO.setFace(new FaceDetailsDTO());
-		biometricInfoDTO.setExceptionFace(new FaceDetailsDTO());
-		return biometricInfoDTO;
-	}
-
-	@Test
-	public void validateFaceTest() {
-		byte[] testData = "face".getBytes();
-		FaceDetailsDTO faceDetailsDTO = new FaceDetailsDTO();
-		faceDetailsDTO.setFace(testData);
-
-		List<UserBiometric> userBiometrics = new ArrayList<>();
-		UserBiometric userBiometric1 = new UserBiometric();
-		UserBiometricId userBiometricId = new UserBiometricId();
-		userBiometricId.setUsrId("mosip");
-		userBiometric1.setBioIsoImage(testData);
-		userBiometric1.setUserBiometricId(userBiometricId);
-		UserBiometric userBiometric2 = new UserBiometric();
-		userBiometric2.setBioIsoImage(testData);
-		userBiometric2.setUserBiometricId(userBiometricId);
-		userBiometrics.add(userBiometric1);
-		userBiometrics.add(userBiometric2);
-
-		Boolean res = bioService.validateFaceAgainstDb(faceDetailsDTO, userBiometrics);
-		assertTrue(res);
-	}
-
-	@Test
-	public void validateFaceFailureTest() {
-		byte[] testData = "face".getBytes();
-		FaceDetailsDTO faceDetailsDTO = new FaceDetailsDTO();
-		faceDetailsDTO.setFace("face123".getBytes());
-
-		List<UserBiometric> userBiometrics = new ArrayList<>();
-		UserBiometric userBiometric1 = new UserBiometric();
-		UserBiometricId userBiometricId = new UserBiometricId();
-		userBiometricId.setUsrId("mosip");
-		userBiometric1.setBioIsoImage(testData);
-		userBiometric1.setUserBiometricId(userBiometricId);
-		UserBiometric userBiometric2 = new UserBiometric();
-		userBiometric2.setBioIsoImage(testData);
-		userBiometric2.setUserBiometricId(userBiometricId);
-		userBiometrics.add(userBiometric1);
-		userBiometrics.add(userBiometric2);
-
-		Boolean res = bioService.validateFaceAgainstDb(faceDetailsDTO, userBiometrics);
-		assertTrue(!res);
-	}
-
-	@Test
-	public void testSegmentFingerPrintImage() throws IOException, RegBaseCheckedException {
-		FingerprintDetailsDTO fingerprintDTO = new FingerprintDetailsDTO();
-		ApplicationContext.getInstance().getApplicationMap().put("mosip.mdm.enabled", "N");
-
-		PowerMockito.mockStatic(IOUtils.class);
-		Mockito.when(IOUtils.resourceToByteArray(Mockito.anyString())).thenReturn("image".getBytes());
-		String[] LEFTHAND_SEGMNTD_FILE_PATHS = new String[] { "/fingerprints/lefthand/leftIndex/",
-				"/fingerprints/lefthand/leftLittle/" };
-
-		List<BiometricExceptionDTO> biometricExceptionDTOs = new ArrayList<>();
-		BiometricExceptionDTO biometricExceptionDTO1 = new BiometricExceptionDTO();
-		biometricExceptionDTO1.setMissingBiometric("leftMiddle");
-		BiometricExceptionDTO biometricExceptionDTO2 = new BiometricExceptionDTO();
-		biometricExceptionDTO2.setMissingBiometric("rightMiddle");
-		biometricExceptionDTOs.add(biometricExceptionDTO1);
-		biometricExceptionDTOs.add(biometricExceptionDTO2);
-
-		((RegistrationDTO) SessionContext.map().get(RegistrationConstants.REGISTRATION_DATA)).getBiometricDTO()
-				.getApplicantBiometricDTO().setBiometricExceptionDTO(biometricExceptionDTOs);
-
-		bioService.segmentFingerPrintImage(fingerprintDTO, LEFTHAND_SEGMNTD_FILE_PATHS, null);
-
-		assertEquals("image", new String(fingerprintDTO.getSegmentedFingerprints().get(0).getFingerPrint()));
-		assertEquals("leftIndex", fingerprintDTO.getSegmentedFingerprints().get(0).getFingerprintImageName());
-		assertEquals("leftIndex", fingerprintDTO.getSegmentedFingerprints().get(0).getFingerType());
-		assertEquals(0, fingerprintDTO.getSegmentedFingerprints().get(0).getNumRetry());
-		assertEquals(90.0, fingerprintDTO.getSegmentedFingerprints().get(0).getQualityScore(), 0.1);
-		assertEquals(false, fingerprintDTO.isForceCaptured());
-
-		assertEquals("image", new String(fingerprintDTO.getSegmentedFingerprints().get(1).getFingerPrint()));
-		assertEquals("leftLittle", fingerprintDTO.getSegmentedFingerprints().get(1).getFingerprintImageName());
-		assertEquals("leftLittle", fingerprintDTO.getSegmentedFingerprints().get(1).getFingerType());
-		assertEquals(0, fingerprintDTO.getSegmentedFingerprints().get(1).getNumRetry());
-		assertEquals(90.0, fingerprintDTO.getSegmentedFingerprints().get(1).getQualityScore(), 0.1);
-		assertEquals(false, fingerprintDTO.isForceCaptured());
-	}
-
-	@Test
-	public void testSegmentFingerPrintImage2() throws IOException, RegBaseCheckedException {
-		FingerprintDetailsDTO fingerprintDTO = new FingerprintDetailsDTO();
-		ApplicationContext.getInstance().getApplicationMap().put("mosip.mdm.enabled", "N");
-
-		PowerMockito.mockStatic(IOUtils.class);
-		Mockito.when(IOUtils.resourceToByteArray(Mockito.anyString())).thenReturn("image".getBytes());
-		String[] LEFTHAND_SEGMNTD_FILE_PATHS = new String[] { "/fingerprints/lefthand/leftIndex/",
-				"/fingerprints/lefthand/leftLittle/" };
-
-		List<BiometricExceptionDTO> biometricExceptionDTOs = new ArrayList<>();
-		BiometricExceptionDTO biometricExceptionDTO1 = new BiometricExceptionDTO();
-		biometricExceptionDTO1.setMissingBiometric("leftMiddle");
-		BiometricExceptionDTO biometricExceptionDTO2 = new BiometricExceptionDTO();
-		biometricExceptionDTO2.setMissingBiometric("rightMiddle");
-		biometricExceptionDTOs.add(biometricExceptionDTO1);
-		biometricExceptionDTOs.add(biometricExceptionDTO2);
-
-		((RegistrationDTO) SessionContext.map().get(RegistrationConstants.REGISTRATION_DATA)).getBiometricDTO()
-				.getApplicantBiometricDTO().setBiometricExceptionDTO(biometricExceptionDTOs);
-
-		bioService.segmentFingerPrintImage(fingerprintDTO, LEFTHAND_SEGMNTD_FILE_PATHS, null);
-
-		assertEquals("image", new String(fingerprintDTO.getSegmentedFingerprints().get(0).getFingerPrint()));
-		assertEquals("leftIndex", fingerprintDTO.getSegmentedFingerprints().get(0).getFingerprintImageName());
-		assertEquals("leftIndex", fingerprintDTO.getSegmentedFingerprints().get(0).getFingerType());
-		assertEquals(0, fingerprintDTO.getSegmentedFingerprints().get(0).getNumRetry());
-		assertEquals(90.0, fingerprintDTO.getSegmentedFingerprints().get(0).getQualityScore(), 0.1);
-		assertEquals(false, fingerprintDTO.isForceCaptured());
-
-		assertEquals("image", new String(fingerprintDTO.getSegmentedFingerprints().get(1).getFingerPrint()));
-		assertEquals("leftLittle", fingerprintDTO.getSegmentedFingerprints().get(1).getFingerprintImageName());
-		assertEquals("leftLittle", fingerprintDTO.getSegmentedFingerprints().get(1).getFingerType());
-		assertEquals(0, fingerprintDTO.getSegmentedFingerprints().get(1).getNumRetry());
-		assertEquals(90.0, fingerprintDTO.getSegmentedFingerprints().get(1).getQualityScore(), 0.1);
-		assertEquals(false, fingerprintDTO.isForceCaptured());
-	}
-
-	@Test
-	public void testSegmentedFingerPrintUserOnBoard() throws IOException, RegBaseCheckedException {
-
-		FingerprintDetailsDTO fingerprintDTO = new FingerprintDetailsDTO();
-
-		PowerMockito.mockStatic(IOUtils.class);
-		Mockito.when(IOUtils.resourceToByteArray(Mockito.anyString())).thenReturn("image".getBytes());
-		String[] LEFTHAND_SEGMNTD_FILE_PATHS = new String[] { "/fingerprints/lefthand/leftIndex/",
-				"/fingerprints/lefthand/leftLittle/" };
-
-		List<BiometricExceptionDTO> biometricExceptionDTOs = new ArrayList<>();
-		BiometricExceptionDTO biometricExceptionDTO1 = new BiometricExceptionDTO();
-		biometricExceptionDTO1.setMissingBiometric("leftMiddle");
-		BiometricExceptionDTO biometricExceptionDTO2 = new BiometricExceptionDTO();
-		biometricExceptionDTO2.setMissingBiometric("rightMiddle");
-		biometricExceptionDTOs.add(biometricExceptionDTO1);
-		biometricExceptionDTOs.add(biometricExceptionDTO2);
-		SessionContext.map().put(RegistrationConstants.ONBOARD_USER, true);
-		((BiometricDTO) SessionContext.map().get(RegistrationConstants.USER_ONBOARD_DATA)).getOperatorBiometricDTO()
-				.setBiometricExceptionDTO(biometricExceptionDTOs);
-
-		ApplicationContext.getInstance().getApplicationMap().put("mosip.mdm.enabled", "N");
-
-		bioService.segmentFingerPrintImage(fingerprintDTO, LEFTHAND_SEGMNTD_FILE_PATHS, null);
-
-		assertEquals("image", new String(fingerprintDTO.getSegmentedFingerprints().get(0).getFingerPrint()));
-		assertEquals("leftIndex", fingerprintDTO.getSegmentedFingerprints().get(0).getFingerprintImageName());
-		assertEquals("leftIndex", fingerprintDTO.getSegmentedFingerprints().get(0).getFingerType());
-		assertEquals(0, fingerprintDTO.getSegmentedFingerprints().get(0).getNumRetry());
-		assertEquals(90.0, fingerprintDTO.getSegmentedFingerprints().get(0).getQualityScore(), 0.1);
-		assertEquals(false, fingerprintDTO.isForceCaptured());
-
-		assertEquals("image", new String(fingerprintDTO.getSegmentedFingerprints().get(1).getFingerPrint()));
-		assertEquals("leftLittle", fingerprintDTO.getSegmentedFingerprints().get(1).getFingerprintImageName());
-		assertEquals("leftLittle", fingerprintDTO.getSegmentedFingerprints().get(1).getFingerType());
-		assertEquals(0, fingerprintDTO.getSegmentedFingerprints().get(1).getNumRetry());
-		assertEquals(90.0, fingerprintDTO.getSegmentedFingerprints().get(1).getQualityScore(), 0.1);
-		assertEquals(false, fingerprintDTO.isForceCaptured());
-
-	}
-
-	@Test
-	public void testExceptionSegmentFingerPrintImage() throws IOException, RegBaseCheckedException {
-		FingerprintDetailsDTO fingerprintDTO = new FingerprintDetailsDTO();
-
-		PowerMockito.mockStatic(IOUtils.class);
-		Mockito.when(IOUtils.resourceToByteArray(Mockito.anyString())).thenReturn("image".getBytes());
-		String[] LEFTHAND_SEGMNTD_FILE_PATHS = new String[] { "/fingerprints/lefthand/leftIndex/",
-				"/fingerprints/lefthand/leftLittle/", "/fingerprints/lefthand/leftMiddle/",
-				"/fingerprints/lefthand/leftRing/" };
-
-		List<BiometricExceptionDTO> biometricExceptionDTOs = new ArrayList<>();
-		BiometricExceptionDTO biometricExceptionDTO1 = new BiometricExceptionDTO();
-		biometricExceptionDTO1.setMissingBiometric("leftMiddle");
-		BiometricExceptionDTO biometricExceptionDTO2 = new BiometricExceptionDTO();
-		biometricExceptionDTO2.setMissingBiometric("leftRing");
-		biometricExceptionDTOs.add(biometricExceptionDTO1);
-		biometricExceptionDTOs.add(biometricExceptionDTO2);
-
-		((RegistrationDTO) SessionContext.map().get(RegistrationConstants.REGISTRATION_DATA)).getBiometricDTO()
-				.getApplicantBiometricDTO().setBiometricExceptionDTO(biometricExceptionDTOs);
-
-		// bioService.segmentFingerPrintImage(fingerprintDTO,
-		// LEFTHAND_SEGMNTD_FILE_PATHS, null);
-		CaptureResponseDto captureResponseDto = new CaptureResponseDto();
-		CaptureResponseBioDto captureResponseBioDto = new CaptureResponseBioDto();
-		captureResponseBioDto.setCaptureResponseData(new CaptureResponsBioDataDto());
-
-		captureResponseDto.setMosipBioDeviceDataResponses(Arrays.asList(captureResponseBioDto));
-		Mockito.when(mosipBioDeviceManager.scan("leftslap")).thenReturn(captureResponseDto);
-		// Mockito.when(mosipBioDeviceManager.scan("leftslap")).thenReturn(value)
-		bioService.segmentFingerPrintImage(fingerprintDTO, LEFTHAND_SEGMNTD_FILE_PATHS, "leftslap");
-
-	}
-
-	@Test
-	public void testGetIrisImageAsDTONoMdm() throws RegBaseCheckedException, IOException {
-		PowerMockito.mockStatic(ImageIO.class);
-		when(ImageIO.read(Mockito.any(InputStream.class))).thenReturn(Mockito.mock(BufferedImage.class));
-		ApplicationContext.getInstance().getApplicationMap().put("mosip.mdm.enabled", "N");
-		IrisDetailsDTO detailsDTO = new IrisDetailsDTO();
-		bioService.getIrisImageAsDTO(detailsDTO, "LeftEye");
-		IrisDetailsDTO irisDetail = detailsDTO.getIrises().get(0);
-		assertNotNull(irisDetail.getIris());
-		assertEquals("LeftEye.png", irisDetail.getIrisImageName());
-		assertEquals("LeftEye", irisDetail.getIrisType());
-		assertEquals(0, irisDetail.getNumOfIrisRetry());
-		assertEquals(91.0, irisDetail.getQualityScore(),0.1);
-		assertEquals(false, irisDetail.isForceCaptured());
-	}
-
-	@Test
-	public void testGetIrisImageAsDTOWithMdm() throws RegBaseCheckedException, IOException {
-		CaptureResponseDto captureResponse = getIrisCaptureResponse();
-		PowerMockito.mockStatic(ImageIO.class);
-		Mockito.when(mosipBioDeviceManager.scan(Mockito.anyString())).thenReturn(captureResponse);
-		bioService.getIrisImageAsDTO(new IrisDetailsDTO(), "LEFT_EYE");
-	}
-
-	
-	@Test(expected = RegBaseUncheckedException.class)
-	public void testGetIrisImageAsDTOCheckedException() throws RegBaseCheckedException, IOException {
-		ApplicationContext.getInstance().getApplicationMap().put("mosip.mdm.enabled", "N");
-		PowerMockito.mockStatic(ImageIO.class);
-		when(ImageIO.read(Mockito.any(InputStream.class))).thenThrow(new RuntimeException("Invalid"));
-		bioService.getIrisImageAsDTO(null, "LeftEye");
-	}
-
-	@Test
-	public void validateIrisTest() {
-		byte[] testData = "leftIris".getBytes();
-		IrisDetailsDTO irDetailsDTO = new IrisDetailsDTO();
-		irDetailsDTO.setIris(testData);
-
-		List<UserBiometric> userBiometrics = new ArrayList<>();
-		UserBiometric userBiometric1 = new UserBiometric();
-		UserBiometricId userBiometricId = new UserBiometricId();
-		userBiometricId.setBioAttributeCode("leftIris");
-		userBiometricId.setUsrId("mosip");
-		userBiometric1.setBioIsoImage(testData);
-		userBiometric1.setUserBiometricId(userBiometricId);
-		UserBiometric userBiometric2 = new UserBiometric();
-		userBiometric2.setBioIsoImage(testData);
-		userBiometric2.setUserBiometricId(userBiometricId);
-		userBiometrics.add(userBiometric1);
-		userBiometrics.add(userBiometric2);
-
-		Boolean res = bioService.validateIrisAgainstDb(irDetailsDTO, userBiometrics);
-		assertTrue(res);
-	}
-
-	@Test
-	public void validateIrisFailureTest() {
-		byte[] testData = "leftIris".getBytes();
-		IrisDetailsDTO irDetailsDTO = new IrisDetailsDTO();
-		irDetailsDTO.setIris("leftI".getBytes());
-
-		List<UserBiometric> userBiometrics = new ArrayList<>();
-		UserBiometric userBiometric1 = new UserBiometric();
-		UserBiometricId userBiometricId = new UserBiometricId();
-		userBiometricId.setBioAttributeCode("leftIris");
-		userBiometricId.setUsrId("mosip");
-		userBiometric1.setBioIsoImage(testData);
-		userBiometric1.setUserBiometricId(userBiometricId);
-		UserBiometric userBiometric2 = new UserBiometric();
-		userBiometric2.setBioIsoImage(testData);
-		userBiometric2.setUserBiometricId(userBiometricId);
-		userBiometrics.add(userBiometric1);
-		userBiometrics.add(userBiometric2);
-
-		Boolean res = bioService.validateIrisAgainstDb(irDetailsDTO, userBiometrics);
-		assertTrue(!res);
-	}
-
-
-	@Test
-	public void testvalidateFP() throws Exception {
-		FingerprintDetailsDTO fingerprintDTO = new FingerprintDetailsDTO();
-		byte[] fpData = { 70, 77, 82, 0, 32, 50, 48, 0, 0, 0, 1, 26, 0, 0, 1, 60, 1, 98, 0, -59, 0, -59, 1, 0, 0, 0, 40,
-				42, -128, -118, 0, -57, 35, 80, -128, 119, 0, -48, 46, 100, 64, 125, 0, -23, 34, 100, -128, -118, 0,
-				-127, 14, 100, -128, -51, 0, -117, -29, 100, -128, 108, 1, 18, 21, 100, 64, -116, 1, 36, -4, 100, 64,
-				70, 1, 15, 35, 33, 64, 59, 1, 16, -108, 33, 64, 65, 0, 105, 28, 93, 64, -27, 0, 87, -18, 100, -128, -81,
-				1, 92, 119, 20, 64, -66, 0, 42, -10, 100, -128, 95, 0, 32, 19, 93, -128, -104, 0, -82, -83, 80, -128,
-				-102, 0, -100, -1, 87, 64, -65, 0, -8, 87, 100, -128, -82, 0, 126, -117, 100, 64, 125, 1, 23, 12, 100,
-				64, -54, 0, 119, -20, 100, -128, -21, 0, 124, 108, 100, -127, 14, 0, -39, 89, 100, -128, -127, 0, 82,
-				-100, 100, -128, -49, 1, 65, -6, 100, 64, -40, 1, 60, 123, 100, 64, 56, 1, 58, 8, 87, 64, 49, 1, 72,
-				-33, 67, 64, -13, 0, 41, -18, 100, -128, -125, 0, -82, 33, 93, -128, -73, 0, -94, -34, 93, -128, 100, 0,
-				-27, 47, 100, 64, -41, 0, -16, 84, 100, -128, -74, 1, 25, 117, 100, 64, 94, 1, 14, 29, 100, 64, -125, 1,
-				53, -13, 100, 64, 77, 1, 29, 18, 93, 64, 91, 1, 54, -4, 93, 65, 34, 0, -51, -41, 67, 64, -11, 1, 55,
-				105, 100, -128, -29, 0, 58, 116, 100, -128, -92, 0, 27, 6, 100, -128, -59, 0, 22, -125, 100, 0, 0 };
-		String minutiae = "{\"width\":316,\"height\":354,\"minutiae\":[{\"x\":129,\"y\":82,\"direction\":2.454369260617026,\"type\":\"bifurcation\"},{\"x\":91,\"y\":310,\"direction\":0.0981747704246807,\"type\":\"ending\"},{\"x\":131,\"y\":174,\"direction\":5.473243451175968,\"type\":\"bifurcation\"},{\"x\":140,\"y\":292,\"direction\":0.0981747704246807,\"type\":\"ending\"},{\"x\":216,\"y\":316,\"direction\":3.2643111166206444,\"type\":\"ending\"},{\"x\":77,\"y\":285,\"direction\":5.841398840268521,\"type\":\"ending\"},{\"x\":243,\"y\":41,\"direction\":0.44178646691106493,\"type\":\"ending\"},{\"x\":207,\"y\":321,\"direction\":0.14726215563702194,\"type\":\"bifurcation\"},{\"x\":49,\"y\":328,\"direction\":0.8099418560036185,\"type\":\"ending\"},{\"x\":56,\"y\":314,\"direction\":6.086835766330224,\"type\":\"ending\"},{\"x\":94,\"y\":270,\"direction\":5.5714182216006485,\"type\":\"ending\"},{\"x\":108,\"y\":274,\"direction\":5.767767762450011,\"type\":\"bifurcation\"},{\"x\":174,\"y\":126,\"direction\":2.8716120349219203,\"type\":\"bifurcation\"},{\"x\":175,\"y\":348,\"direction\":3.3624858870453256,\"type\":\"bifurcation\"},{\"x\":235,\"y\":124,\"direction\":3.6324665057131984,\"type\":\"bifurcation\"},{\"x\":100,\"y\":229,\"direction\":5.1296317546895835,\"type\":\"bifurcation\"},{\"x\":138,\"y\":129,\"direction\":5.939573610693203,\"type\":\"bifurcation\"},{\"x\":205,\"y\":139,\"direction\":0.7117670855789378,\"type\":\"bifurcation\"},{\"x\":182,\"y\":281,\"direction\":3.411573272257666,\"type\":\"bifurcation\"},{\"x\":270,\"y\":217,\"direction\":4.098796665230433,\"type\":\"bifurcation\"},{\"x\":154,\"y\":156,\"direction\":0.024543692606170175,\"type\":\"bifurcation\"},{\"x\":197,\"y\":22,\"direction\":3.067961575771282,\"type\":\"bifurcation\"},{\"x\":183,\"y\":162,\"direction\":0.8344855486097886,\"type\":\"bifurcation\"},{\"x\":227,\"y\":58,\"direction\":3.436116964863836,\"type\":\"bifurcation\"},{\"x\":65,\"y\":105,\"direction\":5.595961914206819,\"type\":\"ending\"},{\"x\":70,\"y\":271,\"direction\":5.424156065963627,\"type\":\"ending\"},{\"x\":164,\"y\":27,\"direction\":6.135923151542564,\"type\":\"bifurcation\"},{\"x\":125,\"y\":233,\"direction\":5.448699758569798,\"type\":\"ending\"},{\"x\":138,\"y\":199,\"direction\":5.424156065963627,\"type\":\"bifurcation\"},{\"x\":131,\"y\":309,\"direction\":0.31906800388021317,\"type\":\"ending\"},{\"x\":202,\"y\":119,\"direction\":0.4908738521234053,\"type\":\"ending\"},{\"x\":95,\"y\":32,\"direction\":5.816855147662351,\"type\":\"bifurcation\"},{\"x\":59,\"y\":272,\"direction\":2.650718801466388,\"type\":\"ending\"},{\"x\":119,\"y\":208,\"direction\":5.154175447295755,\"type\":\"bifurcation\"},{\"x\":152,\"y\":174,\"direction\":2.0371264863121317,\"type\":\"bifurcation\"},{\"x\":190,\"y\":42,\"direction\":0.24543692606170264,\"type\":\"ending\"},{\"x\":191,\"y\":248,\"direction\":4.147884050442774,\"type\":\"ending\"},{\"x\":215,\"y\":240,\"direction\":4.221515128261284,\"type\":\"ending\"},{\"x\":125,\"y\":279,\"direction\":5.988660995905543,\"type\":\"ending\"},{\"x\":229,\"y\":87,\"direction\":0.44178646691106493,\"type\":\"ending\"},{\"x\":245,\"y\":311,\"direction\":3.706097583531709,\"type\":\"ending\"},{\"x\":290,\"y\":205,\"direction\":1.0062913968529807,\"type\":\"ending\"}]}";
-		fingerprintDTO.setFingerPrint(fpData);
-		List<UserBiometric> userBiometrics = new ArrayList<>();
-		UserBiometric userBiometric1 = new UserBiometric();
-		UserBiometricId userBiometricId = new UserBiometricId();
-		userBiometricId.setBioAttributeCode("leftIndex");
-		userBiometricId.setUsrId("mosip");
-		userBiometric1.setBioMinutia(minutiae);
-		userBiometric1.setUserBiometricId(userBiometricId);
-		UserBiometric userBiometric2 = new UserBiometric();
-		userBiometric2.setBioMinutia(minutiae);
-		userBiometric2.setUserBiometricId(userBiometricId);
-		userBiometrics.add(userBiometric1);
-		userBiometrics.add(userBiometric2);
-
-		FingerprintTemplate fingerprintTemplate = Mockito.mock(FingerprintTemplate.class);
-		PowerMockito.mockStatic(FingerprintTemplate.class);
-		PowerMockito.whenNew(FingerprintTemplate.class).withNoArguments().thenReturn(fingerprintTemplate);
-		Mockito.when(fingerprintTemplate.convert(fingerprintDTO.getFingerPrint())).thenReturn(fingerprintTemplate);
-		Mockito.when(fingerprintTemplate.serialize()).thenReturn(minutiae);
-		Mockito.when(fingerprintProvider.scoreCalculator(Mockito.anyString(), Mockito.anyString())).thenReturn(70.0);
-
-		Boolean res = bioService.validateFP(fingerprintDTO, userBiometrics);
-		assertTrue(!res);
-	}
-
-	@Test
-	public void testvalidateFPfailure() throws Exception {
-		FingerprintDetailsDTO fingerprintDTO = new FingerprintDetailsDTO();
-		byte[] fpData = { 70, 77, 82, 0, 32, 50, 48, 0, 0, 0, 1, 26, 0, 0, 1, 60, 1, 98, 0, -59, 0, -59, 1, 0, 0, 0, 40,
-				42, -128, -118, 0, -57, 35, 80, -128, 119, 0, -48, 46, 100, 64, 125, 0, -23, 34, 100, -128, -118, 0,
-				-127, 14, 100, -128, -51, 0, -117, -29, 100, -128, 108, 1, 18, 21, 100, 64, -116, 1, 36, -4, 100, 64,
-				70, 1, 15, 35, 33, 64, 59, 1, 16, -108, 33, 64, 65, 0, 105, 28, 93, 64, -27, 0, 87, -18, 100, -128, -81,
-				1, 92, 119, 20, 64, -66, 0, 42, -10, 100, -128, 95, 0, 32, 19, 93, -128, -104, 0, -82, -83, 80, -128,
-				-102, 0, -100, -1, 87, 64, -65, 0, -8, 87, 100, -128, -82, 0, 126, -117, 100, 64, 125, 1, 23, 12, 100,
-				64, -54, 0, 119, -20, 100, -128, -21, 0, 124, 108, 100, -127, 14, 0, -39, 89, 100, -128, -127, 0, 82,
-				-100, 100, -128, -49, 1, 65, -6, 100, 64, -40, 1, 60, 123, 100, 64, 56, 1, 58, 8, 87, 64, 49, 1, 72,
-				-33, 67, 64, -13, 0, 41, -18, 100, -128, -125, 0, -82, 33, 93, -128, -73, 0, -94, -34, 93, -128, 100, 0,
-				-27, 47, 100, 64, -41, 0, -16, 84, 100, -128, -74, 1, 25, 117, 100, 64, 94, 1, 14, 29, 100, 64, -125, 1,
-				53, -13, 100, 64, 77, 1, 29, 18, 93, 64, 91, 1, 54, -4, 93, 65, 34, 0, -51, -41, 67, 64, -11, 1, 55,
-				105, 100, -128, -29, 0, 58, 116, 100, -128, -92, 0, 27, 6, 100, -128, -59, 0, 22, -125, 100, 0, 0 };
-		String minutiae = "{\"width\":316,\"height\":354,\"minutiae\":[{\"x\":129,\"y\":82,\"direction\":2.454369260617026,\"type\":\"bifurcation\"},{\"x\":91,\"y\":310,\"direction\":0.0981747704246807,\"type\":\"ending\"},{\"x\":131,\"y\":174,\"direction\":5.473243451175968,\"type\":\"bifurcation\"},{\"x\":140,\"y\":292,\"direction\":0.0981747704246807,\"type\":\"ending\"},{\"x\":216,\"y\":316,\"direction\":3.2643111166206444,\"type\":\"ending\"},{\"x\":77,\"y\":285,\"direction\":5.841398840268521,\"type\":\"ending\"},{\"x\":243,\"y\":41,\"direction\":0.44178646691106493,\"type\":\"ending\"},{\"x\":207,\"y\":321,\"direction\":0.14726215563702194,\"type\":\"bifurcation\"},{\"x\":49,\"y\":328,\"direction\":0.8099418560036185,\"type\":\"ending\"},{\"x\":56,\"y\":314,\"direction\":6.086835766330224,\"type\":\"ending\"},{\"x\":94,\"y\":270,\"direction\":5.5714182216006485,\"type\":\"ending\"},{\"x\":108,\"y\":274,\"direction\":5.767767762450011,\"type\":\"bifurcation\"},{\"x\":174,\"y\":126,\"direction\":2.8716120349219203,\"type\":\"bifurcation\"},{\"x\":175,\"y\":348,\"direction\":3.3624858870453256,\"type\":\"bifurcation\"},{\"x\":235,\"y\":124,\"direction\":3.6324665057131984,\"type\":\"bifurcation\"},{\"x\":100,\"y\":229,\"direction\":5.1296317546895835,\"type\":\"bifurcation\"},{\"x\":138,\"y\":129,\"direction\":5.939573610693203,\"type\":\"bifurcation\"},{\"x\":205,\"y\":139,\"direction\":0.7117670855789378,\"type\":\"bifurcation\"},{\"x\":182,\"y\":281,\"direction\":3.411573272257666,\"type\":\"bifurcation\"},{\"x\":270,\"y\":217,\"direction\":4.098796665230433,\"type\":\"bifurcation\"},{\"x\":154,\"y\":156,\"direction\":0.024543692606170175,\"type\":\"bifurcation\"},{\"x\":197,\"y\":22,\"direction\":3.067961575771282,\"type\":\"bifurcation\"},{\"x\":183,\"y\":162,\"direction\":0.8344855486097886,\"type\":\"bifurcation\"},{\"x\":227,\"y\":58,\"direction\":3.436116964863836,\"type\":\"bifurcation\"},{\"x\":65,\"y\":105,\"direction\":5.595961914206819,\"type\":\"ending\"},{\"x\":70,\"y\":271,\"direction\":5.424156065963627,\"type\":\"ending\"},{\"x\":164,\"y\":27,\"direction\":6.135923151542564,\"type\":\"bifurcation\"},{\"x\":125,\"y\":233,\"direction\":5.448699758569798,\"type\":\"ending\"},{\"x\":138,\"y\":199,\"direction\":5.424156065963627,\"type\":\"bifurcation\"},{\"x\":131,\"y\":309,\"direction\":0.31906800388021317,\"type\":\"ending\"},{\"x\":202,\"y\":119,\"direction\":0.4908738521234053,\"type\":\"ending\"},{\"x\":95,\"y\":32,\"direction\":5.816855147662351,\"type\":\"bifurcation\"},{\"x\":59,\"y\":272,\"direction\":2.650718801466388,\"type\":\"ending\"},{\"x\":119,\"y\":208,\"direction\":5.154175447295755,\"type\":\"bifurcation\"},{\"x\":152,\"y\":174,\"direction\":2.0371264863121317,\"type\":\"bifurcation\"},{\"x\":190,\"y\":42,\"direction\":0.24543692606170264,\"type\":\"ending\"},{\"x\":191,\"y\":248,\"direction\":4.147884050442774,\"type\":\"ending\"},{\"x\":215,\"y\":240,\"direction\":4.221515128261284,\"type\":\"ending\"},{\"x\":125,\"y\":279,\"direction\":5.988660995905543,\"type\":\"ending\"},{\"x\":229,\"y\":87,\"direction\":0.44178646691106493,\"type\":\"ending\"},{\"x\":245,\"y\":311,\"direction\":3.706097583531709,\"type\":\"ending\"},{\"x\":290,\"y\":205,\"direction\":1.0062913968529807,\"type\":\"ending\"}]}";
-		fingerprintDTO.setFingerPrint(fpData);
-		List<UserBiometric> userBiometrics = new ArrayList<>();
-		UserBiometric userBiometric1 = new UserBiometric();
-		UserBiometricId userBiometricId = new UserBiometricId();
-		userBiometricId.setBioAttributeCode("leftIndex");
-		userBiometricId.setUsrId("mosip");
-		userBiometric1.setBioMinutia(minutiae);
-		userBiometric1.setUserBiometricId(userBiometricId);
-		UserBiometric userBiometric2 = new UserBiometric();
-		userBiometric2.setBioMinutia(minutiae);
-		userBiometric2.setUserBiometricId(userBiometricId);
-		userBiometrics.add(userBiometric1);
-		userBiometrics.add(userBiometric2);
-
-		FingerprintTemplate fingerprintTemplate = Mockito.mock(FingerprintTemplate.class);
-		PowerMockito.mockStatic(FingerprintTemplate.class);
-		PowerMockito.whenNew(FingerprintTemplate.class).withNoArguments().thenReturn(fingerprintTemplate);
-		Mockito.when(fingerprintTemplate.convert(fingerprintDTO.getFingerPrint())).thenReturn(fingerprintTemplate);
-		Mockito.when(fingerprintTemplate.serialize()).thenReturn(minutiae);
-		Mockito.when(fingerprintProvider.scoreCalculator(Mockito.anyString(), Mockito.anyString())).thenReturn(700.0);
-
-		Boolean res = bioService.validateFP(fingerprintDTO, userBiometrics);
-		assertTrue(res);
-	}
-
-	@Test
-	public void validateFaceTest1() {
-		bioService.validateFace(bioService.getFaceAuthenticationDto("userId"));
-	}
-
-	@Test
-	public void validateFaceTest2() {
-		ApplicationContext.getInstance().getApplicationMap().put("mosip.mdm.enabled", "N");
-		bioService.validateFace(bioService.getFaceAuthenticationDto("userId"));
-	}
-
-	@Test
-	public void nonMdmTest() throws RegBaseCheckedException, IOException {
-		ApplicationContext.getInstance().getApplicationMap().put("mosip.mdm.enabled", "N");
-		bioService.getIrisImageAsDTO(new IrisDetailsDTO(), "LeftEye");
-	}
-
-	@Test
-	public void getFingerPrintImageAsDTOWithMdmTest() throws RegBaseCheckedException, IOException {
-		CaptureResponseDto captureResponseDto = getFingerPritnCaptureResponse();
-		Mockito.when(mosipBioDeviceManager.scan(Mockito.anyString())).thenReturn(captureResponseDto);
-		Mockito.when(mosipBioDeviceManager.getSingleBiometricIsoTemplate(captureResponseDto))
-				.thenReturn("value".getBytes());
-		bioService.getFingerPrintImageAsDTO(new FingerprintDetailsDTO(), "thumbs");
-
-	}
-	
-	@Test
-	public void getFingerPrintImageAsDTONonMDMTest() throws RegBaseCheckedException, IOException {
-		ApplicationContext.getInstance().getApplicationMap().put("mosip.mdm.enabled", "N");
-		bioService.getFingerPrintImageAsDTO(new FingerprintDetailsDTO(), RegistrationConstants.FINGERPRINT_SLAB_LEFT);
-		bioService.getFingerPrintImageAsDTO(new FingerprintDetailsDTO(), RegistrationConstants.FINGERPRINT_SLAB_RIGHT);
-		bioService.getFingerPrintImageAsDTO(new FingerprintDetailsDTO(), RegistrationConstants.FINGERPRINT_SLAB_THUMBS);
-	}
-	
-	@Test(expected = RegBaseCheckedException.class)
-	public void getFingerPrintImageAsDTONonMDMTestWithException() throws RegBaseCheckedException, IOException {
-		ApplicationContext.getInstance().getApplicationMap().put("mosip.mdm.enabled", "N");
-		Mockito.when(SessionContext.map().get(RegistrationConstants.ONBOARD_USER)).thenThrow(Exception.class);
-		bioService.getFingerPrintImageAsDTO(new FingerprintDetailsDTO(), RegistrationConstants.FINGERPRINT_SLAB_LEFT);
-	}
-
-	@Test
-	public void validateFingerPrintTest() throws RegBaseCheckedException, IOException {
-
-		CaptureResponseDto captureResponseDto = getFingerPritnCaptureResponse();
-		Mockito.when(mosipBioDeviceManager.authScan(Mockito.anyString())).thenReturn(captureResponseDto);
-		Mockito.when(mosipBioDeviceManager.getSingleBiometricIsoTemplate(captureResponseDto))
-				.thenReturn("value".getBytes());
-		bioService.validateFingerPrint(bioService.getFingerPrintAuthenticationDto("userId"));
-	}
-
-	@Test
-	public void validateFingerPrintTest2() throws RegBaseCheckedException, IOException {
-		ApplicationContext.getInstance().getApplicationMap().put("mosip.mdm.enabled", "N");
-		bioService.validateFingerPrint(bioService.getFingerPrintAuthenticationDto("userId"));
-	}
-
-	@Test
-	public void validateIrisTest2() throws RegBaseCheckedException, IOException {
-		ApplicationContext.getInstance().getApplicationMap().put("mosip.mdm.enabled", "N");
-		bioService.validateIris(bioService.getIrisAuthenticationDto("userId"));
-	}
-
-	@Test
-	public void validateIrisTest1() throws RegBaseCheckedException, IOException {
-		CaptureResponseDto captureResponseDto = new CaptureResponseDto();
-		Mockito.when(mosipBioDeviceManager.scan(Mockito.anyString())).thenReturn(captureResponseDto);
-		Mockito.when(mosipBioDeviceManager.getSingleBiometricIsoTemplate(captureResponseDto))
-				.thenReturn("value".getBytes());
-		bioService.validateIris(bioService.getIrisAuthenticationDto("userId"));
-	}
-
-}
-
-=======
-       @InjectMocks
-       private BioServiceImpl bioService;
-       
-       @Mock
-       MosipBioDeviceManager mosipBioDeviceManager;
-
-       @Mock
-       private AuthenticationService authService;
-
-       @Mock
-       private FingerprintProvider fingerprintProvider;
-
-       @Rule
-       public MockitoRule mockitoRule = MockitoJUnit.rule();
-
-       @Before
-       public void beforeClass() throws RegBaseCheckedException {
-             RegistrationDTO registrationDTO = DataProvider.getPacketDTO();
-             BiometricInfoDTO biometricInfoDTO = new BiometricInfoDTO();
-             List<BiometricExceptionDTO> biometricExceptionDTOs = new ArrayList<>();
-       biometricInfoDTO.setBiometricExceptionDTO(biometricExceptionDTOs);
-             BiometricDTO biometricDTO = new BiometricDTO();
-              biometricDTO.setApplicantBiometricDTO(biometricInfoDTO);
-             registrationDTO.setBiometricDTO(biometricDTO);
-
-             BiometricDTO useronboardbiometricDTO = new BiometricDTO();
-       useronboardbiometricDTO.setOperatorBiometricDTO(createBiometricInfoDTO());
-             Map<String, Object> map = new HashMap<>();
-             map.put(RegistrationConstants.REGISTRATION_DATA, registrationDTO);
-             map.put(RegistrationConstants.USER_ONBOARD_DATA, useronboardbiometricDTO);
-             map.put(RegistrationConstants.ONBOARD_USER, false);
-             map.put(RegistrationConstants.IS_Child, false);
-             PowerMockito.mockStatic(SessionContext.class);
-              PowerMockito.when(SessionContext.map()).thenReturn(map);
-
-             Map<String, Object> appMap = new HashMap<>();
-              appMap.put(RegistrationConstants.FINGER_PRINT_SCORE, 100);
-             appMap.put("mosip.mdm.enabled","Y");
-            ApplicationContext.getInstance().setApplicationMap(appMap);
-       }
-
-       private BiometricInfoDTO createBiometricInfoDTO() {
-             BiometricInfoDTO biometricInfoDTO = new BiometricInfoDTO();
-             biometricInfoDTO.setBiometricExceptionDTO(new ArrayList<>());
-             biometricInfoDTO.setFingerprintDetailsDTO(new ArrayList<>());
-             biometricInfoDTO.setIrisDetailsDTO(new ArrayList<>());
-             biometricInfoDTO.setFace(new FaceDetailsDTO());
-             biometricInfoDTO.setExceptionFace(new FaceDetailsDTO());
-             return biometricInfoDTO;
-       }
-
-       @Test
-       public void validateFaceTest() {
-             byte[] testData = "face".getBytes();
-             FaceDetailsDTO faceDetailsDTO = new FaceDetailsDTO();
-             faceDetailsDTO.setFace(testData);
-
-             List<UserBiometric> userBiometrics = new ArrayList<>();
-             UserBiometric userBiometric1 = new UserBiometric();
-             UserBiometricId userBiometricId = new UserBiometricId();
-             userBiometricId.setUsrId("mosip");
-             userBiometric1.setBioIsoImage(testData);
-             userBiometric1.setUserBiometricId(userBiometricId);
-             UserBiometric userBiometric2 = new UserBiometric();
-             userBiometric2.setBioIsoImage(testData);
-             userBiometric2.setUserBiometricId(userBiometricId);
-             userBiometrics.add(userBiometric1);
-             userBiometrics.add(userBiometric2);
-
-             Boolean res = bioService.validateFaceAgainstDb(faceDetailsDTO, userBiometrics);
-             assertTrue(res);
-       }
-
-       @Test
-       public void validateFaceFailureTest() {
-             byte[] testData = "face".getBytes();
-             FaceDetailsDTO faceDetailsDTO = new FaceDetailsDTO();
-             faceDetailsDTO.setFace("face123".getBytes());
-
-             List<UserBiometric> userBiometrics = new ArrayList<>();
-             UserBiometric userBiometric1 = new UserBiometric();
-             UserBiometricId userBiometricId = new UserBiometricId();
-             userBiometricId.setUsrId("mosip");
-             userBiometric1.setBioIsoImage(testData);
-             userBiometric1.setUserBiometricId(userBiometricId);
-             UserBiometric userBiometric2 = new UserBiometric();
-             userBiometric2.setBioIsoImage(testData);
-             userBiometric2.setUserBiometricId(userBiometricId);
-             userBiometrics.add(userBiometric1);
-             userBiometrics.add(userBiometric2);
-
-             Boolean res = bioService.validateFaceAgainstDb(faceDetailsDTO, userBiometrics);
-             assertTrue(!res);
-       }
-
-       @Test
-       public void testGetFingerPrintImageAsDTO() throws IOException, RegBaseCheckedException {
-             FingerprintDetailsDTO fingerprintDTO = new FingerprintDetailsDTO();
-             FingerprintDetailsDTO fingerprintDTO1 = new FingerprintDetailsDTO();
-             FingerprintDetailsDTO fingerprintDTO2 = new FingerprintDetailsDTO();
-
-             PowerMockito.mockStatic(ImageIO.class);
-       Mockito.when(ImageIO.read(Mockito.any(InputStream.class))).thenReturn(Mockito.mock(BufferedImage.class));
-
-             bioService.getFingerPrintImageAsDTO(fingerprintDTO, "leftSlap");
-
-       
-       }
-
-       @Test
-       public void testSegmentFingerPrintImage() throws IOException, RegBaseCheckedException {
-             FingerprintDetailsDTO fingerprintDTO = new FingerprintDetailsDTO();
-       ApplicationContext.getInstance().getApplicationMap().put("mosip.mdm.enabled","N");
-
-             PowerMockito.mockStatic(IOUtils.class);
-       Mockito.when(IOUtils.resourceToByteArray(Mockito.anyString())).thenReturn("image".getBytes());
-             String[] LEFTHAND_SEGMNTD_FILE_PATHS = new String[] { "/fingerprints/lefthand/leftIndex/",
-                          "/fingerprints/lefthand/leftLittle/" };
-
-             List<BiometricExceptionDTO> biometricExceptionDTOs = new ArrayList<>();
-             BiometricExceptionDTO biometricExceptionDTO1 = new BiometricExceptionDTO();
-              biometricExceptionDTO1.setMissingBiometric("leftMiddle");
-             BiometricExceptionDTO biometricExceptionDTO2 = new BiometricExceptionDTO();
-             biometricExceptionDTO2.setMissingBiometric("rightMiddle");
-             biometricExceptionDTOs.add(biometricExceptionDTO1);
-             biometricExceptionDTOs.add(biometricExceptionDTO2);
-
-             ((RegistrationDTO) SessionContext.map().get(RegistrationConstants.REGISTRATION_DATA))
-                    .getBiometricDTO().getApplicantBiometricDTO().setBiometricExceptionDTO(biometricExceptionDTOs);
-
-             bioService.segmentFingerPrintImage(fingerprintDTO, LEFTHAND_SEGMNTD_FILE_PATHS, "leftSlap");
-
-             assertEquals("image", new String(fingerprintDTO.getSegmentedFingerprints().get(0).getFingerPrint()));
-             assertEquals("leftIndex", fingerprintDTO.getSegmentedFingerprints().get(0).getFingerprintImageName());
-             assertEquals("leftIndex", fingerprintDTO.getSegmentedFingerprints().get(0).getFingerType());
-             assertEquals(0, fingerprintDTO.getSegmentedFingerprints().get(0).getNumRetry());
-             assertEquals(90.0, fingerprintDTO.getSegmentedFingerprints().get(0).getQualityScore(), 0.1);
-             assertEquals(false, fingerprintDTO.isForceCaptured());
-
-             assertEquals("image", new String(fingerprintDTO.getSegmentedFingerprints().get(1).getFingerPrint()));
-             assertEquals("leftLittle", fingerprintDTO.getSegmentedFingerprints().get(1).getFingerprintImageName());
-             assertEquals("leftLittle", fingerprintDTO.getSegmentedFingerprints().get(1).getFingerType());
-             assertEquals(0, fingerprintDTO.getSegmentedFingerprints().get(1).getNumRetry());
-             assertEquals(90.0, fingerprintDTO.getSegmentedFingerprints().get(1).getQualityScore(), 0.1);
-             assertEquals(false, fingerprintDTO.isForceCaptured());
-       }
-
-       @Test
-       public void testSegmentFingerPrintImage2() throws IOException, RegBaseCheckedException {
-             FingerprintDetailsDTO fingerprintDTO = new FingerprintDetailsDTO();
-       ApplicationContext.getInstance().getApplicationMap().put("mosip.mdm.enabled","N");
-
-             PowerMockito.mockStatic(IOUtils.class);
-       Mockito.when(IOUtils.resourceToByteArray(Mockito.anyString())).thenReturn("image".getBytes());
-             String[] LEFTHAND_SEGMNTD_FILE_PATHS = new String[] { "/fingerprints/lefthand/leftIndex/",
-                          "/fingerprints/lefthand/leftLittle/" };
-
-             List<BiometricExceptionDTO> biometricExceptionDTOs = new ArrayList<>();
-             BiometricExceptionDTO biometricExceptionDTO1 = new BiometricExceptionDTO();
-              biometricExceptionDTO1.setMissingBiometric("leftMiddle");
-             BiometricExceptionDTO biometricExceptionDTO2 = new BiometricExceptionDTO();
-             biometricExceptionDTO2.setMissingBiometric("rightMiddle");
-             biometricExceptionDTOs.add(biometricExceptionDTO1);
-             biometricExceptionDTOs.add(biometricExceptionDTO2);
-
-             ((RegistrationDTO) SessionContext.map().get(RegistrationConstants.REGISTRATION_DATA))
-                    .getBiometricDTO().getApplicantBiometricDTO().setBiometricExceptionDTO(biometricExceptionDTOs);
-
-             bioService.segmentFingerPrintImage(fingerprintDTO, LEFTHAND_SEGMNTD_FILE_PATHS, "rightSlap");
-
-             assertEquals("image", new String(fingerprintDTO.getSegmentedFingerprints().get(0).getFingerPrint()));
-             assertEquals("leftIndex", fingerprintDTO.getSegmentedFingerprints().get(0).getFingerprintImageName());
-             assertEquals("leftIndex", fingerprintDTO.getSegmentedFingerprints().get(0).getFingerType());
-             assertEquals(0, fingerprintDTO.getSegmentedFingerprints().get(0).getNumRetry());
-             assertEquals(90.0, fingerprintDTO.getSegmentedFingerprints().get(0).getQualityScore(), 0.1);
-             assertEquals(false, fingerprintDTO.isForceCaptured());
-
-             assertEquals("image", new String(fingerprintDTO.getSegmentedFingerprints().get(1).getFingerPrint()));
-             assertEquals("leftLittle", fingerprintDTO.getSegmentedFingerprints().get(1).getFingerprintImageName());
-             assertEquals("leftLittle", fingerprintDTO.getSegmentedFingerprints().get(1).getFingerType());
-             assertEquals(0, fingerprintDTO.getSegmentedFingerprints().get(1).getNumRetry());
-             assertEquals(90.0, fingerprintDTO.getSegmentedFingerprints().get(1).getQualityScore(), 0.1);
-             assertEquals(false, fingerprintDTO.isForceCaptured());
-       }
-
-       
-       @Test
-       public void testSegmentedFingerPrintUserOnBoard() throws IOException, RegBaseCheckedException {
-
-             FingerprintDetailsDTO fingerprintDTO = new FingerprintDetailsDTO();
-
-             PowerMockito.mockStatic(IOUtils.class);
-       Mockito.when(IOUtils.resourceToByteArray(Mockito.anyString())).thenReturn("image".getBytes());
-             String[] LEFTHAND_SEGMNTD_FILE_PATHS = new String[] { "/fingerprints/lefthand/leftIndex/",
-                          "/fingerprints/lefthand/leftLittle/" };
-
-             List<BiometricExceptionDTO> biometricExceptionDTOs = new ArrayList<>();
-             BiometricExceptionDTO biometricExceptionDTO1 = new BiometricExceptionDTO();
-              biometricExceptionDTO1.setMissingBiometric("leftMiddle");
-             BiometricExceptionDTO biometricExceptionDTO2 = new BiometricExceptionDTO();
-             biometricExceptionDTO2.setMissingBiometric("rightMiddle");
-             biometricExceptionDTOs.add(biometricExceptionDTO1);
-             biometricExceptionDTOs.add(biometricExceptionDTO2);
-           SessionContext.map().put(RegistrationConstants.ONBOARD_USER, true);
-             ((BiometricDTO) SessionContext.map().get(RegistrationConstants.USER_ONBOARD_DATA))
-                    .getOperatorBiometricDTO().setBiometricExceptionDTO(biometricExceptionDTOs);
-
-       ApplicationContext.getInstance().getApplicationMap().put("mosip.mdm.enabled","N");
-
-             bioService.segmentFingerPrintImage(fingerprintDTO, LEFTHAND_SEGMNTD_FILE_PATHS, "leftSlap");
-
-             assertEquals("image", new String(fingerprintDTO.getSegmentedFingerprints().get(0).getFingerPrint()));
-             assertEquals("leftIndex", fingerprintDTO.getSegmentedFingerprints().get(0).getFingerprintImageName());
-             assertEquals("leftIndex", fingerprintDTO.getSegmentedFingerprints().get(0).getFingerType());
-             assertEquals(0, fingerprintDTO.getSegmentedFingerprints().get(0).getNumRetry());
-             assertEquals(90.0, fingerprintDTO.getSegmentedFingerprints().get(0).getQualityScore(), 0.1);
-             assertEquals(false, fingerprintDTO.isForceCaptured());
-
-             assertEquals("image", new String(fingerprintDTO.getSegmentedFingerprints().get(1).getFingerPrint()));
-             assertEquals("leftLittle", fingerprintDTO.getSegmentedFingerprints().get(1).getFingerprintImageName());
-             assertEquals("leftLittle", fingerprintDTO.getSegmentedFingerprints().get(1).getFingerType());
-             assertEquals(0, fingerprintDTO.getSegmentedFingerprints().get(1).getNumRetry());
-             assertEquals(90.0, fingerprintDTO.getSegmentedFingerprints().get(1).getQualityScore(), 0.1);
-             assertEquals(false, fingerprintDTO.isForceCaptured());
-
-       }
-
-       @Test
-       public void testExceptionSegmentFingerPrintImage() throws IOException, RegBaseCheckedException {
-             FingerprintDetailsDTO fingerprintDTO = new FingerprintDetailsDTO();
-
-             PowerMockito.mockStatic(IOUtils.class);
-       Mockito.when(IOUtils.resourceToByteArray(Mockito.anyString())).thenReturn("image".getBytes());
-             String[] LEFTHAND_SEGMNTD_FILE_PATHS = new String[] { "/fingerprints/lefthand/leftIndex/",
-                          "/fingerprints/lefthand/leftLittle/", "/fingerprints/lefthand/leftMiddle/",
-                          "/fingerprints/lefthand/leftRing/" };
-
-             List<BiometricExceptionDTO> biometricExceptionDTOs = new ArrayList<>();
-             BiometricExceptionDTO biometricExceptionDTO1 = new BiometricExceptionDTO();
-              biometricExceptionDTO1.setMissingBiometric("leftMiddle");
-             BiometricExceptionDTO biometricExceptionDTO2 = new BiometricExceptionDTO();
-              biometricExceptionDTO2.setMissingBiometric("leftRing");
-             biometricExceptionDTOs.add(biometricExceptionDTO1);
-             biometricExceptionDTOs.add(biometricExceptionDTO2);
-
-             ((RegistrationDTO) SessionContext.map().get(RegistrationConstants.REGISTRATION_DATA))
-                    .getBiometricDTO().getApplicantBiometricDTO().setBiometricExceptionDTO(biometricExceptionDTOs);
-
-              //bioService.segmentFingerPrintImage(fingerprintDTO, LEFTHAND_SEGMNTD_FILE_PATHS, null);
-             CaptureResponseDto captureResponseDto=new CaptureResponseDto();
-             CaptureResponseBioDto captureResponseBioDto=new CaptureResponseBioDto();
-             captureResponseBioDto.setCaptureResponseData(new CaptureResponsBioDataDto());
-             
-       captureResponseDto.setMosipBioDeviceDataResponses(Arrays.asList(captureResponseBioDto));
-       Mockito.when(mosipBioDeviceManager.scan("leftslap")).thenReturn(captureResponseDto);
-       //Mockito.when(mosipBioDeviceManager.scan("leftslap")).thenReturn(value)
-             bioService.segmentFingerPrintImage(fingerprintDTO, LEFTHAND_SEGMNTD_FILE_PATHS, "leftslap");
-
-             
-       }
-
-       @Test
-       public void testGetIrisImageAsDTO() throws RegBaseCheckedException, IOException {
-             PowerMockito.mockStatic(ImageIO.class);
-       when(ImageIO.read(Mockito.any(InputStream.class))).thenReturn(Mockito.mock(BufferedImage.class));
-       ApplicationContext.getInstance().getApplicationMap().put("mosip.mdm.enabled","N");
-             IrisDetailsDTO detailsDTO = new IrisDetailsDTO();
-             bioService.getIrisImageAsDTO(detailsDTO, "LeftEye");
-             
-             assertNotNull(detailsDTO.getIris());
-             assertEquals("LeftEye.png", detailsDTO.getIrisImageName());
-             assertEquals("LeftEye", detailsDTO.getIrisType());
-             assertEquals(0, detailsDTO.getNumOfIrisRetry());
-             assertEquals(90.5, detailsDTO.getQualityScore(), 0.1);
-             assertEquals(false, detailsDTO.isForceCaptured());
-       }
-
-       @Test(expected = NullPointerException.class)
-       public void testGetIrisImageAsDTOCheckedException() throws RegBaseCheckedException, IOException {
-             PowerMockito.mockStatic(ImageIO.class);
-       when(ImageIO.read(Mockito.any(InputStream.class))).thenThrow(new IOException("Invalid"));
-
-             bioService.getIrisImageAsDTO(null, "LeftEye");
-       }
-
-       @Test(expected = NullPointerException.class)
-       public void testGetIrisImageAsDTORuntimeException() throws RegBaseCheckedException {
-             bioService.getIrisImageAsDTO(null, "LeftEye");
-       }
-
-       @Test(expected = NullPointerException.class)
-       public void testGetIrisImageAsDTOUnCheckedException() throws RegBaseCheckedException, IOException {
-             PowerMockito.mockStatic(ImageIO.class);
-       when(ImageIO.read(Mockito.any(InputStream.class))).thenThrow(new NullPointerException("Invalid"));
-
-             bioService.getIrisImageAsDTO(null, "LeftEye");
-       }
-
-       @Test
-       public void validateIrisTest() {
-             byte[] testData = "leftIris".getBytes();
-             IrisDetailsDTO irDetailsDTO = new IrisDetailsDTO();
-             irDetailsDTO.setIris(testData);
-
-             List<UserBiometric> userBiometrics = new ArrayList<>();
-             UserBiometric userBiometric1 = new UserBiometric();
-             UserBiometricId userBiometricId = new UserBiometricId();
-             userBiometricId.setBioAttributeCode("leftIris");
-             userBiometricId.setUsrId("mosip");
-             userBiometric1.setBioIsoImage(testData);
-             userBiometric1.setUserBiometricId(userBiometricId);
-             UserBiometric userBiometric2 = new UserBiometric();
-             userBiometric2.setBioIsoImage(testData);
-             userBiometric2.setUserBiometricId(userBiometricId);
-             userBiometrics.add(userBiometric1);
-             userBiometrics.add(userBiometric2);
-
-             Boolean res = bioService.validateIrisAgainstDb(irDetailsDTO, userBiometrics);
-             assertTrue(res);
-       }
-
-       @Test
-       public void validateIrisFailureTest() {
-             byte[] testData = "leftIris".getBytes();
-             IrisDetailsDTO irDetailsDTO = new IrisDetailsDTO();
-             irDetailsDTO.setIris("leftI".getBytes());
-
-             List<UserBiometric> userBiometrics = new ArrayList<>();
-             UserBiometric userBiometric1 = new UserBiometric();
-             UserBiometricId userBiometricId = new UserBiometricId();
-             userBiometricId.setBioAttributeCode("leftIris");
-             userBiometricId.setUsrId("mosip");
-             userBiometric1.setBioIsoImage(testData);
-             userBiometric1.setUserBiometricId(userBiometricId);
-             UserBiometric userBiometric2 = new UserBiometric();
-             userBiometric2.setBioIsoImage(testData);
-             userBiometric2.setUserBiometricId(userBiometricId);
-             userBiometrics.add(userBiometric1);
-             userBiometrics.add(userBiometric2);
-
-             Boolean res = bioService.validateIrisAgainstDb(irDetailsDTO, userBiometrics);
-             assertTrue(!res);
-       }
-       
-
-
-
-       
-       @Test(expected = RegBaseCheckedException.class)
-       public void testValidateException1() throws RegBaseCheckedException, IOException {
-             String[] LEFTHAND_SEGMNTD_FILE_PATHS = new String[] { "/fingerprints/lefthand/leftIndex/",
-                          "/fingerprints/lefthand/leftLittle/" };
-             PowerMockito.mockStatic(IOUtils.class);
-       Mockito.when(IOUtils.resourceToByteArray(Mockito.anyString())).thenThrow(new IOException("Invalid"));
-             bioService.segmentFingerPrintImage(null, LEFTHAND_SEGMNTD_FILE_PATHS,null);
-
-       }
-
-       @Test(expected = RegBaseCheckedException.class)
-       public void testValidateException2() throws RegBaseCheckedException, IOException {
-             String[] LEFTHAND_SEGMNTD_FILE_PATHS = new String[] { "/fingerprints/lefthand/leftIndex/",
-                          "/fingerprints/lefthand/leftLittle/" };
-             PowerMockito.mockStatic(IOUtils.class);
-       Mockito.when(IOUtils.resourceToByteArray(Mockito.anyString())).thenThrow(new RuntimeException("Invalid"));
-             bioService.segmentFingerPrintImage(null, LEFTHAND_SEGMNTD_FILE_PATHS,null);
-
-       }
-
-       
-
-       @Test
-       public void testvalidateFP() throws Exception {
-             FingerprintDetailsDTO fingerprintDTO = new FingerprintDetailsDTO();
-             byte[] fpData = { 70, 77, 82, 0, 32, 50, 48, 0, 0, 0, 1, 26, 0, 0, 1, 60, 1, 98, 0, -59, 0, -59, 1, 0, 0, 0, 40,
-                          42, -128, -118, 0, -57, 35, 80, -128, 119, 0, -48, 46, 100, 64, 125, 0, -23, 34, 100, -128, -118, 0,
-                          -127, 14, 100, -128, -51, 0, -117, -29, 100, -128, 108, 1, 18, 21, 100, 64, -116, 1, 36, -4, 100, 64,
-                          70, 1, 15, 35, 33, 64, 59, 1, 16, -108, 33, 64, 65, 0, 105, 28, 93, 64, -27, 0, 87, -18, 100, -128, -81,
-                          1, 92, 119, 20, 64, -66, 0, 42, -10, 100, -128, 95, 0, 32, 19, 93, -128, -104, 0, -82, -83, 80, -128,
-                          -102, 0, -100, -1, 87, 64, -65, 0, -8, 87, 100, -128, -82, 0, 126, -117, 100, 64, 125, 1, 23, 12, 100,
-                          64, -54, 0, 119, -20, 100, -128, -21, 0, 124, 108, 100, -127, 14, 0, -39, 89, 100, -128, -127, 0, 82,
-                          -100, 100, -128, -49, 1, 65, -6, 100, 64, -40, 1, 60, 123, 100, 64, 56, 1, 58, 8, 87, 64, 49, 1, 72,
-                          -33, 67, 64, -13, 0, 41, -18, 100, -128, -125, 0, -82, 33, 93, -128, -73, 0, -94, -34, 93, -128, 100, 0,
-                          -27, 47, 100, 64, -41, 0, -16, 84, 100, -128, -74, 1, 25, 117, 100, 64, 94, 1, 14, 29, 100, 64, -125, 1,
-                          53, -13, 100, 64, 77, 1, 29, 18, 93, 64, 91, 1, 54, -4, 93, 65, 34, 0, -51, -41, 67, 64, -11, 1, 55,
-                          105, 100, -128, -29, 0, 58, 116, 100, -128, -92, 0, 27, 6, 100, -128, -59, 0, 22, -125, 100, 0, 0 };
-             String minutiae = "{\"width\":316,\"height\":354,\"minutiae\":[{\"x\":129,\"y\":82,\"direction\":2.454369260617026,\"type\":\"bifurcation\"},{\"x\":91,\"y\":310,\"direction\":0.0981747704246807,\"type\":\"ending\"},{\"x\":131,\"y\":174,\"direction\":5.473243451175968,\"type\":\"bifurcation\"},{\"x\":140,\"y\":292,\"direction\":0.0981747704246807,\"type\":\"ending\"},{\"x\":216,\"y\":316,\"direction\":3.2643111166206444,\"type\":\"ending\"},{\"x\":77,\"y\":285,\"direction\":5.841398840268521,\"type\":\"ending\"},{\"x\":243,\"y\":41,\"direction\":0.44178646691106493,\"type\":\"ending\"},{\"x\":207,\"y\":321,\"direction\":0.14726215563702194,\"type\":\"bifurcation\"},{\"x\":49,\"y\":328,\"direction\":0.8099418560036185,\"type\":\"ending\"},{\"x\":56,\"y\":314,\"direction\":6.086835766330224,\"type\":\"ending\"},{\"x\":94,\"y\":270,\"direction\":5.5714182216006485,\"type\":\"ending\"},{\"x\":108,\"y\":274,\"direction\":5.767767762450011,\"type\":\"bifurcation\"},{\"x\":174,\"y\":126,\"direction\":2.8716120349219203,\"type\":\"bifurcation\"},{\"x\":175,\"y\":348,\"direction\":3.3624858870453256,\"type\":\"bifurcation\"},{\"x\":235,\"y\":124,\"direction\":3.6324665057131984,\"type\":\"bifurcation\"},{\"x\":100,\"y\":229,\"direction\":5.1296317546895835,\"type\":\"bifurcation\"},{\"x\":138,\"y\":129,\"direction\":5.939573610693203,\"type\":\"bifurcation\"},{\"x\":205,\"y\":139,\"direction\":0.7117670855789378,\"type\":\"bifurcation\"},{\"x\":182,\"y\":281,\"direction\":3.411573272257666,\"type\":\"bifurcation\"},{\"x\":270,\"y\":217,\"direction\":4.098796665230433,\"type\":\"bifurcation\"},{\"x\":154,\"y\":156,\"direction\":0.024543692606170175,\"type\":\"bifurcation\"},{\"x\":197,\"y\":22,\"direction\":3.067961575771282,\"type\":\"bifurcation\"},{\"x\":183,\"y\":162,\"direction\":0.8344855486097886,\"type\":\"bifurcation\"},{\"x\":227,\"y\":58,\"direction\":3.436116964863836,\"type\":\"bifurcation\"},{\"x\":65,\"y\":105,\"direction\":5.595961914206819,\"type\":\"ending\"},{\"x\":70,\"y\":271,\"direction\":5.424156065963627,\"type\":\"ending\"},{\"x\":164,\"y\":27,\"direction\":6.135923151542564,\"type\":\"bifurcation\"},{\"x\":125,\"y\":233,\"direction\":5.448699758569798,\"type\":\"ending\"},{\"x\":138,\"y\":199,\"direction\":5.424156065963627,\"type\":\"bifurcation\"},{\"x\":131,\"y\":309,\"direction\":0.31906800388021317,\"type\":\"ending\"},{\"x\":202,\"y\":119,\"direction\":0.4908738521234053,\"type\":\"ending\"},{\"x\":95,\"y\":32,\"direction\":5.816855147662351,\"type\":\"bifurcation\"},{\"x\":59,\"y\":272,\"direction\":2.650718801466388,\"type\":\"ending\"},{\"x\":119,\"y\":208,\"direction\":5.154175447295755,\"type\":\"bifurcation\"},{\"x\":152,\"y\":174,\"direction\":2.0371264863121317,\"type\":\"bifurcation\"},{\"x\":190,\"y\":42,\"direction\":0.24543692606170264,\"type\":\"ending\"},{\"x\":191,\"y\":248,\"direction\":4.147884050442774,\"type\":\"ending\"},{\"x\":215,\"y\":240,\"direction\":4.221515128261284,\"type\":\"ending\"},{\"x\":125,\"y\":279,\"direction\":5.988660995905543,\"type\":\"ending\"},{\"x\":229,\"y\":87,\"direction\":0.44178646691106493,\"type\":\"ending\"},{\"x\":245,\"y\":311,\"direction\":3.706097583531709,\"type\":\"ending\"},{\"x\":290,\"y\":205,\"direction\":1.0062913968529807,\"type\":\"ending\"}]}";
-             fingerprintDTO.setFingerPrint(fpData);
-             List<UserBiometric> userBiometrics = new ArrayList<>();
-             UserBiometric userBiometric1 = new UserBiometric();
-             UserBiometricId userBiometricId = new UserBiometricId();
-             userBiometricId.setBioAttributeCode("leftIndex");
-             userBiometricId.setUsrId("mosip");
-             userBiometric1.setBioMinutia(minutiae);
-             userBiometric1.setUserBiometricId(userBiometricId);
-             UserBiometric userBiometric2 = new UserBiometric();
-             userBiometric2.setBioMinutia(minutiae);
-             userBiometric2.setUserBiometricId(userBiometricId);
-             userBiometrics.add(userBiometric1);
-             userBiometrics.add(userBiometric2);
-
-             FingerprintTemplate fingerprintTemplate = Mockito.mock(FingerprintTemplate.class);
-             PowerMockito.mockStatic(FingerprintTemplate.class);
-       PowerMockito.whenNew(FingerprintTemplate.class).withNoArguments().thenReturn(fingerprintTemplate);
-       Mockito.when(fingerprintTemplate.convert(fingerprintDTO.getFingerPrint())).thenReturn(fingerprintTemplate);
-       Mockito.when(fingerprintTemplate.serialize()).thenReturn(minutiae);
-       Mockito.when(fingerprintProvider.scoreCalculator(Mockito.anyString(), Mockito.anyString())).thenReturn(70.0);
-             
-             Boolean res = bioService.validateFP(fingerprintDTO, userBiometrics);
-             assertTrue(!res);
-       }
-       
-       @Test
-       public void testvalidateFPfailure() throws Exception {
-             FingerprintDetailsDTO fingerprintDTO = new FingerprintDetailsDTO();
-             byte[] fpData = { 70, 77, 82, 0, 32, 50, 48, 0, 0, 0, 1, 26, 0, 0, 1, 60, 1, 98, 0, -59, 0, -59, 1, 0, 0, 0, 40,
-                          42, -128, -118, 0, -57, 35, 80, -128, 119, 0, -48, 46, 100, 64, 125, 0, -23, 34, 100, -128, -118, 0,
-                          -127, 14, 100, -128, -51, 0, -117, -29, 100, -128, 108, 1, 18, 21, 100, 64, -116, 1, 36, -4, 100, 64,
-                          70, 1, 15, 35, 33, 64, 59, 1, 16, -108, 33, 64, 65, 0, 105, 28, 93, 64, -27, 0, 87, -18, 100, -128, -81,
-                          1, 92, 119, 20, 64, -66, 0, 42, -10, 100, -128, 95, 0, 32, 19, 93, -128, -104, 0, -82, -83, 80, -128,
-                          -102, 0, -100, -1, 87, 64, -65, 0, -8, 87, 100, -128, -82, 0, 126, -117, 100, 64, 125, 1, 23, 12, 100,
-                          64, -54, 0, 119, -20, 100, -128, -21, 0, 124, 108, 100, -127, 14, 0, -39, 89, 100, -128, -127, 0, 82,
-                          -100, 100, -128, -49, 1, 65, -6, 100, 64, -40, 1, 60, 123, 100, 64, 56, 1, 58, 8, 87, 64, 49, 1, 72,
-                          -33, 67, 64, -13, 0, 41, -18, 100, -128, -125, 0, -82, 33, 93, -128, -73, 0, -94, -34, 93, -128, 100, 0,
-                          -27, 47, 100, 64, -41, 0, -16, 84, 100, -128, -74, 1, 25, 117, 100, 64, 94, 1, 14, 29, 100, 64, -125, 1,
-                          53, -13, 100, 64, 77, 1, 29, 18, 93, 64, 91, 1, 54, -4, 93, 65, 34, 0, -51, -41, 67, 64, -11, 1, 55,
-                          105, 100, -128, -29, 0, 58, 116, 100, -128, -92, 0, 27, 6, 100, -128, -59, 0, 22, -125, 100, 0, 0 };
-             String minutiae = "{\"width\":316,\"height\":354,\"minutiae\":[{\"x\":129,\"y\":82,\"direction\":2.454369260617026,\"type\":\"bifurcation\"},{\"x\":91,\"y\":310,\"direction\":0.0981747704246807,\"type\":\"ending\"},{\"x\":131,\"y\":174,\"direction\":5.473243451175968,\"type\":\"bifurcation\"},{\"x\":140,\"y\":292,\"direction\":0.0981747704246807,\"type\":\"ending\"},{\"x\":216,\"y\":316,\"direction\":3.2643111166206444,\"type\":\"ending\"},{\"x\":77,\"y\":285,\"direction\":5.841398840268521,\"type\":\"ending\"},{\"x\":243,\"y\":41,\"direction\":0.44178646691106493,\"type\":\"ending\"},{\"x\":207,\"y\":321,\"direction\":0.14726215563702194,\"type\":\"bifurcation\"},{\"x\":49,\"y\":328,\"direction\":0.8099418560036185,\"type\":\"ending\"},{\"x\":56,\"y\":314,\"direction\":6.086835766330224,\"type\":\"ending\"},{\"x\":94,\"y\":270,\"direction\":5.5714182216006485,\"type\":\"ending\"},{\"x\":108,\"y\":274,\"direction\":5.767767762450011,\"type\":\"bifurcation\"},{\"x\":174,\"y\":126,\"direction\":2.8716120349219203,\"type\":\"bifurcation\"},{\"x\":175,\"y\":348,\"direction\":3.3624858870453256,\"type\":\"bifurcation\"},{\"x\":235,\"y\":124,\"direction\":3.6324665057131984,\"type\":\"bifurcation\"},{\"x\":100,\"y\":229,\"direction\":5.1296317546895835,\"type\":\"bifurcation\"},{\"x\":138,\"y\":129,\"direction\":5.939573610693203,\"type\":\"bifurcation\"},{\"x\":205,\"y\":139,\"direction\":0.7117670855789378,\"type\":\"bifurcation\"},{\"x\":182,\"y\":281,\"direction\":3.411573272257666,\"type\":\"bifurcation\"},{\"x\":270,\"y\":217,\"direction\":4.098796665230433,\"type\":\"bifurcation\"},{\"x\":154,\"y\":156,\"direction\":0.024543692606170175,\"type\":\"bifurcation\"},{\"x\":197,\"y\":22,\"direction\":3.067961575771282,\"type\":\"bifurcation\"},{\"x\":183,\"y\":162,\"direction\":0.8344855486097886,\"type\":\"bifurcation\"},{\"x\":227,\"y\":58,\"direction\":3.436116964863836,\"type\":\"bifurcation\"},{\"x\":65,\"y\":105,\"direction\":5.595961914206819,\"type\":\"ending\"},{\"x\":70,\"y\":271,\"direction\":5.424156065963627,\"type\":\"ending\"},{\"x\":164,\"y\":27,\"direction\":6.135923151542564,\"type\":\"bifurcation\"},{\"x\":125,\"y\":233,\"direction\":5.448699758569798,\"type\":\"ending\"},{\"x\":138,\"y\":199,\"direction\":5.424156065963627,\"type\":\"bifurcation\"},{\"x\":131,\"y\":309,\"direction\":0.31906800388021317,\"type\":\"ending\"},{\"x\":202,\"y\":119,\"direction\":0.4908738521234053,\"type\":\"ending\"},{\"x\":95,\"y\":32,\"direction\":5.816855147662351,\"type\":\"bifurcation\"},{\"x\":59,\"y\":272,\"direction\":2.650718801466388,\"type\":\"ending\"},{\"x\":119,\"y\":208,\"direction\":5.154175447295755,\"type\":\"bifurcation\"},{\"x\":152,\"y\":174,\"direction\":2.0371264863121317,\"type\":\"bifurcation\"},{\"x\":190,\"y\":42,\"direction\":0.24543692606170264,\"type\":\"ending\"},{\"x\":191,\"y\":248,\"direction\":4.147884050442774,\"type\":\"ending\"},{\"x\":215,\"y\":240,\"direction\":4.221515128261284,\"type\":\"ending\"},{\"x\":125,\"y\":279,\"direction\":5.988660995905543,\"type\":\"ending\"},{\"x\":229,\"y\":87,\"direction\":0.44178646691106493,\"type\":\"ending\"},{\"x\":245,\"y\":311,\"direction\":3.706097583531709,\"type\":\"ending\"},{\"x\":290,\"y\":205,\"direction\":1.0062913968529807,\"type\":\"ending\"}]}";
-             fingerprintDTO.setFingerPrint(fpData);
-             List<UserBiometric> userBiometrics = new ArrayList<>();
-             UserBiometric userBiometric1 = new UserBiometric();
-             UserBiometricId userBiometricId = new UserBiometricId();
-             userBiometricId.setBioAttributeCode("leftIndex");
-             userBiometricId.setUsrId("mosip");
-             userBiometric1.setBioMinutia(minutiae);
-             userBiometric1.setUserBiometricId(userBiometricId);
-             UserBiometric userBiometric2 = new UserBiometric();
-             userBiometric2.setBioMinutia(minutiae);
-             userBiometric2.setUserBiometricId(userBiometricId);
-             userBiometrics.add(userBiometric1);
-             userBiometrics.add(userBiometric2);
-
-             FingerprintTemplate fingerprintTemplate = Mockito.mock(FingerprintTemplate.class);
-             PowerMockito.mockStatic(FingerprintTemplate.class);
-       PowerMockito.whenNew(FingerprintTemplate.class).withNoArguments().thenReturn(fingerprintTemplate);
-       Mockito.when(fingerprintTemplate.convert(fingerprintDTO.getFingerPrint())).thenReturn(fingerprintTemplate);
-       Mockito.when(fingerprintTemplate.serialize()).thenReturn(minutiae);
-       Mockito.when(fingerprintProvider.scoreCalculator(Mockito.anyString(), Mockito.anyString())).thenReturn(700.0);
-
-             Boolean res = bioService.validateFP(fingerprintDTO, userBiometrics);
-             assertTrue(res);
-       }
-
-       @Test
-       public void validateFaceTest1()
-       {
-             bioService.validateFace(bioService.getFaceAuthenticationDto("userId"));
-       }
-       
-       
-       @Test
-       public void validateFaceTest2()
-       {
-    	     ApplicationContext.getInstance().getApplicationMap().put("mosip.mdm.enabled","N");
-             bioService.validateFace(bioService.getFaceAuthenticationDto("userId"));
-       }
-       
-         @Test
-           public void nonMdmTest() throws RegBaseCheckedException
-           {
-           ApplicationContext.getInstance().getApplicationMap().put("mosip.mdm.enabled", "N");
-              bioService.getIrisImageAsDTO(new IrisDetailsDTO(), "LeftEye");
-           }
-         @Test
-           public void getFingerPrintImageAsDtoTest() throws RegBaseCheckedException
-           {
-            ApplicationContext.getInstance().getApplicationMap().put("mosip.mdm.enabled", "Y");
-             bioService.getIrisImageAsDTO(new IrisDetailsDTO(), "LeftEye");
-           }
-         @Test
-           public void getFingerPrintImageAsDTOWithMdmThumbsTest() throws RegBaseCheckedException
-           {
-           CaptureResponseDto captureResponseDto=new CaptureResponseDto();
-           Mockito.when(mosipBioDeviceManager.scan(Mockito.anyString())).thenReturn(captureResponseDto);
-           Mockito.when(mosipBioDeviceManager.getSingleBiometricIsoTemplate(captureResponseDto)).thenReturn("value".getBytes());
-              bioService.getFingerPrintImageAsDTOWithMdm(new FingerprintDetailsDTO(),"thumbs");
-              
-           }
-         @Test
-         public void getFingerPrintImageAsDTOWithMdmrightSlapTest() throws RegBaseCheckedException
-         {
-         CaptureResponseDto captureResponseDto=new CaptureResponseDto();
-         Mockito.when(mosipBioDeviceManager.scan(Mockito.anyString())).thenReturn(captureResponseDto);
-         Mockito.when(mosipBioDeviceManager.getSingleBiometricIsoTemplate(captureResponseDto)).thenReturn("value".getBytes());
-            bioService.getFingerPrintImageAsDTOWithMdm(new FingerprintDetailsDTO(),"rightSlap");
-            
-         } 
-          @Test
-           public void getFingerPrintImageAsDTOWithMdmleftSlapTest() throws RegBaseCheckedException
-           {
-           Mockito.when(mosipBioDeviceManager.scan(Mockito.any())).thenReturn(Mockito.any());
-              bioService.getFingerPrintImageAsDTOWithMdm(new FingerprintDetailsDTO(),"leftSlap_onboard");
-              
-           }
-           @Test
-           public void getFingerPrintImageAsDTOWithMdmThumbsOnboardTest() throws RegBaseCheckedException
-           {
-           Mockito.when(mosipBioDeviceManager.scan(Mockito.any())).thenReturn(Mockito.any());
-              bioService.getFingerPrintImageAsDTOWithMdm(new FingerprintDetailsDTO(),"thumbs_onboard");
-              
-           }
-           @Test
-           public void getFingerPrintImageAsDTOWithMdmrightSlapOnboardTest() throws RegBaseCheckedException
-           {
-           Mockito.when(mosipBioDeviceManager.scan(Mockito.any())).thenReturn(Mockito.any());
-              bioService.getFingerPrintImageAsDTOWithMdm(new FingerprintDetailsDTO(),"rightSlap_onboard");
-              
-           }
-           @Test
-           public void getFingerPrintImageAsDTOWithMdmrightSlapDefaultTest() throws RegBaseCheckedException
-           {
-           Mockito.when(mosipBioDeviceManager.scan(Mockito.any())).thenReturn(Mockito.any());
-              bioService.getFingerPrintImageAsDTOWithMdm(new FingerprintDetailsDTO(),"default");
-              
-           }
-           
-           @Test
-           public void getFingerPrintImageAsDTOTest1() throws RegBaseCheckedException
-           {
-           ApplicationContext.getInstance().getApplicationMap().put("mosip.mdm.enabled", "N");
-              FingerprintDetailsDTO fingerprintDetailsDTO=new FingerprintDetailsDTO();
-           bioService.getFingerPrintImageAsDTO(fingerprintDetailsDTO,"rightSlap");
-              
-           }
-           
-           @Test
-           public void getFingerPrintImageAsDTOTest2() throws RegBaseCheckedException
-           {
-           ApplicationContext.getInstance().getApplicationMap().put("mosip.mdm.enabled", "N");
-              FingerprintDetailsDTO fingerprintDetailsDTO=new FingerprintDetailsDTO();
-           bioService.getFingerPrintImageAsDTO(fingerprintDetailsDTO,"leftSlap");
-              
-           }
-           
-           @Test
-           public void getFingerPrintImageAsDTOTest3() throws RegBaseCheckedException
-           {
-           ApplicationContext.getInstance().getApplicationMap().put("mosip.mdm.enabled", "N");
-              FingerprintDetailsDTO fingerprintDetailsDTO=new FingerprintDetailsDTO();
-           bioService.getFingerPrintImageAsDTO(fingerprintDetailsDTO,"thumbs");
-              
-           }
-           @Test
-           public void validateFingerPrintTest() throws RegBaseCheckedException, IOException
-           {
-              
-              CaptureResponseDto captureResponseDto=new CaptureResponseDto();
-           Mockito.when(mosipBioDeviceManager.scan(Mockito.anyString())).thenReturn(captureResponseDto);
-           Mockito.when(mosipBioDeviceManager.getSingleBiometricIsoTemplate(captureResponseDto)).thenReturn("value".getBytes());
-              bioService.validateFingerPrint(bioService.getFingerPrintAuthenticationDto("userId"));
-           }
-           @Test
-           public void validateFingerPrintTest1() throws RegBaseCheckedException, IOException
-           {
-              
-              CaptureResponseDto captureResponseDto=new CaptureResponseDto();
-           Mockito.when(mosipBioDeviceManager.scan(Mockito.anyString())).thenReturn(captureResponseDto);
-           Mockito.when(mosipBioDeviceManager.getSingleBiometricIsoTemplate(captureResponseDto)).thenReturn(null);
-              bioService.validateFingerPrint(bioService.getFingerPrintAuthenticationDto("userId"));
-           }
-           @Test
-           public void validateFingerPrintTest2() throws RegBaseCheckedException, IOException
-           {
-         	  ApplicationContext.getInstance().getApplicationMap().put("mosip.mdm.enabled","N");
-              bioService.validateFingerPrint(bioService.getFingerPrintAuthenticationDto("userId"));
-           }
-           @Test
-           public void validateIrisTest2() throws RegBaseCheckedException, IOException
-           {
-        	  ApplicationContext.getInstance().getApplicationMap().put("mosip.mdm.enabled","N");
-              bioService.validateIris(bioService.getIrisAuthenticationDto("userId"));
-           }
-           
-           @Test
-           public void validateIrisTest1() throws RegBaseCheckedException, IOException
-           { 
-               CaptureResponseDto captureResponseDto=new CaptureResponseDto();
-               Mockito.when(mosipBioDeviceManager.scan(Mockito.anyString())).thenReturn(captureResponseDto);
-               Mockito.when(mosipBioDeviceManager.getSingleBiometricIsoTemplate(captureResponseDto)).thenReturn("value".getBytes());
-              bioService.validateIris(bioService.getIrisAuthenticationDto("userId"));
-           }
-       
-
-
-}
-
-
->>>>>>> 0b8be76b
+package io.mosip.registration.bio.service.test;
+
+import static org.junit.Assert.assertEquals;
+import static org.junit.Assert.assertNotNull;
+import static org.junit.Assert.assertTrue;
+import static org.powermock.api.mockito.PowerMockito.when;
+
+import java.awt.image.BufferedImage;
+import java.io.BufferedReader;
+import java.io.File;
+import java.io.FileNotFoundException;
+import java.io.FileReader;
+import java.io.IOException;
+import java.io.InputStream;
+import java.nio.charset.StandardCharsets;
+import java.util.ArrayList;
+import java.util.Arrays;
+import java.util.Base64;
+import java.util.HashMap;
+import java.util.List;
+import java.util.Map;
+
+import javax.imageio.ImageIO;
+
+import org.apache.commons.io.IOUtils;
+import org.apache.http.util.EntityUtils;
+import org.junit.Before;
+import org.junit.Rule;
+import org.junit.Test;
+import org.junit.runner.RunWith;
+import org.mockito.InjectMocks;
+import org.mockito.Mock;
+import org.mockito.Mockito;
+import org.mockito.junit.MockitoJUnit;
+import org.mockito.junit.MockitoRule;
+import org.powermock.api.mockito.PowerMockito;
+import org.powermock.core.classloader.annotations.PrepareForTest;
+import org.powermock.modules.junit4.PowerMockRunner;
+import org.springframework.core.io.ClassPathResource;
+import org.springframework.core.io.Resource;
+
+import com.fasterxml.jackson.core.JsonParseException;
+import com.fasterxml.jackson.databind.JsonMappingException;
+import com.fasterxml.jackson.databind.ObjectMapper;
+import com.machinezoo.sourceafis.FingerprintTemplate;
+
+import io.mosip.registration.constants.RegistrationConstants;
+import io.mosip.registration.context.ApplicationContext;
+import io.mosip.registration.context.SessionContext;
+import io.mosip.registration.device.fp.FingerprintProvider;
+import io.mosip.registration.dto.RegistrationDTO;
+import io.mosip.registration.dto.biometric.BiometricDTO;
+import io.mosip.registration.dto.biometric.BiometricExceptionDTO;
+import io.mosip.registration.dto.biometric.BiometricInfoDTO;
+import io.mosip.registration.dto.biometric.FaceDetailsDTO;
+import io.mosip.registration.dto.biometric.FingerprintDetailsDTO;
+import io.mosip.registration.dto.biometric.IrisDetailsDTO;
+import io.mosip.registration.entity.UserBiometric;
+import io.mosip.registration.entity.id.UserBiometricId;
+import io.mosip.registration.exception.RegBaseCheckedException;
+import io.mosip.registration.exception.RegBaseUncheckedException;
+import io.mosip.registration.mdm.dto.CaptureResponsBioDataDto;
+import io.mosip.registration.mdm.dto.CaptureResponseBioDto;
+import io.mosip.registration.mdm.dto.CaptureResponseDto;
+import io.mosip.registration.mdm.service.impl.MosipBioDeviceManager;
+import io.mosip.registration.service.bio.impl.BioServiceImpl;
+import io.mosip.registration.service.security.AuthenticationService;
+import io.mosip.registration.test.util.datastub.DataProvider;
+
+@RunWith(PowerMockRunner.class)
+@PrepareForTest({ ImageIO.class, IOUtils.class, FingerprintTemplate.class, SessionContext.class })
+public class BioServiceTest {
+
+	@InjectMocks
+	private BioServiceImpl bioService;
+
+	@Mock
+	MosipBioDeviceManager mosipBioDeviceManager;
+
+	@Mock
+	private AuthenticationService authService;
+
+	@Mock
+	private FingerprintProvider fingerprintProvider;
+
+	@Rule
+	public MockitoRule mockitoRule = MockitoJUnit.rule();
+	
+	CaptureResponseDto fingerPritnCaptureResponse;
+	
+	CaptureResponseDto irisCaptureResponse;
+
+
+	@Before
+	public void beforeClass() throws RegBaseCheckedException {
+		RegistrationDTO registrationDTO = DataProvider.getPacketDTO();
+		BiometricInfoDTO biometricInfoDTO = new BiometricInfoDTO();
+		List<BiometricExceptionDTO> biometricExceptionDTOs = new ArrayList<>();
+		biometricInfoDTO.setBiometricExceptionDTO(biometricExceptionDTOs);
+		BiometricDTO biometricDTO = new BiometricDTO();
+		biometricDTO.setApplicantBiometricDTO(biometricInfoDTO);
+		registrationDTO.setBiometricDTO(biometricDTO);
+
+		BiometricDTO useronboardbiometricDTO = new BiometricDTO();
+		useronboardbiometricDTO.setOperatorBiometricDTO(createBiometricInfoDTO());
+		Map<String, Object> map = new HashMap<>();
+		map.put(RegistrationConstants.REGISTRATION_DATA, registrationDTO);
+		map.put(RegistrationConstants.USER_ONBOARD_DATA, useronboardbiometricDTO);
+		map.put(RegistrationConstants.ONBOARD_USER, false);
+		map.put(RegistrationConstants.IS_Child, false);
+		PowerMockito.mockStatic(SessionContext.class);
+		PowerMockito.when(SessionContext.map()).thenReturn(map);
+
+		Map<String, Object> appMap = new HashMap<>();
+		appMap.put(RegistrationConstants.FINGER_PRINT_SCORE, 100);
+		appMap.put("mosip.mdm.enabled", "Y");
+		ApplicationContext.getInstance().setApplicationMap(appMap);
+	}
+
+	
+	private static CaptureResponseDto getFingerPritnCaptureResponse() throws IOException {
+		ObjectMapper mapper = new ObjectMapper();
+		StringBuffer sBuffer = new StringBuffer();
+		Resource resource = new ClassPathResource("fingersData.txt");
+		File file = resource.getFile();
+		BufferedReader  bR = new BufferedReader(new FileReader(file));
+		String s;
+		while((s=bR.readLine())!=null) {
+			sBuffer.append(s);
+		}
+		bR.close();
+		CaptureResponseDto captureResponse = mapper.readValue(sBuffer.toString().getBytes(StandardCharsets.UTF_8),
+				CaptureResponseDto.class);
+		decode(captureResponse);
+		
+		return captureResponse;
+	}
+	
+	private static CaptureResponseDto getIrisCaptureResponse() throws IOException {
+		ObjectMapper mapper = new ObjectMapper();
+		StringBuffer sBuffer = new StringBuffer();
+		Resource resource = new ClassPathResource("irisData.txt");
+		File file = resource.getFile();
+		BufferedReader  bR = new BufferedReader(new FileReader(file));
+		String s;
+		while((s=bR.readLine())!=null) {
+			sBuffer.append(s);
+		}
+		bR.close();
+		CaptureResponseDto captureResponse = mapper.readValue(sBuffer.toString().getBytes(StandardCharsets.UTF_8),
+				CaptureResponseDto.class);
+		decode(captureResponse);
+		
+		return captureResponse;
+	}
+	
+	private static void decode(CaptureResponseDto mosipBioCaptureResponseDto)
+			throws IOException, JsonParseException, JsonMappingException {
+		ObjectMapper mapper = new ObjectMapper();
+		if (null != mosipBioCaptureResponseDto && null != mosipBioCaptureResponseDto.getMosipBioDeviceDataResponses()) {
+			for (CaptureResponseBioDto captureResponseBioDto : mosipBioCaptureResponseDto
+					.getMosipBioDeviceDataResponses()) {
+				if (null != captureResponseBioDto) {
+					String bioJson = new String(Base64.getDecoder().decode(captureResponseBioDto.getCaptureBioData()));
+					if (null != bioJson) {
+						CaptureResponsBioDataDto captureResponsBioDataDto = mapper.readValue(bioJson.getBytes(),
+								CaptureResponsBioDataDto.class);
+						captureResponseBioDto.setCaptureResponseData(captureResponsBioDataDto);
+					}
+				}
+			}
+		}
+	}
+	
+	private BiometricInfoDTO createBiometricInfoDTO() {
+		BiometricInfoDTO biometricInfoDTO = new BiometricInfoDTO();
+		biometricInfoDTO.setBiometricExceptionDTO(new ArrayList<>());
+		biometricInfoDTO.setFingerprintDetailsDTO(new ArrayList<>());
+		biometricInfoDTO.setIrisDetailsDTO(new ArrayList<>());
+		biometricInfoDTO.setFace(new FaceDetailsDTO());
+		biometricInfoDTO.setExceptionFace(new FaceDetailsDTO());
+		return biometricInfoDTO;
+	}
+
+	@Test
+	public void validateFaceTest() {
+		byte[] testData = "face".getBytes();
+		FaceDetailsDTO faceDetailsDTO = new FaceDetailsDTO();
+		faceDetailsDTO.setFace(testData);
+
+		List<UserBiometric> userBiometrics = new ArrayList<>();
+		UserBiometric userBiometric1 = new UserBiometric();
+		UserBiometricId userBiometricId = new UserBiometricId();
+		userBiometricId.setUsrId("mosip");
+		userBiometric1.setBioIsoImage(testData);
+		userBiometric1.setUserBiometricId(userBiometricId);
+		UserBiometric userBiometric2 = new UserBiometric();
+		userBiometric2.setBioIsoImage(testData);
+		userBiometric2.setUserBiometricId(userBiometricId);
+		userBiometrics.add(userBiometric1);
+		userBiometrics.add(userBiometric2);
+
+		Boolean res = bioService.validateFaceAgainstDb(faceDetailsDTO, userBiometrics);
+		assertTrue(res);
+	}
+
+	@Test
+	public void validateFaceFailureTest() {
+		byte[] testData = "face".getBytes();
+		FaceDetailsDTO faceDetailsDTO = new FaceDetailsDTO();
+		faceDetailsDTO.setFace("face123".getBytes());
+
+		List<UserBiometric> userBiometrics = new ArrayList<>();
+		UserBiometric userBiometric1 = new UserBiometric();
+		UserBiometricId userBiometricId = new UserBiometricId();
+		userBiometricId.setUsrId("mosip");
+		userBiometric1.setBioIsoImage(testData);
+		userBiometric1.setUserBiometricId(userBiometricId);
+		UserBiometric userBiometric2 = new UserBiometric();
+		userBiometric2.setBioIsoImage(testData);
+		userBiometric2.setUserBiometricId(userBiometricId);
+		userBiometrics.add(userBiometric1);
+		userBiometrics.add(userBiometric2);
+
+		Boolean res = bioService.validateFaceAgainstDb(faceDetailsDTO, userBiometrics);
+		assertTrue(!res);
+	}
+
+	@Test
+	public void testSegmentFingerPrintImage() throws IOException, RegBaseCheckedException {
+		FingerprintDetailsDTO fingerprintDTO = new FingerprintDetailsDTO();
+		ApplicationContext.getInstance().getApplicationMap().put("mosip.mdm.enabled", "N");
+
+		PowerMockito.mockStatic(IOUtils.class);
+		Mockito.when(IOUtils.resourceToByteArray(Mockito.anyString())).thenReturn("image".getBytes());
+		String[] LEFTHAND_SEGMNTD_FILE_PATHS = new String[] { "/fingerprints/lefthand/leftIndex/",
+				"/fingerprints/lefthand/leftLittle/" };
+
+		List<BiometricExceptionDTO> biometricExceptionDTOs = new ArrayList<>();
+		BiometricExceptionDTO biometricExceptionDTO1 = new BiometricExceptionDTO();
+		biometricExceptionDTO1.setMissingBiometric("leftMiddle");
+		BiometricExceptionDTO biometricExceptionDTO2 = new BiometricExceptionDTO();
+		biometricExceptionDTO2.setMissingBiometric("rightMiddle");
+		biometricExceptionDTOs.add(biometricExceptionDTO1);
+		biometricExceptionDTOs.add(biometricExceptionDTO2);
+
+		((RegistrationDTO) SessionContext.map().get(RegistrationConstants.REGISTRATION_DATA)).getBiometricDTO()
+				.getApplicantBiometricDTO().setBiometricExceptionDTO(biometricExceptionDTOs);
+
+		bioService.segmentFingerPrintImage(fingerprintDTO, LEFTHAND_SEGMNTD_FILE_PATHS, "leftSlap");
+
+		assertEquals("image", new String(fingerprintDTO.getSegmentedFingerprints().get(0).getFingerPrint()));
+		assertEquals("leftIndex", fingerprintDTO.getSegmentedFingerprints().get(0).getFingerprintImageName());
+		assertEquals("leftIndex", fingerprintDTO.getSegmentedFingerprints().get(0).getFingerType());
+		assertEquals(0, fingerprintDTO.getSegmentedFingerprints().get(0).getNumRetry());
+		assertEquals(90.0, fingerprintDTO.getSegmentedFingerprints().get(0).getQualityScore(), 0.1);
+		assertEquals(false, fingerprintDTO.isForceCaptured());
+
+		assertEquals("image", new String(fingerprintDTO.getSegmentedFingerprints().get(1).getFingerPrint()));
+		assertEquals("leftLittle", fingerprintDTO.getSegmentedFingerprints().get(1).getFingerprintImageName());
+		assertEquals("leftLittle", fingerprintDTO.getSegmentedFingerprints().get(1).getFingerType());
+		assertEquals(0, fingerprintDTO.getSegmentedFingerprints().get(1).getNumRetry());
+		assertEquals(90.0, fingerprintDTO.getSegmentedFingerprints().get(1).getQualityScore(), 0.1);
+		assertEquals(false, fingerprintDTO.isForceCaptured());
+	}
+
+	@Test
+	public void testSegmentFingerPrintImage2() throws IOException, RegBaseCheckedException {
+		FingerprintDetailsDTO fingerprintDTO = new FingerprintDetailsDTO();
+		ApplicationContext.getInstance().getApplicationMap().put("mosip.mdm.enabled", "N");
+
+		PowerMockito.mockStatic(IOUtils.class);
+		Mockito.when(IOUtils.resourceToByteArray(Mockito.anyString())).thenReturn("image".getBytes());
+		String[] LEFTHAND_SEGMNTD_FILE_PATHS = new String[] { "/fingerprints/lefthand/leftIndex/",
+				"/fingerprints/lefthand/leftLittle/" };
+
+		List<BiometricExceptionDTO> biometricExceptionDTOs = new ArrayList<>();
+		BiometricExceptionDTO biometricExceptionDTO1 = new BiometricExceptionDTO();
+		biometricExceptionDTO1.setMissingBiometric("leftMiddle");
+		BiometricExceptionDTO biometricExceptionDTO2 = new BiometricExceptionDTO();
+		biometricExceptionDTO2.setMissingBiometric("rightMiddle");
+		biometricExceptionDTOs.add(biometricExceptionDTO1);
+		biometricExceptionDTOs.add(biometricExceptionDTO2);
+
+		((RegistrationDTO) SessionContext.map().get(RegistrationConstants.REGISTRATION_DATA)).getBiometricDTO()
+				.getApplicantBiometricDTO().setBiometricExceptionDTO(biometricExceptionDTOs);
+
+		bioService.segmentFingerPrintImage(fingerprintDTO, LEFTHAND_SEGMNTD_FILE_PATHS, "leftSlap");
+
+		assertEquals("image", new String(fingerprintDTO.getSegmentedFingerprints().get(0).getFingerPrint()));
+		assertEquals("leftIndex", fingerprintDTO.getSegmentedFingerprints().get(0).getFingerprintImageName());
+		assertEquals("leftIndex", fingerprintDTO.getSegmentedFingerprints().get(0).getFingerType());
+		assertEquals(0, fingerprintDTO.getSegmentedFingerprints().get(0).getNumRetry());
+		assertEquals(90.0, fingerprintDTO.getSegmentedFingerprints().get(0).getQualityScore(), 0.1);
+		assertEquals(false, fingerprintDTO.isForceCaptured());
+
+		assertEquals("image", new String(fingerprintDTO.getSegmentedFingerprints().get(1).getFingerPrint()));
+		assertEquals("leftLittle", fingerprintDTO.getSegmentedFingerprints().get(1).getFingerprintImageName());
+		assertEquals("leftLittle", fingerprintDTO.getSegmentedFingerprints().get(1).getFingerType());
+		assertEquals(0, fingerprintDTO.getSegmentedFingerprints().get(1).getNumRetry());
+		assertEquals(90.0, fingerprintDTO.getSegmentedFingerprints().get(1).getQualityScore(), 0.1);
+		assertEquals(false, fingerprintDTO.isForceCaptured());
+	}
+
+	@Test
+	public void testSegmentedFingerPrintUserOnBoard() throws IOException, RegBaseCheckedException {
+
+		FingerprintDetailsDTO fingerprintDTO = new FingerprintDetailsDTO();
+
+		PowerMockito.mockStatic(IOUtils.class);
+		Mockito.when(IOUtils.resourceToByteArray(Mockito.anyString())).thenReturn("image".getBytes());
+		String[] LEFTHAND_SEGMNTD_FILE_PATHS = new String[] { "/fingerprints/lefthand/leftIndex/",
+				"/fingerprints/lefthand/leftLittle/" };
+
+		List<BiometricExceptionDTO> biometricExceptionDTOs = new ArrayList<>();
+		BiometricExceptionDTO biometricExceptionDTO1 = new BiometricExceptionDTO();
+		biometricExceptionDTO1.setMissingBiometric("leftMiddle");
+		BiometricExceptionDTO biometricExceptionDTO2 = new BiometricExceptionDTO();
+		biometricExceptionDTO2.setMissingBiometric("rightMiddle");
+		biometricExceptionDTOs.add(biometricExceptionDTO1);
+		biometricExceptionDTOs.add(biometricExceptionDTO2);
+		SessionContext.map().put(RegistrationConstants.ONBOARD_USER, true);
+		((BiometricDTO) SessionContext.map().get(RegistrationConstants.USER_ONBOARD_DATA)).getOperatorBiometricDTO()
+				.setBiometricExceptionDTO(biometricExceptionDTOs);
+
+		ApplicationContext.getInstance().getApplicationMap().put("mosip.mdm.enabled", "N");
+
+		bioService.segmentFingerPrintImage(fingerprintDTO, LEFTHAND_SEGMNTD_FILE_PATHS, "leftSlap");
+
+		assertEquals("image", new String(fingerprintDTO.getSegmentedFingerprints().get(0).getFingerPrint()));
+		assertEquals("leftIndex", fingerprintDTO.getSegmentedFingerprints().get(0).getFingerprintImageName());
+		assertEquals("leftIndex", fingerprintDTO.getSegmentedFingerprints().get(0).getFingerType());
+		assertEquals(0, fingerprintDTO.getSegmentedFingerprints().get(0).getNumRetry());
+		assertEquals(90.0, fingerprintDTO.getSegmentedFingerprints().get(0).getQualityScore(), 0.1);
+		assertEquals(false, fingerprintDTO.isForceCaptured());
+
+		assertEquals("image", new String(fingerprintDTO.getSegmentedFingerprints().get(1).getFingerPrint()));
+		assertEquals("leftLittle", fingerprintDTO.getSegmentedFingerprints().get(1).getFingerprintImageName());
+		assertEquals("leftLittle", fingerprintDTO.getSegmentedFingerprints().get(1).getFingerType());
+		assertEquals(0, fingerprintDTO.getSegmentedFingerprints().get(1).getNumRetry());
+		assertEquals(90.0, fingerprintDTO.getSegmentedFingerprints().get(1).getQualityScore(), 0.1);
+		assertEquals(false, fingerprintDTO.isForceCaptured());
+
+	}
+
+	@Test
+	public void testExceptionSegmentFingerPrintImage() throws IOException, RegBaseCheckedException {
+		FingerprintDetailsDTO fingerprintDTO = new FingerprintDetailsDTO();
+
+		PowerMockito.mockStatic(IOUtils.class);
+		Mockito.when(IOUtils.resourceToByteArray(Mockito.anyString())).thenReturn("image".getBytes());
+		String[] LEFTHAND_SEGMNTD_FILE_PATHS = new String[] { "/fingerprints/lefthand/leftIndex/",
+				"/fingerprints/lefthand/leftLittle/", "/fingerprints/lefthand/leftMiddle/",
+				"/fingerprints/lefthand/leftRing/" };
+
+		List<BiometricExceptionDTO> biometricExceptionDTOs = new ArrayList<>();
+		BiometricExceptionDTO biometricExceptionDTO1 = new BiometricExceptionDTO();
+		biometricExceptionDTO1.setMissingBiometric("leftMiddle");
+		BiometricExceptionDTO biometricExceptionDTO2 = new BiometricExceptionDTO();
+		biometricExceptionDTO2.setMissingBiometric("leftRing");
+		biometricExceptionDTOs.add(biometricExceptionDTO1);
+		biometricExceptionDTOs.add(biometricExceptionDTO2);
+
+		((RegistrationDTO) SessionContext.map().get(RegistrationConstants.REGISTRATION_DATA)).getBiometricDTO()
+				.getApplicantBiometricDTO().setBiometricExceptionDTO(biometricExceptionDTOs);
+
+		// bioService.segmentFingerPrintImage(fingerprintDTO,
+		// LEFTHAND_SEGMNTD_FILE_PATHS, null);
+		CaptureResponseDto captureResponseDto = new CaptureResponseDto();
+		CaptureResponseBioDto captureResponseBioDto = new CaptureResponseBioDto();
+		captureResponseBioDto.setCaptureResponseData(new CaptureResponsBioDataDto());
+
+		captureResponseDto.setMosipBioDeviceDataResponses(Arrays.asList(captureResponseBioDto));
+		Mockito.when(mosipBioDeviceManager.scan("leftslap")).thenReturn(captureResponseDto);
+		// Mockito.when(mosipBioDeviceManager.scan("leftslap")).thenReturn(value)
+		bioService.segmentFingerPrintImage(fingerprintDTO, LEFTHAND_SEGMNTD_FILE_PATHS, "leftslap");
+
+	}
+
+	@Test
+	public void testGetIrisImageAsDTONoMdm() throws RegBaseCheckedException, IOException {
+		PowerMockito.mockStatic(ImageIO.class);
+		when(ImageIO.read(Mockito.any(InputStream.class))).thenReturn(Mockito.mock(BufferedImage.class));
+		ApplicationContext.getInstance().getApplicationMap().put("mosip.mdm.enabled", "N");
+		IrisDetailsDTO detailsDTO = new IrisDetailsDTO();
+		bioService.getIrisImageAsDTO(detailsDTO, "LeftEye");
+		IrisDetailsDTO irisDetail = detailsDTO.getIrises().get(0);
+		assertNotNull(irisDetail.getIris());
+		assertEquals("LeftEye.png", irisDetail.getIrisImageName());
+		assertEquals("LeftEye", irisDetail.getIrisType());
+		assertEquals(0, irisDetail.getNumOfIrisRetry());
+		assertEquals(91.0, irisDetail.getQualityScore(),0.1);
+		assertEquals(false, irisDetail.isForceCaptured());
+	}
+
+	@Test
+	public void testGetIrisImageAsDTOWithMdm() throws RegBaseCheckedException, IOException {
+		CaptureResponseDto captureResponse = getIrisCaptureResponse();
+		PowerMockito.mockStatic(ImageIO.class);
+		Mockito.when(mosipBioDeviceManager.scan(Mockito.anyString())).thenReturn(captureResponse);
+		bioService.getIrisImageAsDTO(new IrisDetailsDTO(), "LEFT_EYE");
+	}
+
+	
+	@Test(expected = RegBaseUncheckedException.class)
+	public void testGetIrisImageAsDTOCheckedException() throws RegBaseCheckedException, IOException {
+		ApplicationContext.getInstance().getApplicationMap().put("mosip.mdm.enabled", "N");
+		PowerMockito.mockStatic(ImageIO.class);
+		when(ImageIO.read(Mockito.any(InputStream.class))).thenThrow(new RuntimeException("Invalid"));
+		bioService.getIrisImageAsDTO(null, "LeftEye");
+	}
+
+	@Test
+	public void validateIrisTest() {
+		byte[] testData = "leftIris".getBytes();
+		IrisDetailsDTO irDetailsDTO = new IrisDetailsDTO();
+		irDetailsDTO.setIris(testData);
+
+		List<UserBiometric> userBiometrics = new ArrayList<>();
+		UserBiometric userBiometric1 = new UserBiometric();
+		UserBiometricId userBiometricId = new UserBiometricId();
+		userBiometricId.setBioAttributeCode("leftIris");
+		userBiometricId.setUsrId("mosip");
+		userBiometric1.setBioIsoImage(testData);
+		userBiometric1.setUserBiometricId(userBiometricId);
+		UserBiometric userBiometric2 = new UserBiometric();
+		userBiometric2.setBioIsoImage(testData);
+		userBiometric2.setUserBiometricId(userBiometricId);
+		userBiometrics.add(userBiometric1);
+		userBiometrics.add(userBiometric2);
+
+		Boolean res = bioService.validateIrisAgainstDb(irDetailsDTO, userBiometrics);
+		assertTrue(res);
+	}
+
+	@Test
+	public void validateIrisFailureTest() {
+		byte[] testData = "leftIris".getBytes();
+		IrisDetailsDTO irDetailsDTO = new IrisDetailsDTO();
+		irDetailsDTO.setIris("leftI".getBytes());
+
+		List<UserBiometric> userBiometrics = new ArrayList<>();
+		UserBiometric userBiometric1 = new UserBiometric();
+		UserBiometricId userBiometricId = new UserBiometricId();
+		userBiometricId.setBioAttributeCode("leftIris");
+		userBiometricId.setUsrId("mosip");
+		userBiometric1.setBioIsoImage(testData);
+		userBiometric1.setUserBiometricId(userBiometricId);
+		UserBiometric userBiometric2 = new UserBiometric();
+		userBiometric2.setBioIsoImage(testData);
+		userBiometric2.setUserBiometricId(userBiometricId);
+		userBiometrics.add(userBiometric1);
+		userBiometrics.add(userBiometric2);
+
+		Boolean res = bioService.validateIrisAgainstDb(irDetailsDTO, userBiometrics);
+		assertTrue(!res);
+	}
+
+
+	@Test
+	public void testvalidateFP() throws Exception {
+		FingerprintDetailsDTO fingerprintDTO = new FingerprintDetailsDTO();
+		byte[] fpData = { 70, 77, 82, 0, 32, 50, 48, 0, 0, 0, 1, 26, 0, 0, 1, 60, 1, 98, 0, -59, 0, -59, 1, 0, 0, 0, 40,
+				42, -128, -118, 0, -57, 35, 80, -128, 119, 0, -48, 46, 100, 64, 125, 0, -23, 34, 100, -128, -118, 0,
+				-127, 14, 100, -128, -51, 0, -117, -29, 100, -128, 108, 1, 18, 21, 100, 64, -116, 1, 36, -4, 100, 64,
+				70, 1, 15, 35, 33, 64, 59, 1, 16, -108, 33, 64, 65, 0, 105, 28, 93, 64, -27, 0, 87, -18, 100, -128, -81,
+				1, 92, 119, 20, 64, -66, 0, 42, -10, 100, -128, 95, 0, 32, 19, 93, -128, -104, 0, -82, -83, 80, -128,
+				-102, 0, -100, -1, 87, 64, -65, 0, -8, 87, 100, -128, -82, 0, 126, -117, 100, 64, 125, 1, 23, 12, 100,
+				64, -54, 0, 119, -20, 100, -128, -21, 0, 124, 108, 100, -127, 14, 0, -39, 89, 100, -128, -127, 0, 82,
+				-100, 100, -128, -49, 1, 65, -6, 100, 64, -40, 1, 60, 123, 100, 64, 56, 1, 58, 8, 87, 64, 49, 1, 72,
+				-33, 67, 64, -13, 0, 41, -18, 100, -128, -125, 0, -82, 33, 93, -128, -73, 0, -94, -34, 93, -128, 100, 0,
+				-27, 47, 100, 64, -41, 0, -16, 84, 100, -128, -74, 1, 25, 117, 100, 64, 94, 1, 14, 29, 100, 64, -125, 1,
+				53, -13, 100, 64, 77, 1, 29, 18, 93, 64, 91, 1, 54, -4, 93, 65, 34, 0, -51, -41, 67, 64, -11, 1, 55,
+				105, 100, -128, -29, 0, 58, 116, 100, -128, -92, 0, 27, 6, 100, -128, -59, 0, 22, -125, 100, 0, 0 };
+		String minutiae = "{\"width\":316,\"height\":354,\"minutiae\":[{\"x\":129,\"y\":82,\"direction\":2.454369260617026,\"type\":\"bifurcation\"},{\"x\":91,\"y\":310,\"direction\":0.0981747704246807,\"type\":\"ending\"},{\"x\":131,\"y\":174,\"direction\":5.473243451175968,\"type\":\"bifurcation\"},{\"x\":140,\"y\":292,\"direction\":0.0981747704246807,\"type\":\"ending\"},{\"x\":216,\"y\":316,\"direction\":3.2643111166206444,\"type\":\"ending\"},{\"x\":77,\"y\":285,\"direction\":5.841398840268521,\"type\":\"ending\"},{\"x\":243,\"y\":41,\"direction\":0.44178646691106493,\"type\":\"ending\"},{\"x\":207,\"y\":321,\"direction\":0.14726215563702194,\"type\":\"bifurcation\"},{\"x\":49,\"y\":328,\"direction\":0.8099418560036185,\"type\":\"ending\"},{\"x\":56,\"y\":314,\"direction\":6.086835766330224,\"type\":\"ending\"},{\"x\":94,\"y\":270,\"direction\":5.5714182216006485,\"type\":\"ending\"},{\"x\":108,\"y\":274,\"direction\":5.767767762450011,\"type\":\"bifurcation\"},{\"x\":174,\"y\":126,\"direction\":2.8716120349219203,\"type\":\"bifurcation\"},{\"x\":175,\"y\":348,\"direction\":3.3624858870453256,\"type\":\"bifurcation\"},{\"x\":235,\"y\":124,\"direction\":3.6324665057131984,\"type\":\"bifurcation\"},{\"x\":100,\"y\":229,\"direction\":5.1296317546895835,\"type\":\"bifurcation\"},{\"x\":138,\"y\":129,\"direction\":5.939573610693203,\"type\":\"bifurcation\"},{\"x\":205,\"y\":139,\"direction\":0.7117670855789378,\"type\":\"bifurcation\"},{\"x\":182,\"y\":281,\"direction\":3.411573272257666,\"type\":\"bifurcation\"},{\"x\":270,\"y\":217,\"direction\":4.098796665230433,\"type\":\"bifurcation\"},{\"x\":154,\"y\":156,\"direction\":0.024543692606170175,\"type\":\"bifurcation\"},{\"x\":197,\"y\":22,\"direction\":3.067961575771282,\"type\":\"bifurcation\"},{\"x\":183,\"y\":162,\"direction\":0.8344855486097886,\"type\":\"bifurcation\"},{\"x\":227,\"y\":58,\"direction\":3.436116964863836,\"type\":\"bifurcation\"},{\"x\":65,\"y\":105,\"direction\":5.595961914206819,\"type\":\"ending\"},{\"x\":70,\"y\":271,\"direction\":5.424156065963627,\"type\":\"ending\"},{\"x\":164,\"y\":27,\"direction\":6.135923151542564,\"type\":\"bifurcation\"},{\"x\":125,\"y\":233,\"direction\":5.448699758569798,\"type\":\"ending\"},{\"x\":138,\"y\":199,\"direction\":5.424156065963627,\"type\":\"bifurcation\"},{\"x\":131,\"y\":309,\"direction\":0.31906800388021317,\"type\":\"ending\"},{\"x\":202,\"y\":119,\"direction\":0.4908738521234053,\"type\":\"ending\"},{\"x\":95,\"y\":32,\"direction\":5.816855147662351,\"type\":\"bifurcation\"},{\"x\":59,\"y\":272,\"direction\":2.650718801466388,\"type\":\"ending\"},{\"x\":119,\"y\":208,\"direction\":5.154175447295755,\"type\":\"bifurcation\"},{\"x\":152,\"y\":174,\"direction\":2.0371264863121317,\"type\":\"bifurcation\"},{\"x\":190,\"y\":42,\"direction\":0.24543692606170264,\"type\":\"ending\"},{\"x\":191,\"y\":248,\"direction\":4.147884050442774,\"type\":\"ending\"},{\"x\":215,\"y\":240,\"direction\":4.221515128261284,\"type\":\"ending\"},{\"x\":125,\"y\":279,\"direction\":5.988660995905543,\"type\":\"ending\"},{\"x\":229,\"y\":87,\"direction\":0.44178646691106493,\"type\":\"ending\"},{\"x\":245,\"y\":311,\"direction\":3.706097583531709,\"type\":\"ending\"},{\"x\":290,\"y\":205,\"direction\":1.0062913968529807,\"type\":\"ending\"}]}";
+		fingerprintDTO.setFingerPrint(fpData);
+		List<UserBiometric> userBiometrics = new ArrayList<>();
+		UserBiometric userBiometric1 = new UserBiometric();
+		UserBiometricId userBiometricId = new UserBiometricId();
+		userBiometricId.setBioAttributeCode("leftIndex");
+		userBiometricId.setUsrId("mosip");
+		userBiometric1.setBioMinutia(minutiae);
+		userBiometric1.setUserBiometricId(userBiometricId);
+		UserBiometric userBiometric2 = new UserBiometric();
+		userBiometric2.setBioMinutia(minutiae);
+		userBiometric2.setUserBiometricId(userBiometricId);
+		userBiometrics.add(userBiometric1);
+		userBiometrics.add(userBiometric2);
+
+		FingerprintTemplate fingerprintTemplate = Mockito.mock(FingerprintTemplate.class);
+		PowerMockito.mockStatic(FingerprintTemplate.class);
+		PowerMockito.whenNew(FingerprintTemplate.class).withNoArguments().thenReturn(fingerprintTemplate);
+		Mockito.when(fingerprintTemplate.convert(fingerprintDTO.getFingerPrint())).thenReturn(fingerprintTemplate);
+		Mockito.when(fingerprintTemplate.serialize()).thenReturn(minutiae);
+		Mockito.when(fingerprintProvider.scoreCalculator(Mockito.anyString(), Mockito.anyString())).thenReturn(70.0);
+
+		Boolean res = bioService.validateFP(fingerprintDTO, userBiometrics);
+		assertTrue(!res);
+	}
+
+	@Test
+	public void testvalidateFPfailure() throws Exception {
+		FingerprintDetailsDTO fingerprintDTO = new FingerprintDetailsDTO();
+		byte[] fpData = { 70, 77, 82, 0, 32, 50, 48, 0, 0, 0, 1, 26, 0, 0, 1, 60, 1, 98, 0, -59, 0, -59, 1, 0, 0, 0, 40,
+				42, -128, -118, 0, -57, 35, 80, -128, 119, 0, -48, 46, 100, 64, 125, 0, -23, 34, 100, -128, -118, 0,
+				-127, 14, 100, -128, -51, 0, -117, -29, 100, -128, 108, 1, 18, 21, 100, 64, -116, 1, 36, -4, 100, 64,
+				70, 1, 15, 35, 33, 64, 59, 1, 16, -108, 33, 64, 65, 0, 105, 28, 93, 64, -27, 0, 87, -18, 100, -128, -81,
+				1, 92, 119, 20, 64, -66, 0, 42, -10, 100, -128, 95, 0, 32, 19, 93, -128, -104, 0, -82, -83, 80, -128,
+				-102, 0, -100, -1, 87, 64, -65, 0, -8, 87, 100, -128, -82, 0, 126, -117, 100, 64, 125, 1, 23, 12, 100,
+				64, -54, 0, 119, -20, 100, -128, -21, 0, 124, 108, 100, -127, 14, 0, -39, 89, 100, -128, -127, 0, 82,
+				-100, 100, -128, -49, 1, 65, -6, 100, 64, -40, 1, 60, 123, 100, 64, 56, 1, 58, 8, 87, 64, 49, 1, 72,
+				-33, 67, 64, -13, 0, 41, -18, 100, -128, -125, 0, -82, 33, 93, -128, -73, 0, -94, -34, 93, -128, 100, 0,
+				-27, 47, 100, 64, -41, 0, -16, 84, 100, -128, -74, 1, 25, 117, 100, 64, 94, 1, 14, 29, 100, 64, -125, 1,
+				53, -13, 100, 64, 77, 1, 29, 18, 93, 64, 91, 1, 54, -4, 93, 65, 34, 0, -51, -41, 67, 64, -11, 1, 55,
+				105, 100, -128, -29, 0, 58, 116, 100, -128, -92, 0, 27, 6, 100, -128, -59, 0, 22, -125, 100, 0, 0 };
+		String minutiae = "{\"width\":316,\"height\":354,\"minutiae\":[{\"x\":129,\"y\":82,\"direction\":2.454369260617026,\"type\":\"bifurcation\"},{\"x\":91,\"y\":310,\"direction\":0.0981747704246807,\"type\":\"ending\"},{\"x\":131,\"y\":174,\"direction\":5.473243451175968,\"type\":\"bifurcation\"},{\"x\":140,\"y\":292,\"direction\":0.0981747704246807,\"type\":\"ending\"},{\"x\":216,\"y\":316,\"direction\":3.2643111166206444,\"type\":\"ending\"},{\"x\":77,\"y\":285,\"direction\":5.841398840268521,\"type\":\"ending\"},{\"x\":243,\"y\":41,\"direction\":0.44178646691106493,\"type\":\"ending\"},{\"x\":207,\"y\":321,\"direction\":0.14726215563702194,\"type\":\"bifurcation\"},{\"x\":49,\"y\":328,\"direction\":0.8099418560036185,\"type\":\"ending\"},{\"x\":56,\"y\":314,\"direction\":6.086835766330224,\"type\":\"ending\"},{\"x\":94,\"y\":270,\"direction\":5.5714182216006485,\"type\":\"ending\"},{\"x\":108,\"y\":274,\"direction\":5.767767762450011,\"type\":\"bifurcation\"},{\"x\":174,\"y\":126,\"direction\":2.8716120349219203,\"type\":\"bifurcation\"},{\"x\":175,\"y\":348,\"direction\":3.3624858870453256,\"type\":\"bifurcation\"},{\"x\":235,\"y\":124,\"direction\":3.6324665057131984,\"type\":\"bifurcation\"},{\"x\":100,\"y\":229,\"direction\":5.1296317546895835,\"type\":\"bifurcation\"},{\"x\":138,\"y\":129,\"direction\":5.939573610693203,\"type\":\"bifurcation\"},{\"x\":205,\"y\":139,\"direction\":0.7117670855789378,\"type\":\"bifurcation\"},{\"x\":182,\"y\":281,\"direction\":3.411573272257666,\"type\":\"bifurcation\"},{\"x\":270,\"y\":217,\"direction\":4.098796665230433,\"type\":\"bifurcation\"},{\"x\":154,\"y\":156,\"direction\":0.024543692606170175,\"type\":\"bifurcation\"},{\"x\":197,\"y\":22,\"direction\":3.067961575771282,\"type\":\"bifurcation\"},{\"x\":183,\"y\":162,\"direction\":0.8344855486097886,\"type\":\"bifurcation\"},{\"x\":227,\"y\":58,\"direction\":3.436116964863836,\"type\":\"bifurcation\"},{\"x\":65,\"y\":105,\"direction\":5.595961914206819,\"type\":\"ending\"},{\"x\":70,\"y\":271,\"direction\":5.424156065963627,\"type\":\"ending\"},{\"x\":164,\"y\":27,\"direction\":6.135923151542564,\"type\":\"bifurcation\"},{\"x\":125,\"y\":233,\"direction\":5.448699758569798,\"type\":\"ending\"},{\"x\":138,\"y\":199,\"direction\":5.424156065963627,\"type\":\"bifurcation\"},{\"x\":131,\"y\":309,\"direction\":0.31906800388021317,\"type\":\"ending\"},{\"x\":202,\"y\":119,\"direction\":0.4908738521234053,\"type\":\"ending\"},{\"x\":95,\"y\":32,\"direction\":5.816855147662351,\"type\":\"bifurcation\"},{\"x\":59,\"y\":272,\"direction\":2.650718801466388,\"type\":\"ending\"},{\"x\":119,\"y\":208,\"direction\":5.154175447295755,\"type\":\"bifurcation\"},{\"x\":152,\"y\":174,\"direction\":2.0371264863121317,\"type\":\"bifurcation\"},{\"x\":190,\"y\":42,\"direction\":0.24543692606170264,\"type\":\"ending\"},{\"x\":191,\"y\":248,\"direction\":4.147884050442774,\"type\":\"ending\"},{\"x\":215,\"y\":240,\"direction\":4.221515128261284,\"type\":\"ending\"},{\"x\":125,\"y\":279,\"direction\":5.988660995905543,\"type\":\"ending\"},{\"x\":229,\"y\":87,\"direction\":0.44178646691106493,\"type\":\"ending\"},{\"x\":245,\"y\":311,\"direction\":3.706097583531709,\"type\":\"ending\"},{\"x\":290,\"y\":205,\"direction\":1.0062913968529807,\"type\":\"ending\"}]}";
+		fingerprintDTO.setFingerPrint(fpData);
+		List<UserBiometric> userBiometrics = new ArrayList<>();
+		UserBiometric userBiometric1 = new UserBiometric();
+		UserBiometricId userBiometricId = new UserBiometricId();
+		userBiometricId.setBioAttributeCode("leftIndex");
+		userBiometricId.setUsrId("mosip");
+		userBiometric1.setBioMinutia(minutiae);
+		userBiometric1.setUserBiometricId(userBiometricId);
+		UserBiometric userBiometric2 = new UserBiometric();
+		userBiometric2.setBioMinutia(minutiae);
+		userBiometric2.setUserBiometricId(userBiometricId);
+		userBiometrics.add(userBiometric1);
+		userBiometrics.add(userBiometric2);
+
+		FingerprintTemplate fingerprintTemplate = Mockito.mock(FingerprintTemplate.class);
+		PowerMockito.mockStatic(FingerprintTemplate.class);
+		PowerMockito.whenNew(FingerprintTemplate.class).withNoArguments().thenReturn(fingerprintTemplate);
+		Mockito.when(fingerprintTemplate.convert(fingerprintDTO.getFingerPrint())).thenReturn(fingerprintTemplate);
+		Mockito.when(fingerprintTemplate.serialize()).thenReturn(minutiae);
+		Mockito.when(fingerprintProvider.scoreCalculator(Mockito.anyString(), Mockito.anyString())).thenReturn(700.0);
+
+		Boolean res = bioService.validateFP(fingerprintDTO, userBiometrics);
+		assertTrue(res);
+	}
+
+	@Test
+	public void validateFaceTest1() {
+		bioService.validateFace(bioService.getFaceAuthenticationDto("userId"));
+	}
+
+	@Test
+	public void validateFaceTest2() {
+		ApplicationContext.getInstance().getApplicationMap().put("mosip.mdm.enabled", "N");
+		bioService.validateFace(bioService.getFaceAuthenticationDto("userId"));
+	}
+
+	@Test
+	public void nonMdmTest() throws RegBaseCheckedException, IOException {
+		ApplicationContext.getInstance().getApplicationMap().put("mosip.mdm.enabled", "N");
+		bioService.getIrisImageAsDTO(new IrisDetailsDTO(), "LeftEye");
+	}
+
+	@Test
+	public void getFingerPrintImageAsDTOWithMdmTest() throws RegBaseCheckedException, IOException {
+		CaptureResponseDto captureResponseDto = getFingerPritnCaptureResponse();
+		Mockito.when(mosipBioDeviceManager.scan(Mockito.anyString())).thenReturn(captureResponseDto);
+		Mockito.when(mosipBioDeviceManager.getSingleBiometricIsoTemplate(captureResponseDto))
+				.thenReturn("value".getBytes());
+		bioService.getFingerPrintImageAsDTO(new FingerprintDetailsDTO(), "thumbs");
+
+	}
+	
+	@Test
+	public void getFingerPrintImageAsDTONonMDMTest() throws RegBaseCheckedException, IOException {
+		ApplicationContext.getInstance().getApplicationMap().put("mosip.mdm.enabled", "N");
+		bioService.getFingerPrintImageAsDTO(new FingerprintDetailsDTO(), RegistrationConstants.FINGERPRINT_SLAB_LEFT);
+		bioService.getFingerPrintImageAsDTO(new FingerprintDetailsDTO(), RegistrationConstants.FINGERPRINT_SLAB_RIGHT);
+		bioService.getFingerPrintImageAsDTO(new FingerprintDetailsDTO(), RegistrationConstants.FINGERPRINT_SLAB_THUMBS);
+	}
+	
+	@Test(expected = RegBaseCheckedException.class)
+	public void getFingerPrintImageAsDTONonMDMTestWithException() throws RegBaseCheckedException, IOException {
+		ApplicationContext.getInstance().getApplicationMap().put("mosip.mdm.enabled", "N");
+		Mockito.when(SessionContext.map().get(RegistrationConstants.ONBOARD_USER)).thenThrow(Exception.class);
+		bioService.getFingerPrintImageAsDTO(new FingerprintDetailsDTO(), RegistrationConstants.FINGERPRINT_SLAB_LEFT);
+	}
+
+	@Test
+	public void validateFingerPrintTest() throws RegBaseCheckedException, IOException {
+
+		CaptureResponseDto captureResponseDto = getFingerPritnCaptureResponse();
+		Mockito.when(mosipBioDeviceManager.authScan(Mockito.anyString())).thenReturn(captureResponseDto);
+		Mockito.when(mosipBioDeviceManager.getSingleBiometricIsoTemplate(captureResponseDto))
+				.thenReturn("value".getBytes());
+		bioService.validateFingerPrint(bioService.getFingerPrintAuthenticationDto("userId"));
+	}
+
+	@Test
+	public void validateFingerPrintTest2() throws RegBaseCheckedException, IOException {
+		ApplicationContext.getInstance().getApplicationMap().put("mosip.mdm.enabled", "N");
+		bioService.validateFingerPrint(bioService.getFingerPrintAuthenticationDto("userId"));
+	}
+
+	@Test
+	public void validateIrisTest2() throws RegBaseCheckedException, IOException {
+		ApplicationContext.getInstance().getApplicationMap().put("mosip.mdm.enabled", "N");
+		bioService.validateIris(bioService.getIrisAuthenticationDto("userId"));
+	}
+
+	@Test
+	public void validateIrisTest1() throws RegBaseCheckedException, IOException {
+		CaptureResponseDto captureResponseDto = new CaptureResponseDto();
+		Mockito.when(mosipBioDeviceManager.scan(Mockito.anyString())).thenReturn(captureResponseDto);
+		Mockito.when(mosipBioDeviceManager.getSingleBiometricIsoTemplate(captureResponseDto))
+				.thenReturn("value".getBytes());
+		bioService.validateIris(bioService.getIrisAuthenticationDto("userId"));
+	}
+
+}