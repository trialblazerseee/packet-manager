package io.mosip.registration.test.integrationtest;

import static org.junit.Assert.assertEquals;
import static org.junit.Assert.assertNull;

import java.util.ArrayList;
import java.util.Arrays;
import java.util.List;

import org.junit.Ignore;
import org.junit.Test;
import org.springframework.beans.factory.annotation.Autowired;

import io.mosip.registration.constants.RegistrationConstants;
import io.mosip.registration.dto.ResponseDTO;
import io.mosip.registration.dto.mastersync.BlacklistedWordsDto;
import io.mosip.registration.dto.mastersync.DocumentCategoryDto;
import io.mosip.registration.dto.mastersync.GenderDto;
import io.mosip.registration.dto.mastersync.LocationDto;
import io.mosip.registration.dto.mastersync.ReasonListDto;
import io.mosip.registration.service.MasterSyncService;
import io.mosip.registration.util.healthcheck.RegistrationAppHealthCheckUtil;

public class MasterSyncServiceTest extends BaseIntegrationTest {

	@Autowired
	private MasterSyncService mastersyncservice;

	TestDataParseJSON testdataparsejson = new TestDataParseJSON(
			"src/test/resources/testData/MasterSyncServiceData/testData.json");

	@Test
	public void masterSync_verify_getMasterSync_getErrorResponseDTOs() {
//this test validates the message when sync is failed
		// mastersyncservice.getMasterSync(masterSyncDetails);
<<<<<<< HEAD
		ResponseDTO result = mastersyncservice.getMasterSync(testdataparsejson.getDataFromJsonViaKey("masterSyncDetails"));
=======
		ResponseDTO result = mastersyncservice
				.getMasterSync(testdataparsejson.getDataFromJsonViaKey("masterSyncDetails"), "System");
>>>>>>> 772058c7
		System.out.println(RegistrationConstants.MASTER_SYNC_OFFLINE_FAILURE_MSG);
		assertNull(result.getErrorResponseDTOs());

	}

	@Test
	public void masterSync_verify_getMasterSync_getSuccessResponseDTOs() {
		// defect MOS-15831
//this test validates the message when sync is success
		// mastersyncservice.getMasterSync(masterSyncDetails);
<<<<<<< HEAD
		ResponseDTO result = mastersyncservice.getMasterSync(testdataparsejson.getDataFromJsonViaKey("masterSyncDetails"));
		System.out.println(RegistrationConstants.MASTER_SYNC_SUCCESS);
		
		System.out.println(result.getSuccessResponseDTO().getMessage());
		assertEquals(RegistrationConstants.MASTER_SYNC_SUCCESS,
				result.getSuccessResponseDTO().getMessage());
		
		System.out.println("********"+RegistrationAppHealthCheckUtil.isNetworkAvailable());

	}
	
@Test
	public void masterSync_verify_findLocationByHierarchyCode_getCode()
	{
		//This test verifies if correct code is fetched from local database from table location
		
		//mastersyncservice.findLocationByHierarchyCode(hierarchyCode, langCode);
		List<LocationDto> result = mastersyncservice.findLocationByHierarchyCode(testdataparsejson.getDataFromJsonViaKey("hierarchyCode"),testdataparsejson.getDataFromJsonViaKey("langCode"));
		for(int i=0;i<result.size();i++) 
		{
=======
		ResponseDTO result = mastersyncservice
				.getMasterSync(testdataparsejson.getDataFromJsonViaKey("masterSyncDetails"), "System");

		assertEquals(RegistrationConstants.SUCCESS, result.getSuccessResponseDTO().getMessage());

		System.out.println("********" + RegistrationAppHealthCheckUtil.isNetworkAvailable());

	}

	@Test
	public void masterSync_verify_findLocationByHierarchyCode_getCode() {
		// This test verifies if correct code is fetched from local database from table
		// location

		// mastersyncservice.findLocationByHierarchyCode(hierarchyCode, langCode);
		List<LocationDto> result = mastersyncservice.findLocationByHierarchyCode(
				testdataparsejson.getDataFromJsonViaKey("hierarchyCode"),
				testdataparsejson.getDataFromJsonViaKey("langCode"));
		for (int i = 0; i < result.size(); i++) {
>>>>>>> 772058c7
			System.out.println(result.get(i).getCode());
			assertEquals("RSK", result.get(i).getCode());
		}

	}

	@Test
	public void masterSync_verify_findLocationByHierarchyCode_getHierarchyName() {
		// This test verifies if correct heirarchy name is fetched from local database
		// from table location

		// mastersyncservice.findLocationByHierarchyCode(hierarchyCode, langCode);
		List<LocationDto> result = mastersyncservice.findLocationByHierarchyCode(
				testdataparsejson.getDataFromJsonViaKey("hierarchyCode"),
				testdataparsejson.getDataFromJsonViaKey("langCode"));
		for (int i = 0; i < result.size(); i++) {
			System.out.println(result.get(i).getHierarchyName());
			assertEquals("Region", result.get(i).getHierarchyName());
		}

	}

	@Test
	public void masterSync_verify_findLocationByHierarchyCode_getLangCode() {
		// This test verifies if correct langcode is fetched from local database from
		// location table

		// mastersyncservice.findLocationByHierarchyCode(hierarchyCode, langCode);
		List<LocationDto> result = mastersyncservice.findLocationByHierarchyCode(
				testdataparsejson.getDataFromJsonViaKey("hierarchyCode"),
				testdataparsejson.getDataFromJsonViaKey("langCode"));
		for (int i = 0; i < result.size(); i++) {
			System.out.println(result.get(i).getLangCode());
			assertEquals("eng", result.get(i).getLangCode());
		}

	}

	@Test
	public void masterSync_verify_findLocationByHierarchyCode_getName() {
		// This test verifies if correct name is fetched from local database from
		// location table

		// mastersyncservice.findLocationByHierarchyCode(hierarchyCode, langCode);
		List<LocationDto> result = mastersyncservice.findLocationByHierarchyCode(
				testdataparsejson.getDataFromJsonViaKey("hierarchyCode"),
				testdataparsejson.getDataFromJsonViaKey("langCode"));
		for (int i = 0; i < result.size(); i++) {
			System.out.println(result.get(i).getName());
			assertEquals("Rabat Sale Kenitra", result.get(i).getName());
		}

	}

	@Test
	public void masterSync_verify_findLocationByHierarchyCode_WithInvalidhierarchyCode() {
		// this test validates that no data will be fetched from location table when
		// invalid heirarchy code is passed
		// mastersyncservice.findLocationByHierarchyCode(hierarchyCode, langCode);
		List<LocationDto> result = mastersyncservice.findLocationByHierarchyCode(
				testdataparsejson.getDataFromJsonViaKey("invalidhierarchyCode"),
				testdataparsejson.getDataFromJsonViaKey("langCode"));
		System.out.println("*********" + result);
		System.out.println("*********" + result.size());
		assertEquals(0, result.size());

	}

	@Test
	public void masterSync_verify_findLocationByHierarchyCode_WithInvalidlangCode() {
		// this test validates that no data will be fetched from location table when
		// invalid lang code is passed
		// mastersyncservice.findLocationByHierarchyCode(hierarchyCode, langCode);
		List<LocationDto> result = mastersyncservice.findLocationByHierarchyCode(
				testdataparsejson.getDataFromJsonViaKey("hierarchyCode"),
				testdataparsejson.getDataFromJsonViaKey("invalidlangCode"));
		System.out.println("*********" + result);
		System.out.println("*********" + result.size());
		assertEquals(0, result.size());

	}

	@Test
	public void masterSync_verify_findLocationByHierarchyCode_WithhierarchyCodeNull() {
		// this test validates that no data will be fetched from location table when
		// invalid heirarchy code and invalid lang code are passed
		// mastersyncservice.findLocationByHierarchyCode(hierarchyCode, langCode);
		List<LocationDto> result = mastersyncservice.findLocationByHierarchyCode(null,
				testdataparsejson.getDataFromJsonViaKey("langCode"));
		System.out.println("*********" + result);
		System.out.println("*********" + result.size());
		assertEquals(0, result.size());

	}

	@Test
	public void masterSync_verify_findLocationByHierarchyCode_WithlangCodeNull() {
		// this test validates that no data will be fetched from location table when
		// lang code is passed as null
		// mastersyncservice.findLocationByHierarchyCode(hierarchyCode, langCode);
		List<LocationDto> result = mastersyncservice
				.findLocationByHierarchyCode(testdataparsejson.getDataFromJsonViaKey("hierarchyCode"), null);
		System.out.println("*********" + result);
		System.out.println("*********" + result.size());
		assertEquals(0, result.size());

	}

	@Test
	public void masterSync_verify_findLocationByHierarchyCode_WithhierarchyCodeNull_WithlangCodeNull() {
		// this test validates that no data will be fetched from location table when
		// lang code and heirarchy code are passed as null
		// mastersyncservice.findLocationByHierarchyCode(hierarchyCode, langCode);
		List<LocationDto> result = mastersyncservice.findLocationByHierarchyCode(null, null);
		System.out.println("*********" + result);
		System.out.println("*********" + result.size());
		assertEquals(0, result.size());

	}

	// check if responsedto is not null
	// valid data=get from location
	// invalid data=any data returnes null
	@Test
	public void masterSync_verify_findProvianceByHierarchyCode_getCode() {
		// this test validates if expected codes are fetched from location table for
		// inputs passed

		// mastersyncservice.findProvianceByHierarchyCode(code, langCode);

		List<LocationDto> result = mastersyncservice.findProvianceByHierarchyCode(
				testdataparsejson.getDataFromJsonViaKey("code"), testdataparsejson.getDataFromJsonViaKey("langCode"));

		List<String> list1 = new ArrayList<>();
		list1.add("KTA");
		list1.add("RBT");

		List<String> list2 = new ArrayList<>();

		for (int i = 0; i < result.size(); i++) {
			System.out.println(result.get(i).getCode());
			list2.add(result.get(i).getCode());
		}
		System.out.println("********" + list1);
		System.out.println("********" + list2);
		assertEquals(list1, list2);

	}

	@Test
	public void masterSync_verifyfindProvianceByHierarchyCode_getHierarchyName() {
		// this test validates if expected heirarchy names are fetched from location
		// table for inputs passed
		List<LocationDto> result = mastersyncservice.findProvianceByHierarchyCode(
				testdataparsejson.getDataFromJsonViaKey("code"), testdataparsejson.getDataFromJsonViaKey("langCode"));

		List<String> list1 = new ArrayList<>();
		list1.add("Province");
		list1.add("Province");

		List<String> list2 = new ArrayList<>();

		for (int i = 0; i < result.size(); i++) {
			System.out.println(result.get(i).getHierarchyName());
			list2.add(result.get(i).getHierarchyName());
		}
		System.out.println("********" + list1);
		System.out.println("********" + list2);
		assertEquals(list1, list2);
	}

	@Test
	public void masterSync_verifyfindProvianceByHierarchyCode_getName() {
		// this test validates if expected codes are fetched from location table for
		// inputs passed
		List<LocationDto> result = mastersyncservice.findProvianceByHierarchyCode(
				testdataparsejson.getDataFromJsonViaKey("code"), testdataparsejson.getDataFromJsonViaKey("langCode"));

		List<String> list1 = new ArrayList<>();
		list1.add("Kenitra");
		list1.add("Rabat");

		List<String> list2 = new ArrayList<>();

		for (int i = 0; i < result.size(); i++) {
			System.out.println(result.get(i).getName());
			list2.add(result.get(i).getName());
		}
		System.out.println("********" + list1);
		System.out.println("********" + list2);
		assertEquals(list1, list2);
	}

	@Test
	public void masterSync_verifyfindProvianceByHierarchyCode_getLangCode() {
		// this test validates if expected language codes are fetched from location
		// table for inputs passed
		List<LocationDto> result = mastersyncservice.findProvianceByHierarchyCode(
				testdataparsejson.getDataFromJsonViaKey("code"), testdataparsejson.getDataFromJsonViaKey("langCode"));

		List<String> list1 = new ArrayList<>();
		list1.add("eng");
		list1.add("eng");

		List<String> list2 = new ArrayList<>();

		for (int i = 0; i < result.size(); i++) {
			System.out.println(result.get(i).getLangCode());
			list2.add(result.get(i).getLangCode());
		}
		System.out.println("********" + list1);
		System.out.println("********" + list2);
		assertEquals(list1, list2);
	}

	@Test
	public void masterSync_verify_findProvianceByHierarchyCode_WithInvalidCode() {
		// this test validates no data should be fetched from location table when
		// invalid code is passed as input for this method
		// mastersyncservice.findProvianceByHierarchyCode(code, langCode);
		List<LocationDto> result = mastersyncservice.findProvianceByHierarchyCode(
				testdataparsejson.getDataFromJsonViaKey("invalidcode"),
				testdataparsejson.getDataFromJsonViaKey("langCode"));
		System.out.println("*********" + result);
		System.out.println("*********" + result.size());
		assertEquals(0, result.size());
	}

	@Test
	public void masterSync_verify_findProvianceByHierarchyCode_WithInvalidlangCode() {
		// this test validates no data should be fetched from location table when
		// invalid language code is passed as input for this method
		// mastersyncservice.findProvianceByHierarchyCode(code, langCode);
		List<LocationDto> result = mastersyncservice.findProvianceByHierarchyCode(
				testdataparsejson.getDataFromJsonViaKey("code"),
				testdataparsejson.getDataFromJsonViaKey("invalidlangCode"));
		System.out.println("*********" + result);
		System.out.println("*********" + result.size());
		assertEquals(0, result.size());
	}

	@Test
	public void masterSync_verify_findProvianceByHierarchyCode_WithCodeNull() {
		// this test validates no data should be fetched from location table when code
		// is passed as null as input for this method
		// mastersyncservice.findProvianceByHierarchyCode(code, langCode);
		List<LocationDto> result = mastersyncservice.findProvianceByHierarchyCode(null,
				testdataparsejson.getDataFromJsonViaKey("langCode"));
		System.out.println("*********#########" + result);
		System.out.println("*********###########" + result.size());
		// assertEquals(0, result.size());
		List<String> list1 = new ArrayList<>();
		List<String> list2 = new ArrayList<>();
		List<String> list3 = new ArrayList<>();
		List<String> list4 = new ArrayList<>();
		for (int i = 0; i < result.size(); i++) {
			list1.add(result.get(i).getCode());
			list2.add(result.get(i).getLangCode());
			list3.add(result.get(i).getName());
			list4.add(result.get(i).getHierarchyName());
		}
		System.out.println("########" + list1);
		System.out.println("########" + list2);
		System.out.println("########" + list3);
		System.out.println("#########" + list4);
	}

	@Test
	public void masterSync_verify_findProvianceByHierarchyCode_WithlangCodeNull() {
		// this test validates no data should be fetched from location table when
		// language code is passed as null as input for this method
		// mastersyncservice.findProvianceByHierarchyCode(code, langCode);
		List<LocationDto> result = mastersyncservice
				.findProvianceByHierarchyCode(testdataparsejson.getDataFromJsonViaKey("code"), null);
		System.out.println("*********" + result);
		System.out.println("*********" + result.size());
		assertEquals(0, result.size());
	}

	@Test
	public void masterSync_verify_findProvianceByHierarchyCode_WithCodeNull_WithlangCodeNull() {
		// this test validates no data should be fetched from location table when code
		// and language code are passed as null as input for this method
		// mastersyncservice.findProvianceByHierarchyCode(code, langCode);
		List<LocationDto> result = mastersyncservice.findProvianceByHierarchyCode(null, null);
		System.out.println("*********" + result);
		System.out.println("*********" + result.size());
		assertEquals(0, result.size());
	}

	// valid data=get from reason_list
	// returns code,name,rsncat_code,lang_code
	// invalid data=any data returnes null
	@Test
	public void masterSync_verifygetAllReasonsList_getCode() {
		// this test validates if expected code is fetched from reason_list table
		// mastersyncservice.getAllReasonsList(langCode);
		List<ReasonListDto> result = mastersyncservice
				.getAllReasonsList(testdataparsejson.getDataFromJsonViaKey("langCode"));
		List<String> list1 = new ArrayList<>();
		list1.addAll(Arrays.asList("APM", "GPM", "IAD", "DPG", "OTH", "ADM", "ADD", "OPM", "SDM"));

		List<String> list2 = new ArrayList<>();

		for (int i = 0; i < result.size(); i++) {
			list2.add(result.get(i).getCode());
		}
		System.out.println("********" + list1);
		System.out.println("********" + list2);
		assertEquals(list1, list2);
	}

	@Test
	public void masterSync_verifygetAllReasonsList_getName() {
		// this test validates if expected names are fetched from reason_list table
		List<ReasonListDto> result = mastersyncservice
				.getAllReasonsList(testdataparsejson.getDataFromJsonViaKey("langCode"));
		List<String> list1 = new ArrayList<>();
		list1.addAll(Arrays.asList("Age-Photo Mismatch", "Gender-Photo Mismatch", "Invalid Address",
				"Duplicate Registration", "Others", "All the Details are matching",
				"All the Demographic Details are Matching", "Only the Photograph is Matching", "Some of the Demographic Details are Matching"));

		List<String> list2 = new ArrayList<>();

		for (int i = 0; i < result.size(); i++) {
			list2.add(result.get(i).getName());
		}
		System.out.println("********" + list1);
		System.out.println("********" + list2);
		assertEquals(list1, list2);
	}

	@Test
	public void masterSync_verifygetAllReasonsList_getRsnCatCode() {
		// this test validates if expected rsncatcode is fetched from reason_list table
		List<ReasonListDto> result = mastersyncservice
				.getAllReasonsList(testdataparsejson.getDataFromJsonViaKey("langCode"));
		List<String> list1 = new ArrayList<>();
		list1.addAll(Arrays.asList("CLR", "CLR", "CLR", "CLR", "CLR", "MNA", "MNA", "MNA", "MNA"));

		List<String> list2 = new ArrayList<>();

		for (int i = 0; i < result.size(); i++) {
			list2.add(result.get(i).getRsnCatCode());
		}
		System.out.println("********" + list1);
		System.out.println("********" + list2);
		assertEquals(list1, list2);
	}

	@Test
	public void masterSync_verifygetAllReasonsList_getLangCode() {
		// this test validates if expected language code is fetched from reason_list
		// table
		List<ReasonListDto> result = mastersyncservice
				.getAllReasonsList(testdataparsejson.getDataFromJsonViaKey("langCode"));
		List<String> list1 = new ArrayList<>();
		list1.addAll(Arrays.asList("eng", "eng", "eng", "eng", "eng", "eng", "eng", "eng", "eng"));

		List<String> list2 = new ArrayList<>();

		for (int i = 0; i < result.size(); i++) {
			list2.add(result.get(i).getLangCode());
		}
		System.out.println("********" + list1);
		System.out.println("********" + list2);
		assertEquals(list1, list2);
	}

	@Test
	public void masterSync_verify_getAllReasonsList_WithInvalidlangCode() {
		// this test validates that no data will be fetched from reason_list table when
		// invalid language code is passed
		// mastersyncservice.getAllReasonsList(langCode);

		List<ReasonListDto> result = mastersyncservice
				.getAllReasonsList(testdataparsejson.getDataFromJsonViaKey("invalidlangCode"));
		System.out.println("*********" + result);
		System.out.println("*********" + result.size());
		assertEquals(0, result.size());
	}

	@Test
	public void masterSync_verify_getAllReasonsList_WithlangCodeNull() {
		// this test validates that no data will be fetched from reason_list table when
		// language code is passed as null
		// mastersyncservice.getAllReasonsList(langCode);

		List<ReasonListDto> result = mastersyncservice.getAllReasonsList(null);
		System.out.println("*********" + result);
		System.out.println("*********" + result.size());
		assertEquals(0, result.size());
	}

//valid data=get from blacklisted_words
	// returns word.description and language code
	// invalid data=any data returnes null

	@Test
	public void masterSync_verifygetAllBlackListedWords_getDescription() {
		// this test validates if expected description is fetched from blacklisted_words
		// table
		// mastersyncservice.getAllBlackListedWords(langCode);

		List<BlacklistedWordsDto> result = mastersyncservice
				.getAllBlackListedWords(testdataparsejson.getDataFromJsonViaKey("langCode"));

		List<String> list1 = new ArrayList<>();
		list1.addAll(
				Arrays.asList("Blacklisted Word", "Blacklisted Word", "Blacklisted Word", "Blacklisted Word", "fuk word", "Word is bloacklisted", "Word is bloacklisted", "BloackListed"));

		List<String> list2 = new ArrayList<>();

		for (int i = 0; i < result.size(); i++) {
			list2.add(result.get(i).getDescription());
		}
		System.out.println("********" + list1);
		System.out.println("********" + list2);
		assertEquals(list1, list2);
	}

	@Test
	public void masterSync_verifygetAllBlackListedWords_getLangCode() {
		// this test validates if expected language code is fetched from
		// blacklisted_words table
		List<BlacklistedWordsDto> result = mastersyncservice
				.getAllBlackListedWords(testdataparsejson.getDataFromJsonViaKey("langCode"));

		List<String> list1 = new ArrayList<>();
		list1.addAll(Arrays.asList("eng", "eng", "eng", "eng", "eng", "eng", "eng", "eng"));

		List<String> list2 = new ArrayList<>();

		for (int i = 0; i < result.size(); i++) {
			list2.add(result.get(i).getLangCode());
		}
		System.out.println("********" + list1);
		System.out.println("********" + list2);
		assertEquals(list1, list2);
	}

	@Test
	public void masterSync_verifygetAllBlackListedWords_getWord() {
		// this test validates if expected words are fetched from blacklisted_words
		// table
		List<BlacklistedWordsDto> result = mastersyncservice
				.getAllBlackListedWords(testdataparsejson.getDataFromJsonViaKey("langCode"));

		List<String> list1 = new ArrayList<>();
		list1.addAll(Arrays.asList("shit", "damn", "nigga", "dammit", "fuk", "elephantytft", "xxxcheckwordxxx", "bad word"));

		List<String> list2 = new ArrayList<>();

		for (int i = 0; i < result.size(); i++) {
			list2.add(result.get(i).getWord());
		}
		System.out.println("********" + list1);
		System.out.println("********" + list2);
		assertEquals(list1, list2);
	}

	@Test
	public void masterSync_verify_getAllBlackListedWords_WithInvalidlangCode() {
		// this test validates if no data will be fetched blacklisted_words table when
		// invalid language code is fetched
		// mastersyncservice.getAllBlackListedWords(langCode);
		List<BlacklistedWordsDto> result = mastersyncservice
				.getAllBlackListedWords(testdataparsejson.getDataFromJsonViaKey("invalidlangCode"));
		System.out.println("*********" + result);
		System.out.println("*********" + result.size());
		assertEquals(0, result.size());
	}

	@Test
	public void masterSync_verify_getAllBlackListedWords_WithlangCodeNull() {
		// this test validates if no data will be fetched blacklisted_words table when
		// language code is passed as null
		// mastersyncservice.getAllBlackListedWords(langCode);
		List<BlacklistedWordsDto> result = mastersyncservice.getAllBlackListedWords(null);
		System.out.println("*********" + result);
		System.out.println("*********" + result.size());
		assertEquals(0, result.size());
	}

//valid data=POA,POI,POR,POB; langcode=eng
	// returns list of documents-->name,descrition and language code from doc_type
	// table
	// invalid data=any data returnes null

	@Test
	public void masterSync_verifygetDocumentCategories_getDescription_POA() {
		// this test validates if expected descriptions are fetched from doc_type table
		// for POA document category
		// mastersyncservice.getDocumentCategories(docCode, langCode);
		List<DocumentCategoryDto> result = mastersyncservice.getDocumentCategories(RegistrationConstants.POA_DOCUMENT,
				testdataparsejson.getDataFromJsonViaKey("langCode"));

		List<String> list1 = new ArrayList<>();
		list1.addAll(Arrays.asList("Rental Agreement of address"));

		List<String> list2 = new ArrayList<>();

		for (int i = 0; i < result.size(); i++) {
			list2.add(result.get(i).getDescription());
		}

		System.out.println("********" + list1);
		System.out.println("********" + list2);
		assertEquals(list1, list2);
	}

	@Test
	public void masterSync_verifygetDocumentCategories_getDescription_POI() {
		// this test validates if expected descriptions are fetched from doc_type table
		// for POI document category
		// mastersyncservice.getDocumentCategories(docCode, langCode);
		List<DocumentCategoryDto> result = mastersyncservice.getDocumentCategories(RegistrationConstants.POI_DOCUMENT,
				testdataparsejson.getDataFromJsonViaKey("langCode"));

		List<String> list1 = new ArrayList<>();
		list1.addAll(Arrays.asList("Moroccan National Electronic ID Card"));

		List<String> list2 = new ArrayList<>();

		for (int i = 0; i < result.size(); i++) {
			list2.add(result.get(i).getDescription());
		}

		System.out.println("********" + list1);
		System.out.println("********" + list2);
		assertEquals(list1, list2);
	}

	@Test
	public void masterSync_verifygetDocumentCategories_getDescription_POR() {
		// this test validates if expected descriptions are fetched from doc_type table
		// for POR document category
		// mastersyncservice.getDocumentCategories(docCode, langCode);
		List<DocumentCategoryDto> result = mastersyncservice.getDocumentCategories(RegistrationConstants.POR_DOCUMENT,
				testdataparsejson.getDataFromJsonViaKey("langCode"));

		List<String> list1 = new ArrayList<>();
		list1.addAll(Arrays.asList("Proof relationship of a person"));

		List<String> list2 = new ArrayList<>();

		for (int i = 0; i < result.size(); i++) {
			list2.add(result.get(i).getDescription());
		}

		System.out.println("********" + list1);
		System.out.println("********" + list2);
		assertEquals(list1, list2);
	}

	@Test
	public void masterSync_verifygetDocumentCategories_getDescription_POB() {
		// this test validates if expected descriptions are fetched from doc_type table
		// for POB document category
		// mastersyncservice.getDocumentCategories(docCode, langCode);
		List<DocumentCategoryDto> result = mastersyncservice.getDocumentCategories(RegistrationConstants.DOB_DOCUMENT,
				testdataparsejson.getDataFromJsonViaKey("langCode"));

		List<String> list1 = new ArrayList<>();
		list1.addAll(Arrays.asList("Proof birth and age of a person"));

		List<String> list2 = new ArrayList<>();

		for (int i = 0; i < result.size(); i++) {
			list2.add(result.get(i).getDescription());
		}

		System.out.println("********" + list1);
		System.out.println("********" + list2);
		assertEquals(list1, list2);
	}

	@Test
	public void masterSync_verifygetDocumentCategories_getLangCode_POA() {
		// this test validates if expected language codes are fetched from doc_type
		// table for POA document category
		// mastersyncservice.getDocumentCategories(docCode, langCode);
		List<DocumentCategoryDto> result = mastersyncservice.getDocumentCategories(RegistrationConstants.POA_DOCUMENT,
				testdataparsejson.getDataFromJsonViaKey("langCode"));

		List<String> list1 = new ArrayList<>();
		list1.addAll(Arrays.asList("eng"));

		List<String> list2 = new ArrayList<>();

		for (int i = 0; i < result.size(); i++) {
			list2.add(result.get(i).getLangCode());
		}

		System.out.println("********" + list1);
		System.out.println("********" + list2);
		assertEquals(list1, list2);
	}

	@Test
	public void masterSync_verifygetDocumentCategories_getLangCode_POI() {
		// this test validates if expected language codes are fetched from doc_type
		// table for POI document category
		// mastersyncservice.getDocumentCategories(docCode, langCode);
		List<DocumentCategoryDto> result = mastersyncservice.getDocumentCategories(RegistrationConstants.POI_DOCUMENT,
				testdataparsejson.getDataFromJsonViaKey("langCode"));

		List<String> list1 = new ArrayList<>();
		list1.addAll(Arrays.asList("eng"));

		List<String> list2 = new ArrayList<>();

		for (int i = 0; i < result.size(); i++) {
			list2.add(result.get(i).getLangCode());
		}

		System.out.println("********" + list1);
		System.out.println("********" + list2);
		assertEquals(list1, list2);
	}

	@Test
	public void masterSync_verifygetDocumentCategories_getLangCode_POR() {
		// this test validates if expected language codes are fetched from doc_type
		// table for POR document category
		// mastersyncservice.getDocumentCategories(docCode, langCode);
		List<DocumentCategoryDto> result = mastersyncservice.getDocumentCategories(RegistrationConstants.POR_DOCUMENT,
				testdataparsejson.getDataFromJsonViaKey("langCode"));

		List<String> list1 = new ArrayList<>();
		list1.addAll(Arrays.asList("eng"));

		List<String> list2 = new ArrayList<>();

		for (int i = 0; i < result.size(); i++) {
			list2.add(result.get(i).getLangCode());
		}

		System.out.println("********" + list1);
		System.out.println("********" + list2);
		assertEquals(list1, list2);
	}

	@Test
	public void masterSync_verifygetDocumentCategories_getLangCode_POB() {
		// this test validates if expected language codes are fetched from doc_type
		// table for POB document category
		// mastersyncservice.getDocumentCategories(docCode, langCode);
		List<DocumentCategoryDto> result = mastersyncservice.getDocumentCategories(RegistrationConstants.DOB_DOCUMENT,
				testdataparsejson.getDataFromJsonViaKey("langCode"));

		List<String> list1 = new ArrayList<>();
		list1.addAll(Arrays.asList("eng"));

		List<String> list2 = new ArrayList<>();

		for (int i = 0; i < result.size(); i++) {
			list2.add(result.get(i).getLangCode());
		}

		System.out.println("********" + list1);
		System.out.println("********" + list2);
		assertEquals(list1, list2);
	}

	@Test
	public void masterSync_verifygetDocumentCategories_getName_POA() {
		// this test validates if expected names are fetched from doc_type table for POA
		// document category
		// mastersyncservice.getDocumentCategories(docCode, langCode);
		List<DocumentCategoryDto> result = mastersyncservice.getDocumentCategories(RegistrationConstants.POA_DOCUMENT,
				testdataparsejson.getDataFromJsonViaKey("langCode"));

		List<String> list1 = new ArrayList<>();
		list1.addAll(Arrays.asList("Rental contract"));

		List<String> list2 = new ArrayList<>();

		for (int i = 0; i < result.size(); i++) {
			list2.add(result.get(i).getName());
		}

		System.out.println("********" + list1);
		System.out.println("********" + list2);
		assertEquals(list1, list2);
	}

	@Test
	public void masterSync_verifygetDocumentCategories_getName_POI() {
		// this test validates if expected names are fetched from doc_type table for POI
		// document category
		// mastersyncservice.getDocumentCategories(docCode, langCode);
		List<DocumentCategoryDto> result = mastersyncservice.getDocumentCategories(RegistrationConstants.POI_DOCUMENT,
				testdataparsejson.getDataFromJsonViaKey("langCode"));

		List<String> list1 = new ArrayList<>();
		list1.addAll(Arrays.asList("CNIE card"));

		List<String> list2 = new ArrayList<>();

		for (int i = 0; i < result.size(); i++) {
			list2.add(result.get(i).getName());
		}

		System.out.println("********" + list1);
		System.out.println("********" + list2);
		assertEquals(list1, list2);
	}

	@Test
	public void masterSync_verifygetDocumentCategories_getName_POR() {
		// this test validates if expected names are fetched from doc_type table for POR
		// document category
		// mastersyncservice.getDocumentCategories(docCode, langCode);
		List<DocumentCategoryDto> result = mastersyncservice.getDocumentCategories(RegistrationConstants.POR_DOCUMENT,
				testdataparsejson.getDataFromJsonViaKey("langCode"));

		List<String> list1 = new ArrayList<>();
		list1.addAll(Arrays.asList("Certificate of Relationship"));

		List<String> list2 = new ArrayList<>();

		for (int i = 0; i < result.size(); i++) {
			list2.add(result.get(i).getName());
		}

		System.out.println("********" + list1);
		System.out.println("********" + list2);
		assertEquals(list1, list2);
	}

	@Test
	public void masterSync_verifygetDocumentCategories_getName_POB() {
		// this test validates if expected names are fetched from doc_type table for POB
		// document category
		// mastersyncservice.getDocumentCategories(docCode, langCode);
		List<DocumentCategoryDto> result = mastersyncservice.getDocumentCategories(RegistrationConstants.DOB_DOCUMENT,
				testdataparsejson.getDataFromJsonViaKey("langCode"));

		List<String> list1 = new ArrayList<>();
		list1.addAll(Arrays.asList("Certificate of Birth"));

		List<String> list2 = new ArrayList<>();

		for (int i = 0; i < result.size(); i++) {
			list2.add(result.get(i).getName());
		}

		System.out.println("********" + list1);
		System.out.println("********" + list2);
		assertEquals(list1, list2);
	}

	@Test
	public void masterSync_verify_getDocumentCategories_WithInvaliddocCode() {
		// this test validates if no data is fetched from doc_type table when invalid
		// document code is passed
		// mastersyncservice.getDocumentCategories(docCode, langCode);
		List<DocumentCategoryDto> result = mastersyncservice.getDocumentCategories(
				testdataparsejson.getDataFromJsonViaKey("invaliddocCode"),
				testdataparsejson.getDataFromJsonViaKey("langCode"));
		System.out.println("*********" + result);
		System.out.println("*********" + result.size());
		assertEquals(0, result.size());
	}

	@Test
	public void masterSync_verify_getDocumentCategories_WithInvalidlangCode() {
		// this test validates if no data is fetched from doc_type table when invalid
		// language code is passed
		// mastersyncservice.getDocumentCategories(docCode, langCode);
		List<DocumentCategoryDto> result = mastersyncservice.getDocumentCategories(RegistrationConstants.POA_DOCUMENT,
				testdataparsejson.getDataFromJsonViaKey("invalidlangCode"));
		System.out.println("*********" + result);
		System.out.println("*********" + result.size());
		assertEquals(0, result.size());
	}

	@Test
	public void masterSync_verify_getDocumentCategories_WithdocCodenull() {
		// this test validates if no data is fetched from doc_type table when document
		// code is passed as null
		// mastersyncservice.getDocumentCategories(docCode, langCode);
		List<DocumentCategoryDto> result = mastersyncservice.getDocumentCategories(null,
				testdataparsejson.getDataFromJsonViaKey("langCode"));
		System.out.println("*********" + result);
		System.out.println("*********" + result.size());
		assertEquals(0, result.size());
	}

	@Test
	public void masterSync_verify_getDocumentCategories_WithlangCodenull() {
		// this test validates if no data is fetched from doc_type table when language
		// code is passed as null
		// mastersyncservice.getDocumentCategories(docCode, langCode);
		List<DocumentCategoryDto> result = mastersyncservice.getDocumentCategories(RegistrationConstants.POA_DOCUMENT,
				null);
		System.out.println("*********" + result);
		System.out.println("*********" + result.size());
		assertEquals(0, result.size());
	}

	@Test
	public void masterSync_verify_getDocumentCategories_WithdocCodenull_WithlangCodenull() {
		// this test validates if no data is fetched from doc_type table when language
		// code and document code are passed as null
		// mastersyncservice.getDocumentCategories(docCode, langCode);
		List<DocumentCategoryDto> result = mastersyncservice.getDocumentCategories(null, null);
		System.out.println("*********" + result);
		System.out.println("*********" + result.size());
		assertEquals(0, result.size());
	}

//valid data=gender table
	// returns list of gender details-->code,name,lang_code,is_active
	// invalid data=any data returnes null
	@Test
	public void masterSync_verifygetGenderDtls_getCode() {
		// this test validates if expected code is fetched from gender table
		// mastersyncservice.getGenderDtls(langCode);
		List<GenderDto> result = mastersyncservice.getGenderDtls(testdataparsejson.getDataFromJsonViaKey("langCode"));
<<<<<<< HEAD
		
		List<String> list1=new ArrayList<>();
		list1.addAll(Arrays.asList("1","2","MLE","FLE","OTH"));
		
		List<String> list2=new ArrayList<>();
		
		for(int i=0;i<result.size();i++)
		{
=======

		List<String> list1 = new ArrayList<>();
		list1.addAll(Arrays.asList("MLE", "OTH", "FLE", "ABC"));

		List<String> list2 = new ArrayList<>();

		for (int i = 0; i < result.size(); i++) {
>>>>>>> 772058c7
			list2.add(result.get(i).getCode());
		}
		System.out.println("********" + list1);
		System.out.println("********" + list2);
		assertEquals(list1, list2);
	}

	@Test
	public void masterSync_verifygetGenderDtls_getGenderName() {
		// this test validates if expected gender names are fetched from gender table
		// mastersyncservice.getGenderDtls(langCode);
		List<GenderDto> result = mastersyncservice.getGenderDtls(testdataparsejson.getDataFromJsonViaKey("langCode"));
<<<<<<< HEAD
		
		List<String> list1=new ArrayList<>();
		list1.addAll(Arrays.asList("female","female","Male","Female","Others"));
		
		List<String> list2=new ArrayList<>();
		
		for(int i=0;i<result.size();i++)
		{
=======

		List<String> list1 = new ArrayList<>();
		list1.addAll(Arrays.asList("Male", "Others", "Female", "Male"));

		List<String> list2 = new ArrayList<>();

		for (int i = 0; i < result.size(); i++) {
>>>>>>> 772058c7
			list2.add(result.get(i).getGenderName());
		}
		System.out.println("********" + list1);
		System.out.println("********" + list2);
		assertEquals(list1, list2);
	}

	@Test
	public void masterSync_verifygetGenderDtls_getIsActive() {
		// this test validates if expected boolean values are fetched for gender details
		// from gender table
		// mastersyncservice.getGenderDtls(langCode);
		List<GenderDto> result = mastersyncservice.getGenderDtls(testdataparsejson.getDataFromJsonViaKey("langCode"));
<<<<<<< HEAD
		
		List<String> list1=new ArrayList<>();
		list1.addAll(Arrays.asList("true","true","true","true","true"));
		
		List<String> list2=new ArrayList<>();
		
		for(int i=0;i<result.size();i++)
		{
		list2.add(result.get(i).getIsActive().toString());
		}
		System.out.println("********"+list1);
		System.out.println("********"+list2);
=======

		List<String> list1 = new ArrayList<>();
		list1.addAll(Arrays.asList("true", "true", "true", "true"));

		List<String> list2 = new ArrayList<>();

		for (int i = 0; i < result.size(); i++) {
			list2.add(result.get(i).getIsActive().toString());
		}
		System.out.println("********" + list1);
		System.out.println("********" + list2);
>>>>>>> 772058c7
		assertEquals(list1, list2);
	}

	@Test
	public void masterSync_verifygetGenderDtls_getLangCode() {
		// this test validates if expected language codes are fetched from gender table
		// mastersyncservice.getGenderDtls(langCode);
		List<GenderDto> result = mastersyncservice.getGenderDtls(testdataparsejson.getDataFromJsonViaKey("langCode"));
<<<<<<< HEAD
		
		List<String> list1=new ArrayList<>();
		list1.addAll(Arrays.asList("eng","eng","eng","eng","eng"));
		
		List<String> list2=new ArrayList<>();
		
		for(int i=0;i<result.size();i++)
		{
		list2.add(result.get(i).getLangCode());
		}
		System.out.println("********"+list1);
		System.out.println("********"+list2);
=======

		List<String> list1 = new ArrayList<>();
		list1.addAll(Arrays.asList("eng", "eng", "eng", "eng"));

		List<String> list2 = new ArrayList<>();

		for (int i = 0; i < result.size(); i++) {
			list2.add(result.get(i).getLangCode());
		}
		System.out.println("********" + list1);
		System.out.println("********" + list2);
>>>>>>> 772058c7
		assertEquals(list1, list2);
	}

	@Test
	public void masterSync_verify_getGenderDtls_WithInvalidlangCode() {
		// this test validates that no data is fetched from gender table when invalid
		// language code is fetched
		// mastersyncservice.getGenderDtls(langCode);
		List<GenderDto> result = mastersyncservice
				.getGenderDtls(testdataparsejson.getDataFromJsonViaKey("invalidlangCode"));
		System.out.println("*********" + result);
		System.out.println("*********" + result.size());
		assertEquals(0, result.size());
	}

	@Test
	public void masterSync_verify_getGenderDtls_WithlangCodeNull() {
		// this test validates that no data is fetched from gender table when language
		// code is passed as null
		// mastersyncservice.getGenderDtls(langCode);
		List<GenderDto> result = mastersyncservice.getGenderDtls(null);
		System.out.println("*********" + result);
		System.out.println("*********" + result.size());
		assertEquals(0, result.size());
	}
}<|MERGE_RESOLUTION|>--- conflicted
+++ resolved
@@ -1,1061 +1,982 @@
-package io.mosip.registration.test.integrationtest;
-
-import static org.junit.Assert.assertEquals;
-import static org.junit.Assert.assertNull;
-
-import java.util.ArrayList;
-import java.util.Arrays;
-import java.util.List;
-
-import org.junit.Ignore;
-import org.junit.Test;
-import org.springframework.beans.factory.annotation.Autowired;
-
-import io.mosip.registration.constants.RegistrationConstants;
-import io.mosip.registration.dto.ResponseDTO;
-import io.mosip.registration.dto.mastersync.BlacklistedWordsDto;
-import io.mosip.registration.dto.mastersync.DocumentCategoryDto;
-import io.mosip.registration.dto.mastersync.GenderDto;
-import io.mosip.registration.dto.mastersync.LocationDto;
-import io.mosip.registration.dto.mastersync.ReasonListDto;
-import io.mosip.registration.service.MasterSyncService;
-import io.mosip.registration.util.healthcheck.RegistrationAppHealthCheckUtil;
-
-public class MasterSyncServiceTest extends BaseIntegrationTest {
-
-	@Autowired
-	private MasterSyncService mastersyncservice;
-
-	TestDataParseJSON testdataparsejson = new TestDataParseJSON(
-			"src/test/resources/testData/MasterSyncServiceData/testData.json");
-
-	@Test
-	public void masterSync_verify_getMasterSync_getErrorResponseDTOs() {
-//this test validates the message when sync is failed
-		// mastersyncservice.getMasterSync(masterSyncDetails);
-<<<<<<< HEAD
-		ResponseDTO result = mastersyncservice.getMasterSync(testdataparsejson.getDataFromJsonViaKey("masterSyncDetails"));
-=======
-		ResponseDTO result = mastersyncservice
-				.getMasterSync(testdataparsejson.getDataFromJsonViaKey("masterSyncDetails"), "System");
->>>>>>> 772058c7
-		System.out.println(RegistrationConstants.MASTER_SYNC_OFFLINE_FAILURE_MSG);
-		assertNull(result.getErrorResponseDTOs());
-
-	}
-
-	@Test
-	public void masterSync_verify_getMasterSync_getSuccessResponseDTOs() {
-		// defect MOS-15831
-//this test validates the message when sync is success
-		// mastersyncservice.getMasterSync(masterSyncDetails);
-<<<<<<< HEAD
-		ResponseDTO result = mastersyncservice.getMasterSync(testdataparsejson.getDataFromJsonViaKey("masterSyncDetails"));
-		System.out.println(RegistrationConstants.MASTER_SYNC_SUCCESS);
-		
-		System.out.println(result.getSuccessResponseDTO().getMessage());
-		assertEquals(RegistrationConstants.MASTER_SYNC_SUCCESS,
-				result.getSuccessResponseDTO().getMessage());
-		
-		System.out.println("********"+RegistrationAppHealthCheckUtil.isNetworkAvailable());
-
-	}
-	
-@Test
-	public void masterSync_verify_findLocationByHierarchyCode_getCode()
-	{
-		//This test verifies if correct code is fetched from local database from table location
-		
-		//mastersyncservice.findLocationByHierarchyCode(hierarchyCode, langCode);
-		List<LocationDto> result = mastersyncservice.findLocationByHierarchyCode(testdataparsejson.getDataFromJsonViaKey("hierarchyCode"),testdataparsejson.getDataFromJsonViaKey("langCode"));
-		for(int i=0;i<result.size();i++) 
-		{
-=======
-		ResponseDTO result = mastersyncservice
-				.getMasterSync(testdataparsejson.getDataFromJsonViaKey("masterSyncDetails"), "System");
-
-		assertEquals(RegistrationConstants.SUCCESS, result.getSuccessResponseDTO().getMessage());
-
-		System.out.println("********" + RegistrationAppHealthCheckUtil.isNetworkAvailable());
-
-	}
-
-	@Test
-	public void masterSync_verify_findLocationByHierarchyCode_getCode() {
-		// This test verifies if correct code is fetched from local database from table
-		// location
-
-		// mastersyncservice.findLocationByHierarchyCode(hierarchyCode, langCode);
-		List<LocationDto> result = mastersyncservice.findLocationByHierarchyCode(
-				testdataparsejson.getDataFromJsonViaKey("hierarchyCode"),
-				testdataparsejson.getDataFromJsonViaKey("langCode"));
-		for (int i = 0; i < result.size(); i++) {
->>>>>>> 772058c7
-			System.out.println(result.get(i).getCode());
-			assertEquals("RSK", result.get(i).getCode());
-		}
-
-	}
-
-	@Test
-	public void masterSync_verify_findLocationByHierarchyCode_getHierarchyName() {
-		// This test verifies if correct heirarchy name is fetched from local database
-		// from table location
-
-		// mastersyncservice.findLocationByHierarchyCode(hierarchyCode, langCode);
-		List<LocationDto> result = mastersyncservice.findLocationByHierarchyCode(
-				testdataparsejson.getDataFromJsonViaKey("hierarchyCode"),
-				testdataparsejson.getDataFromJsonViaKey("langCode"));
-		for (int i = 0; i < result.size(); i++) {
-			System.out.println(result.get(i).getHierarchyName());
-			assertEquals("Region", result.get(i).getHierarchyName());
-		}
-
-	}
-
-	@Test
-	public void masterSync_verify_findLocationByHierarchyCode_getLangCode() {
-		// This test verifies if correct langcode is fetched from local database from
-		// location table
-
-		// mastersyncservice.findLocationByHierarchyCode(hierarchyCode, langCode);
-		List<LocationDto> result = mastersyncservice.findLocationByHierarchyCode(
-				testdataparsejson.getDataFromJsonViaKey("hierarchyCode"),
-				testdataparsejson.getDataFromJsonViaKey("langCode"));
-		for (int i = 0; i < result.size(); i++) {
-			System.out.println(result.get(i).getLangCode());
-			assertEquals("eng", result.get(i).getLangCode());
-		}
-
-	}
-
-	@Test
-	public void masterSync_verify_findLocationByHierarchyCode_getName() {
-		// This test verifies if correct name is fetched from local database from
-		// location table
-
-		// mastersyncservice.findLocationByHierarchyCode(hierarchyCode, langCode);
-		List<LocationDto> result = mastersyncservice.findLocationByHierarchyCode(
-				testdataparsejson.getDataFromJsonViaKey("hierarchyCode"),
-				testdataparsejson.getDataFromJsonViaKey("langCode"));
-		for (int i = 0; i < result.size(); i++) {
-			System.out.println(result.get(i).getName());
-			assertEquals("Rabat Sale Kenitra", result.get(i).getName());
-		}
-
-	}
-
-	@Test
-	public void masterSync_verify_findLocationByHierarchyCode_WithInvalidhierarchyCode() {
-		// this test validates that no data will be fetched from location table when
-		// invalid heirarchy code is passed
-		// mastersyncservice.findLocationByHierarchyCode(hierarchyCode, langCode);
-		List<LocationDto> result = mastersyncservice.findLocationByHierarchyCode(
-				testdataparsejson.getDataFromJsonViaKey("invalidhierarchyCode"),
-				testdataparsejson.getDataFromJsonViaKey("langCode"));
-		System.out.println("*********" + result);
-		System.out.println("*********" + result.size());
-		assertEquals(0, result.size());
-
-	}
-
-	@Test
-	public void masterSync_verify_findLocationByHierarchyCode_WithInvalidlangCode() {
-		// this test validates that no data will be fetched from location table when
-		// invalid lang code is passed
-		// mastersyncservice.findLocationByHierarchyCode(hierarchyCode, langCode);
-		List<LocationDto> result = mastersyncservice.findLocationByHierarchyCode(
-				testdataparsejson.getDataFromJsonViaKey("hierarchyCode"),
-				testdataparsejson.getDataFromJsonViaKey("invalidlangCode"));
-		System.out.println("*********" + result);
-		System.out.println("*********" + result.size());
-		assertEquals(0, result.size());
-
-	}
-
-	@Test
-	public void masterSync_verify_findLocationByHierarchyCode_WithhierarchyCodeNull() {
-		// this test validates that no data will be fetched from location table when
-		// invalid heirarchy code and invalid lang code are passed
-		// mastersyncservice.findLocationByHierarchyCode(hierarchyCode, langCode);
-		List<LocationDto> result = mastersyncservice.findLocationByHierarchyCode(null,
-				testdataparsejson.getDataFromJsonViaKey("langCode"));
-		System.out.println("*********" + result);
-		System.out.println("*********" + result.size());
-		assertEquals(0, result.size());
-
-	}
-
-	@Test
-	public void masterSync_verify_findLocationByHierarchyCode_WithlangCodeNull() {
-		// this test validates that no data will be fetched from location table when
-		// lang code is passed as null
-		// mastersyncservice.findLocationByHierarchyCode(hierarchyCode, langCode);
-		List<LocationDto> result = mastersyncservice
-				.findLocationByHierarchyCode(testdataparsejson.getDataFromJsonViaKey("hierarchyCode"), null);
-		System.out.println("*********" + result);
-		System.out.println("*********" + result.size());
-		assertEquals(0, result.size());
-
-	}
-
-	@Test
-	public void masterSync_verify_findLocationByHierarchyCode_WithhierarchyCodeNull_WithlangCodeNull() {
-		// this test validates that no data will be fetched from location table when
-		// lang code and heirarchy code are passed as null
-		// mastersyncservice.findLocationByHierarchyCode(hierarchyCode, langCode);
-		List<LocationDto> result = mastersyncservice.findLocationByHierarchyCode(null, null);
-		System.out.println("*********" + result);
-		System.out.println("*********" + result.size());
-		assertEquals(0, result.size());
-
-	}
-
-	// check if responsedto is not null
-	// valid data=get from location
-	// invalid data=any data returnes null
-	@Test
-	public void masterSync_verify_findProvianceByHierarchyCode_getCode() {
-		// this test validates if expected codes are fetched from location table for
-		// inputs passed
-
-		// mastersyncservice.findProvianceByHierarchyCode(code, langCode);
-
-		List<LocationDto> result = mastersyncservice.findProvianceByHierarchyCode(
-				testdataparsejson.getDataFromJsonViaKey("code"), testdataparsejson.getDataFromJsonViaKey("langCode"));
-
-		List<String> list1 = new ArrayList<>();
-		list1.add("KTA");
-		list1.add("RBT");
-
-		List<String> list2 = new ArrayList<>();
-
-		for (int i = 0; i < result.size(); i++) {
-			System.out.println(result.get(i).getCode());
-			list2.add(result.get(i).getCode());
-		}
-		System.out.println("********" + list1);
-		System.out.println("********" + list2);
-		assertEquals(list1, list2);
-
-	}
-
-	@Test
-	public void masterSync_verifyfindProvianceByHierarchyCode_getHierarchyName() {
-		// this test validates if expected heirarchy names are fetched from location
-		// table for inputs passed
-		List<LocationDto> result = mastersyncservice.findProvianceByHierarchyCode(
-				testdataparsejson.getDataFromJsonViaKey("code"), testdataparsejson.getDataFromJsonViaKey("langCode"));
-
-		List<String> list1 = new ArrayList<>();
-		list1.add("Province");
-		list1.add("Province");
-
-		List<String> list2 = new ArrayList<>();
-
-		for (int i = 0; i < result.size(); i++) {
-			System.out.println(result.get(i).getHierarchyName());
-			list2.add(result.get(i).getHierarchyName());
-		}
-		System.out.println("********" + list1);
-		System.out.println("********" + list2);
-		assertEquals(list1, list2);
-	}
-
-	@Test
-	public void masterSync_verifyfindProvianceByHierarchyCode_getName() {
-		// this test validates if expected codes are fetched from location table for
-		// inputs passed
-		List<LocationDto> result = mastersyncservice.findProvianceByHierarchyCode(
-				testdataparsejson.getDataFromJsonViaKey("code"), testdataparsejson.getDataFromJsonViaKey("langCode"));
-
-		List<String> list1 = new ArrayList<>();
-		list1.add("Kenitra");
-		list1.add("Rabat");
-
-		List<String> list2 = new ArrayList<>();
-
-		for (int i = 0; i < result.size(); i++) {
-			System.out.println(result.get(i).getName());
-			list2.add(result.get(i).getName());
-		}
-		System.out.println("********" + list1);
-		System.out.println("********" + list2);
-		assertEquals(list1, list2);
-	}
-
-	@Test
-	public void masterSync_verifyfindProvianceByHierarchyCode_getLangCode() {
-		// this test validates if expected language codes are fetched from location
-		// table for inputs passed
-		List<LocationDto> result = mastersyncservice.findProvianceByHierarchyCode(
-				testdataparsejson.getDataFromJsonViaKey("code"), testdataparsejson.getDataFromJsonViaKey("langCode"));
-
-		List<String> list1 = new ArrayList<>();
-		list1.add("eng");
-		list1.add("eng");
-
-		List<String> list2 = new ArrayList<>();
-
-		for (int i = 0; i < result.size(); i++) {
-			System.out.println(result.get(i).getLangCode());
-			list2.add(result.get(i).getLangCode());
-		}
-		System.out.println("********" + list1);
-		System.out.println("********" + list2);
-		assertEquals(list1, list2);
-	}
-
-	@Test
-	public void masterSync_verify_findProvianceByHierarchyCode_WithInvalidCode() {
-		// this test validates no data should be fetched from location table when
-		// invalid code is passed as input for this method
-		// mastersyncservice.findProvianceByHierarchyCode(code, langCode);
-		List<LocationDto> result = mastersyncservice.findProvianceByHierarchyCode(
-				testdataparsejson.getDataFromJsonViaKey("invalidcode"),
-				testdataparsejson.getDataFromJsonViaKey("langCode"));
-		System.out.println("*********" + result);
-		System.out.println("*********" + result.size());
-		assertEquals(0, result.size());
-	}
-
-	@Test
-	public void masterSync_verify_findProvianceByHierarchyCode_WithInvalidlangCode() {
-		// this test validates no data should be fetched from location table when
-		// invalid language code is passed as input for this method
-		// mastersyncservice.findProvianceByHierarchyCode(code, langCode);
-		List<LocationDto> result = mastersyncservice.findProvianceByHierarchyCode(
-				testdataparsejson.getDataFromJsonViaKey("code"),
-				testdataparsejson.getDataFromJsonViaKey("invalidlangCode"));
-		System.out.println("*********" + result);
-		System.out.println("*********" + result.size());
-		assertEquals(0, result.size());
-	}
-
-	@Test
-	public void masterSync_verify_findProvianceByHierarchyCode_WithCodeNull() {
-		// this test validates no data should be fetched from location table when code
-		// is passed as null as input for this method
-		// mastersyncservice.findProvianceByHierarchyCode(code, langCode);
-		List<LocationDto> result = mastersyncservice.findProvianceByHierarchyCode(null,
-				testdataparsejson.getDataFromJsonViaKey("langCode"));
-		System.out.println("*********#########" + result);
-		System.out.println("*********###########" + result.size());
-		// assertEquals(0, result.size());
-		List<String> list1 = new ArrayList<>();
-		List<String> list2 = new ArrayList<>();
-		List<String> list3 = new ArrayList<>();
-		List<String> list4 = new ArrayList<>();
-		for (int i = 0; i < result.size(); i++) {
-			list1.add(result.get(i).getCode());
-			list2.add(result.get(i).getLangCode());
-			list3.add(result.get(i).getName());
-			list4.add(result.get(i).getHierarchyName());
-		}
-		System.out.println("########" + list1);
-		System.out.println("########" + list2);
-		System.out.println("########" + list3);
-		System.out.println("#########" + list4);
-	}
-
-	@Test
-	public void masterSync_verify_findProvianceByHierarchyCode_WithlangCodeNull() {
-		// this test validates no data should be fetched from location table when
-		// language code is passed as null as input for this method
-		// mastersyncservice.findProvianceByHierarchyCode(code, langCode);
-		List<LocationDto> result = mastersyncservice
-				.findProvianceByHierarchyCode(testdataparsejson.getDataFromJsonViaKey("code"), null);
-		System.out.println("*********" + result);
-		System.out.println("*********" + result.size());
-		assertEquals(0, result.size());
-	}
-
-	@Test
-	public void masterSync_verify_findProvianceByHierarchyCode_WithCodeNull_WithlangCodeNull() {
-		// this test validates no data should be fetched from location table when code
-		// and language code are passed as null as input for this method
-		// mastersyncservice.findProvianceByHierarchyCode(code, langCode);
-		List<LocationDto> result = mastersyncservice.findProvianceByHierarchyCode(null, null);
-		System.out.println("*********" + result);
-		System.out.println("*********" + result.size());
-		assertEquals(0, result.size());
-	}
-
-	// valid data=get from reason_list
-	// returns code,name,rsncat_code,lang_code
-	// invalid data=any data returnes null
-	@Test
-	public void masterSync_verifygetAllReasonsList_getCode() {
-		// this test validates if expected code is fetched from reason_list table
-		// mastersyncservice.getAllReasonsList(langCode);
-		List<ReasonListDto> result = mastersyncservice
-				.getAllReasonsList(testdataparsejson.getDataFromJsonViaKey("langCode"));
-		List<String> list1 = new ArrayList<>();
-		list1.addAll(Arrays.asList("APM", "GPM", "IAD", "DPG", "OTH", "ADM", "ADD", "OPM", "SDM"));
-
-		List<String> list2 = new ArrayList<>();
-
-		for (int i = 0; i < result.size(); i++) {
-			list2.add(result.get(i).getCode());
-		}
-		System.out.println("********" + list1);
-		System.out.println("********" + list2);
-		assertEquals(list1, list2);
-	}
-
-	@Test
-	public void masterSync_verifygetAllReasonsList_getName() {
-		// this test validates if expected names are fetched from reason_list table
-		List<ReasonListDto> result = mastersyncservice
-				.getAllReasonsList(testdataparsejson.getDataFromJsonViaKey("langCode"));
-		List<String> list1 = new ArrayList<>();
-		list1.addAll(Arrays.asList("Age-Photo Mismatch", "Gender-Photo Mismatch", "Invalid Address",
-				"Duplicate Registration", "Others", "All the Details are matching",
-				"All the Demographic Details are Matching", "Only the Photograph is Matching", "Some of the Demographic Details are Matching"));
-
-		List<String> list2 = new ArrayList<>();
-
-		for (int i = 0; i < result.size(); i++) {
-			list2.add(result.get(i).getName());
-		}
-		System.out.println("********" + list1);
-		System.out.println("********" + list2);
-		assertEquals(list1, list2);
-	}
-
-	@Test
-	public void masterSync_verifygetAllReasonsList_getRsnCatCode() {
-		// this test validates if expected rsncatcode is fetched from reason_list table
-		List<ReasonListDto> result = mastersyncservice
-				.getAllReasonsList(testdataparsejson.getDataFromJsonViaKey("langCode"));
-		List<String> list1 = new ArrayList<>();
-		list1.addAll(Arrays.asList("CLR", "CLR", "CLR", "CLR", "CLR", "MNA", "MNA", "MNA", "MNA"));
-
-		List<String> list2 = new ArrayList<>();
-
-		for (int i = 0; i < result.size(); i++) {
-			list2.add(result.get(i).getRsnCatCode());
-		}
-		System.out.println("********" + list1);
-		System.out.println("********" + list2);
-		assertEquals(list1, list2);
-	}
-
-	@Test
-	public void masterSync_verifygetAllReasonsList_getLangCode() {
-		// this test validates if expected language code is fetched from reason_list
-		// table
-		List<ReasonListDto> result = mastersyncservice
-				.getAllReasonsList(testdataparsejson.getDataFromJsonViaKey("langCode"));
-		List<String> list1 = new ArrayList<>();
-		list1.addAll(Arrays.asList("eng", "eng", "eng", "eng", "eng", "eng", "eng", "eng", "eng"));
-
-		List<String> list2 = new ArrayList<>();
-
-		for (int i = 0; i < result.size(); i++) {
-			list2.add(result.get(i).getLangCode());
-		}
-		System.out.println("********" + list1);
-		System.out.println("********" + list2);
-		assertEquals(list1, list2);
-	}
-
-	@Test
-	public void masterSync_verify_getAllReasonsList_WithInvalidlangCode() {
-		// this test validates that no data will be fetched from reason_list table when
-		// invalid language code is passed
-		// mastersyncservice.getAllReasonsList(langCode);
-
-		List<ReasonListDto> result = mastersyncservice
-				.getAllReasonsList(testdataparsejson.getDataFromJsonViaKey("invalidlangCode"));
-		System.out.println("*********" + result);
-		System.out.println("*********" + result.size());
-		assertEquals(0, result.size());
-	}
-
-	@Test
-	public void masterSync_verify_getAllReasonsList_WithlangCodeNull() {
-		// this test validates that no data will be fetched from reason_list table when
-		// language code is passed as null
-		// mastersyncservice.getAllReasonsList(langCode);
-
-		List<ReasonListDto> result = mastersyncservice.getAllReasonsList(null);
-		System.out.println("*********" + result);
-		System.out.println("*********" + result.size());
-		assertEquals(0, result.size());
-	}
-
-//valid data=get from blacklisted_words
-	// returns word.description and language code
-	// invalid data=any data returnes null
-
-	@Test
-	public void masterSync_verifygetAllBlackListedWords_getDescription() {
-		// this test validates if expected description is fetched from blacklisted_words
-		// table
-		// mastersyncservice.getAllBlackListedWords(langCode);
-
-		List<BlacklistedWordsDto> result = mastersyncservice
-				.getAllBlackListedWords(testdataparsejson.getDataFromJsonViaKey("langCode"));
-
-		List<String> list1 = new ArrayList<>();
-		list1.addAll(
-				Arrays.asList("Blacklisted Word", "Blacklisted Word", "Blacklisted Word", "Blacklisted Word", "fuk word", "Word is bloacklisted", "Word is bloacklisted", "BloackListed"));
-
-		List<String> list2 = new ArrayList<>();
-
-		for (int i = 0; i < result.size(); i++) {
-			list2.add(result.get(i).getDescription());
-		}
-		System.out.println("********" + list1);
-		System.out.println("********" + list2);
-		assertEquals(list1, list2);
-	}
-
-	@Test
-	public void masterSync_verifygetAllBlackListedWords_getLangCode() {
-		// this test validates if expected language code is fetched from
-		// blacklisted_words table
-		List<BlacklistedWordsDto> result = mastersyncservice
-				.getAllBlackListedWords(testdataparsejson.getDataFromJsonViaKey("langCode"));
-
-		List<String> list1 = new ArrayList<>();
-		list1.addAll(Arrays.asList("eng", "eng", "eng", "eng", "eng", "eng", "eng", "eng"));
-
-		List<String> list2 = new ArrayList<>();
-
-		for (int i = 0; i < result.size(); i++) {
-			list2.add(result.get(i).getLangCode());
-		}
-		System.out.println("********" + list1);
-		System.out.println("********" + list2);
-		assertEquals(list1, list2);
-	}
-
-	@Test
-	public void masterSync_verifygetAllBlackListedWords_getWord() {
-		// this test validates if expected words are fetched from blacklisted_words
-		// table
-		List<BlacklistedWordsDto> result = mastersyncservice
-				.getAllBlackListedWords(testdataparsejson.getDataFromJsonViaKey("langCode"));
-
-		List<String> list1 = new ArrayList<>();
-		list1.addAll(Arrays.asList("shit", "damn", "nigga", "dammit", "fuk", "elephantytft", "xxxcheckwordxxx", "bad word"));
-
-		List<String> list2 = new ArrayList<>();
-
-		for (int i = 0; i < result.size(); i++) {
-			list2.add(result.get(i).getWord());
-		}
-		System.out.println("********" + list1);
-		System.out.println("********" + list2);
-		assertEquals(list1, list2);
-	}
-
-	@Test
-	public void masterSync_verify_getAllBlackListedWords_WithInvalidlangCode() {
-		// this test validates if no data will be fetched blacklisted_words table when
-		// invalid language code is fetched
-		// mastersyncservice.getAllBlackListedWords(langCode);
-		List<BlacklistedWordsDto> result = mastersyncservice
-				.getAllBlackListedWords(testdataparsejson.getDataFromJsonViaKey("invalidlangCode"));
-		System.out.println("*********" + result);
-		System.out.println("*********" + result.size());
-		assertEquals(0, result.size());
-	}
-
-	@Test
-	public void masterSync_verify_getAllBlackListedWords_WithlangCodeNull() {
-		// this test validates if no data will be fetched blacklisted_words table when
-		// language code is passed as null
-		// mastersyncservice.getAllBlackListedWords(langCode);
-		List<BlacklistedWordsDto> result = mastersyncservice.getAllBlackListedWords(null);
-		System.out.println("*********" + result);
-		System.out.println("*********" + result.size());
-		assertEquals(0, result.size());
-	}
-
-//valid data=POA,POI,POR,POB; langcode=eng
-	// returns list of documents-->name,descrition and language code from doc_type
-	// table
-	// invalid data=any data returnes null
-
-	@Test
-	public void masterSync_verifygetDocumentCategories_getDescription_POA() {
-		// this test validates if expected descriptions are fetched from doc_type table
-		// for POA document category
-		// mastersyncservice.getDocumentCategories(docCode, langCode);
-		List<DocumentCategoryDto> result = mastersyncservice.getDocumentCategories(RegistrationConstants.POA_DOCUMENT,
-				testdataparsejson.getDataFromJsonViaKey("langCode"));
-
-		List<String> list1 = new ArrayList<>();
-		list1.addAll(Arrays.asList("Rental Agreement of address"));
-
-		List<String> list2 = new ArrayList<>();
-
-		for (int i = 0; i < result.size(); i++) {
-			list2.add(result.get(i).getDescription());
-		}
-
-		System.out.println("********" + list1);
-		System.out.println("********" + list2);
-		assertEquals(list1, list2);
-	}
-
-	@Test
-	public void masterSync_verifygetDocumentCategories_getDescription_POI() {
-		// this test validates if expected descriptions are fetched from doc_type table
-		// for POI document category
-		// mastersyncservice.getDocumentCategories(docCode, langCode);
-		List<DocumentCategoryDto> result = mastersyncservice.getDocumentCategories(RegistrationConstants.POI_DOCUMENT,
-				testdataparsejson.getDataFromJsonViaKey("langCode"));
-
-		List<String> list1 = new ArrayList<>();
-		list1.addAll(Arrays.asList("Moroccan National Electronic ID Card"));
-
-		List<String> list2 = new ArrayList<>();
-
-		for (int i = 0; i < result.size(); i++) {
-			list2.add(result.get(i).getDescription());
-		}
-
-		System.out.println("********" + list1);
-		System.out.println("********" + list2);
-		assertEquals(list1, list2);
-	}
-
-	@Test
-	public void masterSync_verifygetDocumentCategories_getDescription_POR() {
-		// this test validates if expected descriptions are fetched from doc_type table
-		// for POR document category
-		// mastersyncservice.getDocumentCategories(docCode, langCode);
-		List<DocumentCategoryDto> result = mastersyncservice.getDocumentCategories(RegistrationConstants.POR_DOCUMENT,
-				testdataparsejson.getDataFromJsonViaKey("langCode"));
-
-		List<String> list1 = new ArrayList<>();
-		list1.addAll(Arrays.asList("Proof relationship of a person"));
-
-		List<String> list2 = new ArrayList<>();
-
-		for (int i = 0; i < result.size(); i++) {
-			list2.add(result.get(i).getDescription());
-		}
-
-		System.out.println("********" + list1);
-		System.out.println("********" + list2);
-		assertEquals(list1, list2);
-	}
-
-	@Test
-	public void masterSync_verifygetDocumentCategories_getDescription_POB() {
-		// this test validates if expected descriptions are fetched from doc_type table
-		// for POB document category
-		// mastersyncservice.getDocumentCategories(docCode, langCode);
-		List<DocumentCategoryDto> result = mastersyncservice.getDocumentCategories(RegistrationConstants.DOB_DOCUMENT,
-				testdataparsejson.getDataFromJsonViaKey("langCode"));
-
-		List<String> list1 = new ArrayList<>();
-		list1.addAll(Arrays.asList("Proof birth and age of a person"));
-
-		List<String> list2 = new ArrayList<>();
-
-		for (int i = 0; i < result.size(); i++) {
-			list2.add(result.get(i).getDescription());
-		}
-
-		System.out.println("********" + list1);
-		System.out.println("********" + list2);
-		assertEquals(list1, list2);
-	}
-
-	@Test
-	public void masterSync_verifygetDocumentCategories_getLangCode_POA() {
-		// this test validates if expected language codes are fetched from doc_type
-		// table for POA document category
-		// mastersyncservice.getDocumentCategories(docCode, langCode);
-		List<DocumentCategoryDto> result = mastersyncservice.getDocumentCategories(RegistrationConstants.POA_DOCUMENT,
-				testdataparsejson.getDataFromJsonViaKey("langCode"));
-
-		List<String> list1 = new ArrayList<>();
-		list1.addAll(Arrays.asList("eng"));
-
-		List<String> list2 = new ArrayList<>();
-
-		for (int i = 0; i < result.size(); i++) {
-			list2.add(result.get(i).getLangCode());
-		}
-
-		System.out.println("********" + list1);
-		System.out.println("********" + list2);
-		assertEquals(list1, list2);
-	}
-
-	@Test
-	public void masterSync_verifygetDocumentCategories_getLangCode_POI() {
-		// this test validates if expected language codes are fetched from doc_type
-		// table for POI document category
-		// mastersyncservice.getDocumentCategories(docCode, langCode);
-		List<DocumentCategoryDto> result = mastersyncservice.getDocumentCategories(RegistrationConstants.POI_DOCUMENT,
-				testdataparsejson.getDataFromJsonViaKey("langCode"));
-
-		List<String> list1 = new ArrayList<>();
-		list1.addAll(Arrays.asList("eng"));
-
-		List<String> list2 = new ArrayList<>();
-
-		for (int i = 0; i < result.size(); i++) {
-			list2.add(result.get(i).getLangCode());
-		}
-
-		System.out.println("********" + list1);
-		System.out.println("********" + list2);
-		assertEquals(list1, list2);
-	}
-
-	@Test
-	public void masterSync_verifygetDocumentCategories_getLangCode_POR() {
-		// this test validates if expected language codes are fetched from doc_type
-		// table for POR document category
-		// mastersyncservice.getDocumentCategories(docCode, langCode);
-		List<DocumentCategoryDto> result = mastersyncservice.getDocumentCategories(RegistrationConstants.POR_DOCUMENT,
-				testdataparsejson.getDataFromJsonViaKey("langCode"));
-
-		List<String> list1 = new ArrayList<>();
-		list1.addAll(Arrays.asList("eng"));
-
-		List<String> list2 = new ArrayList<>();
-
-		for (int i = 0; i < result.size(); i++) {
-			list2.add(result.get(i).getLangCode());
-		}
-
-		System.out.println("********" + list1);
-		System.out.println("********" + list2);
-		assertEquals(list1, list2);
-	}
-
-	@Test
-	public void masterSync_verifygetDocumentCategories_getLangCode_POB() {
-		// this test validates if expected language codes are fetched from doc_type
-		// table for POB document category
-		// mastersyncservice.getDocumentCategories(docCode, langCode);
-		List<DocumentCategoryDto> result = mastersyncservice.getDocumentCategories(RegistrationConstants.DOB_DOCUMENT,
-				testdataparsejson.getDataFromJsonViaKey("langCode"));
-
-		List<String> list1 = new ArrayList<>();
-		list1.addAll(Arrays.asList("eng"));
-
-		List<String> list2 = new ArrayList<>();
-
-		for (int i = 0; i < result.size(); i++) {
-			list2.add(result.get(i).getLangCode());
-		}
-
-		System.out.println("********" + list1);
-		System.out.println("********" + list2);
-		assertEquals(list1, list2);
-	}
-
-	@Test
-	public void masterSync_verifygetDocumentCategories_getName_POA() {
-		// this test validates if expected names are fetched from doc_type table for POA
-		// document category
-		// mastersyncservice.getDocumentCategories(docCode, langCode);
-		List<DocumentCategoryDto> result = mastersyncservice.getDocumentCategories(RegistrationConstants.POA_DOCUMENT,
-				testdataparsejson.getDataFromJsonViaKey("langCode"));
-
-		List<String> list1 = new ArrayList<>();
-		list1.addAll(Arrays.asList("Rental contract"));
-
-		List<String> list2 = new ArrayList<>();
-
-		for (int i = 0; i < result.size(); i++) {
-			list2.add(result.get(i).getName());
-		}
-
-		System.out.println("********" + list1);
-		System.out.println("********" + list2);
-		assertEquals(list1, list2);
-	}
-
-	@Test
-	public void masterSync_verifygetDocumentCategories_getName_POI() {
-		// this test validates if expected names are fetched from doc_type table for POI
-		// document category
-		// mastersyncservice.getDocumentCategories(docCode, langCode);
-		List<DocumentCategoryDto> result = mastersyncservice.getDocumentCategories(RegistrationConstants.POI_DOCUMENT,
-				testdataparsejson.getDataFromJsonViaKey("langCode"));
-
-		List<String> list1 = new ArrayList<>();
-		list1.addAll(Arrays.asList("CNIE card"));
-
-		List<String> list2 = new ArrayList<>();
-
-		for (int i = 0; i < result.size(); i++) {
-			list2.add(result.get(i).getName());
-		}
-
-		System.out.println("********" + list1);
-		System.out.println("********" + list2);
-		assertEquals(list1, list2);
-	}
-
-	@Test
-	public void masterSync_verifygetDocumentCategories_getName_POR() {
-		// this test validates if expected names are fetched from doc_type table for POR
-		// document category
-		// mastersyncservice.getDocumentCategories(docCode, langCode);
-		List<DocumentCategoryDto> result = mastersyncservice.getDocumentCategories(RegistrationConstants.POR_DOCUMENT,
-				testdataparsejson.getDataFromJsonViaKey("langCode"));
-
-		List<String> list1 = new ArrayList<>();
-		list1.addAll(Arrays.asList("Certificate of Relationship"));
-
-		List<String> list2 = new ArrayList<>();
-
-		for (int i = 0; i < result.size(); i++) {
-			list2.add(result.get(i).getName());
-		}
-
-		System.out.println("********" + list1);
-		System.out.println("********" + list2);
-		assertEquals(list1, list2);
-	}
-
-	@Test
-	public void masterSync_verifygetDocumentCategories_getName_POB() {
-		// this test validates if expected names are fetched from doc_type table for POB
-		// document category
-		// mastersyncservice.getDocumentCategories(docCode, langCode);
-		List<DocumentCategoryDto> result = mastersyncservice.getDocumentCategories(RegistrationConstants.DOB_DOCUMENT,
-				testdataparsejson.getDataFromJsonViaKey("langCode"));
-
-		List<String> list1 = new ArrayList<>();
-		list1.addAll(Arrays.asList("Certificate of Birth"));
-
-		List<String> list2 = new ArrayList<>();
-
-		for (int i = 0; i < result.size(); i++) {
-			list2.add(result.get(i).getName());
-		}
-
-		System.out.println("********" + list1);
-		System.out.println("********" + list2);
-		assertEquals(list1, list2);
-	}
-
-	@Test
-	public void masterSync_verify_getDocumentCategories_WithInvaliddocCode() {
-		// this test validates if no data is fetched from doc_type table when invalid
-		// document code is passed
-		// mastersyncservice.getDocumentCategories(docCode, langCode);
-		List<DocumentCategoryDto> result = mastersyncservice.getDocumentCategories(
-				testdataparsejson.getDataFromJsonViaKey("invaliddocCode"),
-				testdataparsejson.getDataFromJsonViaKey("langCode"));
-		System.out.println("*********" + result);
-		System.out.println("*********" + result.size());
-		assertEquals(0, result.size());
-	}
-
-	@Test
-	public void masterSync_verify_getDocumentCategories_WithInvalidlangCode() {
-		// this test validates if no data is fetched from doc_type table when invalid
-		// language code is passed
-		// mastersyncservice.getDocumentCategories(docCode, langCode);
-		List<DocumentCategoryDto> result = mastersyncservice.getDocumentCategories(RegistrationConstants.POA_DOCUMENT,
-				testdataparsejson.getDataFromJsonViaKey("invalidlangCode"));
-		System.out.println("*********" + result);
-		System.out.println("*********" + result.size());
-		assertEquals(0, result.size());
-	}
-
-	@Test
-	public void masterSync_verify_getDocumentCategories_WithdocCodenull() {
-		// this test validates if no data is fetched from doc_type table when document
-		// code is passed as null
-		// mastersyncservice.getDocumentCategories(docCode, langCode);
-		List<DocumentCategoryDto> result = mastersyncservice.getDocumentCategories(null,
-				testdataparsejson.getDataFromJsonViaKey("langCode"));
-		System.out.println("*********" + result);
-		System.out.println("*********" + result.size());
-		assertEquals(0, result.size());
-	}
-
-	@Test
-	public void masterSync_verify_getDocumentCategories_WithlangCodenull() {
-		// this test validates if no data is fetched from doc_type table when language
-		// code is passed as null
-		// mastersyncservice.getDocumentCategories(docCode, langCode);
-		List<DocumentCategoryDto> result = mastersyncservice.getDocumentCategories(RegistrationConstants.POA_DOCUMENT,
-				null);
-		System.out.println("*********" + result);
-		System.out.println("*********" + result.size());
-		assertEquals(0, result.size());
-	}
-
-	@Test
-	public void masterSync_verify_getDocumentCategories_WithdocCodenull_WithlangCodenull() {
-		// this test validates if no data is fetched from doc_type table when language
-		// code and document code are passed as null
-		// mastersyncservice.getDocumentCategories(docCode, langCode);
-		List<DocumentCategoryDto> result = mastersyncservice.getDocumentCategories(null, null);
-		System.out.println("*********" + result);
-		System.out.println("*********" + result.size());
-		assertEquals(0, result.size());
-	}
-
-//valid data=gender table
-	// returns list of gender details-->code,name,lang_code,is_active
-	// invalid data=any data returnes null
-	@Test
-	public void masterSync_verifygetGenderDtls_getCode() {
-		// this test validates if expected code is fetched from gender table
-		// mastersyncservice.getGenderDtls(langCode);
-		List<GenderDto> result = mastersyncservice.getGenderDtls(testdataparsejson.getDataFromJsonViaKey("langCode"));
-<<<<<<< HEAD
-		
-		List<String> list1=new ArrayList<>();
-		list1.addAll(Arrays.asList("1","2","MLE","FLE","OTH"));
-		
-		List<String> list2=new ArrayList<>();
-		
-		for(int i=0;i<result.size();i++)
-		{
-=======
-
-		List<String> list1 = new ArrayList<>();
-		list1.addAll(Arrays.asList("MLE", "OTH", "FLE", "ABC"));
-
-		List<String> list2 = new ArrayList<>();
-
-		for (int i = 0; i < result.size(); i++) {
->>>>>>> 772058c7
-			list2.add(result.get(i).getCode());
-		}
-		System.out.println("********" + list1);
-		System.out.println("********" + list2);
-		assertEquals(list1, list2);
-	}
-
-	@Test
-	public void masterSync_verifygetGenderDtls_getGenderName() {
-		// this test validates if expected gender names are fetched from gender table
-		// mastersyncservice.getGenderDtls(langCode);
-		List<GenderDto> result = mastersyncservice.getGenderDtls(testdataparsejson.getDataFromJsonViaKey("langCode"));
-<<<<<<< HEAD
-		
-		List<String> list1=new ArrayList<>();
-		list1.addAll(Arrays.asList("female","female","Male","Female","Others"));
-		
-		List<String> list2=new ArrayList<>();
-		
-		for(int i=0;i<result.size();i++)
-		{
-=======
-
-		List<String> list1 = new ArrayList<>();
-		list1.addAll(Arrays.asList("Male", "Others", "Female", "Male"));
-
-		List<String> list2 = new ArrayList<>();
-
-		for (int i = 0; i < result.size(); i++) {
->>>>>>> 772058c7
-			list2.add(result.get(i).getGenderName());
-		}
-		System.out.println("********" + list1);
-		System.out.println("********" + list2);
-		assertEquals(list1, list2);
-	}
-
-	@Test
-	public void masterSync_verifygetGenderDtls_getIsActive() {
-		// this test validates if expected boolean values are fetched for gender details
-		// from gender table
-		// mastersyncservice.getGenderDtls(langCode);
-		List<GenderDto> result = mastersyncservice.getGenderDtls(testdataparsejson.getDataFromJsonViaKey("langCode"));
-<<<<<<< HEAD
-		
-		List<String> list1=new ArrayList<>();
-		list1.addAll(Arrays.asList("true","true","true","true","true"));
-		
-		List<String> list2=new ArrayList<>();
-		
-		for(int i=0;i<result.size();i++)
-		{
-		list2.add(result.get(i).getIsActive().toString());
-		}
-		System.out.println("********"+list1);
-		System.out.println("********"+list2);
-=======
-
-		List<String> list1 = new ArrayList<>();
-		list1.addAll(Arrays.asList("true", "true", "true", "true"));
-
-		List<String> list2 = new ArrayList<>();
-
-		for (int i = 0; i < result.size(); i++) {
-			list2.add(result.get(i).getIsActive().toString());
-		}
-		System.out.println("********" + list1);
-		System.out.println("********" + list2);
->>>>>>> 772058c7
-		assertEquals(list1, list2);
-	}
-
-	@Test
-	public void masterSync_verifygetGenderDtls_getLangCode() {
-		// this test validates if expected language codes are fetched from gender table
-		// mastersyncservice.getGenderDtls(langCode);
-		List<GenderDto> result = mastersyncservice.getGenderDtls(testdataparsejson.getDataFromJsonViaKey("langCode"));
-<<<<<<< HEAD
-		
-		List<String> list1=new ArrayList<>();
-		list1.addAll(Arrays.asList("eng","eng","eng","eng","eng"));
-		
-		List<String> list2=new ArrayList<>();
-		
-		for(int i=0;i<result.size();i++)
-		{
-		list2.add(result.get(i).getLangCode());
-		}
-		System.out.println("********"+list1);
-		System.out.println("********"+list2);
-=======
-
-		List<String> list1 = new ArrayList<>();
-		list1.addAll(Arrays.asList("eng", "eng", "eng", "eng"));
-
-		List<String> list2 = new ArrayList<>();
-
-		for (int i = 0; i < result.size(); i++) {
-			list2.add(result.get(i).getLangCode());
-		}
-		System.out.println("********" + list1);
-		System.out.println("********" + list2);
->>>>>>> 772058c7
-		assertEquals(list1, list2);
-	}
-
-	@Test
-	public void masterSync_verify_getGenderDtls_WithInvalidlangCode() {
-		// this test validates that no data is fetched from gender table when invalid
-		// language code is fetched
-		// mastersyncservice.getGenderDtls(langCode);
-		List<GenderDto> result = mastersyncservice
-				.getGenderDtls(testdataparsejson.getDataFromJsonViaKey("invalidlangCode"));
-		System.out.println("*********" + result);
-		System.out.println("*********" + result.size());
-		assertEquals(0, result.size());
-	}
-
-	@Test
-	public void masterSync_verify_getGenderDtls_WithlangCodeNull() {
-		// this test validates that no data is fetched from gender table when language
-		// code is passed as null
-		// mastersyncservice.getGenderDtls(langCode);
-		List<GenderDto> result = mastersyncservice.getGenderDtls(null);
-		System.out.println("*********" + result);
-		System.out.println("*********" + result.size());
-		assertEquals(0, result.size());
-	}
+package io.mosip.registration.test.integrationtest;
+
+import static org.junit.Assert.assertEquals;
+import static org.junit.Assert.assertNull;
+
+import java.util.ArrayList;
+import java.util.Arrays;
+import java.util.List;
+
+import org.junit.Ignore;
+import org.junit.Test;
+import org.springframework.beans.factory.annotation.Autowired;
+
+import io.mosip.registration.constants.RegistrationConstants;
+import io.mosip.registration.dto.ResponseDTO;
+import io.mosip.registration.dto.mastersync.BlacklistedWordsDto;
+import io.mosip.registration.dto.mastersync.DocumentCategoryDto;
+import io.mosip.registration.dto.mastersync.GenderDto;
+import io.mosip.registration.dto.mastersync.LocationDto;
+import io.mosip.registration.dto.mastersync.ReasonListDto;
+import io.mosip.registration.service.MasterSyncService;
+import io.mosip.registration.util.healthcheck.RegistrationAppHealthCheckUtil;
+
+public class MasterSyncServiceTest extends BaseIntegrationTest {
+
+	@Autowired
+	private MasterSyncService mastersyncservice;
+
+	TestDataParseJSON testdataparsejson = new TestDataParseJSON(
+			"src/test/resources/testData/MasterSyncServiceData/testData.json");
+
+	@Test
+	public void masterSync_verify_getMasterSync_getErrorResponseDTOs() {
+//this test validates the message when sync is failed
+		// mastersyncservice.getMasterSync(masterSyncDetails);
+		ResponseDTO result = mastersyncservice
+				.getMasterSync(testdataparsejson.getDataFromJsonViaKey("masterSyncDetails"), "System");
+		System.out.println(RegistrationConstants.MASTER_SYNC_OFFLINE_FAILURE_MSG);
+		assertNull(result.getErrorResponseDTOs());
+
+	}
+
+	@Test
+	public void masterSync_verify_getMasterSync_getSuccessResponseDTOs() {
+		// defect MOS-15831
+//this test validates the message when sync is success
+		// mastersyncservice.getMasterSync(masterSyncDetails);
+		ResponseDTO result = mastersyncservice
+				.getMasterSync(testdataparsejson.getDataFromJsonViaKey("masterSyncDetails"), "System");
+
+		assertEquals(RegistrationConstants.SUCCESS, result.getSuccessResponseDTO().getMessage());
+
+		System.out.println("********" + RegistrationAppHealthCheckUtil.isNetworkAvailable());
+
+	}
+
+	@Test
+	public void masterSync_verify_findLocationByHierarchyCode_getCode() {
+		// This test verifies if correct code is fetched from local database from table
+		// location
+
+		// mastersyncservice.findLocationByHierarchyCode(hierarchyCode, langCode);
+		List<LocationDto> result = mastersyncservice.findLocationByHierarchyCode(
+				testdataparsejson.getDataFromJsonViaKey("hierarchyCode"),
+				testdataparsejson.getDataFromJsonViaKey("langCode"));
+		for (int i = 0; i < result.size(); i++) {
+			System.out.println(result.get(i).getCode());
+			assertEquals("RSK", result.get(i).getCode());
+		}
+
+	}
+
+	@Test
+	public void masterSync_verify_findLocationByHierarchyCode_getHierarchyName() {
+		// This test verifies if correct heirarchy name is fetched from local database
+		// from table location
+
+		// mastersyncservice.findLocationByHierarchyCode(hierarchyCode, langCode);
+		List<LocationDto> result = mastersyncservice.findLocationByHierarchyCode(
+				testdataparsejson.getDataFromJsonViaKey("hierarchyCode"),
+				testdataparsejson.getDataFromJsonViaKey("langCode"));
+		for (int i = 0; i < result.size(); i++) {
+			System.out.println(result.get(i).getHierarchyName());
+			assertEquals("Region", result.get(i).getHierarchyName());
+		}
+
+	}
+
+	@Test
+	public void masterSync_verify_findLocationByHierarchyCode_getLangCode() {
+		// This test verifies if correct langcode is fetched from local database from
+		// location table
+
+		// mastersyncservice.findLocationByHierarchyCode(hierarchyCode, langCode);
+		List<LocationDto> result = mastersyncservice.findLocationByHierarchyCode(
+				testdataparsejson.getDataFromJsonViaKey("hierarchyCode"),
+				testdataparsejson.getDataFromJsonViaKey("langCode"));
+		for (int i = 0; i < result.size(); i++) {
+			System.out.println(result.get(i).getLangCode());
+			assertEquals("eng", result.get(i).getLangCode());
+		}
+
+	}
+
+	@Test
+	public void masterSync_verify_findLocationByHierarchyCode_getName() {
+		// This test verifies if correct name is fetched from local database from
+		// location table
+
+		// mastersyncservice.findLocationByHierarchyCode(hierarchyCode, langCode);
+		List<LocationDto> result = mastersyncservice.findLocationByHierarchyCode(
+				testdataparsejson.getDataFromJsonViaKey("hierarchyCode"),
+				testdataparsejson.getDataFromJsonViaKey("langCode"));
+		for (int i = 0; i < result.size(); i++) {
+			System.out.println(result.get(i).getName());
+			assertEquals("Rabat Sale Kenitra", result.get(i).getName());
+		}
+
+	}
+
+	@Test
+	public void masterSync_verify_findLocationByHierarchyCode_WithInvalidhierarchyCode() {
+		// this test validates that no data will be fetched from location table when
+		// invalid heirarchy code is passed
+		// mastersyncservice.findLocationByHierarchyCode(hierarchyCode, langCode);
+		List<LocationDto> result = mastersyncservice.findLocationByHierarchyCode(
+				testdataparsejson.getDataFromJsonViaKey("invalidhierarchyCode"),
+				testdataparsejson.getDataFromJsonViaKey("langCode"));
+		System.out.println("*********" + result);
+		System.out.println("*********" + result.size());
+		assertEquals(0, result.size());
+
+	}
+
+	@Test
+	public void masterSync_verify_findLocationByHierarchyCode_WithInvalidlangCode() {
+		// this test validates that no data will be fetched from location table when
+		// invalid lang code is passed
+		// mastersyncservice.findLocationByHierarchyCode(hierarchyCode, langCode);
+		List<LocationDto> result = mastersyncservice.findLocationByHierarchyCode(
+				testdataparsejson.getDataFromJsonViaKey("hierarchyCode"),
+				testdataparsejson.getDataFromJsonViaKey("invalidlangCode"));
+		System.out.println("*********" + result);
+		System.out.println("*********" + result.size());
+		assertEquals(0, result.size());
+
+	}
+
+	@Test
+	public void masterSync_verify_findLocationByHierarchyCode_WithhierarchyCodeNull() {
+		// this test validates that no data will be fetched from location table when
+		// invalid heirarchy code and invalid lang code are passed
+		// mastersyncservice.findLocationByHierarchyCode(hierarchyCode, langCode);
+		List<LocationDto> result = mastersyncservice.findLocationByHierarchyCode(null,
+				testdataparsejson.getDataFromJsonViaKey("langCode"));
+		System.out.println("*********" + result);
+		System.out.println("*********" + result.size());
+		assertEquals(0, result.size());
+
+	}
+
+	@Test
+	public void masterSync_verify_findLocationByHierarchyCode_WithlangCodeNull() {
+		// this test validates that no data will be fetched from location table when
+		// lang code is passed as null
+		// mastersyncservice.findLocationByHierarchyCode(hierarchyCode, langCode);
+		List<LocationDto> result = mastersyncservice
+				.findLocationByHierarchyCode(testdataparsejson.getDataFromJsonViaKey("hierarchyCode"), null);
+		System.out.println("*********" + result);
+		System.out.println("*********" + result.size());
+		assertEquals(0, result.size());
+
+	}
+
+	@Test
+	public void masterSync_verify_findLocationByHierarchyCode_WithhierarchyCodeNull_WithlangCodeNull() {
+		// this test validates that no data will be fetched from location table when
+		// lang code and heirarchy code are passed as null
+		// mastersyncservice.findLocationByHierarchyCode(hierarchyCode, langCode);
+		List<LocationDto> result = mastersyncservice.findLocationByHierarchyCode(null, null);
+		System.out.println("*********" + result);
+		System.out.println("*********" + result.size());
+		assertEquals(0, result.size());
+
+	}
+
+	// check if responsedto is not null
+	// valid data=get from location
+	// invalid data=any data returnes null
+	@Test
+	public void masterSync_verify_findProvianceByHierarchyCode_getCode() {
+		// this test validates if expected codes are fetched from location table for
+		// inputs passed
+
+		// mastersyncservice.findProvianceByHierarchyCode(code, langCode);
+
+		List<LocationDto> result = mastersyncservice.findProvianceByHierarchyCode(
+				testdataparsejson.getDataFromJsonViaKey("code"), testdataparsejson.getDataFromJsonViaKey("langCode"));
+
+		List<String> list1 = new ArrayList<>();
+		list1.add("KTA");
+		list1.add("RBT");
+
+		List<String> list2 = new ArrayList<>();
+
+		for (int i = 0; i < result.size(); i++) {
+			System.out.println(result.get(i).getCode());
+			list2.add(result.get(i).getCode());
+		}
+		System.out.println("********" + list1);
+		System.out.println("********" + list2);
+		assertEquals(list1, list2);
+
+	}
+
+	@Test
+	public void masterSync_verifyfindProvianceByHierarchyCode_getHierarchyName() {
+		// this test validates if expected heirarchy names are fetched from location
+		// table for inputs passed
+		List<LocationDto> result = mastersyncservice.findProvianceByHierarchyCode(
+				testdataparsejson.getDataFromJsonViaKey("code"), testdataparsejson.getDataFromJsonViaKey("langCode"));
+
+		List<String> list1 = new ArrayList<>();
+		list1.add("Province");
+		list1.add("Province");
+
+		List<String> list2 = new ArrayList<>();
+
+		for (int i = 0; i < result.size(); i++) {
+			System.out.println(result.get(i).getHierarchyName());
+			list2.add(result.get(i).getHierarchyName());
+		}
+		System.out.println("********" + list1);
+		System.out.println("********" + list2);
+		assertEquals(list1, list2);
+	}
+
+	@Test
+	public void masterSync_verifyfindProvianceByHierarchyCode_getName() {
+		// this test validates if expected codes are fetched from location table for
+		// inputs passed
+		List<LocationDto> result = mastersyncservice.findProvianceByHierarchyCode(
+				testdataparsejson.getDataFromJsonViaKey("code"), testdataparsejson.getDataFromJsonViaKey("langCode"));
+
+		List<String> list1 = new ArrayList<>();
+		list1.add("Kenitra");
+		list1.add("Rabat");
+
+		List<String> list2 = new ArrayList<>();
+
+		for (int i = 0; i < result.size(); i++) {
+			System.out.println(result.get(i).getName());
+			list2.add(result.get(i).getName());
+		}
+		System.out.println("********" + list1);
+		System.out.println("********" + list2);
+		assertEquals(list1, list2);
+	}
+
+	@Test
+	public void masterSync_verifyfindProvianceByHierarchyCode_getLangCode() {
+		// this test validates if expected language codes are fetched from location
+		// table for inputs passed
+		List<LocationDto> result = mastersyncservice.findProvianceByHierarchyCode(
+				testdataparsejson.getDataFromJsonViaKey("code"), testdataparsejson.getDataFromJsonViaKey("langCode"));
+
+		List<String> list1 = new ArrayList<>();
+		list1.add("eng");
+		list1.add("eng");
+
+		List<String> list2 = new ArrayList<>();
+
+		for (int i = 0; i < result.size(); i++) {
+			System.out.println(result.get(i).getLangCode());
+			list2.add(result.get(i).getLangCode());
+		}
+		System.out.println("********" + list1);
+		System.out.println("********" + list2);
+		assertEquals(list1, list2);
+	}
+
+	@Test
+	public void masterSync_verify_findProvianceByHierarchyCode_WithInvalidCode() {
+		// this test validates no data should be fetched from location table when
+		// invalid code is passed as input for this method
+		// mastersyncservice.findProvianceByHierarchyCode(code, langCode);
+		List<LocationDto> result = mastersyncservice.findProvianceByHierarchyCode(
+				testdataparsejson.getDataFromJsonViaKey("invalidcode"),
+				testdataparsejson.getDataFromJsonViaKey("langCode"));
+		System.out.println("*********" + result);
+		System.out.println("*********" + result.size());
+		assertEquals(0, result.size());
+	}
+
+	@Test
+	public void masterSync_verify_findProvianceByHierarchyCode_WithInvalidlangCode() {
+		// this test validates no data should be fetched from location table when
+		// invalid language code is passed as input for this method
+		// mastersyncservice.findProvianceByHierarchyCode(code, langCode);
+		List<LocationDto> result = mastersyncservice.findProvianceByHierarchyCode(
+				testdataparsejson.getDataFromJsonViaKey("code"),
+				testdataparsejson.getDataFromJsonViaKey("invalidlangCode"));
+		System.out.println("*********" + result);
+		System.out.println("*********" + result.size());
+		assertEquals(0, result.size());
+	}
+
+	@Test
+	public void masterSync_verify_findProvianceByHierarchyCode_WithCodeNull() {
+		// this test validates no data should be fetched from location table when code
+		// is passed as null as input for this method
+		// mastersyncservice.findProvianceByHierarchyCode(code, langCode);
+		List<LocationDto> result = mastersyncservice.findProvianceByHierarchyCode(null,
+				testdataparsejson.getDataFromJsonViaKey("langCode"));
+		System.out.println("*********#########" + result);
+		System.out.println("*********###########" + result.size());
+		// assertEquals(0, result.size());
+		List<String> list1 = new ArrayList<>();
+		List<String> list2 = new ArrayList<>();
+		List<String> list3 = new ArrayList<>();
+		List<String> list4 = new ArrayList<>();
+		for (int i = 0; i < result.size(); i++) {
+			list1.add(result.get(i).getCode());
+			list2.add(result.get(i).getLangCode());
+			list3.add(result.get(i).getName());
+			list4.add(result.get(i).getHierarchyName());
+		}
+		System.out.println("########" + list1);
+		System.out.println("########" + list2);
+		System.out.println("########" + list3);
+		System.out.println("#########" + list4);
+	}
+
+	@Test
+	public void masterSync_verify_findProvianceByHierarchyCode_WithlangCodeNull() {
+		// this test validates no data should be fetched from location table when
+		// language code is passed as null as input for this method
+		// mastersyncservice.findProvianceByHierarchyCode(code, langCode);
+		List<LocationDto> result = mastersyncservice
+				.findProvianceByHierarchyCode(testdataparsejson.getDataFromJsonViaKey("code"), null);
+		System.out.println("*********" + result);
+		System.out.println("*********" + result.size());
+		assertEquals(0, result.size());
+	}
+
+	@Test
+	public void masterSync_verify_findProvianceByHierarchyCode_WithCodeNull_WithlangCodeNull() {
+		// this test validates no data should be fetched from location table when code
+		// and language code are passed as null as input for this method
+		// mastersyncservice.findProvianceByHierarchyCode(code, langCode);
+		List<LocationDto> result = mastersyncservice.findProvianceByHierarchyCode(null, null);
+		System.out.println("*********" + result);
+		System.out.println("*********" + result.size());
+		assertEquals(0, result.size());
+	}
+
+	// valid data=get from reason_list
+	// returns code,name,rsncat_code,lang_code
+	// invalid data=any data returnes null
+	@Test
+	public void masterSync_verifygetAllReasonsList_getCode() {
+		// this test validates if expected code is fetched from reason_list table
+		// mastersyncservice.getAllReasonsList(langCode);
+		List<ReasonListDto> result = mastersyncservice
+				.getAllReasonsList(testdataparsejson.getDataFromJsonViaKey("langCode"));
+		List<String> list1 = new ArrayList<>();
+		list1.addAll(Arrays.asList("APM", "GPM", "IAD", "DPG", "OTH", "ADM", "ADD", "OPM", "SDM"));
+
+		List<String> list2 = new ArrayList<>();
+
+		for (int i = 0; i < result.size(); i++) {
+			list2.add(result.get(i).getCode());
+		}
+		System.out.println("********" + list1);
+		System.out.println("********" + list2);
+		assertEquals(list1, list2);
+	}
+
+	@Test
+	public void masterSync_verifygetAllReasonsList_getName() {
+		// this test validates if expected names are fetched from reason_list table
+		List<ReasonListDto> result = mastersyncservice
+				.getAllReasonsList(testdataparsejson.getDataFromJsonViaKey("langCode"));
+		List<String> list1 = new ArrayList<>();
+		list1.addAll(Arrays.asList("Age-Photo Mismatch", "Gender-Photo Mismatch", "Invalid Address",
+				"Duplicate Registration", "Others", "All the Details are matching",
+				"All the Demographic Details are Matching", "Only the Photograph is Matching", "Some of the Demographic Details are Matching"));
+
+		List<String> list2 = new ArrayList<>();
+
+		for (int i = 0; i < result.size(); i++) {
+			list2.add(result.get(i).getName());
+		}
+		System.out.println("********" + list1);
+		System.out.println("********" + list2);
+		assertEquals(list1, list2);
+	}
+
+	@Test
+	public void masterSync_verifygetAllReasonsList_getRsnCatCode() {
+		// this test validates if expected rsncatcode is fetched from reason_list table
+		List<ReasonListDto> result = mastersyncservice
+				.getAllReasonsList(testdataparsejson.getDataFromJsonViaKey("langCode"));
+		List<String> list1 = new ArrayList<>();
+		list1.addAll(Arrays.asList("CLR", "CLR", "CLR", "CLR", "CLR", "MNA", "MNA", "MNA", "MNA"));
+
+		List<String> list2 = new ArrayList<>();
+
+		for (int i = 0; i < result.size(); i++) {
+			list2.add(result.get(i).getRsnCatCode());
+		}
+		System.out.println("********" + list1);
+		System.out.println("********" + list2);
+		assertEquals(list1, list2);
+	}
+
+	@Test
+	public void masterSync_verifygetAllReasonsList_getLangCode() {
+		// this test validates if expected language code is fetched from reason_list
+		// table
+		List<ReasonListDto> result = mastersyncservice
+				.getAllReasonsList(testdataparsejson.getDataFromJsonViaKey("langCode"));
+		List<String> list1 = new ArrayList<>();
+		list1.addAll(Arrays.asList("eng", "eng", "eng", "eng", "eng", "eng", "eng", "eng", "eng"));
+
+		List<String> list2 = new ArrayList<>();
+
+		for (int i = 0; i < result.size(); i++) {
+			list2.add(result.get(i).getLangCode());
+		}
+		System.out.println("********" + list1);
+		System.out.println("********" + list2);
+		assertEquals(list1, list2);
+	}
+
+	@Test
+	public void masterSync_verify_getAllReasonsList_WithInvalidlangCode() {
+		// this test validates that no data will be fetched from reason_list table when
+		// invalid language code is passed
+		// mastersyncservice.getAllReasonsList(langCode);
+
+		List<ReasonListDto> result = mastersyncservice
+				.getAllReasonsList(testdataparsejson.getDataFromJsonViaKey("invalidlangCode"));
+		System.out.println("*********" + result);
+		System.out.println("*********" + result.size());
+		assertEquals(0, result.size());
+	}
+
+	@Test
+	public void masterSync_verify_getAllReasonsList_WithlangCodeNull() {
+		// this test validates that no data will be fetched from reason_list table when
+		// language code is passed as null
+		// mastersyncservice.getAllReasonsList(langCode);
+
+		List<ReasonListDto> result = mastersyncservice.getAllReasonsList(null);
+		System.out.println("*********" + result);
+		System.out.println("*********" + result.size());
+		assertEquals(0, result.size());
+	}
+
+//valid data=get from blacklisted_words
+	// returns word.description and language code
+	// invalid data=any data returnes null
+
+	@Test
+	public void masterSync_verifygetAllBlackListedWords_getDescription() {
+		// this test validates if expected description is fetched from blacklisted_words
+		// table
+		// mastersyncservice.getAllBlackListedWords(langCode);
+
+		List<BlacklistedWordsDto> result = mastersyncservice
+				.getAllBlackListedWords(testdataparsejson.getDataFromJsonViaKey("langCode"));
+
+		List<String> list1 = new ArrayList<>();
+		list1.addAll(
+				Arrays.asList("Blacklisted Word", "Blacklisted Word", "Blacklisted Word", "Blacklisted Word", "fuk word", "Word is bloacklisted", "Word is bloacklisted", "BloackListed"));
+
+		List<String> list2 = new ArrayList<>();
+
+		for (int i = 0; i < result.size(); i++) {
+			list2.add(result.get(i).getDescription());
+		}
+		System.out.println("********" + list1);
+		System.out.println("********" + list2);
+		assertEquals(list1, list2);
+	}
+
+	@Test
+	public void masterSync_verifygetAllBlackListedWords_getLangCode() {
+		// this test validates if expected language code is fetched from
+		// blacklisted_words table
+		List<BlacklistedWordsDto> result = mastersyncservice
+				.getAllBlackListedWords(testdataparsejson.getDataFromJsonViaKey("langCode"));
+
+		List<String> list1 = new ArrayList<>();
+		list1.addAll(Arrays.asList("eng", "eng", "eng", "eng", "eng", "eng", "eng", "eng"));
+
+		List<String> list2 = new ArrayList<>();
+
+		for (int i = 0; i < result.size(); i++) {
+			list2.add(result.get(i).getLangCode());
+		}
+		System.out.println("********" + list1);
+		System.out.println("********" + list2);
+		assertEquals(list1, list2);
+	}
+
+	@Test
+	public void masterSync_verifygetAllBlackListedWords_getWord() {
+		// this test validates if expected words are fetched from blacklisted_words
+		// table
+		List<BlacklistedWordsDto> result = mastersyncservice
+				.getAllBlackListedWords(testdataparsejson.getDataFromJsonViaKey("langCode"));
+
+		List<String> list1 = new ArrayList<>();
+		list1.addAll(Arrays.asList("shit", "damn", "nigga", "dammit", "fuk", "elephantytft", "xxxcheckwordxxx", "bad word"));
+
+		List<String> list2 = new ArrayList<>();
+
+		for (int i = 0; i < result.size(); i++) {
+			list2.add(result.get(i).getWord());
+		}
+		System.out.println("********" + list1);
+		System.out.println("********" + list2);
+		assertEquals(list1, list2);
+	}
+
+	@Test
+	public void masterSync_verify_getAllBlackListedWords_WithInvalidlangCode() {
+		// this test validates if no data will be fetched blacklisted_words table when
+		// invalid language code is fetched
+		// mastersyncservice.getAllBlackListedWords(langCode);
+		List<BlacklistedWordsDto> result = mastersyncservice
+				.getAllBlackListedWords(testdataparsejson.getDataFromJsonViaKey("invalidlangCode"));
+		System.out.println("*********" + result);
+		System.out.println("*********" + result.size());
+		assertEquals(0, result.size());
+	}
+
+	@Test
+	public void masterSync_verify_getAllBlackListedWords_WithlangCodeNull() {
+		// this test validates if no data will be fetched blacklisted_words table when
+		// language code is passed as null
+		// mastersyncservice.getAllBlackListedWords(langCode);
+		List<BlacklistedWordsDto> result = mastersyncservice.getAllBlackListedWords(null);
+		System.out.println("*********" + result);
+		System.out.println("*********" + result.size());
+		assertEquals(0, result.size());
+	}
+
+//valid data=POA,POI,POR,POB; langcode=eng
+	// returns list of documents-->name,descrition and language code from doc_type
+	// table
+	// invalid data=any data returnes null
+
+	@Test
+	public void masterSync_verifygetDocumentCategories_getDescription_POA() {
+		// this test validates if expected descriptions are fetched from doc_type table
+		// for POA document category
+		// mastersyncservice.getDocumentCategories(docCode, langCode);
+		List<DocumentCategoryDto> result = mastersyncservice.getDocumentCategories(RegistrationConstants.POA_DOCUMENT,
+				testdataparsejson.getDataFromJsonViaKey("langCode"));
+
+		List<String> list1 = new ArrayList<>();
+		list1.addAll(Arrays.asList("Rental Agreement of address"));
+
+		List<String> list2 = new ArrayList<>();
+
+		for (int i = 0; i < result.size(); i++) {
+			list2.add(result.get(i).getDescription());
+		}
+
+		System.out.println("********" + list1);
+		System.out.println("********" + list2);
+		assertEquals(list1, list2);
+	}
+
+	@Test
+	public void masterSync_verifygetDocumentCategories_getDescription_POI() {
+		// this test validates if expected descriptions are fetched from doc_type table
+		// for POI document category
+		// mastersyncservice.getDocumentCategories(docCode, langCode);
+		List<DocumentCategoryDto> result = mastersyncservice.getDocumentCategories(RegistrationConstants.POI_DOCUMENT,
+				testdataparsejson.getDataFromJsonViaKey("langCode"));
+
+		List<String> list1 = new ArrayList<>();
+		list1.addAll(Arrays.asList("Moroccan National Electronic ID Card"));
+
+		List<String> list2 = new ArrayList<>();
+
+		for (int i = 0; i < result.size(); i++) {
+			list2.add(result.get(i).getDescription());
+		}
+
+		System.out.println("********" + list1);
+		System.out.println("********" + list2);
+		assertEquals(list1, list2);
+	}
+
+	@Test
+	public void masterSync_verifygetDocumentCategories_getDescription_POR() {
+		// this test validates if expected descriptions are fetched from doc_type table
+		// for POR document category
+		// mastersyncservice.getDocumentCategories(docCode, langCode);
+		List<DocumentCategoryDto> result = mastersyncservice.getDocumentCategories(RegistrationConstants.POR_DOCUMENT,
+				testdataparsejson.getDataFromJsonViaKey("langCode"));
+
+		List<String> list1 = new ArrayList<>();
+		list1.addAll(Arrays.asList("Proof relationship of a person"));
+
+		List<String> list2 = new ArrayList<>();
+
+		for (int i = 0; i < result.size(); i++) {
+			list2.add(result.get(i).getDescription());
+		}
+
+		System.out.println("********" + list1);
+		System.out.println("********" + list2);
+		assertEquals(list1, list2);
+	}
+
+	@Test
+	public void masterSync_verifygetDocumentCategories_getDescription_POB() {
+		// this test validates if expected descriptions are fetched from doc_type table
+		// for POB document category
+		// mastersyncservice.getDocumentCategories(docCode, langCode);
+		List<DocumentCategoryDto> result = mastersyncservice.getDocumentCategories(RegistrationConstants.DOB_DOCUMENT,
+				testdataparsejson.getDataFromJsonViaKey("langCode"));
+
+		List<String> list1 = new ArrayList<>();
+		list1.addAll(Arrays.asList("Proof birth and age of a person"));
+
+		List<String> list2 = new ArrayList<>();
+
+		for (int i = 0; i < result.size(); i++) {
+			list2.add(result.get(i).getDescription());
+		}
+
+		System.out.println("********" + list1);
+		System.out.println("********" + list2);
+		assertEquals(list1, list2);
+	}
+
+	@Test
+	public void masterSync_verifygetDocumentCategories_getLangCode_POA() {
+		// this test validates if expected language codes are fetched from doc_type
+		// table for POA document category
+		// mastersyncservice.getDocumentCategories(docCode, langCode);
+		List<DocumentCategoryDto> result = mastersyncservice.getDocumentCategories(RegistrationConstants.POA_DOCUMENT,
+				testdataparsejson.getDataFromJsonViaKey("langCode"));
+
+		List<String> list1 = new ArrayList<>();
+		list1.addAll(Arrays.asList("eng"));
+
+		List<String> list2 = new ArrayList<>();
+
+		for (int i = 0; i < result.size(); i++) {
+			list2.add(result.get(i).getLangCode());
+		}
+
+		System.out.println("********" + list1);
+		System.out.println("********" + list2);
+		assertEquals(list1, list2);
+	}
+
+	@Test
+	public void masterSync_verifygetDocumentCategories_getLangCode_POI() {
+		// this test validates if expected language codes are fetched from doc_type
+		// table for POI document category
+		// mastersyncservice.getDocumentCategories(docCode, langCode);
+		List<DocumentCategoryDto> result = mastersyncservice.getDocumentCategories(RegistrationConstants.POI_DOCUMENT,
+				testdataparsejson.getDataFromJsonViaKey("langCode"));
+
+		List<String> list1 = new ArrayList<>();
+		list1.addAll(Arrays.asList("eng"));
+
+		List<String> list2 = new ArrayList<>();
+
+		for (int i = 0; i < result.size(); i++) {
+			list2.add(result.get(i).getLangCode());
+		}
+
+		System.out.println("********" + list1);
+		System.out.println("********" + list2);
+		assertEquals(list1, list2);
+	}
+
+	@Test
+	public void masterSync_verifygetDocumentCategories_getLangCode_POR() {
+		// this test validates if expected language codes are fetched from doc_type
+		// table for POR document category
+		// mastersyncservice.getDocumentCategories(docCode, langCode);
+		List<DocumentCategoryDto> result = mastersyncservice.getDocumentCategories(RegistrationConstants.POR_DOCUMENT,
+				testdataparsejson.getDataFromJsonViaKey("langCode"));
+
+		List<String> list1 = new ArrayList<>();
+		list1.addAll(Arrays.asList("eng"));
+
+		List<String> list2 = new ArrayList<>();
+
+		for (int i = 0; i < result.size(); i++) {
+			list2.add(result.get(i).getLangCode());
+		}
+
+		System.out.println("********" + list1);
+		System.out.println("********" + list2);
+		assertEquals(list1, list2);
+	}
+
+	@Test
+	public void masterSync_verifygetDocumentCategories_getLangCode_POB() {
+		// this test validates if expected language codes are fetched from doc_type
+		// table for POB document category
+		// mastersyncservice.getDocumentCategories(docCode, langCode);
+		List<DocumentCategoryDto> result = mastersyncservice.getDocumentCategories(RegistrationConstants.DOB_DOCUMENT,
+				testdataparsejson.getDataFromJsonViaKey("langCode"));
+
+		List<String> list1 = new ArrayList<>();
+		list1.addAll(Arrays.asList("eng"));
+
+		List<String> list2 = new ArrayList<>();
+
+		for (int i = 0; i < result.size(); i++) {
+			list2.add(result.get(i).getLangCode());
+		}
+
+		System.out.println("********" + list1);
+		System.out.println("********" + list2);
+		assertEquals(list1, list2);
+	}
+
+	@Test
+	public void masterSync_verifygetDocumentCategories_getName_POA() {
+		// this test validates if expected names are fetched from doc_type table for POA
+		// document category
+		// mastersyncservice.getDocumentCategories(docCode, langCode);
+		List<DocumentCategoryDto> result = mastersyncservice.getDocumentCategories(RegistrationConstants.POA_DOCUMENT,
+				testdataparsejson.getDataFromJsonViaKey("langCode"));
+
+		List<String> list1 = new ArrayList<>();
+		list1.addAll(Arrays.asList("Rental contract"));
+
+		List<String> list2 = new ArrayList<>();
+
+		for (int i = 0; i < result.size(); i++) {
+			list2.add(result.get(i).getName());
+		}
+
+		System.out.println("********" + list1);
+		System.out.println("********" + list2);
+		assertEquals(list1, list2);
+	}
+
+	@Test
+	public void masterSync_verifygetDocumentCategories_getName_POI() {
+		// this test validates if expected names are fetched from doc_type table for POI
+		// document category
+		// mastersyncservice.getDocumentCategories(docCode, langCode);
+		List<DocumentCategoryDto> result = mastersyncservice.getDocumentCategories(RegistrationConstants.POI_DOCUMENT,
+				testdataparsejson.getDataFromJsonViaKey("langCode"));
+
+		List<String> list1 = new ArrayList<>();
+		list1.addAll(Arrays.asList("CNIE card"));
+
+		List<String> list2 = new ArrayList<>();
+
+		for (int i = 0; i < result.size(); i++) {
+			list2.add(result.get(i).getName());
+		}
+
+		System.out.println("********" + list1);
+		System.out.println("********" + list2);
+		assertEquals(list1, list2);
+	}
+
+	@Test
+	public void masterSync_verifygetDocumentCategories_getName_POR() {
+		// this test validates if expected names are fetched from doc_type table for POR
+		// document category
+		// mastersyncservice.getDocumentCategories(docCode, langCode);
+		List<DocumentCategoryDto> result = mastersyncservice.getDocumentCategories(RegistrationConstants.POR_DOCUMENT,
+				testdataparsejson.getDataFromJsonViaKey("langCode"));
+
+		List<String> list1 = new ArrayList<>();
+		list1.addAll(Arrays.asList("Certificate of Relationship"));
+
+		List<String> list2 = new ArrayList<>();
+
+		for (int i = 0; i < result.size(); i++) {
+			list2.add(result.get(i).getName());
+		}
+
+		System.out.println("********" + list1);
+		System.out.println("********" + list2);
+		assertEquals(list1, list2);
+	}
+
+	@Test
+	public void masterSync_verifygetDocumentCategories_getName_POB() {
+		// this test validates if expected names are fetched from doc_type table for POB
+		// document category
+		// mastersyncservice.getDocumentCategories(docCode, langCode);
+		List<DocumentCategoryDto> result = mastersyncservice.getDocumentCategories(RegistrationConstants.DOB_DOCUMENT,
+				testdataparsejson.getDataFromJsonViaKey("langCode"));
+
+		List<String> list1 = new ArrayList<>();
+		list1.addAll(Arrays.asList("Certificate of Birth"));
+
+		List<String> list2 = new ArrayList<>();
+
+		for (int i = 0; i < result.size(); i++) {
+			list2.add(result.get(i).getName());
+		}
+
+		System.out.println("********" + list1);
+		System.out.println("********" + list2);
+		assertEquals(list1, list2);
+	}
+
+	@Test
+	public void masterSync_verify_getDocumentCategories_WithInvaliddocCode() {
+		// this test validates if no data is fetched from doc_type table when invalid
+		// document code is passed
+		// mastersyncservice.getDocumentCategories(docCode, langCode);
+		List<DocumentCategoryDto> result = mastersyncservice.getDocumentCategories(
+				testdataparsejson.getDataFromJsonViaKey("invaliddocCode"),
+				testdataparsejson.getDataFromJsonViaKey("langCode"));
+		System.out.println("*********" + result);
+		System.out.println("*********" + result.size());
+		assertEquals(0, result.size());
+	}
+
+	@Test
+	public void masterSync_verify_getDocumentCategories_WithInvalidlangCode() {
+		// this test validates if no data is fetched from doc_type table when invalid
+		// language code is passed
+		// mastersyncservice.getDocumentCategories(docCode, langCode);
+		List<DocumentCategoryDto> result = mastersyncservice.getDocumentCategories(RegistrationConstants.POA_DOCUMENT,
+				testdataparsejson.getDataFromJsonViaKey("invalidlangCode"));
+		System.out.println("*********" + result);
+		System.out.println("*********" + result.size());
+		assertEquals(0, result.size());
+	}
+
+	@Test
+	public void masterSync_verify_getDocumentCategories_WithdocCodenull() {
+		// this test validates if no data is fetched from doc_type table when document
+		// code is passed as null
+		// mastersyncservice.getDocumentCategories(docCode, langCode);
+		List<DocumentCategoryDto> result = mastersyncservice.getDocumentCategories(null,
+				testdataparsejson.getDataFromJsonViaKey("langCode"));
+		System.out.println("*********" + result);
+		System.out.println("*********" + result.size());
+		assertEquals(0, result.size());
+	}
+
+	@Test
+	public void masterSync_verify_getDocumentCategories_WithlangCodenull() {
+		// this test validates if no data is fetched from doc_type table when language
+		// code is passed as null
+		// mastersyncservice.getDocumentCategories(docCode, langCode);
+		List<DocumentCategoryDto> result = mastersyncservice.getDocumentCategories(RegistrationConstants.POA_DOCUMENT,
+				null);
+		System.out.println("*********" + result);
+		System.out.println("*********" + result.size());
+		assertEquals(0, result.size());
+	}
+
+	@Test
+	public void masterSync_verify_getDocumentCategories_WithdocCodenull_WithlangCodenull() {
+		// this test validates if no data is fetched from doc_type table when language
+		// code and document code are passed as null
+		// mastersyncservice.getDocumentCategories(docCode, langCode);
+		List<DocumentCategoryDto> result = mastersyncservice.getDocumentCategories(null, null);
+		System.out.println("*********" + result);
+		System.out.println("*********" + result.size());
+		assertEquals(0, result.size());
+	}
+
+//valid data=gender table
+	// returns list of gender details-->code,name,lang_code,is_active
+	// invalid data=any data returnes null
+	@Test
+	public void masterSync_verifygetGenderDtls_getCode() {
+		// this test validates if expected code is fetched from gender table
+		// mastersyncservice.getGenderDtls(langCode);
+		List<GenderDto> result = mastersyncservice.getGenderDtls(testdataparsejson.getDataFromJsonViaKey("langCode"));
+
+		List<String> list1 = new ArrayList<>();
+		list1.addAll(Arrays.asList("MLE", "OTH", "FLE", "ABC"));
+
+		List<String> list2 = new ArrayList<>();
+
+		for (int i = 0; i < result.size(); i++) {
+			list2.add(result.get(i).getCode());
+		}
+		System.out.println("********" + list1);
+		System.out.println("********" + list2);
+		assertEquals(list1, list2);
+	}
+
+	@Test
+	public void masterSync_verifygetGenderDtls_getGenderName() {
+		// this test validates if expected gender names are fetched from gender table
+		// mastersyncservice.getGenderDtls(langCode);
+		List<GenderDto> result = mastersyncservice.getGenderDtls(testdataparsejson.getDataFromJsonViaKey("langCode"));
+
+		List<String> list1 = new ArrayList<>();
+		list1.addAll(Arrays.asList("Male", "Others", "Female", "Male"));
+
+		List<String> list2 = new ArrayList<>();
+
+		for (int i = 0; i < result.size(); i++) {
+			list2.add(result.get(i).getGenderName());
+		}
+		System.out.println("********" + list1);
+		System.out.println("********" + list2);
+		assertEquals(list1, list2);
+	}
+
+	@Test
+	public void masterSync_verifygetGenderDtls_getIsActive() {
+		// this test validates if expected boolean values are fetched for gender details
+		// from gender table
+		// mastersyncservice.getGenderDtls(langCode);
+		List<GenderDto> result = mastersyncservice.getGenderDtls(testdataparsejson.getDataFromJsonViaKey("langCode"));
+
+		List<String> list1 = new ArrayList<>();
+		list1.addAll(Arrays.asList("true", "true", "true", "true"));
+
+		List<String> list2 = new ArrayList<>();
+
+		for (int i = 0; i < result.size(); i++) {
+			list2.add(result.get(i).getIsActive().toString());
+		}
+		System.out.println("********" + list1);
+		System.out.println("********" + list2);
+		assertEquals(list1, list2);
+	}
+
+	@Test
+	public void masterSync_verifygetGenderDtls_getLangCode() {
+		// this test validates if expected language codes are fetched from gender table
+		// mastersyncservice.getGenderDtls(langCode);
+		List<GenderDto> result = mastersyncservice.getGenderDtls(testdataparsejson.getDataFromJsonViaKey("langCode"));
+
+		List<String> list1 = new ArrayList<>();
+		list1.addAll(Arrays.asList("eng", "eng", "eng", "eng"));
+
+		List<String> list2 = new ArrayList<>();
+
+		for (int i = 0; i < result.size(); i++) {
+			list2.add(result.get(i).getLangCode());
+		}
+		System.out.println("********" + list1);
+		System.out.println("********" + list2);
+		assertEquals(list1, list2);
+	}
+
+	@Test
+	public void masterSync_verify_getGenderDtls_WithInvalidlangCode() {
+		// this test validates that no data is fetched from gender table when invalid
+		// language code is fetched
+		// mastersyncservice.getGenderDtls(langCode);
+		List<GenderDto> result = mastersyncservice
+				.getGenderDtls(testdataparsejson.getDataFromJsonViaKey("invalidlangCode"));
+		System.out.println("*********" + result);
+		System.out.println("*********" + result.size());
+		assertEquals(0, result.size());
+	}
+
+	@Test
+	public void masterSync_verify_getGenderDtls_WithlangCodeNull() {
+		// this test validates that no data is fetched from gender table when language
+		// code is passed as null
+		// mastersyncservice.getGenderDtls(langCode);
+		List<GenderDto> result = mastersyncservice.getGenderDtls(null);
+		System.out.println("*********" + result);
+		System.out.println("*********" + result.size());
+		assertEquals(0, result.size());
+	}
 }