package io.mosip.registration.test.integrationtest;

import static io.mosip.registration.constants.RegistrationConstants.ACKNOWLEDGEMENT_TEMPLATE_PART_1;
import static org.junit.Assert.assertEquals;
import static org.junit.Assert.assertNotEquals;
import static org.junit.Assert.assertNull;

import java.nio.charset.StandardCharsets;
import java.util.List;

import org.junit.Before;
import org.junit.Ignore;
import org.junit.Test;
import org.junit.runner.RunWith;
import org.springframework.beans.factory.annotation.Autowired;
import org.springframework.test.context.ContextConfiguration;
import org.springframework.test.context.junit4.SpringJUnit4ClassRunner;

import io.mosip.registration.config.AppConfig;
import io.mosip.registration.constants.RegistrationConstants;
import io.mosip.registration.context.ApplicationContext;
import io.mosip.registration.entity.Template;
import io.mosip.registration.exception.RegBaseCheckedException;
import io.mosip.registration.repositories.TemplateRepository;
import io.mosip.registration.service.template.impl.TemplateServiceImpl;

/**
 * This class contains the unit test cases for testing the methods of TemplateService
 *
 * @author Priya Soni
 * @author Akshay Jain
 *
 */
@RunWith(SpringJUnit4ClassRunner.class)
@ContextConfiguration(classes=AppConfig.class)
public class TemplateServiceImplTest {
	
	@Autowired
	private TemplateServiceImpl templateServiceImpl;
	
	@Autowired
	private TemplateRepository<Template> templateRepo;
	
	@Before
	public void setup() {
		ApplicationContext context=ApplicationContext.getInstance();
		context.getApplicationLanguageBundle();
		context.getApplicationLanguagevalidationBundle();
		context.getApplicationMap();
		context.getApplicationMessagesBundle();
		
	}
	
	/**
	 * This method checks whether getTemplate method returns the Template 
	 * with respect to the required input
	 * 
	 */
	@Test
	public void getTemplateValidTest(){
<<<<<<< HEAD
		Template result= templateServiceImpl.getTemplate(RegistrationConstants.NOTIFICATION_TEMPLATE);
=======
		Template result= templateServiceImpl.getTemplate(RegistrationConstants.EMAIL_TEMPLATE,"eng");
>>>>>>> 772058c7
		System.out.println(result.getFileTxt());
		assertEquals(result.getDescr(),"Email and SMS Notification Template");		
	}
	
	/**
	 * This method verifies that getTemplate method doen't return any output
	 * for invalid input
	 *  
	 */
	@Test
	public void getTemplateInvalidTest() {
<<<<<<< HEAD
		Template result=templateServiceImpl.getTemplate("Invalid Template");
=======
		Template result=templateServiceImpl.getTemplate("Invalid Template","eng");
>>>>>>> 772058c7
		assertNull(result.getDescr());
	}
	
	/**
	 * This method verifies that getTemplate method doesn't return invalid output 
	 * for a valid input
	 * 
	 */
	@Test
	public void getTemplateNegativeTest(){
<<<<<<< HEAD
		Template result= templateServiceImpl.getTemplate(RegistrationConstants.ACKNOWLEDGEMENT_TEMPLATE);
=======
		Template result= templateServiceImpl.getTemplate(RegistrationConstants.ACKNOWLEDGEMENT_TEMPLATE_PART_1,"eng");
>>>>>>> 772058c7
		System.out.println(result.getFileTxt());
		assertNotEquals(result.getDescr(),"Email and SMS Notification Template");
		
		
	}
	
	/**
	 * This method verifies that getHTMLTemplate method returns correct file text for the required input
	 * 
	 *
	 */
	@Test
	public void getHTMLTemplateTest() throws RegBaseCheckedException {
<<<<<<< HEAD
		String dataActual = templateServiceImpl.getHtmlTemplate(RegistrationConstants.NOTIFICATION_TEMPLATE);
		List<Template> list = templateRepo.findAll(Template.class);
		for(Template template: list) {
			if(template.getDescr().compareTo("Email and SMS Notification Template")==0) {
				assertEquals(dataActual, new String(template.getFileTxt(), StandardCharsets.UTF_8));
=======
		String dataActual = templateServiceImpl.getHtmlTemplate(RegistrationConstants.EMAIL_TEMPLATE,"eng");
		List<Template> list = templateRepo.findAll(Template.class);
		for(Template template: list) {
			if(template.getDescr().compareTo("Email and SMS Notification Template")==0) {
				assertEquals(dataActual, new String(template.getFileTxt()));
>>>>>>> 772058c7
			}
		}
		
	}
	
	/**
	 * This method checks that getHTMLTemplate method returns empty string for an invalid input
	 * 
	 */
	@Test
	public void getHTMLTemplateInvalidInputTest() throws RegBaseCheckedException {
<<<<<<< HEAD
		String dataActual = templateServiceImpl.getHtmlTemplate("invalid input");
=======
		String dataActual = templateServiceImpl.getHtmlTemplate("invalid input","");
>>>>>>> 772058c7
		assertEquals(dataActual, "");		
	}
	
	/**
	 * 
	 * This method verifies that getHTMLTemplate shouldn't return a valid output for null input
	 * 
	 */
	@Ignore
	@Test
	public void getHTMLTemplateNullInputTest() throws RegBaseCheckedException {
<<<<<<< HEAD
		String dataActual = templateServiceImpl.getHtmlTemplate(null);
=======
		String dataActual = templateServiceImpl.getHtmlTemplate(null,null);
>>>>>>> 772058c7
		assertNull(dataActual);	
	}
	
	/**
	 * This method verifies that getHTMLTemplate shouldn't return a valid output for
	 * empty string as input
	 * 
	 */
	@Ignore
	@Test
	public void getHTMLTemplateEmptyInputTest() throws RegBaseCheckedException {
<<<<<<< HEAD
		String dataActual = templateServiceImpl.getHtmlTemplate("");
=======
		String dataActual = templateServiceImpl.getHtmlTemplate("","");
>>>>>>> 772058c7
		assertNull(dataActual, "");		
	}
	
	
	

}<|MERGE_RESOLUTION|>--- conflicted
+++ resolved
@@ -58,11 +58,7 @@
 	 */
 	@Test
 	public void getTemplateValidTest(){
-<<<<<<< HEAD
-		Template result= templateServiceImpl.getTemplate(RegistrationConstants.NOTIFICATION_TEMPLATE);
-=======
 		Template result= templateServiceImpl.getTemplate(RegistrationConstants.EMAIL_TEMPLATE,"eng");
->>>>>>> 772058c7
 		System.out.println(result.getFileTxt());
 		assertEquals(result.getDescr(),"Email and SMS Notification Template");		
 	}
@@ -74,11 +70,7 @@
 	 */
 	@Test
 	public void getTemplateInvalidTest() {
-<<<<<<< HEAD
-		Template result=templateServiceImpl.getTemplate("Invalid Template");
-=======
 		Template result=templateServiceImpl.getTemplate("Invalid Template","eng");
->>>>>>> 772058c7
 		assertNull(result.getDescr());
 	}
 	
@@ -89,11 +81,7 @@
 	 */
 	@Test
 	public void getTemplateNegativeTest(){
-<<<<<<< HEAD
-		Template result= templateServiceImpl.getTemplate(RegistrationConstants.ACKNOWLEDGEMENT_TEMPLATE);
-=======
 		Template result= templateServiceImpl.getTemplate(RegistrationConstants.ACKNOWLEDGEMENT_TEMPLATE_PART_1,"eng");
->>>>>>> 772058c7
 		System.out.println(result.getFileTxt());
 		assertNotEquals(result.getDescr(),"Email and SMS Notification Template");
 		
@@ -107,19 +95,11 @@
 	 */
 	@Test
 	public void getHTMLTemplateTest() throws RegBaseCheckedException {
-<<<<<<< HEAD
-		String dataActual = templateServiceImpl.getHtmlTemplate(RegistrationConstants.NOTIFICATION_TEMPLATE);
-		List<Template> list = templateRepo.findAll(Template.class);
-		for(Template template: list) {
-			if(template.getDescr().compareTo("Email and SMS Notification Template")==0) {
-				assertEquals(dataActual, new String(template.getFileTxt(), StandardCharsets.UTF_8));
-=======
 		String dataActual = templateServiceImpl.getHtmlTemplate(RegistrationConstants.EMAIL_TEMPLATE,"eng");
 		List<Template> list = templateRepo.findAll(Template.class);
 		for(Template template: list) {
 			if(template.getDescr().compareTo("Email and SMS Notification Template")==0) {
 				assertEquals(dataActual, new String(template.getFileTxt()));
->>>>>>> 772058c7
 			}
 		}
 		
@@ -131,11 +111,7 @@
 	 */
 	@Test
 	public void getHTMLTemplateInvalidInputTest() throws RegBaseCheckedException {
-<<<<<<< HEAD
-		String dataActual = templateServiceImpl.getHtmlTemplate("invalid input");
-=======
 		String dataActual = templateServiceImpl.getHtmlTemplate("invalid input","");
->>>>>>> 772058c7
 		assertEquals(dataActual, "");		
 	}
 	
@@ -147,11 +123,7 @@
 	@Ignore
 	@Test
 	public void getHTMLTemplateNullInputTest() throws RegBaseCheckedException {
-<<<<<<< HEAD
-		String dataActual = templateServiceImpl.getHtmlTemplate(null);
-=======
 		String dataActual = templateServiceImpl.getHtmlTemplate(null,null);
->>>>>>> 772058c7
 		assertNull(dataActual);	
 	}
 	
@@ -163,11 +135,7 @@
 	@Ignore
 	@Test
 	public void getHTMLTemplateEmptyInputTest() throws RegBaseCheckedException {
-<<<<<<< HEAD
-		String dataActual = templateServiceImpl.getHtmlTemplate("");
-=======
 		String dataActual = templateServiceImpl.getHtmlTemplate("","");
->>>>>>> 772058c7
 		assertNull(dataActual, "");		
 	}
 	
