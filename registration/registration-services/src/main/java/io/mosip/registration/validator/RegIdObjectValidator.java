--- conflicted
+++ resolved
@@ -1,121 +1,113 @@
-package io.mosip.registration.validator;
-
-import static io.mosip.registration.constants.RegistrationConstants.APPLICATION_ID;
-import static io.mosip.registration.constants.RegistrationConstants.APPLICATION_NAME;
-
-import org.springframework.beans.factory.annotation.Autowired;
-import org.springframework.beans.factory.annotation.Qualifier;
-import org.springframework.stereotype.Service;
-
-import io.mosip.kernel.core.exception.BaseCheckedException;
-import io.mosip.kernel.core.exception.ExceptionUtils;
-import io.mosip.kernel.core.idobjectvalidator.constant.IdObjectValidatorSupportedOperations;
-import io.mosip.kernel.core.idobjectvalidator.exception.IdObjectIOException;
-import io.mosip.kernel.core.idobjectvalidator.exception.IdObjectValidationFailedException;
-import io.mosip.kernel.core.idobjectvalidator.spi.IdObjectValidator;
-import io.mosip.kernel.core.logger.spi.Logger;
-import io.mosip.registration.config.AppConfig;
-import io.mosip.registration.constants.LoggerConstants;
-import io.mosip.registration.constants.RegistrationConstants;
-import io.mosip.registration.context.SessionContext;
-import io.mosip.registration.exception.RegBaseCheckedException;
-import io.mosip.registration.exception.RegistrationExceptionConstants;
-
-/**
- * The class to validate the Schema of Identity Object. This class internally
- * invokes the {@link IdObjectValidator} class provided by the kernel module to
- * validate the schema.
- * 
- * @author Balaji Sridharan
- * @since 1.0.0
- */
-@Service
-public class RegIdObjectValidator {
-
-	private static final Logger LOGGER = AppConfig.getLogger(RegIdObjectValidator.class);
-	@Autowired
-	@Qualifier("schema")
-	private IdObjectValidator idObjectValidator;
-
-	@Autowired
-	@Qualifier("pattern")
-	private IdObjectValidator idOjectPatternvalidator;
-
-	@Autowired
-	private RegIdObjectMasterDataValidator regIdObjectMasterDataValidator;
-
-	/**
-	 * This method validates the input object against the schema, mandatory, pattern and Master data using differnt validator.
-	 * If any validation failure, the packet won't get created and user will be notified with the issue. 
-	 * The mandatory validation varies based on the user action [New/ Update UIN/ Lost UIN]. 
-	 *
-	 * @param idObject the id object
-	 * @param registrationCategory the registration category
-	 * @throws BaseCheckedException the base checked exception
-	 */
-	public void validateIdObject(Object idObject, String registrationCategory)
-			throws BaseCheckedException {
-		LOGGER.info(LoggerConstants.ID_OBJECT_SCHEMA_VALIDATOR, APPLICATION_NAME, APPLICATION_ID,
-				"Validating schema of Identity Object");
-		IdObjectValidatorSupportedOperations operationType = null;
-		
-		try {
-			if (registrationCategory.equalsIgnoreCase(RegistrationConstants.PACKET_TYPE_NEW)) {
-				operationType = IdObjectValidatorSupportedOperations.NEW_REGISTRATION;
-			} else if (registrationCategory.equalsIgnoreCase(RegistrationConstants.PACKET_TYPE_UPDATE)) {
-				operationType = IdObjectValidatorSupportedOperations.UPDATE_UIN;
-			} else if (registrationCategory.equalsIgnoreCase(RegistrationConstants.PACKET_TYPE_LOST)) {
-				operationType = IdObjectValidatorSupportedOperations.LOST_UIN;
-			} else if ((Boolean) SessionContext.map().get(RegistrationConstants.IS_Child)) {
-				operationType = IdObjectValidatorSupportedOperations.CHILD_REGISTRATION;
-			}
-			
-			
-			
-			if (idObjectValidator.validateIdObject(idObject, operationType)) {
-				LOGGER.info(LoggerConstants.ID_OBJECT_SCHEMA_VALIDATOR, APPLICATION_NAME, APPLICATION_ID,
-						"ID object shema validation is successful");
-				if (idOjectPatternvalidator.validateIdObject(idObject, operationType)) {
-					LOGGER.info(LoggerConstants.ID_OBJECT_PATTERN_VALIDATOR, APPLICATION_NAME, APPLICATION_ID,
-							"ID object pattern validation is successful");
-<<<<<<< HEAD
-					if (regIdObjectMasterDataValidator.validateIdObject(idObject, operationType)) {
-=======
-					/*if (regIdObjectMasterDataValidator.validateIdObject(idObject, operationType)) {
->>>>>>> 3713006b
-						LOGGER.info(LoggerConstants.ID_OBJECT_PATTERN_VALIDATOR, APPLICATION_NAME, APPLICATION_ID,
-								"ID object master data validation is successful");
-					} else {
-						throw new RegBaseCheckedException(
-								RegistrationExceptionConstants.ID_OBJECT_MASTER_DATA_VALIDATOR.getErrorCode(),
-								RegistrationExceptionConstants.ID_OBJECT_MASTER_DATA_VALIDATOR.getErrorMessage());
-<<<<<<< HEAD
-					}
-=======
-					}*/
->>>>>>> 3713006b
-				} else {
-					throw new RegBaseCheckedException(
-							RegistrationExceptionConstants.ID_OBJECT_PATTERN_VALIDATOR.getErrorCode(),
-							RegistrationExceptionConstants.ID_OBJECT_PATTERN_VALIDATOR.getErrorMessage());
-				}
-			} else {
-				throw new RegBaseCheckedException(
-						RegistrationExceptionConstants.ID_OBJECT_SCHEMA_VALIDATOR.getErrorCode(),
-						RegistrationExceptionConstants.ID_OBJECT_SCHEMA_VALIDATOR.getErrorMessage());
-			}
-		} catch (IdObjectValidationFailedException | IdObjectIOException idObjectValidatorException) {
-			LOGGER.error(LoggerConstants.ID_OBJECT_SCHEMA_VALIDATOR, APPLICATION_NAME, APPLICATION_ID,
-					ExceptionUtils.getStackTrace(idObjectValidatorException));
-			throw idObjectValidatorException;
-		} catch (RuntimeException runtimeException) {
-			LOGGER.error(LoggerConstants.ID_OBJECT_SCHEMA_VALIDATOR, APPLICATION_NAME, APPLICATION_ID,
-					ExceptionUtils.getStackTrace(runtimeException));
-			throw runtimeException;
-		}
-		LOGGER.info(LoggerConstants.ID_OBJECT_SCHEMA_VALIDATOR, APPLICATION_NAME, APPLICATION_ID,
-				"Completed validating schema of Identity Object");
-
-	}
-
-}
+package io.mosip.registration.validator;
+
+import static io.mosip.registration.constants.RegistrationConstants.APPLICATION_ID;
+import static io.mosip.registration.constants.RegistrationConstants.APPLICATION_NAME;
+
+import org.springframework.beans.factory.annotation.Autowired;
+import org.springframework.beans.factory.annotation.Qualifier;
+import org.springframework.stereotype.Service;
+
+import io.mosip.kernel.core.exception.BaseCheckedException;
+import io.mosip.kernel.core.exception.ExceptionUtils;
+import io.mosip.kernel.core.idobjectvalidator.constant.IdObjectValidatorSupportedOperations;
+import io.mosip.kernel.core.idobjectvalidator.exception.IdObjectIOException;
+import io.mosip.kernel.core.idobjectvalidator.exception.IdObjectValidationFailedException;
+import io.mosip.kernel.core.idobjectvalidator.spi.IdObjectValidator;
+import io.mosip.kernel.core.logger.spi.Logger;
+import io.mosip.registration.config.AppConfig;
+import io.mosip.registration.constants.LoggerConstants;
+import io.mosip.registration.constants.RegistrationConstants;
+import io.mosip.registration.context.SessionContext;
+import io.mosip.registration.exception.RegBaseCheckedException;
+import io.mosip.registration.exception.RegistrationExceptionConstants;
+
+/**
+ * The class to validate the Schema of Identity Object. This class internally
+ * invokes the {@link IdObjectValidator} class provided by the kernel module to
+ * validate the schema.
+ * 
+ * @author Balaji Sridharan
+ * @since 1.0.0
+ */
+@Service
+public class RegIdObjectValidator {
+
+	private static final Logger LOGGER = AppConfig.getLogger(RegIdObjectValidator.class);
+	@Autowired
+	@Qualifier("schema")
+	private IdObjectValidator idObjectValidator;
+
+	@Autowired
+	@Qualifier("pattern")
+	private IdObjectValidator idOjectPatternvalidator;
+
+	@Autowired
+	private RegIdObjectMasterDataValidator regIdObjectMasterDataValidator;
+
+	/**
+	 * This method validates the input object against the schema, mandatory, pattern and Master data using differnt validator.
+	 * If any validation failure, the packet won't get created and user will be notified with the issue. 
+	 * The mandatory validation varies based on the user action [New/ Update UIN/ Lost UIN]. 
+	 *
+	 * @param idObject the id object
+	 * @param registrationCategory the registration category
+	 * @throws BaseCheckedException the base checked exception
+	 */
+	public void validateIdObject(Object idObject, String registrationCategory)
+			throws BaseCheckedException {
+		LOGGER.info(LoggerConstants.ID_OBJECT_SCHEMA_VALIDATOR, APPLICATION_NAME, APPLICATION_ID,
+				"Validating schema of Identity Object");
+		IdObjectValidatorSupportedOperations operationType = null;
+		
+		try {
+			if (registrationCategory.equalsIgnoreCase(RegistrationConstants.PACKET_TYPE_NEW)) {
+				operationType = IdObjectValidatorSupportedOperations.NEW_REGISTRATION;
+			} else if (registrationCategory.equalsIgnoreCase(RegistrationConstants.PACKET_TYPE_UPDATE)) {
+				operationType = IdObjectValidatorSupportedOperations.UPDATE_UIN;
+			} else if (registrationCategory.equalsIgnoreCase(RegistrationConstants.PACKET_TYPE_LOST)) {
+				operationType = IdObjectValidatorSupportedOperations.LOST_UIN;
+			} else if ((Boolean) SessionContext.map().get(RegistrationConstants.IS_Child)) {
+				operationType = IdObjectValidatorSupportedOperations.CHILD_REGISTRATION;
+			}
+			
+			
+			
+			if (idObjectValidator.validateIdObject(idObject, operationType)) {
+				LOGGER.info(LoggerConstants.ID_OBJECT_SCHEMA_VALIDATOR, APPLICATION_NAME, APPLICATION_ID,
+						"ID object shema validation is successful");
+				if (idOjectPatternvalidator.validateIdObject(idObject, operationType)) {
+					LOGGER.info(LoggerConstants.ID_OBJECT_PATTERN_VALIDATOR, APPLICATION_NAME, APPLICATION_ID,
+							"ID object pattern validation is successful");
+					/*if (regIdObjectMasterDataValidator.validateIdObject(idObject, operationType)) {
+						LOGGER.info(LoggerConstants.ID_OBJECT_PATTERN_VALIDATOR, APPLICATION_NAME, APPLICATION_ID,
+								"ID object master data validation is successful");
+					} else {
+						throw new RegBaseCheckedException(
+								RegistrationExceptionConstants.ID_OBJECT_MASTER_DATA_VALIDATOR.getErrorCode(),
+								RegistrationExceptionConstants.ID_OBJECT_MASTER_DATA_VALIDATOR.getErrorMessage());
+					}*/
+				} else {
+					throw new RegBaseCheckedException(
+							RegistrationExceptionConstants.ID_OBJECT_PATTERN_VALIDATOR.getErrorCode(),
+							RegistrationExceptionConstants.ID_OBJECT_PATTERN_VALIDATOR.getErrorMessage());
+				}
+			} else {
+				throw new RegBaseCheckedException(
+						RegistrationExceptionConstants.ID_OBJECT_SCHEMA_VALIDATOR.getErrorCode(),
+						RegistrationExceptionConstants.ID_OBJECT_SCHEMA_VALIDATOR.getErrorMessage());
+			}
+		} catch (IdObjectValidationFailedException | IdObjectIOException idObjectValidatorException) {
+			LOGGER.error(LoggerConstants.ID_OBJECT_SCHEMA_VALIDATOR, APPLICATION_NAME, APPLICATION_ID,
+					ExceptionUtils.getStackTrace(idObjectValidatorException));
+			throw idObjectValidatorException;
+		} catch (RuntimeException runtimeException) {
+			LOGGER.error(LoggerConstants.ID_OBJECT_SCHEMA_VALIDATOR, APPLICATION_NAME, APPLICATION_ID,
+					ExceptionUtils.getStackTrace(runtimeException));
+			throw runtimeException;
+		}
+		LOGGER.info(LoggerConstants.ID_OBJECT_SCHEMA_VALIDATOR, APPLICATION_NAME, APPLICATION_ID,
+				"Completed validating schema of Identity Object");
+
+	}
+
+}