--- conflicted
+++ resolved
@@ -1,343 +1,335 @@
-package io.mosip.registration.util.restclient;
-
-import static io.mosip.registration.constants.RegistrationConstants.APPLICATION_ID;
-import static io.mosip.registration.constants.RegistrationConstants.APPLICATION_NAME;
-
-import java.net.URI;
-import java.util.Map;
-import java.util.Set;
-
-import org.springframework.beans.factory.annotation.Autowired;
-import org.springframework.context.annotation.PropertySource;
-import org.springframework.core.env.Environment;
-import org.springframework.http.HttpEntity;
-import org.springframework.http.HttpHeaders;
-import org.springframework.http.HttpMethod;
-import org.springframework.stereotype.Component;
-import org.springframework.web.client.HttpClientErrorException;
-import org.springframework.web.client.HttpServerErrorException;
-import org.springframework.web.util.UriComponentsBuilder;
-
-import io.mosip.kernel.core.spi.logger.MosipLogger;
-<<<<<<< HEAD
-import io.mosip.kernel.logger.appender.MosipRollingFileAppender;
-import io.mosip.kernel.logger.factory.MosipLogfactory;
-import io.mosip.registration.constants.RegistrationConstants;
-import io.mosip.registration.constants.RegistrationExceptions;
-=======
-import io.mosip.kernel.logger.logback.appender.MosipRollingFileAppender;
-import io.mosip.kernel.logger.logback.factory.MosipLogfactory;
-import io.mosip.registration.constants.RegConstants;
-import io.mosip.registration.constants.RegProcessorExceptionCode;
-import io.mosip.registration.constants.RegProcessorExceptionEnum;
->>>>>>> 34a77362
-import io.mosip.registration.exception.RegBaseCheckedException;
-
-/**
- * This is a helper class .it invokes with different classes to get the response
- * 
- * @author Yaswanth S
- * @since 1.0.0
- *
- */
-@Component("serviceDelegateUtil")
-@PropertySource(value = "classpath:application.properties")
-public class ServiceDelegateUtil {
-
-	@Autowired
-	RestClientUtil restClientUtil;
-
-	@Autowired
-	Environment environment;
-
-	private static MosipLogger LOGGER;
-
-	@Autowired
-	private void initializeLogger(MosipRollingFileAppender mosipRollingFileAppender) {
-		LOGGER = MosipLogfactory.getMosipDefaultRollingFileLogger(mosipRollingFileAppender, this.getClass());
-	}
-
-	/**
-	 * Prepare GET request
-	 * 
-	 * @param serviceName
-	 *            service to be invoked
-	 * @param requestParams
-	 *            parameters along with url
-	 * @return Object requiredType of object response Body
-	 * @throws RegBaseCheckedException
-	 *             generalised exception with errorCode and errorMessage
-	 * @throws HttpClientErrorException
-	 *             when client error exception from server
-	 * @throws HttpServerErrorException
-	 *             when server exception from server
-	 */
-	public Object get(String serviceName, Map<String, String> requestParams)
-			throws RegBaseCheckedException, HttpClientErrorException {
-
-		LOGGER.debug("REGISTRATION - SERVICE_DELEGATE_UTIL - GET", APPLICATION_NAME,
-				APPLICATION_ID, "Get method has been called");
-
-		Object responseBody = null;
-		RequestHTTPDTO requestDto = null;
-		try {
-			requestDto = prepareGETRequest(serviceName, requestParams);
-
-		} catch (RegBaseCheckedException baseCheckedException) {
-			throw new RegBaseCheckedException(RegistrationExceptions.REG_SERVICE_DELEGATE_UTIL_CODE.getErrorCode(),
-					RegistrationExceptions.REG_SERVICE_DELEGATE_UTIL_CODE.getErrorMessage());
-		}
-
-		responseBody = restClientUtil.invoke(requestDto);
-		LOGGER.debug("REGISTRATION - SERVICE_DELEGATE_UTIL - GET", APPLICATION_NAME,
-				APPLICATION_ID, "Get method has been ended");
-
-		return responseBody;
-
-	}
-
-	/**
-	 * prepare POST request
-	 * 
-	 * @param serviceName
-	 *            service to be invoked
-	 * @param object
-	 *            request type
-	 * @return Object requiredType of object response Body
-	 * @throws RegBaseCheckedException
-	 *             generalised exception with errorCode and errorMessage
-	 * @throws HttpClientErrorException
-	 *             when client error exception from server
-	 * @throws HttpServerErrorException
-	 *             when server exception from server
-	 */
-	public Object post(String serviceName, Object object) throws RegBaseCheckedException, HttpClientErrorException {
-		LOGGER.debug("REGISTRATION - SERVICE_DELEGATE_UTIL - POST", APPLICATION_NAME,
-				APPLICATION_ID, " post method called");
-
-		RequestHTTPDTO requestDto;
-		Object responseBody = null;
-		try {
-			requestDto = preparePOSTRequest(serviceName, object);
-		} catch (RegBaseCheckedException baseCheckedException) {
-			throw new RegBaseCheckedException(RegistrationConstants.SERVICE_DELEGATE_UTIL,
-					baseCheckedException.getMessage());
-		}
-
-		responseBody = restClientUtil.invoke(requestDto);
-		LOGGER.debug("REGISTRATION - SERVICE_DELEGATE_UTIL - POST", APPLICATION_NAME,
-				APPLICATION_ID, "post method ended");
-
-		return responseBody;
-	}
-
-	/**
-	 * Prepare GET request
-	 * 
-	 * @param serviceName
-	 *            service to be invoked
-	 * @param requestParams
-	 *            params need to add along with url
-	 * @return RequestHTTPDTO requestHTTPDTO with required data
-	 * @throws RegBaseCheckedException
-	 * 
-	 */
-	private RequestHTTPDTO prepareGETRequest(final String serviceName, final Map<String, String> requestParams)
-			throws RegBaseCheckedException {
-		LOGGER.debug("REGISTRATION - SERVICE_DELEGATE_UTIL - GET", APPLICATION_NAME,
-				APPLICATION_ID, "Prepare Get request method called");
-
-		// DTO need to to be prepared
-		RequestHTTPDTO requestHTTPDTO = new RequestHTTPDTO();
-
-		// prepare httpDTO except rquest type and uri build
-		requestHTTPDTO = prepareRequest(requestHTTPDTO, serviceName, null);
-
-		// URI creation
-		String url = environment.getProperty(serviceName + "." + RegistrationConstants.SERVICE_URL);
-		URI uri = getUri(requestParams, url);
-		LOGGER.debug("REGISTRATION - SERVICE_DELEGATE_UTIL - GET", APPLICATION_NAME,
-				APPLICATION_ID, "get uri method called");
-
-		// ResponseType
-		String responseClassName = environment.getProperty(serviceName + "." + RegistrationConstants.RESPONSE_TYPE);
-		Class<?> responseClass = null;
-		try {
-			responseClass = Class.forName(responseClassName);
-		} catch (ClassNotFoundException classNotFoundException) {
-			throw new RegBaseCheckedException(RegistrationExceptions.REG_CLASS_NOT_FOUND_ERROR_CODE.getErrorCode(),
-					RegistrationExceptions.REG_CLASS_NOT_FOUND_ERROR_CODE.getErrorMessage());
-		}
-
-		requestHTTPDTO.setClazz(responseClass);
-		requestHTTPDTO.setUri(uri);
-		LOGGER.debug("REGISTRATION - SERVICE_DELEGATE_UTIL - GET", APPLICATION_NAME,
-				APPLICATION_ID, "Prepare Get request method ended");
-
-		return requestHTTPDTO;
-	}
-
-	/**
-	 * @param serviceName
-	 *            service to be invoked
-	 * @param object
-	 *            request type
-	 * @return RequestHTTPDTO requestHTTPDTO with required data
-	 * @throws RegBaseCheckedException
-	 */
-	private RequestHTTPDTO preparePOSTRequest(final String serviceName, final Object object)
-			throws RegBaseCheckedException {
-		LOGGER.debug("REGISTRATION - SERVICE_DELEGATE_UTIL - POST", APPLICATION_NAME,
-				APPLICATION_ID, "Prepare post request method called");
-
-		// DTO need to to be prepared
-		RequestHTTPDTO requestHTTPDTO = new RequestHTTPDTO();
-
-		// prepare httpDTO except rquest type and uri build
-		requestHTTPDTO = prepareRequest(requestHTTPDTO, serviceName, object);
-
-		// URI creation
-		String url = environment.getProperty(serviceName + "." + RegistrationConstants.SERVICE_URL);
-		URI uri = getUri(null, url);
-		LOGGER.debug("REGISTRATION - SERVICE_DELEGATE_UTIL - POST", APPLICATION_NAME,
-				APPLICATION_ID, "get uri method called");
-
-		// RequestType
-		String requestClassName = environment.getProperty(serviceName + "." + RegistrationConstants.REQUEST_TYPE);
-		Class<?> requestClass = null;
-		try {
-			requestClass = Class.forName(requestClassName);
-		} catch (ClassNotFoundException classNotFoundException) {
-			throw new RegBaseCheckedException(RegistrationExceptions.REG_CLASS_NOT_FOUND_ERROR_CODE.getErrorCode(),
-					RegistrationExceptions.REG_CLASS_NOT_FOUND_ERROR_CODE.getErrorMessage());
-		}
-
-		requestHTTPDTO.setUri(uri);
-		requestHTTPDTO.setClazz(requestClass);
-		LOGGER.debug("REGISTRATION - SERVICE_DELEGATE_UTIL - POST", APPLICATION_NAME,
-				APPLICATION_ID, "Prepare post request method ended");
-
-		return requestHTTPDTO;
-
-	}
-
-	/**
-	 * URI creation
-	 * 
-	 * @param requestParams
-	 *            params need to add along with url
-	 * @param url
-	 *            url to be invoked
-	 * @return URI uri created by url
-	 */
-	public URI getUri(Map<String, String> requestParams, String url) {
-		// BuildURIComponent
-		UriComponentsBuilder uriComponentsBuilder = UriComponentsBuilder.fromUriString(url);
-		if (requestParams != null) {
-			Set<String> set = requestParams.keySet();
-			for (String queryParamName : set) {
-				uriComponentsBuilder.queryParam(queryParamName, requestParams.get(queryParamName));
-
-			}
-		}
-		URI uri = uriComponentsBuilder.build().toUri();
-		return uri;
-	}
-
-	/**
-	 * Setup of Auth Headers
-	 * 
-	 * @param httpHeaders
-	 *            http headers
-	 * @param authRequired
-	 *            whether auth required or not
-	 * @param authHeader
-	 *            auth header
-	 * @param authDetails
-	 *            auth details
-	 */
-	private void setAuthHeaders(HttpHeaders httpHeaders, boolean authRequired, String authHeader, String authDetails) {
-		String[] arrayAuthHeaders = null;
-
-		if (authRequired && authHeader != null) {
-			arrayAuthHeaders = authHeader.split(":");
-			if (arrayAuthHeaders[1].equals(RegistrationConstants.AUTH_TYPE)) {
-				httpHeaders.add(arrayAuthHeaders[0], arrayAuthHeaders[1] + " " + authDetails);
-
-			}
-
-		}
-
-	}
-
-	/**
-	 * Setup of headers
-	 * 
-	 * @param httpHeaders
-	 *            http headers
-	 * @param headers
-	 *            headers
-	 */
-	private void setHeaders(HttpHeaders httpHeaders, String headers) {
-
-		String[] header = headers.split(",");
-		String[] headerValues = null;
-		if (header != null) {
-			for (String subheader : header) {
-				if (subheader != null) {
-					headerValues = subheader.split(":");
-					httpHeaders.add(headerValues[0], headerValues[1]);
-				}
-			}
-		}
-	}
-
-	/**
-	 * @param requestHTTPDTO
-	 *            create requestedHTTPDTO
-	 * @param serviceName
-	 *            service name to be called
-	 * @param object
-	 *            object to be included in HTTP entities
-	 * @return
-	 */
-	private RequestHTTPDTO prepareRequest(RequestHTTPDTO requestHTTPDTO, String serviceName, Object object) {
-		LOGGER.debug("REGISTRATION - SERVICE_DELEGATE_UTIL - PREPARE_REQUEST", APPLICATION_NAME,
-				APPLICATION_ID, " prepare request method  called");
-
-		// HTTP headers
-		HttpHeaders httpHeaders = new HttpHeaders();
-
-		// HTTP method
-		HttpMethod httpMethod = HttpMethod
-				.valueOf(environment.getProperty(serviceName + "." + RegistrationConstants.HTTPMETHOD));
-		// Headers
-		String headers = environment.getProperty(serviceName + "." + RegistrationConstants.HEADERS);
-		setHeaders(httpHeaders, headers);
-		LOGGER.debug("REGISTRATION - SERVICE_DELEGATE_UTIL - PREPARE_REQUEST", APPLICATION_NAME,
-				APPLICATION_ID, " set Headers method called");
-
-		// AuthHeader
-		String authHeader = environment.getProperty(serviceName + "." + RegistrationConstants.AUTH_HEADER);
-
-		// Auth required
-		Boolean authRequired = Boolean.valueOf(environment.getProperty(serviceName + "." + RegistrationConstants.AUTH_REQUIRED));
-
-		setAuthHeaders(httpHeaders, authRequired, authHeader, null);
-		LOGGER.debug("REGISTRATION - SERVICE_DELEGATE_UTIL - PREPARE_REQUEST", APPLICATION_NAME,
-				APPLICATION_ID, " set Auth Headers  method  called");
-
-		// HTTP entity
-		@SuppressWarnings({ "unchecked", "rawtypes" })
-		HttpEntity<?> httpEntity = new HttpEntity(object, httpHeaders);
-
-		requestHTTPDTO.setHttpMethod(httpMethod);
-		requestHTTPDTO.setHttpEntity(httpEntity);
-		LOGGER.debug("REGISTRATION - SERVICE_DELEGATE_UTIL - PREPARE_REQUEST", APPLICATION_NAME,
-				APPLICATION_ID, " prepare request method  called");
-
-		return requestHTTPDTO;
-
-	}
-
-}
+package io.mosip.registration.util.restclient;
+
+import static io.mosip.registration.constants.RegistrationConstants.APPLICATION_ID;
+import static io.mosip.registration.constants.RegistrationConstants.APPLICATION_NAME;
+
+import java.net.URI;
+import java.util.Map;
+import java.util.Set;
+
+import org.springframework.beans.factory.annotation.Autowired;
+import org.springframework.context.annotation.PropertySource;
+import org.springframework.core.env.Environment;
+import org.springframework.http.HttpEntity;
+import org.springframework.http.HttpHeaders;
+import org.springframework.http.HttpMethod;
+import org.springframework.stereotype.Component;
+import org.springframework.web.client.HttpClientErrorException;
+import org.springframework.web.client.HttpServerErrorException;
+import org.springframework.web.util.UriComponentsBuilder;
+
+import io.mosip.kernel.core.spi.logger.MosipLogger;
+import io.mosip.kernel.logger.logback.appender.MosipRollingFileAppender;
+import io.mosip.kernel.logger.logback.factory.MosipLogfactory;
+import io.mosip.registration.constants.RegistrationConstants;
+import io.mosip.registration.constants.RegistrationExceptions;
+import io.mosip.registration.exception.RegBaseCheckedException;
+
+/**
+ * This is a helper class .it invokes with different classes to get the response
+ * 
+ * @author Yaswanth S
+ * @since 1.0.0
+ *
+ */
+@Component("serviceDelegateUtil")
+@PropertySource(value = "classpath:application.properties")
+public class ServiceDelegateUtil {
+
+	@Autowired
+	RestClientUtil restClientUtil;
+
+	@Autowired
+	Environment environment;
+
+	private static MosipLogger LOGGER;
+
+	@Autowired
+	private void initializeLogger(MosipRollingFileAppender mosipRollingFileAppender) {
+		LOGGER = MosipLogfactory.getMosipDefaultRollingFileLogger(mosipRollingFileAppender, this.getClass());
+	}
+
+	/**
+	 * Prepare GET request
+	 * 
+	 * @param serviceName
+	 *            service to be invoked
+	 * @param requestParams
+	 *            parameters along with url
+	 * @return Object requiredType of object response Body
+	 * @throws RegBaseCheckedException
+	 *             generalised exception with errorCode and errorMessage
+	 * @throws HttpClientErrorException
+	 *             when client error exception from server
+	 * @throws HttpServerErrorException
+	 *             when server exception from server
+	 */
+	public Object get(String serviceName, Map<String, String> requestParams)
+			throws RegBaseCheckedException, HttpClientErrorException {
+
+		LOGGER.debug("REGISTRATION - SERVICE_DELEGATE_UTIL - GET", APPLICATION_NAME,
+				APPLICATION_ID, "Get method has been called");
+
+		Object responseBody = null;
+		RequestHTTPDTO requestDto = null;
+		try {
+			requestDto = prepareGETRequest(serviceName, requestParams);
+
+		} catch (RegBaseCheckedException baseCheckedException) {
+			throw new RegBaseCheckedException(RegistrationExceptions.REG_SERVICE_DELEGATE_UTIL_CODE.getErrorCode(),
+					RegistrationExceptions.REG_SERVICE_DELEGATE_UTIL_CODE.getErrorMessage());
+		}
+
+		responseBody = restClientUtil.invoke(requestDto);
+		LOGGER.debug("REGISTRATION - SERVICE_DELEGATE_UTIL - GET", APPLICATION_NAME,
+				APPLICATION_ID, "Get method has been ended");
+
+		return responseBody;
+
+	}
+
+	/**
+	 * prepare POST request
+	 * 
+	 * @param serviceName
+	 *            service to be invoked
+	 * @param object
+	 *            request type
+	 * @return Object requiredType of object response Body
+	 * @throws RegBaseCheckedException
+	 *             generalised exception with errorCode and errorMessage
+	 * @throws HttpClientErrorException
+	 *             when client error exception from server
+	 * @throws HttpServerErrorException
+	 *             when server exception from server
+	 */
+	public Object post(String serviceName, Object object) throws RegBaseCheckedException, HttpClientErrorException {
+		LOGGER.debug("REGISTRATION - SERVICE_DELEGATE_UTIL - POST", APPLICATION_NAME,
+				APPLICATION_ID, " post method called");
+
+		RequestHTTPDTO requestDto;
+		Object responseBody = null;
+		try {
+			requestDto = preparePOSTRequest(serviceName, object);
+		} catch (RegBaseCheckedException baseCheckedException) {
+			throw new RegBaseCheckedException(RegistrationConstants.SERVICE_DELEGATE_UTIL,
+					baseCheckedException.getMessage());
+		}
+
+		responseBody = restClientUtil.invoke(requestDto);
+		LOGGER.debug("REGISTRATION - SERVICE_DELEGATE_UTIL - POST", APPLICATION_NAME,
+				APPLICATION_ID, "post method ended");
+
+		return responseBody;
+	}
+
+	/**
+	 * Prepare GET request
+	 * 
+	 * @param serviceName
+	 *            service to be invoked
+	 * @param requestParams
+	 *            params need to add along with url
+	 * @return RequestHTTPDTO requestHTTPDTO with required data
+	 * @throws RegBaseCheckedException
+	 * 
+	 */
+	private RequestHTTPDTO prepareGETRequest(final String serviceName, final Map<String, String> requestParams)
+			throws RegBaseCheckedException {
+		LOGGER.debug("REGISTRATION - SERVICE_DELEGATE_UTIL - GET", APPLICATION_NAME,
+				APPLICATION_ID, "Prepare Get request method called");
+
+		// DTO need to to be prepared
+		RequestHTTPDTO requestHTTPDTO = new RequestHTTPDTO();
+
+		// prepare httpDTO except rquest type and uri build
+		requestHTTPDTO = prepareRequest(requestHTTPDTO, serviceName, null);
+
+		// URI creation
+		String url = environment.getProperty(serviceName + "." + RegistrationConstants.SERVICE_URL);
+		URI uri = getUri(requestParams, url);
+		LOGGER.debug("REGISTRATION - SERVICE_DELEGATE_UTIL - GET", APPLICATION_NAME,
+				APPLICATION_ID, "get uri method called");
+
+		// ResponseType
+		String responseClassName = environment.getProperty(serviceName + "." + RegistrationConstants.RESPONSE_TYPE);
+		Class<?> responseClass = null;
+		try {
+			responseClass = Class.forName(responseClassName);
+		} catch (ClassNotFoundException classNotFoundException) {
+			throw new RegBaseCheckedException(RegistrationExceptions.REG_CLASS_NOT_FOUND_ERROR_CODE.getErrorCode(),
+					RegistrationExceptions.REG_CLASS_NOT_FOUND_ERROR_CODE.getErrorMessage());
+		}
+
+		requestHTTPDTO.setClazz(responseClass);
+		requestHTTPDTO.setUri(uri);
+		LOGGER.debug("REGISTRATION - SERVICE_DELEGATE_UTIL - GET", APPLICATION_NAME,
+				APPLICATION_ID, "Prepare Get request method ended");
+
+		return requestHTTPDTO;
+	}
+
+	/**
+	 * @param serviceName
+	 *            service to be invoked
+	 * @param object
+	 *            request type
+	 * @return RequestHTTPDTO requestHTTPDTO with required data
+	 * @throws RegBaseCheckedException
+	 */
+	private RequestHTTPDTO preparePOSTRequest(final String serviceName, final Object object)
+			throws RegBaseCheckedException {
+		LOGGER.debug("REGISTRATION - SERVICE_DELEGATE_UTIL - POST", APPLICATION_NAME,
+				APPLICATION_ID, "Prepare post request method called");
+
+		// DTO need to to be prepared
+		RequestHTTPDTO requestHTTPDTO = new RequestHTTPDTO();
+
+		// prepare httpDTO except rquest type and uri build
+		requestHTTPDTO = prepareRequest(requestHTTPDTO, serviceName, object);
+
+		// URI creation
+		String url = environment.getProperty(serviceName + "." + RegistrationConstants.SERVICE_URL);
+		URI uri = getUri(null, url);
+		LOGGER.debug("REGISTRATION - SERVICE_DELEGATE_UTIL - POST", APPLICATION_NAME,
+				APPLICATION_ID, "get uri method called");
+
+		// RequestType
+		String requestClassName = environment.getProperty(serviceName + "." + RegistrationConstants.REQUEST_TYPE);
+		Class<?> requestClass = null;
+		try {
+			requestClass = Class.forName(requestClassName);
+		} catch (ClassNotFoundException classNotFoundException) {
+			throw new RegBaseCheckedException(RegistrationExceptions.REG_CLASS_NOT_FOUND_ERROR_CODE.getErrorCode(),
+					RegistrationExceptions.REG_CLASS_NOT_FOUND_ERROR_CODE.getErrorMessage());
+		}
+
+		requestHTTPDTO.setUri(uri);
+		requestHTTPDTO.setClazz(requestClass);
+		LOGGER.debug("REGISTRATION - SERVICE_DELEGATE_UTIL - POST", APPLICATION_NAME,
+				APPLICATION_ID, "Prepare post request method ended");
+
+		return requestHTTPDTO;
+
+	}
+
+	/**
+	 * URI creation
+	 * 
+	 * @param requestParams
+	 *            params need to add along with url
+	 * @param url
+	 *            url to be invoked
+	 * @return URI uri created by url
+	 */
+	public URI getUri(Map<String, String> requestParams, String url) {
+		// BuildURIComponent
+		UriComponentsBuilder uriComponentsBuilder = UriComponentsBuilder.fromUriString(url);
+		if (requestParams != null) {
+			Set<String> set = requestParams.keySet();
+			for (String queryParamName : set) {
+				uriComponentsBuilder.queryParam(queryParamName, requestParams.get(queryParamName));
+
+			}
+		}
+		URI uri = uriComponentsBuilder.build().toUri();
+		return uri;
+	}
+
+	/**
+	 * Setup of Auth Headers
+	 * 
+	 * @param httpHeaders
+	 *            http headers
+	 * @param authRequired
+	 *            whether auth required or not
+	 * @param authHeader
+	 *            auth header
+	 * @param authDetails
+	 *            auth details
+	 */
+	private void setAuthHeaders(HttpHeaders httpHeaders, boolean authRequired, String authHeader, String authDetails) {
+		String[] arrayAuthHeaders = null;
+
+		if (authRequired && authHeader != null) {
+			arrayAuthHeaders = authHeader.split(":");
+			if (arrayAuthHeaders[1].equals(RegistrationConstants.AUTH_TYPE)) {
+				httpHeaders.add(arrayAuthHeaders[0], arrayAuthHeaders[1] + " " + authDetails);
+
+			}
+
+		}
+
+	}
+
+	/**
+	 * Setup of headers
+	 * 
+	 * @param httpHeaders
+	 *            http headers
+	 * @param headers
+	 *            headers
+	 */
+	private void setHeaders(HttpHeaders httpHeaders, String headers) {
+
+		String[] header = headers.split(",");
+		String[] headerValues = null;
+		if (header != null) {
+			for (String subheader : header) {
+				if (subheader != null) {
+					headerValues = subheader.split(":");
+					httpHeaders.add(headerValues[0], headerValues[1]);
+				}
+			}
+		}
+	}
+
+	/**
+	 * @param requestHTTPDTO
+	 *            create requestedHTTPDTO
+	 * @param serviceName
+	 *            service name to be called
+	 * @param object
+	 *            object to be included in HTTP entities
+	 * @return
+	 */
+	private RequestHTTPDTO prepareRequest(RequestHTTPDTO requestHTTPDTO, String serviceName, Object object) {
+		LOGGER.debug("REGISTRATION - SERVICE_DELEGATE_UTIL - PREPARE_REQUEST", APPLICATION_NAME,
+				APPLICATION_ID, " prepare request method  called");
+
+		// HTTP headers
+		HttpHeaders httpHeaders = new HttpHeaders();
+
+		// HTTP method
+		HttpMethod httpMethod = HttpMethod
+				.valueOf(environment.getProperty(serviceName + "." + RegistrationConstants.HTTPMETHOD));
+		// Headers
+		String headers = environment.getProperty(serviceName + "." + RegistrationConstants.HEADERS);
+		setHeaders(httpHeaders, headers);
+		LOGGER.debug("REGISTRATION - SERVICE_DELEGATE_UTIL - PREPARE_REQUEST", APPLICATION_NAME,
+				APPLICATION_ID, " set Headers method called");
+
+		// AuthHeader
+		String authHeader = environment.getProperty(serviceName + "." + RegistrationConstants.AUTH_HEADER);
+
+		// Auth required
+		Boolean authRequired = Boolean.valueOf(environment.getProperty(serviceName + "." + RegistrationConstants.AUTH_REQUIRED));
+
+		setAuthHeaders(httpHeaders, authRequired, authHeader, null);
+		LOGGER.debug("REGISTRATION - SERVICE_DELEGATE_UTIL - PREPARE_REQUEST", APPLICATION_NAME,
+				APPLICATION_ID, " set Auth Headers  method  called");
+
+		// HTTP entity
+		@SuppressWarnings({ "unchecked", "rawtypes" })
+		HttpEntity<?> httpEntity = new HttpEntity(object, httpHeaders);
+
+		requestHTTPDTO.setHttpMethod(httpMethod);
+		requestHTTPDTO.setHttpEntity(httpEntity);
+		LOGGER.debug("REGISTRATION - SERVICE_DELEGATE_UTIL - PREPARE_REQUEST", APPLICATION_NAME,
+				APPLICATION_ID, " prepare request method  called");
+
+		return requestHTTPDTO;
+
+	}
+
+}