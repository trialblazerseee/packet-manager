--- conflicted
+++ resolved
@@ -1,10 +1,6 @@
 ### -- ---------------------------------------------------------------------------------------------------------
 ### -- Script Name		: Iam Release DB deploy
-<<<<<<< HEAD
-### -- Deploy Module 	: MOSIP Kernel
-=======
 ### -- Deploy Module 	: MOSIP Iam
->>>>>>> 2e9ad8b0
 ### -- Purpose    		: To deploy Iam Database alter scripts for the release.       
 ### -- Created By   		: Ram Bhatt
 ### -- Created Date		: Jan-2021
