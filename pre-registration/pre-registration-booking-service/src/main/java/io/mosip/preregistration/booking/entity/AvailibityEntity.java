<<<<<<< HEAD
/* 
 * Copyright
 * 
 */
package io.mosip.preregistration.booking.entity;

import java.io.Serializable;
import java.time.LocalDate;
import java.time.LocalDateTime;
import java.time.LocalTime;

import javax.persistence.AttributeOverride;
import javax.persistence.AttributeOverrides;
import javax.persistence.Column;
import javax.persistence.Entity;
import javax.persistence.Id;
import javax.persistence.IdClass;
import javax.persistence.NamedQuery;
import javax.persistence.Table;

import org.springframework.stereotype.Component;

import lombok.Getter;
import lombok.NoArgsConstructor;
import lombok.Setter;
import lombok.ToString;

/**
 * This entity class defines the database table details for Booking application.
 * 
 * @author Kishan Rathore
 * @author Jagadishwari
 * @author Ravi C. Balaji
 * @since 1.0.0
 *
 */
@Component
@Entity
@Table(name = "reg_available_slot", schema = "prereg")
@Getter
@Setter
@NoArgsConstructor
@ToString
@IdClass(AvailabilityPK.class)
@NamedQuery(name = "AvailibityEntity.findDate", query = "SELECT DISTINCT regDate FROM AvailibityEntity where regcntrId=:regcntrId and regDate>=:fromDate and regDate<=:toDate order by regDate ASC")
public class AvailibityEntity implements Serializable {
	
	/** The Constant serialVersionUID. */
	private static final long serialVersionUID = 1L;

	/** Registration center Id. */
	@Id
	@AttributeOverrides({ @AttributeOverride(name = "regcntrId", column = @Column(name = "regcntr_id")),
			@AttributeOverride(name = "regDate", column = @Column(name = "availability_date")),
			@AttributeOverride(name = "fromTime", column = @Column(name = "slot_from_time")) })

	private String regcntrId;
	
	/** Registration date. */
	private LocalDate regDate;
	
	/** From date. */
	private LocalTime fromTime;

	/** Slot to time. */
	@Column(name = "slot_to_time")
	private LocalTime toTime;

	/** Available Kiosks. */
	@Column(name = "available_kiosks")
	private int availableKiosks;

	/** Created by. */
	@Column(name = "cr_by")
	private String crBy;

	/** Created date time. */
	@Column(name = "cr_dtimes")
	private LocalDateTime crDate;

	/** Updated by. */
	@Column(name = "upd_by")
	private String upBy;

	/** Updated date time. */
	@Column(name = "upd_dtimes")
	private LocalDateTime updDate;

	/** Is deleted. */
	@Column(name = "is_deleted")
	private boolean isDeleted;

	/** Delete date time. */
	@Column(name = "del_dtimes")
	private LocalDateTime delTime;

}
=======
package io.mosip.preregistration.booking.entity;

import java.io.Serializable;
import java.time.LocalDate;
import java.time.LocalDateTime;
import java.time.LocalTime;

import javax.persistence.AttributeOverride;
import javax.persistence.AttributeOverrides;
import javax.persistence.Column;
import javax.persistence.Entity;
import javax.persistence.Id;
import javax.persistence.IdClass;
import javax.persistence.NamedQuery;
import javax.persistence.Table;

import org.springframework.stereotype.Component;

import lombok.Getter;
import lombok.NoArgsConstructor;
import lombok.Setter;
import lombok.ToString;

@Component
@Entity
@Table(name = "reg_available_slot", schema = "prereg")
@Getter
@Setter
@NoArgsConstructor
@ToString
@IdClass(AvailabilityPK.class)
@NamedQuery(name = "AvailibityEntity.findDate", query = "SELECT DISTINCT regDate FROM AvailibityEntity where regcntrId=:regcntrId and regDate>=:fromDate and regDate<=:toDate order by regDate ASC")
public class AvailibityEntity implements Serializable {
	/**
	 * 
	 */
	private static final long serialVersionUID = 1L;

	@Id
	@AttributeOverrides({ @AttributeOverride(name = "regcntrId", column = @Column(name = "regcntr_id")),
			@AttributeOverride(name = "regDate", column = @Column(name = "availability_date")),
			@AttributeOverride(name = "fromTime", column = @Column(name = "slot_from_time")) })

	private String regcntrId;
	private LocalDate regDate;
	private LocalTime fromTime;

	@Column(name = "slot_to_time")
	private LocalTime toTime;

	@Column(name = "available_kiosks")
	private int availableKiosks;

	@Column(name = "cr_by")
	private String crBy;

	@Column(name = "cr_dtimes")
	private LocalDateTime crDate;

	@Column(name = "upd_by")
	private String upBy;

	@Column(name = "upd_dtimes")
	private LocalDateTime updDate;

	@Column(name = "is_deleted")
	private boolean isDeleted;

	@Column(name = "del_dtimes")
	private LocalDateTime delTime;

}
>>>>>>> 92a98655
<|MERGE_RESOLUTION|>--- conflicted
+++ resolved
@@ -1,172 +1,98 @@
-<<<<<<< HEAD
-/* 
- * Copyright
- * 
- */
-package io.mosip.preregistration.booking.entity;
 
-import java.io.Serializable;
-import java.time.LocalDate;
-import java.time.LocalDateTime;
-import java.time.LocalTime;
-
-import javax.persistence.AttributeOverride;
-import javax.persistence.AttributeOverrides;
-import javax.persistence.Column;
-import javax.persistence.Entity;
-import javax.persistence.Id;
-import javax.persistence.IdClass;
-import javax.persistence.NamedQuery;
-import javax.persistence.Table;
-
-import org.springframework.stereotype.Component;
-
-import lombok.Getter;
-import lombok.NoArgsConstructor;
-import lombok.Setter;
-import lombok.ToString;
-
-/**
- * This entity class defines the database table details for Booking application.
- * 
- * @author Kishan Rathore
- * @author Jagadishwari
- * @author Ravi C. Balaji
- * @since 1.0.0
- *
- */
-@Component
-@Entity
-@Table(name = "reg_available_slot", schema = "prereg")
-@Getter
-@Setter
-@NoArgsConstructor
-@ToString
-@IdClass(AvailabilityPK.class)
-@NamedQuery(name = "AvailibityEntity.findDate", query = "SELECT DISTINCT regDate FROM AvailibityEntity where regcntrId=:regcntrId and regDate>=:fromDate and regDate<=:toDate order by regDate ASC")
-public class AvailibityEntity implements Serializable {
-	
-	/** The Constant serialVersionUID. */
-	private static final long serialVersionUID = 1L;
-
-	/** Registration center Id. */
-	@Id
-	@AttributeOverrides({ @AttributeOverride(name = "regcntrId", column = @Column(name = "regcntr_id")),
-			@AttributeOverride(name = "regDate", column = @Column(name = "availability_date")),
-			@AttributeOverride(name = "fromTime", column = @Column(name = "slot_from_time")) })
-
-	private String regcntrId;
-	
-	/** Registration date. */
-	private LocalDate regDate;
-	
-	/** From date. */
-	private LocalTime fromTime;
-
-	/** Slot to time. */
-	@Column(name = "slot_to_time")
-	private LocalTime toTime;
-
-	/** Available Kiosks. */
-	@Column(name = "available_kiosks")
-	private int availableKiosks;
-
-	/** Created by. */
-	@Column(name = "cr_by")
-	private String crBy;
-
-	/** Created date time. */
-	@Column(name = "cr_dtimes")
-	private LocalDateTime crDate;
-
-	/** Updated by. */
-	@Column(name = "upd_by")
-	private String upBy;
-
-	/** Updated date time. */
-	@Column(name = "upd_dtimes")
-	private LocalDateTime updDate;
-
-	/** Is deleted. */
-	@Column(name = "is_deleted")
-	private boolean isDeleted;
-
-	/** Delete date time. */
-	@Column(name = "del_dtimes")
-	private LocalDateTime delTime;
-
-}
-=======
-package io.mosip.preregistration.booking.entity;
-
-import java.io.Serializable;
-import java.time.LocalDate;
-import java.time.LocalDateTime;
-import java.time.LocalTime;
-
-import javax.persistence.AttributeOverride;
-import javax.persistence.AttributeOverrides;
-import javax.persistence.Column;
-import javax.persistence.Entity;
-import javax.persistence.Id;
-import javax.persistence.IdClass;
-import javax.persistence.NamedQuery;
-import javax.persistence.Table;
-
-import org.springframework.stereotype.Component;
-
-import lombok.Getter;
-import lombok.NoArgsConstructor;
-import lombok.Setter;
-import lombok.ToString;
-
-@Component
-@Entity
-@Table(name = "reg_available_slot", schema = "prereg")
-@Getter
-@Setter
-@NoArgsConstructor
-@ToString
-@IdClass(AvailabilityPK.class)
-@NamedQuery(name = "AvailibityEntity.findDate", query = "SELECT DISTINCT regDate FROM AvailibityEntity where regcntrId=:regcntrId and regDate>=:fromDate and regDate<=:toDate order by regDate ASC")
-public class AvailibityEntity implements Serializable {
-	/**
-	 * 
-	 */
-	private static final long serialVersionUID = 1L;
-
-	@Id
-	@AttributeOverrides({ @AttributeOverride(name = "regcntrId", column = @Column(name = "regcntr_id")),
-			@AttributeOverride(name = "regDate", column = @Column(name = "availability_date")),
-			@AttributeOverride(name = "fromTime", column = @Column(name = "slot_from_time")) })
-
-	private String regcntrId;
-	private LocalDate regDate;
-	private LocalTime fromTime;
-
-	@Column(name = "slot_to_time")
-	private LocalTime toTime;
-
-	@Column(name = "available_kiosks")
-	private int availableKiosks;
-
-	@Column(name = "cr_by")
-	private String crBy;
-
-	@Column(name = "cr_dtimes")
-	private LocalDateTime crDate;
-
-	@Column(name = "upd_by")
-	private String upBy;
-
-	@Column(name = "upd_dtimes")
-	private LocalDateTime updDate;
-
-	@Column(name = "is_deleted")
-	private boolean isDeleted;
-
-	@Column(name = "del_dtimes")
-	private LocalDateTime delTime;
-
-}
->>>>>>> 92a98655
+/* 
+ * Copyright
+ * 
+ */
+package io.mosip.preregistration.booking.entity;
+
+import java.io.Serializable;
+import java.time.LocalDate;
+import java.time.LocalDateTime;
+import java.time.LocalTime;
+
+import javax.persistence.AttributeOverride;
+import javax.persistence.AttributeOverrides;
+import javax.persistence.Column;
+import javax.persistence.Entity;
+import javax.persistence.Id;
+import javax.persistence.IdClass;
+import javax.persistence.NamedQuery;
+import javax.persistence.Table;
+
+import org.springframework.stereotype.Component;
+
+import lombok.Getter;
+import lombok.NoArgsConstructor;
+import lombok.Setter;
+import lombok.ToString;
+
+/**
+ * This entity class defines the database table details for Booking application.
+ * 
+ * @author Kishan Rathore
+ * @author Jagadishwari
+ * @author Ravi C. Balaji
+ * @since 1.0.0
+ *
+ */
+@Component
+@Entity
+@Table(name = "reg_available_slot", schema = "prereg")
+@Getter
+@Setter
+@NoArgsConstructor
+@ToString
+@IdClass(AvailabilityPK.class)
+@NamedQuery(name = "AvailibityEntity.findDate", query = "SELECT DISTINCT regDate FROM AvailibityEntity where regcntrId=:regcntrId and regDate>=:fromDate and regDate<=:toDate order by regDate ASC")
+public class AvailibityEntity implements Serializable {
+	
+	/** The Constant serialVersionUID. */
+	private static final long serialVersionUID = 1L;
+
+	/** Registration center Id. */
+	@Id
+	@AttributeOverrides({ @AttributeOverride(name = "regcntrId", column = @Column(name = "regcntr_id")),
+			@AttributeOverride(name = "regDate", column = @Column(name = "availability_date")),
+			@AttributeOverride(name = "fromTime", column = @Column(name = "slot_from_time")) })
+
+	private String regcntrId;
+	
+	/** Registration date. */
+	private LocalDate regDate;
+	
+	/** From date. */
+	private LocalTime fromTime;
+
+	/** Slot to time. */
+	@Column(name = "slot_to_time")
+	private LocalTime toTime;
+
+	/** Available Kiosks. */
+	@Column(name = "available_kiosks")
+	private int availableKiosks;
+
+	/** Created by. */
+	@Column(name = "cr_by")
+	private String crBy;
+
+	/** Created date time. */
+	@Column(name = "cr_dtimes")
+	private LocalDateTime crDate;
+
+	/** Updated by. */
+	@Column(name = "upd_by")
+	private String upBy;
+
+	/** Updated date time. */
+	@Column(name = "upd_dtimes")
+	private LocalDateTime updDate;
+
+	/** Is deleted. */
+	@Column(name = "is_deleted")
+	private boolean isDeleted;
+
+	/** Delete date time. */
+	@Column(name = "del_dtimes")
+	private LocalDateTime delTime;
+
+}