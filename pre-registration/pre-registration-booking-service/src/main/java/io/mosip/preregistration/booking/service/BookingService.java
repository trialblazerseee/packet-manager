--- conflicted
+++ resolved
@@ -121,15 +121,9 @@
 	 * @param regID
 	 * @return ResponseDto<AvailabilityDto>
 	 */
-<<<<<<< HEAD
 	public MainResponseDTO<AvailabilityDto> getAvailability(String regID) {
 		MainResponseDTO<AvailabilityDto> response = new MainResponseDTO<>();
 		LocalDate endDate = LocalDate.now().plusDays(Math.addExact(noOfDays, 2));
-=======
-	public BookingResponseDto<AvailabilityDto> getAvailability(String regID) {
-		BookingResponseDto<AvailabilityDto> response = new BookingResponseDto<>();
-		LocalDate endDate = LocalDate.now().plusDays(noOfDays + 2L);
->>>>>>> c6bfa2bb
 		LocalDate fromDate = LocalDate.now().plusDays(2);
 		AvailabilityDto availability = new AvailabilityDto();
 		try {
@@ -147,14 +141,9 @@
 				availability.setCenterDetails(dateTimeList);
 				availability.setRegCenterId(regID);
 			} else {
-<<<<<<< HEAD
 				throw new RecordNotFoundException(ErrorCodes.PRG_BOOK_RCI_015.toString(),
 						ErrorMessages.NO_TIME_SLOTS_ASSIGNED_TO_THAT_REG_CENTER.toString());
-=======
-				throw new RecordNotFoundException(ErrorCodes.PRG_BOOK_RCI_015.getCode(),
-						ErrorMessages.NO_TIME_SLOTS_ASSIGNED_TO_THAT_REG_CENTER.getMessage());
-
->>>>>>> c6bfa2bb
+
 			}
 		} catch (DataAccessLayerException e) {
 			throw new AvailablityNotFoundException(ErrorCodes.PRG_BOOK_RCI_016.toString(),
@@ -168,32 +157,6 @@
 		response.setResponse(availability);
 		return response;
 	}
-
-<<<<<<< HEAD
-=======
-	private void saveAvailability(RegistrationCenterDto regDto, LocalDate date, LocalTime currentTime, LocalTime toTime)
-		 {
-		AvailibityEntity avaEntity = new AvailibityEntity();
-		avaEntity.setRegDate(date);
-		avaEntity.setRegcntrId(regDto.getId());
-		avaEntity.setFromTime(currentTime);
-		avaEntity.setToTime(toTime);
-		avaEntity.setCrBy("Admin");
-		avaEntity.setCrDate(new Timestamp(System.currentTimeMillis()));
-		if (!isMandatory(regDto.getContactPerson())) {
-			avaEntity.setCrBy("Admin");
-		} else {
-			avaEntity.setCrBy(regDto.getContactPerson());
-		}
-		if (currentTime.equals(toTime)) {
-			avaEntity.setAvailableKiosks(0);
-		} else {
-			avaEntity.setAvailableKiosks(regDto.getNumberOfKiosks());
-		}
-		bookingAvailabilityRepository.save(avaEntity);
-	}
-
->>>>>>> c6bfa2bb
 	/**
 	 * @param bookingDTO
 	 * @return response with status code
@@ -263,7 +226,6 @@
 				responseDTO.setResponse(respList);
 			}
 		} catch (DataAccessLayerException e) {
-<<<<<<< HEAD
 			throw new TablenotAccessibleException(ErrorCodes.PRG_BOOK_RCI_010.toString(),
 					ErrorMessages.BOOKING_TABLE_NOT_ACCESSIBLE.toString(), e.getCause());
 		} 
@@ -271,196 +233,6 @@
 	}
 
 	public MainResponseDTO<BookingRegistrationDTO> getAppointmentDetails(String preRegID) {
-=======
-			throw new DemographicStatusUpdationException("Table not accessable");
-		}catch(Exception e) {
-			new BookingExceptionCatcher().handle(e);
-		}
-		return responseDTO;
-	}
-
-	/**
-	 * @param field
-	 * @return true or false
-	 */
-	public boolean isMandatory(String field) {
-		if (field == null || field.equals("") || field.trim().length() == 0) {
-			return false;
-		}
-		return true;
-
-	}
-
-	/**
-	 * @param bookingDto
-	 * @return true or false
-	 * @throws java.text.ParseException
-	 */
-	public boolean mandatoryParameterCheck(BookingRequestDTO requestDTO) {
-		boolean flag = true;
-		BookingRegistrationDTO oldBookingDetails = requestDTO.getOldBookingDetails();
-		BookingRegistrationDTO newBookingDetails = requestDTO.getNewBookingDetails();
-		if (!isMandatory(requestDTO.getPreRegistrationId())) {
-			
-			throw new BookingPreIdNotFoundException(ErrorCodes.PRG_BOOK_RCI_006.toString(),
-					ErrorMessages.PREREGISTRATION_ID_NOT_ENTERED.toString());
-		} else if (oldBookingDetails != null) {
-			if (!isMandatory(oldBookingDetails.getRegistrationCenterId())) {
-				throw new BookingRegistrationCenterIdNotFoundException(ErrorCodes.PRG_BOOK_RCI_007.toString(),
-						ErrorMessages.REGISTRATION_CENTER_ID_NOT_ENTERED.toString());
-			} else if (!isMandatory(oldBookingDetails.getSlotFromTime())
-					&& !isMandatory(oldBookingDetails.getSlotToTime())) {
-				throw new BookingTimeSlotNotSeletectedException(ErrorCodes.PRG_BOOK_RCI_003.toString(),
-						ErrorMessages.USER_HAS_NOT_SELECTED_TIME_SLOT.toString());
-			}
-		} else if (newBookingDetails != null) {
-			if (!isMandatory(newBookingDetails.getRegistrationCenterId())) {
-				throw new BookingRegistrationCenterIdNotFoundException(ErrorCodes.PRG_BOOK_RCI_007.toString(),
-						ErrorMessages.REGISTRATION_CENTER_ID_NOT_ENTERED.toString());
-			} else if (!isMandatory(newBookingDetails.getSlotFromTime())
-					|| !isMandatory(newBookingDetails.getSlotToTime())) {
-				throw new BookingTimeSlotNotSeletectedException(ErrorCodes.PRG_BOOK_RCI_003.toString(),
-						ErrorMessages.USER_HAS_NOT_SELECTED_TIME_SLOT.toString());
-			}
-		} else  {
-			flag = false;
-		}
-		return flag;
-
-	}
-
-	/**
-	 * @param preId
-	 * @param status
-	 * @return response entity
-	 */
-	@SuppressWarnings("rawtypes")
-	public ResponseEntity<BookingResponseDto> callUpdateStatusRestService(String preId, String status) {
-		ResponseEntity<BookingResponseDto> resp = null;
-		try {
-			restTemplate = restTemplateBuilder.build();
-
-			UriComponentsBuilder builder = UriComponentsBuilder.fromHttpUrl(preRegResourceUrl + "/applications")
-					.queryParam("preRegId", preId).queryParam("status", status);
-			HttpHeaders headers = new HttpHeaders();
-			headers.setContentType(MediaType.APPLICATION_JSON_UTF8);
-			HttpEntity<BookingResponseDto<String>> httpEntity = new HttpEntity<>(headers);
-			String uriBuilder = builder.build().encode().toUriString();
-			resp = restTemplate.exchange(uriBuilder, HttpMethod.PUT, httpEntity, BookingResponseDto.class);
-		} catch (RestClientException e) {
-			throw new DemographicStatusUpdationException(ErrorCodes.PRG_BOOK_RCI_011.toString(),
-					ErrorMessages.DEMOGRAPHIC_STATUS_UPDATION_FAILED.toString(), e.getCause());
-		}
-		return resp;
-	}
-
-	/**
-	 * @param preId
-	 * @return status code
-	 */
-
-	@SuppressWarnings({ "rawtypes", "unchecked" })
-	public String callGetStatusRestService(String preId) {
-
-		restTemplate = restTemplateBuilder.build();
-		String statusCode = "";
-		try {
-			UriComponentsBuilder builder = UriComponentsBuilder.fromHttpUrl(preRegResourceUrl + "/applicationStatus")
-					.queryParam("preId", preId);
-			HttpHeaders headers = new HttpHeaders();
-			headers.setContentType(MediaType.APPLICATION_JSON_UTF8);
-			HttpEntity<PreRegResponseDto> httpEntity = new HttpEntity<>(headers);
-			String uriBuilder = builder.build().encode().toUriString();
-			ResponseEntity<PreRegResponseDto<PreRegistartionStatusDTO>> respEntity = (ResponseEntity) restTemplate
-					.exchange(uriBuilder, HttpMethod.GET, httpEntity, PreRegResponseDto.class);
-
-			ObjectMapper mapper = new ObjectMapper();
-			PreRegistartionStatusDTO preRegResponsestatusDto = mapper
-					.convertValue(respEntity.getBody().getResponse().get(0), PreRegistartionStatusDTO.class);
-
-			statusCode = preRegResponsestatusDto.getStatusCode();
-
-		} catch (RestClientException e) {
-			throw new DemographicGetStatusException(ErrorCodes.PRG_BOOK_RCI_012.toString(),
-					ErrorMessages.DEMOGRAPHIC_GET_STATUS_FAILED.toString(), e.getCause());
-		}
-		return statusCode;
-	}
-
-	public BookingStatusDTO bookingAPI(BookingDTO bookingDTO, BookingRequestDTO bookingRequestDTO,
-			RegistrationBookingPK bookingPK) {
-		RegistrationBookingEntity entity = new RegistrationBookingEntity();
-		BookingRegistrationDTO registrationDTO = bookingRequestDTO.getNewBookingDetails();
-		BookingStatusDTO bookingStatusDTO = new BookingStatusDTO();
-
-		String preRegStatusCode = callGetStatusRestService(bookingRequestDTO.getPreRegistrationId());
-		if (preRegStatusCode != null
-				&& preRegStatusCode.trim().equalsIgnoreCase(StatusCodes.PENDINGAPPOINTMENT.getCode())) {
-			AvailibityEntity availableEntity = bookingAvailabilityRepository
-					.findByFromTimeAndToTimeAndRegDateAndRegcntrId(LocalTime.parse(registrationDTO.getSlotFromTime()),
-							LocalTime.parse(registrationDTO.getSlotToTime()),
-							LocalDate.parse(registrationDTO.getRegDate()),
-							registrationDTO.getRegistrationCenterId());
-
-			if (availableEntity != null && availableEntity.getAvailableKiosks() > 0) {
-
-				boolean slotExistsFlag = registrationBookingRepository.existsByPreIdandStatusCode(
-						bookingRequestDTO.getPreRegistrationId(), StatusCodes.BOOKED.getCode());
-
-				if (!slotExistsFlag) {
-					bookingPK.setPreregistrationId(bookingRequestDTO.getPreRegistrationId());
-
-					bookingPK.setBookingDateTime(DateUtils.parseDateToLocalDateTime(bookingDTO.getReqTime()));
-
-					entity.setBookingPK(bookingPK);
-					entity.setRegistrationCenterId(registrationDTO.getRegistrationCenterId());
-					entity.setStatusCode(StatusCodes.BOOKED.getCode());
-					entity.setLangCode("12L");
-					entity.setCrBy("987654321");
-					entity.setCrDate(Timestamp.valueOf(DateUtils.parseDateToLocalDateTime(bookingDTO.getReqTime())));
-					entity.setRegDate(LocalDate.parse(registrationDTO.getRegDate()));
-					entity.setSlotFromTime(LocalTime.parse(registrationDTO.getSlotFromTime()));
-					entity.setSlotToTime(LocalTime.parse(registrationDTO.getSlotToTime()));
-
-					RegistrationBookingEntity registrationBookingEntity = registrationBookingRepository.save(entity);
-
-					if (registrationBookingEntity != null) {
-						/* Pre registration status code update */
-						callUpdateStatusRestService(bookingRequestDTO.getPreRegistrationId(),
-								StatusCodes.BOOKED.getCode());
-
-						/* No. of Availability. update */
-						availableEntity.setAvailableKiosks(availableEntity.getAvailableKiosks() - 1);
-						bookingAvailabilityRepository.update(availableEntity);
-
-						bookingStatusDTO.setPreRegistrationId(bookingRequestDTO.getPreRegistrationId());
-						bookingStatusDTO.setBookingStatus(StatusCodes.BOOKED.getCode());
-						bookingStatusDTO.setBookingMessage("APPOINTMENT_SUCCESSFULLY_BOOKED");
-
-					} else {
-						throw new AppointmentBookingFailedException(ErrorCodes.PRG_BOOK_RCI_005.toString(),
-								ErrorMessages.APPOINTMENT_BOOKING_FAILED.toString());
-					}
-				} else {
-					throw new BookingTimeSlotAlreadyBooked(ErrorCodes.PRG_BOOK_RCI_004.toString(),
-							ErrorMessages.APPOINTMENT_TIME_SLOT_IS_ALREADY_BOOKED.toString());
-
-				}
-			} else {
-				throw new AvailablityNotFoundException(ErrorCodes.PRG_BOOK_RCI_002.toString(),
-						ErrorMessages.AVAILABILITY_NOT_FOUND_FOR_THE_SELECTED_TIME.toString());
-			}
-		} else {
-			throw new AppointmentCannotBeBookedException(ErrorCodes.PRG_BOOK_RCI_001.toString(),
-					ErrorMessages.APPOINTMENT_CANNOT_BE_BOOKED.toString());
-		}
-
-		return bookingStatusDTO;
-
-	}
-
-	public BookingResponseDto<BookingRegistrationDTO> getAppointmentDetails(String preRegID) {
->>>>>>> c6bfa2bb
 		BookingRegistrationDTO bookingRegistrationDTO = new BookingRegistrationDTO();
 		MainResponseDTO<BookingRegistrationDTO> responseDto = new MainResponseDTO<>();
 		RegistrationBookingEntity entity = new RegistrationBookingEntity();
@@ -515,112 +287,10 @@
 
 	}
 
-<<<<<<< HEAD
 	public MainListResponseDTO<PreRegIdsByRegCenterIdResponseDTO> getPreIdsByRegCenterId(
 			MainRequestDTO<PreRegIdsByRegCenterIdDTO> requestDTO) {
 		MainListResponseDTO<PreRegIdsByRegCenterIdResponseDTO> responseDto = new MainListResponseDTO<>();
 		PreRegIdsByRegCenterIdResponseDTO preRegIdsByRegCenterIdResponseDTO = new PreRegIdsByRegCenterIdResponseDTO();
-=======
-	/**
-	 * @param cancelBookingDTO
-	 * @return response with status code
-	 */
-	public CancelBookingResponseDTO cancelBookingAPI(CancelBookingDTO cancelBookingDTO) {
-		CancelBookingResponseDTO cancelBookingResponseDTO = new CancelBookingResponseDTO();
-		if (mandatoryParameterCheckforCancel(cancelBookingDTO)) {
-			String getstatus = callGetStatusRestService(cancelBookingDTO.getPreRegistrationId());
-			if (getstatus != null && getstatus.trim().equalsIgnoreCase(StatusCodes.BOOKED.getCode())) {
-				boolean bookingDetailsExistsFlag = registrationBookingRepository.existsByPreIdandStatusCode(
-						cancelBookingDTO.getPreRegistrationId(), StatusCodes.BOOKED.getCode());
-				if (bookingDetailsExistsFlag) {
-					AvailibityEntity availableEntity = bookingAvailabilityRepository
-							.findByFromTimeAndToTimeAndRegDateAndRegcntrId(
-									LocalTime.parse(cancelBookingDTO.getSlotFromTime()),
-									LocalTime.parse(cancelBookingDTO.getSlotToTime()),
-									LocalDate.parse(cancelBookingDTO.getRegDate()),
-									cancelBookingDTO.getRegistrationCenterId());
-
-					if (availableEntity != null) {
-						/* update entity in bookingTable */
-
-						RegistrationBookingEntity bookingEntity = registrationBookingRepository
-
-								.findPreIdAndStatusCode(cancelBookingDTO.getPreRegistrationId(),
-										StatusCodes.BOOKED.getCode());
-
-						bookingEntity.setStatusCode(StatusCodes.CANCELED.getCode());
-						bookingEntity.setUpdDate(new Timestamp(System.currentTimeMillis()));
-						RegistrationBookingEntity registrationBookingEntity = registrationBookingRepository
-								.save(bookingEntity);
-						if (registrationBookingEntity != null) {
-							/* Update the status to Canceled in demographic Table */
-							callUpdateStatusRestService(cancelBookingDTO.getPreRegistrationId(),
-									StatusCodes.PENDINGAPPOINTMENT.getCode());
-
-							/* No. of Availability. update */
-							availableEntity.setAvailableKiosks(availableEntity.getAvailableKiosks() + 1);
-							bookingAvailabilityRepository.update(availableEntity);
-
-							cancelBookingResponseDTO.setTransactionId(UUIDGeneratorUtil.generateId());
-							cancelBookingResponseDTO.setMessage("APPOINTMENT_SUCCESSFULLY_CANCELED");
-
-						} else {
-							throw new CancelAppointmentFailedException(ErrorCodes.PRG_BOOK_RCI_019.toString(),
-									ErrorMessages.APPOINTMENT_CANCEL_FAILED.toString());
-
-						}
-					} else {
-						throw new AvailablityNotFoundException(ErrorCodes.PRG_BOOK_RCI_002.toString(),
-								ErrorMessages.AVAILABILITY_NOT_FOUND_FOR_THE_SELECTED_TIME.toString());
-					}
-				} else {
-					throw new BookingDataNotFoundException(ErrorCodes.PRG_BOOK_RCI_013.toString(),
-							ErrorMessages.BOOKING_DATA_NOT_FOUND.toString());
-				}
-
-			} else if (getstatus != null && getstatus.trim().equalsIgnoreCase(StatusCodes.CANCELED.getCode())) {
-
-				throw new AppointmentAlreadyCanceledException(ErrorCodes.PRG_BOOK_RCI_017.toString(),
-						ErrorMessages.APPOINTMENT_TIME_SLOT_IS_ALREADY_CANCELED.toString());
-
-			} else {
-				throw new AppointmentCannotBeCanceledException(ErrorCodes.PRG_BOOK_RCI_018.toString(),
-						ErrorMessages.APPOINTMENT_CANNOT_BE_CANCELED.toString());
-			}
-		}
-		return cancelBookingResponseDTO;
-	}
-
-	/**
-	 * @param cancelBookingDTO
-	 * @return true or false
-	 */
-	public boolean mandatoryParameterCheckforCancel(CancelBookingDTO cancelBookingDTO) {
-		boolean flag = true;
-
-		if (!isMandatory(cancelBookingDTO.getPreRegistrationId())) {
-			throw new BookingPreIdNotFoundException(ErrorCodes.PRG_BOOK_RCI_006.toString(),
-					ErrorMessages.PREREGISTRATION_ID_NOT_ENTERED.toString());
-		} else if (!isMandatory(cancelBookingDTO.getRegistrationCenterId())) {
-			throw new BookingRegistrationCenterIdNotFoundException(ErrorCodes.PRG_BOOK_RCI_007.toString(),
-					ErrorMessages.REGISTRATION_CENTER_ID_NOT_ENTERED.toString());
-		} else if (!isMandatory(cancelBookingDTO.getRegDate())) {
-			throw new BookingDateNotSeletectedException(ErrorCodes.PRG_BOOK_RCI_008.toString(),
-					ErrorMessages.BOOKING_DATE_TIME_NOT_SELECTED.toString());
-		} else if (!isMandatory(cancelBookingDTO.getSlotFromTime()) && !isMandatory(cancelBookingDTO.getSlotToTime())) {
-			throw new BookingTimeSlotNotSeletectedException(ErrorCodes.PRG_BOOK_RCI_003.toString(),
-					ErrorMessages.USER_HAS_NOT_SELECTED_TIME_SLOT.toString());
-		}
-
-		return flag;
-
-	}
-
-	
-	public ResponseDTO<PreRegIdsByRegCenterIdResponseDTO> getPreIdsByRegCenterId(RequestDto<PreRegIdsByRegCenterIdDTO> requestDTO) {
-		ResponseDTO<PreRegIdsByRegCenterIdResponseDTO> responseDto = new ResponseDTO<>();
-		PreRegIdsByRegCenterIdResponseDTO preRegIdsByRegCenterIdResponseDTO = new PreRegIdsByRegCenterIdResponseDTO() ;
->>>>>>> c6bfa2bb
 		List<PreRegIdsByRegCenterIdResponseDTO> preRegIdsByRegCenterIdResponseDTOList = new ArrayList<>();
 		try {
 			String regCenterId = requestDTO.getRequest().getRegistrationCenterId();
