/* 
 * Copyright
 * 
 */
package io.mosip.preregistration.booking.exception.util;

import java.time.DateTimeException;

import io.mosip.kernel.core.dataaccess.exception.DataAccessLayerException;
import io.mosip.preregistration.booking.errorcodes.ErrorCodes;
import io.mosip.preregistration.booking.errorcodes.ErrorMessages;
import io.mosip.preregistration.booking.exception.AppointmentAlreadyCanceledException;
import io.mosip.preregistration.booking.exception.AppointmentBookingFailedException;
import io.mosip.preregistration.booking.exception.AppointmentCannotBeBookedException;
import io.mosip.preregistration.booking.exception.AppointmentCannotBeCanceledException;
import io.mosip.preregistration.booking.exception.AppointmentReBookingFailedException;
import io.mosip.preregistration.booking.exception.AvailablityNotFoundException;
import io.mosip.preregistration.booking.exception.BookingDataNotFoundException;
import io.mosip.preregistration.booking.exception.BookingDateNotSeletectedException;
import io.mosip.preregistration.booking.exception.BookingPreIdNotFoundException;
import io.mosip.preregistration.booking.exception.BookingRegistrationCenterIdNotFoundException;
import io.mosip.preregistration.booking.exception.BookingTimeSlotAlreadyBooked;
import io.mosip.preregistration.booking.exception.BookingTimeSlotNotSeletectedException;
import io.mosip.preregistration.booking.exception.CancelAppointmentFailedException;
import io.mosip.preregistration.booking.exception.DocumentNotFoundException;
import io.mosip.preregistration.booking.exception.InvalidDateTimeFormatException;
import io.mosip.preregistration.booking.exception.RecordNotFoundException;
import io.mosip.preregistration.core.exception.InvalidRequestParameterException;
import io.mosip.preregistration.core.exception.TableNotAccessibleException;

/**
 * This class is used to catch the exceptions that occur while Booking
 * 
 * @author Kishan Rathore
 * @author Jagadishwari
 * @author Ravi C. Balaji
 * @since 1.0.0
 *
 */
public class BookingExceptionCatcher {
	
	/**
	 * Method to handle the respective exceptions
	 * 
	 * @param ex pass the exception
	 */
	public void handle(Exception ex) {
		if (ex instanceof RecordNotFoundException) {
			throw new RecordNotFoundException(((RecordNotFoundException) ex).getErrorCode(),
					ex.getMessage());
		} else if (ex instanceof InvalidRequestParameterException) {
			throw new InvalidRequestParameterException(((InvalidRequestParameterException) ex).getErrorCode(),
					((InvalidRequestParameterException) ex).getErrorText());
		} else if (ex instanceof DateTimeException) {
			throw new InvalidDateTimeFormatException(ErrorCodes.PRG_BOOK_RCI_009.toString(),
					ErrorMessages.INVALID_DATE_TIME_FORMAT.toString());
		} else if (ex instanceof DocumentNotFoundException) {
			throw new DocumentNotFoundException(((DocumentNotFoundException) ex).getErrorCode(),
					((DocumentNotFoundException) ex).getErrorText(), ex.getCause());
		} else if (ex instanceof DataAccessLayerException) {
<<<<<<< HEAD
			throw new TableNotAccessibleException(((DataAccessLayerException) ex).getErrorCode(),
					((DataAccessLayerException) ex).getErrorText());
		}else if(ex instanceof BookingDataNotFoundException) {
			throw new BookingDataNotFoundException(((BookingDataNotFoundException) ex).getErrorCode(),
					((BookingDataNotFoundException) ex).getErrorText());
		}else if (ex instanceof AppointmentBookingFailedException) {
			throw new AppointmentBookingFailedException(((AppointmentBookingFailedException) ex).getErrorCode(),
					((AppointmentBookingFailedException) ex).getErrorText());
=======
			throw new TableNotAccessibleException(ErrorCodes.PRG_BOOK_RCI_010.toString(),
					ErrorMessages.BOOKING_TABLE_NOT_ACCESSIBLE.toString(), ex.getCause());
		} else if (ex instanceof BookingDataNotFoundException) {
			throw new BookingDataNotFoundException(ErrorCodes.PRG_BOOK_RCI_013.toString(),
					ErrorMessages.BOOKING_DATA_NOT_FOUND.toString());
		} else if (ex instanceof AppointmentBookingFailedException) {
			throw new AppointmentBookingFailedException(ErrorCodes.PRG_BOOK_RCI_005.toString(),
					ErrorMessages.APPOINTMENT_BOOKING_FAILED.toString());
>>>>>>> c67ddff3
		} else if (ex instanceof BookingTimeSlotAlreadyBooked) {
			throw new BookingTimeSlotAlreadyBooked(((BookingTimeSlotAlreadyBooked) ex).getErrorCode(),
					((BookingTimeSlotAlreadyBooked) ex).getErrorText());
		} else if (ex instanceof AppointmentReBookingFailedException) {
			throw new AppointmentReBookingFailedException(((AppointmentReBookingFailedException) ex).getErrorCode(),
					((AppointmentReBookingFailedException) ex).getErrorText());
		} else if (ex instanceof BookingPreIdNotFoundException) {
			throw new BookingPreIdNotFoundException(((BookingPreIdNotFoundException) ex).getErrorCode(),
					((BookingPreIdNotFoundException) ex).getErrorText());
		} else if (ex instanceof BookingRegistrationCenterIdNotFoundException) {
<<<<<<< HEAD
			throw new BookingRegistrationCenterIdNotFoundException(((BookingRegistrationCenterIdNotFoundException) ex).getErrorCode(),
					((BookingRegistrationCenterIdNotFoundException) ex).getErrorText());
		}  else if (ex instanceof BookingTimeSlotNotSeletectedException) {
			throw new BookingTimeSlotNotSeletectedException(((BookingTimeSlotNotSeletectedException) ex).getErrorCode(),
					((BookingTimeSlotNotSeletectedException) ex).getErrorText());
		}  else if (ex instanceof BookingDateNotSeletectedException) {
			throw new BookingDateNotSeletectedException(((BookingDateNotSeletectedException) ex).getErrorCode(),
					((BookingDateNotSeletectedException) ex).getErrorText());
=======
			throw new BookingRegistrationCenterIdNotFoundException(ErrorCodes.PRG_BOOK_RCI_007.toString(),
					ErrorMessages.REGISTRATION_CENTER_ID_NOT_ENTERED.toString());
		} else if (ex instanceof BookingTimeSlotNotSeletectedException) {
			throw new BookingTimeSlotNotSeletectedException(ErrorCodes.PRG_BOOK_RCI_003.toString(),
					ErrorMessages.USER_HAS_NOT_SELECTED_TIME_SLOT.toString());
		} else if (ex instanceof BookingDateNotSeletectedException) {
			throw new BookingDateNotSeletectedException(ErrorCodes.PRG_BOOK_RCI_008.toString(),
					ErrorMessages.BOOKING_DATE_TIME_NOT_SELECTED.toString());
>>>>>>> c67ddff3
		} else if (ex instanceof AppointmentCannotBeBookedException) {
			throw new AppointmentCannotBeBookedException(((AppointmentCannotBeBookedException) ex).getErrorCode(),
					((AppointmentCannotBeBookedException) ex).getErrorText());
		} else if (ex instanceof CancelAppointmentFailedException) {
<<<<<<< HEAD
			throw new CancelAppointmentFailedException(((CancelAppointmentFailedException) ex).getErrorCode(),
					((CancelAppointmentFailedException) ex).getErrorText());
		}else if (ex instanceof AvailablityNotFoundException) {
			throw new AvailablityNotFoundException(((AvailablityNotFoundException) ex).getErrorCode(),
					((AvailablityNotFoundException) ex).getErrorText());
		}else if (ex instanceof AppointmentAlreadyCanceledException) {
			throw new AppointmentAlreadyCanceledException(((AppointmentAlreadyCanceledException) ex).getErrorCode(),
					((AppointmentAlreadyCanceledException) ex).getErrorText());
		}else if (ex instanceof AppointmentCannotBeCanceledException) {
			throw new AppointmentCannotBeCanceledException(((AppointmentCannotBeCanceledException) ex).getErrorCode(),
					((AppointmentCannotBeCanceledException) ex).getErrorText());
		}
		else if (ex instanceof AvailablityNotFoundException) {
			throw new AvailablityNotFoundException(((AvailablityNotFoundException) ex).getErrorCode(),
					((AvailablityNotFoundException) ex).getErrorText());
=======
			throw new CancelAppointmentFailedException(ErrorCodes.PRG_BOOK_RCI_008.toString(),
					ErrorMessages.BOOKING_DATE_TIME_NOT_SELECTED.toString());
		} else if (ex instanceof AvailablityNotFoundException) {
			throw new AvailablityNotFoundException(ErrorCodes.PRG_BOOK_RCI_008.toString(),
					ErrorMessages.BOOKING_DATE_TIME_NOT_SELECTED.toString());
		} else if (ex instanceof AppointmentAlreadyCanceledException) {
			throw new AppointmentAlreadyCanceledException(ErrorCodes.PRG_BOOK_RCI_008.toString(),
					ErrorMessages.BOOKING_DATE_TIME_NOT_SELECTED.toString());
		} else if (ex instanceof AppointmentCannotBeCanceledException) {
			throw new AppointmentCannotBeCanceledException(ErrorCodes.PRG_BOOK_RCI_008.toString(),
					ErrorMessages.BOOKING_DATE_TIME_NOT_SELECTED.toString());
>>>>>>> c67ddff3
		}

	}

}<|MERGE_RESOLUTION|>--- conflicted
+++ resolved
@@ -58,7 +58,7 @@
 			throw new DocumentNotFoundException(((DocumentNotFoundException) ex).getErrorCode(),
 					((DocumentNotFoundException) ex).getErrorText(), ex.getCause());
 		} else if (ex instanceof DataAccessLayerException) {
-<<<<<<< HEAD
+
 			throw new TableNotAccessibleException(((DataAccessLayerException) ex).getErrorCode(),
 					((DataAccessLayerException) ex).getErrorText());
 		}else if(ex instanceof BookingDataNotFoundException) {
@@ -67,16 +67,6 @@
 		}else if (ex instanceof AppointmentBookingFailedException) {
 			throw new AppointmentBookingFailedException(((AppointmentBookingFailedException) ex).getErrorCode(),
 					((AppointmentBookingFailedException) ex).getErrorText());
-=======
-			throw new TableNotAccessibleException(ErrorCodes.PRG_BOOK_RCI_010.toString(),
-					ErrorMessages.BOOKING_TABLE_NOT_ACCESSIBLE.toString(), ex.getCause());
-		} else if (ex instanceof BookingDataNotFoundException) {
-			throw new BookingDataNotFoundException(ErrorCodes.PRG_BOOK_RCI_013.toString(),
-					ErrorMessages.BOOKING_DATA_NOT_FOUND.toString());
-		} else if (ex instanceof AppointmentBookingFailedException) {
-			throw new AppointmentBookingFailedException(ErrorCodes.PRG_BOOK_RCI_005.toString(),
-					ErrorMessages.APPOINTMENT_BOOKING_FAILED.toString());
->>>>>>> c67ddff3
 		} else if (ex instanceof BookingTimeSlotAlreadyBooked) {
 			throw new BookingTimeSlotAlreadyBooked(((BookingTimeSlotAlreadyBooked) ex).getErrorCode(),
 					((BookingTimeSlotAlreadyBooked) ex).getErrorText());
@@ -87,7 +77,6 @@
 			throw new BookingPreIdNotFoundException(((BookingPreIdNotFoundException) ex).getErrorCode(),
 					((BookingPreIdNotFoundException) ex).getErrorText());
 		} else if (ex instanceof BookingRegistrationCenterIdNotFoundException) {
-<<<<<<< HEAD
 			throw new BookingRegistrationCenterIdNotFoundException(((BookingRegistrationCenterIdNotFoundException) ex).getErrorCode(),
 					((BookingRegistrationCenterIdNotFoundException) ex).getErrorText());
 		}  else if (ex instanceof BookingTimeSlotNotSeletectedException) {
@@ -96,21 +85,10 @@
 		}  else if (ex instanceof BookingDateNotSeletectedException) {
 			throw new BookingDateNotSeletectedException(((BookingDateNotSeletectedException) ex).getErrorCode(),
 					((BookingDateNotSeletectedException) ex).getErrorText());
-=======
-			throw new BookingRegistrationCenterIdNotFoundException(ErrorCodes.PRG_BOOK_RCI_007.toString(),
-					ErrorMessages.REGISTRATION_CENTER_ID_NOT_ENTERED.toString());
-		} else if (ex instanceof BookingTimeSlotNotSeletectedException) {
-			throw new BookingTimeSlotNotSeletectedException(ErrorCodes.PRG_BOOK_RCI_003.toString(),
-					ErrorMessages.USER_HAS_NOT_SELECTED_TIME_SLOT.toString());
-		} else if (ex instanceof BookingDateNotSeletectedException) {
-			throw new BookingDateNotSeletectedException(ErrorCodes.PRG_BOOK_RCI_008.toString(),
-					ErrorMessages.BOOKING_DATE_TIME_NOT_SELECTED.toString());
->>>>>>> c67ddff3
 		} else if (ex instanceof AppointmentCannotBeBookedException) {
 			throw new AppointmentCannotBeBookedException(((AppointmentCannotBeBookedException) ex).getErrorCode(),
 					((AppointmentCannotBeBookedException) ex).getErrorText());
 		} else if (ex instanceof CancelAppointmentFailedException) {
-<<<<<<< HEAD
 			throw new CancelAppointmentFailedException(((CancelAppointmentFailedException) ex).getErrorCode(),
 					((CancelAppointmentFailedException) ex).getErrorText());
 		}else if (ex instanceof AvailablityNotFoundException) {
@@ -126,19 +104,6 @@
 		else if (ex instanceof AvailablityNotFoundException) {
 			throw new AvailablityNotFoundException(((AvailablityNotFoundException) ex).getErrorCode(),
 					((AvailablityNotFoundException) ex).getErrorText());
-=======
-			throw new CancelAppointmentFailedException(ErrorCodes.PRG_BOOK_RCI_008.toString(),
-					ErrorMessages.BOOKING_DATE_TIME_NOT_SELECTED.toString());
-		} else if (ex instanceof AvailablityNotFoundException) {
-			throw new AvailablityNotFoundException(ErrorCodes.PRG_BOOK_RCI_008.toString(),
-					ErrorMessages.BOOKING_DATE_TIME_NOT_SELECTED.toString());
-		} else if (ex instanceof AppointmentAlreadyCanceledException) {
-			throw new AppointmentAlreadyCanceledException(ErrorCodes.PRG_BOOK_RCI_008.toString(),
-					ErrorMessages.BOOKING_DATE_TIME_NOT_SELECTED.toString());
-		} else if (ex instanceof AppointmentCannotBeCanceledException) {
-			throw new AppointmentCannotBeCanceledException(ErrorCodes.PRG_BOOK_RCI_008.toString(),
-					ErrorMessages.BOOKING_DATE_TIME_NOT_SELECTED.toString());
->>>>>>> c67ddff3
 		}
 
 	}
