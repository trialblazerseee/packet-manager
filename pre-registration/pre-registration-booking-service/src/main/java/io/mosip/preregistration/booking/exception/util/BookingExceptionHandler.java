/* 
 * Copyright
 * 
 */
package io.mosip.preregistration.booking.exception.util;

import java.util.Date;

import org.springframework.http.HttpStatus;
import org.springframework.http.ResponseEntity;
import org.springframework.web.bind.annotation.ExceptionHandler;
import org.springframework.web.bind.annotation.RestControllerAdvice;
import org.springframework.web.context.request.WebRequest;

import io.mosip.kernel.core.util.DateUtils;
import io.mosip.preregistration.booking.dto.ExceptionJSONInfoDTO;
import io.mosip.preregistration.booking.dto.MainResponseDTO;
import io.mosip.preregistration.booking.errorcodes.ErrorCodes;
import io.mosip.preregistration.booking.errorcodes.ErrorMessages;
import io.mosip.preregistration.booking.exception.AppointmentAlreadyCanceledException;
import io.mosip.preregistration.booking.exception.AppointmentBookingFailedException;
import io.mosip.preregistration.booking.exception.AppointmentCannotBeBookedException;
import io.mosip.preregistration.booking.exception.AppointmentCannotBeCanceledException;
import io.mosip.preregistration.booking.exception.AppointmentReBookingFailedException;
import io.mosip.preregistration.booking.exception.AvailabilityTableNotAccessableException;
import io.mosip.preregistration.booking.exception.AvailablityNotFoundException;
import io.mosip.preregistration.booking.exception.BookingDataNotFoundException;
import io.mosip.preregistration.booking.exception.BookingDateNotSeletectedException;
import io.mosip.preregistration.booking.exception.BookingPreIdNotFoundException;
import io.mosip.preregistration.booking.exception.BookingRegistrationCenterIdNotFoundException;
import io.mosip.preregistration.booking.exception.BookingTimeSlotAlreadyBooked;
import io.mosip.preregistration.booking.exception.BookingTimeSlotNotSeletectedException;
import io.mosip.preregistration.booking.exception.CancelAppointmentFailedException;
import io.mosip.preregistration.booking.exception.DemographicGetStatusException;
import io.mosip.preregistration.booking.exception.DemographicStatusUpdationException;
import io.mosip.preregistration.booking.exception.DocumentNotFoundException;
import io.mosip.preregistration.booking.exception.InvalidDateTimeFormatException;
import io.mosip.preregistration.booking.exception.MasterDataNotAvailableException;
import io.mosip.preregistration.booking.exception.RecordNotFoundException;
import io.mosip.preregistration.booking.exception.RestCallException;
import io.mosip.preregistration.core.exception.InvalidRequestParameterException;
import io.mosip.preregistration.core.exception.TableNotAccessibleException;

/**
 * Exception Handler for Booking application.
 * 
 * @author Kishan Rathore
 * @author Jagadishwari
 * @author Ravi C. Balaji
 * @since 1.0.0
 *
 */
@RestControllerAdvice
public class BookingExceptionHandler {

	/**
	 * @param e
	 * @param request
	 * @return error response
	 */
	@ExceptionHandler(DemographicStatusUpdationException.class)
	public ResponseEntity<MainResponseDTO<?>> updateStatusException(final DemographicStatusUpdationException e,
			WebRequest request) {
		ExceptionJSONInfoDTO errorDetails = new ExceptionJSONInfoDTO(e.getErrorCode(),
				e.getErrorText());
		MainResponseDTO<?> errorRes = new MainResponseDTO<>();
		errorRes.setErr(errorDetails);
		errorRes.setStatus(false);
		errorRes.setResTime(getCurrentResponseTime());
		return new ResponseEntity<>(errorRes, HttpStatus.OK);
	}

	/**
	 * @param e
	 * @param request
	 * @return error response
	 */
	@ExceptionHandler(AvailabilityTableNotAccessableException.class)
	public ResponseEntity<MainResponseDTO<?>> availabilityTableNotAccessableException(
			final AvailabilityTableNotAccessableException e, WebRequest request) {
		ExceptionJSONInfoDTO errorDetails = new ExceptionJSONInfoDTO(e.getErrorCode(),
				e.getErrorText());
		MainResponseDTO<?> errorRes = new MainResponseDTO<>();
		errorRes.setErr(errorDetails);
		errorRes.setStatus(false);
		errorRes.setResTime(getCurrentResponseTime());
		return new ResponseEntity<>(errorRes, HttpStatus.OK);
	}

	/**
	 * @param e
	 * @param request
	 * @return error response
	 */
	@ExceptionHandler(DemographicGetStatusException.class)
	public ResponseEntity<MainResponseDTO<?>> getStatusException(final DemographicGetStatusException e,
			WebRequest request) {
		ExceptionJSONInfoDTO errorDetails = new ExceptionJSONInfoDTO(e.getErrorCode(),
				e.getErrorText());
		MainResponseDTO<?> errorRes = new MainResponseDTO<>();
		errorRes.setErr(errorDetails);
		errorRes.setStatus(false);
		errorRes.setResTime(getCurrentResponseTime());
		return new ResponseEntity<>(errorRes, HttpStatus.OK);
	}

	/**
	 * @param e
	 * @param request
	 * @return error response
	 */
	@ExceptionHandler(MasterDataNotAvailableException.class)
	public ResponseEntity<MainResponseDTO<?>> masterDataNotAvailableException(final MasterDataNotAvailableException e,
			WebRequest request) {
		ExceptionJSONInfoDTO errorDetails = new ExceptionJSONInfoDTO(e.getErrorCode(),
				e.getErrorText());
		MainResponseDTO<?> errorRes = new MainResponseDTO<>();
		errorRes.setErr(errorDetails);
		errorRes.setStatus(false);
		errorRes.setResTime(getCurrentResponseTime());
		return new ResponseEntity<>(errorRes, HttpStatus.BAD_REQUEST);
	}

	/**
	 * @param e
	 * @param request
	 * @return error response
	 */
	@ExceptionHandler(RestCallException.class)
	public ResponseEntity<MainResponseDTO<?>> databaseerror(final RestCallException e, WebRequest request) {
		ExceptionJSONInfoDTO errorDetails = new ExceptionJSONInfoDTO(e.getErrorCode(),
				e.getErrorText());
		MainResponseDTO<?> errorRes = new MainResponseDTO<>();
		errorRes.setErr(errorDetails);
		errorRes.setStatus(false);
		errorRes.setResTime(getCurrentResponseTime());
		return new ResponseEntity<>(errorRes, HttpStatus.OK);
	}

	/**
	 * @param e
	 * @param request
	 * @return error response
	 */
	@ExceptionHandler(BookingTimeSlotNotSeletectedException.class)
	public ResponseEntity<MainResponseDTO<?>> timeSlotNotSelected(final BookingTimeSlotNotSeletectedException e,
			WebRequest request) {
		ExceptionJSONInfoDTO errorDetails = new ExceptionJSONInfoDTO(e.getErrorCode(),
				e.getErrorText());

		MainResponseDTO<?> responseDto = new MainResponseDTO<>();

		responseDto.setStatus(false);
		responseDto.setErr(errorDetails);
		responseDto.setResTime(getCurrentResponseTime());
		return new ResponseEntity<>(responseDto, HttpStatus.NOT_FOUND);

	}

	/**
	 * @param e
	 * @param request
	 * @return error response
	 */
	@ExceptionHandler(AppointmentCannotBeBookedException.class)
	public ResponseEntity<MainResponseDTO<?>> timeSlotNotSelected(final AppointmentCannotBeBookedException e,
			WebRequest request) {
		ExceptionJSONInfoDTO errorDetails = new ExceptionJSONInfoDTO(e.getErrorCode(),
				e.getErrorText());

		MainResponseDTO<?> responseDto = new MainResponseDTO<>();

		responseDto.setStatus(false);
		responseDto.setErr(errorDetails);
		responseDto.setResTime(getCurrentResponseTime());
		return new ResponseEntity<>(responseDto, HttpStatus.NOT_FOUND);

	}

	/**
	 * @param e
	 * @param request
	 * @return error response
	 */
	@ExceptionHandler(BookingPreIdNotFoundException.class)
	public ResponseEntity<MainResponseDTO<?>> preIdNotFound(final BookingPreIdNotFoundException e, WebRequest request) {
		ExceptionJSONInfoDTO errorDetails = new ExceptionJSONInfoDTO(e.getErrorCode(),
				e.getErrorText());

		MainResponseDTO<?> responseDto = new MainResponseDTO<>();
		responseDto.setStatus(false);
		responseDto.setErr(errorDetails);
		responseDto.setResTime(getCurrentResponseTime());
		return new ResponseEntity<>(responseDto, HttpStatus.NOT_FOUND);
	}

	/**
	 * @param e
	 * @param request
	 * @return error response
	 */
	@ExceptionHandler(BookingRegistrationCenterIdNotFoundException.class)
	public ResponseEntity<MainResponseDTO<?>> regCenterNotFound(final BookingRegistrationCenterIdNotFoundException e,
			WebRequest request) {
		ExceptionJSONInfoDTO errorDetails = new ExceptionJSONInfoDTO(ErrorCodes.PRG_BOOK_RCI_007.toString(),
				ErrorMessages.REGISTRATION_CENTER_ID_NOT_ENTERED.toString());

		MainResponseDTO<?> responseDto = new MainResponseDTO<>();
		responseDto.setStatus(false);
		responseDto.setErr(errorDetails);
		responseDto.setResTime(getCurrentResponseTime());
		return new ResponseEntity<>(responseDto, HttpStatus.NOT_FOUND);
	}

	/**
	 * @param e
	 * @param request
	 * @return error response
	 */
	@ExceptionHandler(InvalidDateTimeFormatException.class)
	public ResponseEntity<MainResponseDTO<?>> invalidDateTimeException(final InvalidDateTimeFormatException e,
			WebRequest request) {
		ExceptionJSONInfoDTO errorDetails = new ExceptionJSONInfoDTO(e.getErrorCode(),
				e.getErrorText());

		MainResponseDTO<?> responseDto = new MainResponseDTO<>();
		responseDto.setStatus(false);
		responseDto.setErr(errorDetails);
		responseDto.setResTime(getCurrentResponseTime());
		return new ResponseEntity<>(responseDto, HttpStatus.NOT_FOUND);
	}

	/**
	 * @param e
	 * @param request
	 * @return error response
	 */
	@ExceptionHandler(BookingTimeSlotAlreadyBooked.class)
	public ResponseEntity<MainResponseDTO<?>> timeSlotAlreadyBooked(final BookingTimeSlotAlreadyBooked e,
			WebRequest request) {
		ExceptionJSONInfoDTO errorDetails = new ExceptionJSONInfoDTO(ErrorCodes.PRG_BOOK_RCI_004.toString(),
				ErrorMessages.APPOINTMENT_TIME_SLOT_IS_ALREADY_BOOKED.toString());

		MainResponseDTO<?> responseDto = new MainResponseDTO<>();
		responseDto.setStatus(false);
		responseDto.setErr(errorDetails);
		responseDto.setResTime(getCurrentResponseTime());
		return new ResponseEntity<>(responseDto, HttpStatus.NOT_FOUND);
	}

	/**
	 * @param e
	 * @param request
	 * @return error response
	 */
	@ExceptionHandler(BookingDateNotSeletectedException.class)
	public ResponseEntity<MainResponseDTO<?>> bookingDateNotSelected(final BookingDateNotSeletectedException e,
			WebRequest request) {
		ExceptionJSONInfoDTO errorDetails = new ExceptionJSONInfoDTO(e.getErrorCode(),
				e.getErrorText());

		MainResponseDTO<?> responseDto = new MainResponseDTO<>();
		responseDto.setStatus(false);
		responseDto.setErr(errorDetails);
		responseDto.setResTime(getCurrentResponseTime());
		return new ResponseEntity<>(responseDto, HttpStatus.NOT_FOUND);
	}

	/**
	 * @param e
	 * @param request
	 * @return error response
	 */
	@ExceptionHandler(InvalidRequestParameterException.class)
	public ResponseEntity<MainResponseDTO<?>> bookingDateNotSelected(final InvalidRequestParameterException e,
			WebRequest request) {
		MainResponseDTO<?> responseDto = new MainResponseDTO<>();
		ExceptionJSONInfoDTO err = new ExceptionJSONInfoDTO(e.getErrorCode(), e.getErrorText());
		responseDto.setStatus(false);
		responseDto.setErr(err);
		responseDto.setResTime(getCurrentResponseTime());
		return new ResponseEntity<>(responseDto, HttpStatus.BAD_REQUEST);
	}

	/**
	 * @param e
	 * @param request
	 * @return error response
	 */
	@ExceptionHandler(BookingDataNotFoundException.class)
	public ResponseEntity<MainResponseDTO<?>> bookingDataNotFound(final BookingDataNotFoundException e,
			WebRequest request) {
		ExceptionJSONInfoDTO errorDetails = new ExceptionJSONInfoDTO(e.getErrorCode(),
				e.getErrorText());

		MainResponseDTO<?> responseDto = new MainResponseDTO<>();
		responseDto.setStatus(false);
		responseDto.setErr(errorDetails);
		responseDto.setResTime(getCurrentResponseTime());
		return new ResponseEntity<>(responseDto, HttpStatus.BAD_REQUEST);
	}

	/**
	 * @param e
	 * @param request
	 * @return error response
	 */
	@ExceptionHandler(RecordNotFoundException.class)
	public ResponseEntity<MainResponseDTO<?>> recordNotFound(final RecordNotFoundException e, WebRequest request) {
		ExceptionJSONInfoDTO errorDetails = new ExceptionJSONInfoDTO(e.getErrorCode(),
				e.getErrorText());

		MainResponseDTO<?> responseDto = new MainResponseDTO<>();
		responseDto.setStatus(false);
		responseDto.setErr(errorDetails);
		responseDto.setResTime(getCurrentResponseTime());
		return new ResponseEntity<>(responseDto, HttpStatus.BAD_REQUEST);
	}

	/**
	 * @param e
	 * @param request
	 * @return error response
	 */
	@SuppressWarnings({ "rawtypes" })
	@ExceptionHandler(AppointmentAlreadyCanceledException.class)
	public ResponseEntity<MainResponseDTO<?>> appointmentAlreadyCanceledException(
			final AppointmentAlreadyCanceledException e, WebRequest request) {
		ExceptionJSONInfoDTO errorDetails = new ExceptionJSONInfoDTO(e.getErrorCode(),
				e.getErrorText());

		MainResponseDTO responseDto = new MainResponseDTO();

		responseDto.setStatus(false);
		responseDto.setErr(errorDetails);
		responseDto.setResTime(getCurrentResponseTime());
		return new ResponseEntity<>(responseDto, HttpStatus.NOT_FOUND);
	}

	/**
	 * @param e
	 * @param request
	 * @return error response
	 */
	@SuppressWarnings({ "rawtypes" })
	@ExceptionHandler(AppointmentCannotBeCanceledException.class)
	public ResponseEntity<MainResponseDTO<?>> appointmentCanNotCanceledException(
			final AppointmentCannotBeCanceledException e, WebRequest request) {
		ExceptionJSONInfoDTO errorDetails = new ExceptionJSONInfoDTO(e.getErrorCode(),
				e.getErrorText());

		MainResponseDTO responseDto = new MainResponseDTO();
		responseDto.setStatus(false);
		responseDto.setErr(errorDetails);
		responseDto.setResTime(getCurrentResponseTime());
		return new ResponseEntity<>(responseDto, HttpStatus.NOT_FOUND);
	}

	/**
	 * @param e
	 * @param request
	 * @return error response
	 */
	@SuppressWarnings({ "rawtypes" })
	@ExceptionHandler(CancelAppointmentFailedException.class)
	public ResponseEntity<MainResponseDTO<?>> appointmentCancelFailedException(final CancelAppointmentFailedException e,
			WebRequest request) {
		ExceptionJSONInfoDTO errorDetails = new ExceptionJSONInfoDTO(e.getErrorCode(),
				e.getErrorText());

		MainResponseDTO responseDto = new MainResponseDTO();
		responseDto.setStatus(false);
		responseDto.setErr(errorDetails);
		responseDto.setResTime(getCurrentResponseTime());
		return new ResponseEntity<>(responseDto, HttpStatus.NOT_FOUND);
	}

	/**
	 * @param e
	 * @param request
	 * @return error response
	 */
	@SuppressWarnings({ "rawtypes" })
	@ExceptionHandler(AppointmentReBookingFailedException.class)
	public ResponseEntity<MainResponseDTO<?>> appointmentReBookingFailedException(
			final AppointmentReBookingFailedException e, WebRequest request) {
		ExceptionJSONInfoDTO errorDetails = new ExceptionJSONInfoDTO(e.getErrorCode(),
				e.getErrorText());

		MainResponseDTO responseDto = new MainResponseDTO();
		responseDto.setStatus(false);
		responseDto.setErr(errorDetails);
		responseDto.setResTime(getCurrentResponseTime());
		return new ResponseEntity<>(responseDto, HttpStatus.NOT_FOUND);
	}

	/**
	 * @param e
	 * @param request
	 * @return error response
	 */
	@SuppressWarnings({ "rawtypes" })
	@ExceptionHandler(DocumentNotFoundException.class)
	public ResponseEntity<MainResponseDTO<?>> documentNotFound(final DocumentNotFoundException e, WebRequest request) {
		ExceptionJSONInfoDTO errorDetails = new ExceptionJSONInfoDTO(e.getErrorCode(), e.getErrorText());

		MainResponseDTO responseDto = new MainResponseDTO();
		responseDto.setStatus(false);
		responseDto.setErr(errorDetails);
		responseDto.setResTime(getCurrentResponseTime());
		return new ResponseEntity<>(responseDto, HttpStatus.NOT_FOUND);
	}

	/**
	 * @param e
	 * @param request
	 * @return error response
	 */
	@SuppressWarnings({ "rawtypes" })
	@ExceptionHandler(AvailablityNotFoundException.class)
	public ResponseEntity<MainResponseDTO<?>> availablityNotFound(final AvailablityNotFoundException e,
			WebRequest request) {
		ExceptionJSONInfoDTO errorDetails = new ExceptionJSONInfoDTO(e.getErrorCode(), e.getErrorText());

		MainResponseDTO responseDto = new MainResponseDTO();
		responseDto.setStatus(false);
		responseDto.setErr(errorDetails);
		responseDto.setResTime(getCurrentResponseTime());
		return new ResponseEntity<>(responseDto, HttpStatus.NOT_FOUND);
	}

	/**
	 * @param e
	 * @param request
	 * @return error response
	 */
	@SuppressWarnings({ "rawtypes" })
	@ExceptionHandler(TableNotAccessibleException.class)
<<<<<<< HEAD
	public ResponseEntity<MainResponseDTO<?>> tablenotAccessible(final TableNotAccessibleException e, WebRequest request) {
=======
	public ResponseEntity<MainResponseDTO<?>> tablenotAccessible(final TableNotAccessibleException e,
			WebRequest request) {
>>>>>>> c67ddff3
		ExceptionJSONInfoDTO errorDetails = new ExceptionJSONInfoDTO(e.getErrorCode(), e.getErrorText());

		MainResponseDTO responseDto = new MainResponseDTO();
		responseDto.setStatus(false);
		responseDto.setErr(errorDetails);
		responseDto.setResTime(getCurrentResponseTime());
		return new ResponseEntity<>(responseDto, HttpStatus.NOT_FOUND);
	}
<<<<<<< HEAD
	/**
	 * @param e
	 * @param request
	 * @return error response
	 */
=======

>>>>>>> c67ddff3
	@SuppressWarnings({ "rawtypes" })
	@ExceptionHandler(AppointmentBookingFailedException.class)
	public ResponseEntity<MainResponseDTO<?>> appointmentBookingFailed(final AppointmentBookingFailedException e,
			WebRequest request) {
		ExceptionJSONInfoDTO errorDetails = new ExceptionJSONInfoDTO(e.getErrorCode(), e.getErrorText());

		MainResponseDTO responseDto = new MainResponseDTO();
		responseDto.setStatus(false);
		responseDto.setErr(errorDetails);
		responseDto.setResTime(getCurrentResponseTime());
		return new ResponseEntity<>(responseDto, HttpStatus.NOT_FOUND);
	}
<<<<<<< HEAD
	
	/**
	 * @return Date time format
	 */
=======

>>>>>>> c67ddff3
	public String getCurrentResponseTime() {
		return DateUtils.formatDate(new Date(System.currentTimeMillis()), "yyyy-MM-dd'T'HH:mm:ss.SSS'Z'");
	}

}<|MERGE_RESOLUTION|>--- conflicted
+++ resolved
@@ -436,12 +436,8 @@
 	 */
 	@SuppressWarnings({ "rawtypes" })
 	@ExceptionHandler(TableNotAccessibleException.class)
-<<<<<<< HEAD
+
 	public ResponseEntity<MainResponseDTO<?>> tablenotAccessible(final TableNotAccessibleException e, WebRequest request) {
-=======
-	public ResponseEntity<MainResponseDTO<?>> tablenotAccessible(final TableNotAccessibleException e,
-			WebRequest request) {
->>>>>>> c67ddff3
 		ExceptionJSONInfoDTO errorDetails = new ExceptionJSONInfoDTO(e.getErrorCode(), e.getErrorText());
 
 		MainResponseDTO responseDto = new MainResponseDTO();
@@ -450,15 +446,11 @@
 		responseDto.setResTime(getCurrentResponseTime());
 		return new ResponseEntity<>(responseDto, HttpStatus.NOT_FOUND);
 	}
-<<<<<<< HEAD
-	/**
-	 * @param e
-	 * @param request
-	 * @return error response
-	 */
-=======
-
->>>>>>> c67ddff3
+	/**
+	 * @param e
+	 * @param request
+	 * @return error response
+	 */
 	@SuppressWarnings({ "rawtypes" })
 	@ExceptionHandler(AppointmentBookingFailedException.class)
 	public ResponseEntity<MainResponseDTO<?>> appointmentBookingFailed(final AppointmentBookingFailedException e,
@@ -471,14 +463,10 @@
 		responseDto.setResTime(getCurrentResponseTime());
 		return new ResponseEntity<>(responseDto, HttpStatus.NOT_FOUND);
 	}
-<<<<<<< HEAD
 	
 	/**
 	 * @return Date time format
 	 */
-=======
-
->>>>>>> c67ddff3
 	public String getCurrentResponseTime() {
 		return DateUtils.formatDate(new Date(System.currentTimeMillis()), "yyyy-MM-dd'T'HH:mm:ss.SSS'Z'");
 	}
