import { Injectable } from '@angular/core';
import { environment } from './../../environments/environment';
import { HttpClient, HttpParams } from '@angular/common/http';

import { Applicant } from '../registration/dashboard/modal/dashboard.modal';
import { BookingModelRequest } from './booking-request.model';
import * as appConstants from './../app.constants';

@Injectable({
  providedIn: 'root'
})
export class DataStorageService {
  constructor(private httpClient: HttpClient) {}

  BASE_URL = environment.BASE_URL;
  SEND_FILE_URL = this.BASE_URL + 'document/v0.1/pre-registration/documents';
  DELETE_FILE_URL = this.BASE_URL + 'document/v0.1/pre-registration/deleteDocument';
  GET_FILE_URL = this.BASE_URL + 'document/v0.1/pre-registration/getDocument';
  MASTER_DATA_URL = 'https://integ.mosip.io/' + 'masterdata/v1.0/';
  AVAILABILITY_URL = this.BASE_URL + 'booking/v0.1/pre-registration/booking/availability';
  BOOKING_URL = this.BASE_URL + 'booking/v0.1/pre-registration/booking/book';
  TRANSLITERATION_URL = 'http://A2ML29824:9098/dev-PreRegTranslitration/v0.1/pre-registration/translitrate';
  TEST_URL = 'http://A2ML27085:9092/';
  DELETE_REGISTRATION_URL = this.BASE_URL + 'demographic/v0.1/pre-registration/applications';
  COPY_DOCUMENT_URL = this.BASE_URL + 'document/v0.1/pre-registration/copyDocuments';
  LANGUAGE_CODE = 'ENG';
  DISTANCE = 2000;

  getUsers(value: string) {
    return this.httpClient.get<Applicant[]>(this.BASE_URL + appConstants.APPEND_URL.applicants, {
      observe: 'body',
      responseType: 'json',
      params: new HttpParams().append(appConstants.PARAMS_KEYS.getUsers, value)
    });
  }

  getUser(preRegId: string) {
    return this.httpClient.get(this.BASE_URL + appConstants.APPEND_URL.get_applicant, {
      observe: 'body',
      responseType: 'json',
      params: new HttpParams().append(appConstants.PARAMS_KEYS.getUser, preRegId)
    });
  }

  getTransliteration(request) {
    const obj = {
      id: appConstants.IDS.transliteration,
      reqTime: '2019-01-02T11:01:31.211Z',
      ver: appConstants.VERSION,
      request: request
    };

    return this.httpClient.post(this.BASE_URL + appConstants.APPEND_URL.transliteration, obj);
  }

  getUserDocuments(preRegId) {
    console.log('pre reg id', preRegId);

    return this.httpClient.get(this.GET_FILE_URL, {
      observe: 'body',
      responseType: 'json',
      params: new HttpParams().append('pre_registration_id', preRegId)
    });
  }

  addUser(identity: any) {
    const obj = {
      id: appConstants.IDS.newUser,
      ver: appConstants.VERSION,
      reqTime: '2019-01-02T11:01:31.211Z',
      request: identity
    };
    console.log('data being sent', obj);

    return this.httpClient.post(this.BASE_URL + appConstants.APPEND_URL.applicants, obj);
  }

  sendFile(formdata: FormData) {
    return this.httpClient.post(this.SEND_FILE_URL, formdata);
    // console.log('servvice called', formdata);
  }

  deleteRegistration(preId: string) {
<<<<<<< HEAD
    return this.httpClient.delete(this.BASE_URL + appConstants.APPEND_URL.applicants, {
=======
    return this.httpClient.delete(this.DELETE_REGISTRATION_URL, {
>>>>>>> e282e452
      observe: 'body',
      responseType: 'json',
      params: new HttpParams().append(appConstants.PARAMS_KEYS.deleteUser, preId)
    });
  }

  cancelAppointment(data: BookingModelRequest) {
    console.log('cancel appointment data', data);
    return this.httpClient.put(this.BOOKING_URL, data);
  }

  getNearbyRegistrationCenters(coords: any) {
    return this.httpClient.get(
      this.MASTER_DATA_URL +
        'getcoordinatespecificregistrationcenters/' +
        this.LANGUAGE_CODE +
        '/' +
        coords.longitude +
        '/' +
        coords.latitude +
        '/' +
        this.DISTANCE
    );
  }

  getRegistrationCentersByName(locType: string, text: string) {
    return this.httpClient.get(
      this.MASTER_DATA_URL + 'registrationcenters/' + this.LANGUAGE_CODE + '/' + locType + '/' + text
    );
  }

  getAvailabilityData(registrationCenterId) {
    return this.httpClient.get(this.AVAILABILITY_URL, {
      observe: 'body',
      responseType: 'json',
      params: new HttpParams().append('registration_center_id', registrationCenterId)
    });
  }

  makeBooking(request: BookingModelRequest) {
    // const x = {
    //   id: 'mosip.pre-registration.booking.book',
    //   reqTime: '2018-12-10T08:24:10.749',
    //   request: [
    //     {
    //       newBookingDetails: {
    //         reg_date: "2018-12-13",
    //         registration_center_id: "1",
    //         time-slot-from: "09:00:00",
    //         time-slot-to: "09:13:00"
    //       },
    //       "oldBookingDetails": null,
    //       "pre_registration_id": "90597269106527"
    //     }
    //   ],
    //   "ver": "1.0"
    // }
    console.log('request inside service', request);
    return this.httpClient.post(this.BOOKING_URL, request);
  }

  getLocationMetadataHirearchy(value: string) {
    return this.httpClient.get(
      this.BASE_URL + appConstants.APPEND_URL.location + appConstants.APPEND_URL.location_metadata + value,
      {
        params: new HttpParams().append(appConstants.PARAMS_KEYS.locationHierarchyName, value)
      }
    );
  }

  getLocationImmediateHierearchy(lang: string, location: string) {
    return this.httpClient.get(
      this.BASE_URL +
        appConstants.APPEND_URL.location +
        appConstants.APPEND_URL.location_immediate_children +
        location +
        '/' +
        lang
    );
  }

  deleteFile(documentId) {
    return this.httpClient.delete(this.DELETE_FILE_URL, {
      observe: 'body',
      responseType: 'json',
      params: new HttpParams().append('documentId', documentId)
    });
  }

  getPreviewData(preRegId: string) {
    return this.httpClient.get(this.BASE_URL + appConstants.PREVIEW_DATA_APPEND_URL, {
      observe: 'body',
      responseType: 'json',
      params: new HttpParams().append(appConstants.PARAMS_KEYS.getUser, preRegId)
    });
  }

  getSecondaryLanguageLabels(langCode: string) {
    return this.httpClient.get(`./assets/i18n/${langCode}.json`);
  }

  copyDocument(catCode: string, sourceId: string, destinationId: string) {
    // return this.httpClient.post(this.COPY_DOCUMENT_URL, {
    //   params: new HttpParams()
    //     .append('catCode', catCode)
    //     .append('destinationPreId', destinationId)
    //     .append('sourcePrId', sourceId)
    // });
    // const params = new URLSearchParams();
    //   params.set('catCode',catCode);
    //   params.append('destinationPreId',destinationId);
    //   params.append('sourcePrId',sourceId);

    //   const options = new RequestOptions({
    //     params: params,
    //   });
    this.COPY_DOCUMENT_URL =
      this.COPY_DOCUMENT_URL + '?catCode=POA&destinationPreId=' + destinationId + '&sourcePrId=' + sourceId;

    return this.httpClient.post(this.COPY_DOCUMENT_URL, '');
  }
}<|MERGE_RESOLUTION|>--- conflicted
+++ resolved
@@ -81,11 +81,7 @@
   }
 
   deleteRegistration(preId: string) {
-<<<<<<< HEAD
-    return this.httpClient.delete(this.BASE_URL + appConstants.APPEND_URL.applicants, {
-=======
     return this.httpClient.delete(this.DELETE_REGISTRATION_URL, {
->>>>>>> e282e452
       observe: 'body',
       responseType: 'json',
       params: new HttpParams().append(appConstants.PARAMS_KEYS.deleteUser, preId)
