import { Injectable } from '@angular/core';
import { HttpClient, HttpParams } from '@angular/common/http';

import * as appConstants from '../../app.constants';
import { AppConfigService } from '../../app-config.service';
import { Applicant } from '../../shared/models/dashboard-model/dashboard.modal';
import { ConfigService } from './config.service';
import { RequestModel } from 'src/app/shared/models/request-model/RequestModel';

@Injectable({
  providedIn: 'root'
})
export class DataStorageService {
  constructor(
    private httpClient: HttpClient,
    private appConfigService: AppConfigService,
    private configService: ConfigService
  ) {}

  //need to remove
  // BASE_URL2 = 'https://dev.mosip.io/';
  // BASE_URL_LOCAL = 'http://A2ML29862:9092/demographic/applications';

  BASE_URL = this.appConfigService.getConfig()['BASE_URL'];
  PRE_REG_URL = this.appConfigService.getConfig()['PRE_REG_URL'];

<<<<<<< HEAD
  //here
  getUsers() {
    // const url = this.BASE_URL + this.PRE_REG_URL + appConstants.APPEND_URL.applicants + appConstants.APPENDER + userId;
=======
  getUsers(userId: string) {
>>>>>>> 4ca60dc7
    let url = this.BASE_URL + this.PRE_REG_URL + appConstants.APPEND_URL.applicants;
    return this.httpClient.get<Applicant[]>(url);
  }

  getUser(preRegId: string) {
    let url =
      this.BASE_URL + this.PRE_REG_URL + appConstants.APPEND_URL.get_applicant + appConstants.APPENDER + preRegId;
    return this.httpClient.get(url);
  }

  getGenderDetails() {
    const url = this.BASE_URL + appConstants.APPEND_URL.gender;
    return this.httpClient.get(url);
  }

  getTransliteration(request: any) {
    const obj = new RequestModel(appConstants.IDS.transliteration, request);
    const url = this.BASE_URL + this.PRE_REG_URL + appConstants.APPEND_URL.transliteration;
    return this.httpClient.post(url, obj);
  }

  getUserDocuments(preRegId) {
    console.log('documents fetched for : ', preRegId);

    return this.httpClient.get(this.BASE_URL + this.PRE_REG_URL + appConstants.APPEND_URL.document, {
      observe: 'body',
      responseType: 'json',
      params: new HttpParams().append(appConstants.PARAMS_KEYS.getDocument, preRegId)
    });
  }

  addUser(identity: any) {
    const obj = new RequestModel(appConstants.IDS.newUser, identity);
    let url = this.BASE_URL + this.PRE_REG_URL + appConstants.APPEND_URL.applicants;
    console.log('data being sent', JSON.stringify(obj));
    return this.httpClient.post(url, obj);
  }

  updateUser(identity: any, preRegId: string) {
    let url = this.BASE_URL + this.PRE_REG_URL + appConstants.APPEND_URL.applicants + appConstants.APPENDER + preRegId;
<<<<<<< HEAD
    // const url = this.BASE_URL_LOCAL + _URL + appConstants.APPEND_URL.applicants;
    // url = this.BASE_URL_LOCAL + appConstants.APPENDER + preRegId;
=======
>>>>>>> 4ca60dc7
    const obj = new RequestModel(appConstants.IDS.updateUser, identity);
    console.log('data being update', JSON.stringify(obj));
    return this.httpClient.put(url, obj);
  }

  sendFile(formdata: FormData) {
    return this.httpClient.post(this.BASE_URL + this.PRE_REG_URL + appConstants.APPEND_URL.document, formdata);
    // console.log('servvice called', formdata);
  }

  deleteRegistration(preId: string) {
    // const url = this.BASE_URL + this.PRE_REG_URL + appConstants.APPEND_URL.applicants + appConstants.APPENDER + preId;
    return this.httpClient.delete(this.BASE_URL + this.PRE_REG_URL + appConstants.APPEND_URL.delete_application + preId );
  }

  cancelAppointment(data: RequestModel, preRegId: string) {
    console.log('cancel appointment data', data);
    return this.httpClient.put(this.BASE_URL + this.PRE_REG_URL + appConstants.APPEND_URL.booking_appointment + preRegId, data);
  }

  getNearbyRegistrationCenters(coords: any) {
    return this.httpClient.get(
      this.BASE_URL +
        appConstants.APPEND_URL.master_data +
        appConstants.APPEND_URL.nearby_registration_centers +
        localStorage.getItem('langCode') +
        '/' +
        coords.longitude +
        '/' +
        coords.latitude +
        '/' +
        this.configService.getConfigByKey(appConstants.CONFIG_KEYS.preregistration_nearby_centers)
    );
  }

  getRegistrationCentersByName(locType: string, text: string) {
    return this.httpClient.get(
      this.BASE_URL +
        appConstants.APPEND_URL.master_data +
        appConstants.APPEND_URL.registration_centers_by_name +
        localStorage.getItem('langCode') +
        '/' +
        locType +
        '/' +
        text
    );
  }

  getLocationTypeData() {
    return this.httpClient.get(
      this.BASE_URL + appConstants.APPEND_URL.master_data + 'locations/' + localStorage.getItem('langCode')
    );
  }

  getAvailabilityData(registrationCenterId) {
    return this.httpClient.get(this.BASE_URL + this.PRE_REG_URL + appConstants.APPEND_URL.booking_availability + registrationCenterId );
  }

  makeBooking(request: RequestModel, preId) {
    console.log('request inside service', request);
    return this.httpClient.post(
      this.BASE_URL + this.PRE_REG_URL + appConstants.APPEND_URL.booking_appointment + preId[0],
      request
    );
  }

  getLocationMetadataHirearchy(value: string) {
<<<<<<< HEAD
    const url = this.BASE_URL + appConstants.APPEND_URL.locatappConstants.APPEND_URL.location_metadata + value;
    // const url = this.BASE_URL + appConstants.APPEND_URL.location + appConstants.APPEND_URL.location_metadata + value;
    return this.httpClient.get(url, {
      // params: new HttpParams().append(appConstants.PARAMS_KEYS.locationHierarchyName, value)
    });
=======
    const url = this.BASE_URL + appConstants.APPEND_URL.location + appConstants.APPEND_URL.location_metadata + value;
    return this.httpClient.get(url);
>>>>>>> 4ca60dc7
  }

  getLocationImmediateHierearchy(lang: string, location: string) {
    const url =
      this.BASE_URL +
     stants.ocation +
      appConstants.APPEND_URL.location_immediate_children +
      location +
      appConstants.APPENDER +
      lang;
    return this.httpClient.get(url);
  }

  deleteFile(documentId) {
    return this.httpClient.delete(this.BASE_URL + this.PRE_REG_URL + appConstants.APPEND_URL.document, {
      observe: 'body',
      responseType: 'json',
      params: new HttpParams().append(appConstants.PARAMS_KEYS.deleteFile, documentId)
    });
  }

  getSecondaryLanguageLabels(langCode: string) {
    return this.httpClient.get(`./assets/i18n/${langCode}.json`);
  }

  copyDocument(sourceId: string, destinationId: string) {
    const url =
      this.BASE_URL +
      this.PRE_REG_URL +
      appConstants.APPEND_URL.document_copy +
      '?catCode=POA&destinationPreId=' +
      destinationId +
      '&sourcePrId=' +
      sourceId;
    console.log('copy document URL', url);
    return this.httpClient.post(url, '');
  }

  generateQRCode(data: string) {
    const obj = new RequestModel(appConstants.IDS.qrCode, data)
    return this.httpClient.post(this.BASE_URL + this.PRE_REG_URL + appConstants.APPEND_URL.qr_code, obj);
  }

  sendNotification(data: FormData) {
<<<<<<< HEAD
    const obj = new RequestModel(appConstants.IDS.notification, data);
=======
>>>>>>> 4ca60dc7
    return this.httpClient.post(
      this.BASE_URL +
        this.PRE_REG_URL +
        appConstants.APPEND_URL.notification +
        appConstants.APPEND_URL.send_notification,
      obj
    );
  }

  recommendedCenters(langCode: string, locationHierarchyCode: number, data: string[]) {
    let url =
      this.BASE_URL +
      appConstants.APPEND_URL.master_data +
      'registrationcenters/' +
      langCode +
      '/' +
      locationHierarchyCode +
      '/names?';
    data.forEach(name => {
      url += 'name=' + name;
      if (data.indexOf(name) !== data.length - 1) {
        url += '&';
      }
    });
    if (url.charAt(url.length - 1) === '&') {
      url = url.substring(0, url.length - 1);
    }
    console.log(url);
    return this.httpClient.get(url);
  }

  getRegistrationCenterByIdAndLangCode(id: string, langCode: string) {
    const url = this.BASE_URL + appConstants.APPEND_URL.master_data + 'registrationcenters/' + id + '/' + langCode;
    return this.httpClient.get(url);
  }

  getGuidelineTemplate() {
    const url =
      this.BASE_URL +
      appConstants.APPEND_URL.master_data +
      'templates/' +
      localStorage.getItem('langCode') +
      '/' +
      'Onscreen-Acknowledgement';
    return this.httpClient.get(url);
  }

  getApplicantType(docuemntCategoryDto) {
    return this.httpClient.post(
      this.BASE_URL + appConstants.APPEND_URL.applicantType + appConstants.APPEND_URL.getApplicantType,
      docuemntCategoryDto
    );
  }

  getDocumentCategories(applicantCode) {
    const APPLICANT_VALID_DOCUMENTS_URL =
      this.BASE_URL +
      appConstants.APPEND_URL.location +
      appConstants.APPEND_URL.validDocument +
      applicantCode +
      '/languages';
    return this.httpClient.get(APPLICANT_VALID_DOCUMENTS_URL, {
      params: new HttpParams().append(appConstants.PARAMS_KEYS.getDocumentCategories, localStorage.getItem('langCode'))
    });
  }

  getConfig() {
    //    return this.httpClient.get('./assets/configs.json');
    const url = this.BASE_URL + this.PRE_REG_URL + appConstants.APPEND_URL.auth + appConstants.APPEND_URL.config;
    return this.httpClient.get(url);
  }

  sendOtp(userId: string) {
    console.log(userId);

    const req = {
      langCode: localStorage.getItem('langCode'),
      userId: userId
    };

    const obj = new RequestModel(appConstants.IDS.sendOtp, req); 

    const url = this.BASE_URL + this.PRE_REG_URL + appConstants.APPEND_URL.auth + appConstants.APPEND_URL.send_otp;
    return this.httpClient.post(url, obj);
  }

  verifyOtp(userId: string, otp: string) {
    const request = {
      otp: otp,
      userId: userId
    };

    const obj = new RequestModel(appConstants.IDS.validateOtp, request); 

    const url = this.BASE_URL + this.PRE_REG_URL + appConstants.APPEND_URL.auth + appConstants.APPEND_URL.login;
    return this.httpClient.post(url, obj);
  }

  onLogout() {
    const url = this.BASE_URL + this.PRE_REG_URL + appConstants.APPEND_URL.auth + appConstants.APPEND_URL.logout;
    return this.httpClient.post(url, '');
  }
}<|MERGE_RESOLUTION|>--- conflicted
+++ resolved
@@ -24,13 +24,7 @@
   BASE_URL = this.appConfigService.getConfig()['BASE_URL'];
   PRE_REG_URL = this.appConfigService.getConfig()['PRE_REG_URL'];
 
-<<<<<<< HEAD
-  //here
-  getUsers() {
-    // const url = this.BASE_URL + this.PRE_REG_URL + appConstants.APPEND_URL.applicants + appConstants.APPENDER + userId;
-=======
   getUsers(userId: string) {
->>>>>>> 4ca60dc7
     let url = this.BASE_URL + this.PRE_REG_URL + appConstants.APPEND_URL.applicants;
     return this.httpClient.get<Applicant[]>(url);
   }
@@ -71,11 +65,6 @@
 
   updateUser(identity: any, preRegId: string) {
     let url = this.BASE_URL + this.PRE_REG_URL + appConstants.APPEND_URL.applicants + appConstants.APPENDER + preRegId;
-<<<<<<< HEAD
-    // const url = this.BASE_URL_LOCAL + _URL + appConstants.APPEND_URL.applicants;
-    // url = this.BASE_URL_LOCAL + appConstants.APPENDER + preRegId;
-=======
->>>>>>> 4ca60dc7
     const obj = new RequestModel(appConstants.IDS.updateUser, identity);
     console.log('data being update', JSON.stringify(obj));
     return this.httpClient.put(url, obj);
@@ -143,22 +132,14 @@
   }
 
   getLocationMetadataHirearchy(value: string) {
-<<<<<<< HEAD
-    const url = this.BASE_URL + appConstants.APPEND_URL.locatappConstants.APPEND_URL.location_metadata + value;
-    // const url = this.BASE_URL + appConstants.APPEND_URL.location + appConstants.APPEND_URL.location_metadata + value;
-    return this.httpClient.get(url, {
-      // params: new HttpParams().append(appConstants.PARAMS_KEYS.locationHierarchyName, value)
-    });
-=======
     const url = this.BASE_URL + appConstants.APPEND_URL.location + appConstants.APPEND_URL.location_metadata + value;
     return this.httpClient.get(url);
->>>>>>> 4ca60dc7
   }
 
   getLocationImmediateHierearchy(lang: string, location: string) {
     const url =
       this.BASE_URL +
-     stants.ocation +
+      appConstants.APPEND_URL.location +
       appConstants.APPEND_URL.location_immediate_children +
       location +
       appConstants.APPENDER +
@@ -197,10 +178,7 @@
   }
 
   sendNotification(data: FormData) {
-<<<<<<< HEAD
     const obj = new RequestModel(appConstants.IDS.notification, data);
-=======
->>>>>>> 4ca60dc7
     return this.httpClient.post(
       this.BASE_URL +
         this.PRE_REG_URL +
