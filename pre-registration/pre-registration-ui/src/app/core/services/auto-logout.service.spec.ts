--- conflicted
+++ resolved
@@ -4,24 +4,6 @@
 import { MatDialog } from "@angular/material";
 import { AutoLogoutService } from "./auto-logout.service";
 
-<<<<<<< HEAD
-import { AutoLogoutService } from './auto-logout.service';
-import { Router } from '@angular/router';
-import { HttpClient } from '@angular/common/http';
-
-describe('AutoLogoutService', () => {
-  beforeEach(() => {
-    TestBed.configureTestingModule({
-      providers: [
-        HttpClient,
-        {
-          provide: Router,
-          useValue: '/path'
-        }
-      ]
-    })
-  });
-=======
 fdescribe("AutoLogoutService", () => {
   let service: AutoLogoutService;
   beforeEach(() => {
@@ -45,7 +27,6 @@
     service = TestBed.get(AutoLogoutService);
   });
 
->>>>>>> 4ca60dc7
 
   it("can load instance", () => {
     expect(service).toBeTruthy();
