--- conflicted
+++ resolved
@@ -122,7 +122,6 @@
       <p class="center__title-card-text">Book Appointment</p>
     </mat-card-header>
   </mat-card>
-<<<<<<< HEAD
 
   <section>
     <div class="centers-wrapper">
@@ -217,73 +216,6 @@
 
 
 
-=======
-  <!-- search container -->
-  <div
-    class="center_selection-intial-recommendation-container"
-    *ngIf="searchClick; else elseBlock"
-  >
-    <div class="center_selection-center_recommendation-display">
-      <span><b>Recommended Centers</b></span>
-      <button
-        mat-button
-        class="center_selection-nearby-btn"
-        (click)="getLocation()"
-      >
-        Nearby</button
-      ><br />
-      <span class="center_selection-center-available-text"
-        >(Found 6 Centers)
-      </span>
-    </div>
-    <span class="spacer"></span>
-    <button mat-icon-button class="search-btn" (click)="setSearchClick(false)">
-      <img src="assets\search.png" />
-    </button>
-  </div>
-  <ng-template #elseBlock>
-    <!-- <div  class="center_selection-form-container">
-      <div class="form-wrapper">
-      <form>
-        <mat-card >
-          <mat-select class="select-input">
-            <mat-option
-              style="color:black;"
-              *ngFor="let locationType of locationTypes"
-              [value]="locationType.value"
-            >
-              {{ locationType.viewValue }}
-            </mat-option>
-          </mat-select>
-        </mat-card>
-        <mat-card>
-          <input
-            mat-input
-            type="search"
-            name="search"
-            class="search-input"
-            [(ngModel)]="searchText"
-          /><button mat-icon-button type="submit">
-            <img
-              src="assets\search_grey.png"
-              style="height: 15px; margin-right:20px; "
-            />
-          </button>
-
-          <button
-            mat-icon-button
-            class="search-cancel-btn"
-            (click)="setSearchClick(true)"
-          >
-            <img src="assets\close.png" />
-          </button>
-        </mat-card>
-      </form>
-    </div>
-    </div>
-    <span class="search-text">Searching "{{ searchText }}"</span> -->
-  </ng-template>
->>>>>>> 1cce6af3
 
   <!-- Footer navigation -->
   <div>
@@ -291,13 +223,7 @@
       <button mat-button class="user-back-btn">Back</button>
       <span class="spacer"></span>
       <button mat-button class="user-book_later-btn">Book Later</button>
-<<<<<<< HEAD
       <button (click)="routeNext()" mat-button class="user-continue-btn">Continue</button>
-=======
-      <button (click)="routeNext()" mat-button class="user-continue-btn">
-        Continue
-      </button>
->>>>>>> 1cce6af3
     </mat-card>
   </div>
 </div>