<<<<<<< HEAD
server {
    listen       80;
    server_name  localhost;
    add_header X-Frame-Options DENY;

    #charset koi8-r;
    #access_log  /var/log/nginx/host.access.log  main;
    
   index  index.html index.htm;
   location  /pre-registration-ui {
   alias   /usr/share/nginx/html;
}

    #error_page  404              /404.html;

    # redirect server error pages to the static page /50x.html
    #
    error_page   500 502 503 504  /50x.html;
    location = /50x.html {
        root   /usr/share/nginx/html;
    }

    # proxy the PHP scripts to Apache listening on 127.0.0.1:80
    #
    #location ~ \.php$ {
    #    proxy_pass   http://127.0.0.1;
    #}

    # pass the PHP scripts to FastCGI server listening on 127.0.0.1:9000
    #
    #location ~ \.php$ {
    #    root           html;
    #    fastcgi_pass   127.0.0.1:9000;
    #    fastcgi_index  index.php;
    #    fastcgi_param  SCRIPT_FILENAME  /scripts$fastcgi_script_name;
    #    include        fastcgi_params;
    #}

    # deny access to .htaccess files, if Apache's document root
    # concurs with nginx's one
    #
    #location ~ /\.ht {
    #    deny  all;
    #}
}
=======
server {
    listen       80;
    server_name  localhost;
    add_header X-Frame-Options DENY;

    #charset koi8-r;
    #access_log  /var/log/nginx/host.access.log  main;
    
   index  index.html index.htm;
   location  /pre-registration-ui {
   alias   /usr/share/nginx/html;
}

    #error_page  404              /404.html;

    # redirect server error pages to the static page /50x.html
    #
    error_page   500 502 503 504  /50x.html;
    location = /50x.html {
        root   /usr/share/nginx/html;
    }

    # proxy the PHP scripts to Apache listening on 127.0.0.1:80
    #
    #location ~ \.php$ {
    #    proxy_pass   http://127.0.0.1;
    #}

    # pass the PHP scripts to FastCGI server listening on 127.0.0.1:9000
    #
    #location ~ \.php$ {
    #    root           html;
    #    fastcgi_pass   127.0.0.1:9000;
    #    fastcgi_index  index.php;
    #    fastcgi_param  SCRIPT_FILENAME  /scripts$fastcgi_script_name;
    #    include        fastcgi_params;
    #}

    # deny access to .htaccess files, if Apache's document root
    # concurs with nginx's one
    #
    #location ~ /\.ht {
    #    deny  all;
    #}
}
>>>>>>> b2c4761a
<|MERGE_RESOLUTION|>--- conflicted
+++ resolved
@@ -1,4 +1,3 @@
-<<<<<<< HEAD
 server {
     listen       80;
     server_name  localhost;
@@ -43,51 +42,4 @@
     #location ~ /\.ht {
     #    deny  all;
     #}
-}
-=======
-server {
-    listen       80;
-    server_name  localhost;
-    add_header X-Frame-Options DENY;
-
-    #charset koi8-r;
-    #access_log  /var/log/nginx/host.access.log  main;
-    
-   index  index.html index.htm;
-   location  /pre-registration-ui {
-   alias   /usr/share/nginx/html;
-}
-
-    #error_page  404              /404.html;
-
-    # redirect server error pages to the static page /50x.html
-    #
-    error_page   500 502 503 504  /50x.html;
-    location = /50x.html {
-        root   /usr/share/nginx/html;
-    }
-
-    # proxy the PHP scripts to Apache listening on 127.0.0.1:80
-    #
-    #location ~ \.php$ {
-    #    proxy_pass   http://127.0.0.1;
-    #}
-
-    # pass the PHP scripts to FastCGI server listening on 127.0.0.1:9000
-    #
-    #location ~ \.php$ {
-    #    root           html;
-    #    fastcgi_pass   127.0.0.1:9000;
-    #    fastcgi_index  index.php;
-    #    fastcgi_param  SCRIPT_FILENAME  /scripts$fastcgi_script_name;
-    #    include        fastcgi_params;
-    #}
-
-    # deny access to .htaccess files, if Apache's document root
-    # concurs with nginx's one
-    #
-    #location ~ /\.ht {
-    #    deny  all;
-    #}
-}
->>>>>>> b2c4761a
+}