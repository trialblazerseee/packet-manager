--- conflicted
+++ resolved
@@ -1,718 +1,360 @@
-<<<<<<< HEAD
-/* 
- * Copyright
- * 
- */
-package io.mosip.preregistration.documents.exception.util;
 
-import java.util.Date;
-
-import org.springframework.http.HttpStatus;
-import org.springframework.http.ResponseEntity;
-import org.springframework.web.bind.annotation.ExceptionHandler;
-import org.springframework.web.bind.annotation.RestControllerAdvice;
-import org.springframework.web.context.request.WebRequest;
-import org.springframework.web.multipart.MultipartException;
-
-import io.mosip.kernel.core.util.DateUtils;
-import io.mosip.preregistration.core.common.dto.ExceptionJSONInfoDTO;
-import io.mosip.preregistration.core.common.dto.MainListResponseDTO;
-import io.mosip.preregistration.core.exception.InvalidRequestParameterException;
-import io.mosip.preregistration.core.exception.TableNotAccessibleException;
-import io.mosip.preregistration.documents.code.StatusCodes;
-import io.mosip.preregistration.documents.errorcodes.ErrorCodes;
-import io.mosip.preregistration.documents.errorcodes.ErrorMessages;
-import io.mosip.preregistration.documents.exception.CephConnectionUnavailableException;
-import io.mosip.preregistration.documents.exception.DTOMappigException;
-import io.mosip.preregistration.documents.exception.DocumentFailedToCopyException;
-import io.mosip.preregistration.documents.exception.DocumentFailedToUploadException;
-import io.mosip.preregistration.documents.exception.DocumentNotFoundException;
-import io.mosip.preregistration.documents.exception.DocumentNotValidException;
-import io.mosip.preregistration.documents.exception.DocumentSizeExceedException;
-import io.mosip.preregistration.documents.exception.DocumentVirusScanException;
-import io.mosip.preregistration.documents.exception.FileNotFoundException;
-import io.mosip.preregistration.documents.exception.InvalidConnectionParameters;
-import io.mosip.preregistration.documents.exception.MandatoryFieldNotFoundException;
-import io.mosip.preregistration.documents.exception.ParsingException;
-import io.mosip.registration.processor.filesystem.ceph.adapter.impl.exception.PacketNotFoundException;
-
-/**
- * This class is defines the Exception handler for Document service
- * 
- * @author Rajath KR
- * @author Tapaswini Behera
- * @author Jagadishwari S
- * @author Kishan Rathore
- * @since 1.0.0
- */
-@RestControllerAdvice
-public class DocumentExceptionHandler {
-
-	private boolean responseStatus = false;
-
-	private String dateTimeFormat = "yyyy-MM-dd'T'HH:mm:ss.SSS'Z'";
-
-	/**
-	 * @param e
-	 *            pass the exception
-	 * @param request
-	 *            pass the request
-	 * @return response for TablenotAccessibleException
-	 */
-	@ExceptionHandler(TableNotAccessibleException.class)
-	public ResponseEntity<MainListResponseDTO<?>> databaseerror(final TableNotAccessibleException e,
-			WebRequest request) {
-		ExceptionJSONInfoDTO errorDetails = new ExceptionJSONInfoDTO(e.getErrorCode(), e.getErrorText());
-		MainListResponseDTO<?> errorRes = new MainListResponseDTO<>();
-		errorRes.setErr(errorDetails);
-		errorRes.setStatus(responseStatus);
-		errorRes.setResTime(getCurrentResponseTime());
-		return new ResponseEntity<>(errorRes, HttpStatus.OK);
-	}
-
-	/**
-	 * @param nv
-	 *            pass the exception
-	 * @param webRequest
-	 *            pass the request
-	 * @return response for DocumentNotValidException
-	 */
-	@ExceptionHandler(DocumentNotValidException.class)
-	public ResponseEntity<MainListResponseDTO<?>> notValidExceptionhadler(final DocumentNotValidException nv,
-			WebRequest webRequest) {
-		ExceptionJSONInfoDTO errorDetails = new ExceptionJSONInfoDTO(nv.getErrorCode(), nv.getErrorText());
-		MainListResponseDTO<?> errorRes = new MainListResponseDTO<>();
-		errorRes.setErr(errorDetails);
-		errorRes.setStatus(responseStatus);
-		errorRes.setResTime(getCurrentResponseTime());
-		return new ResponseEntity<>(errorRes, HttpStatus.OK);
-
-	}
-
-	/**
-	 * @param nv
-	 *            pass the exception
-	 * @param webRequest
-	 *            pass the request
-	 * @return response for DTOMappigException
-	 */
-	@ExceptionHandler(DTOMappigException.class)
-	public ResponseEntity<MainListResponseDTO<?>> DTOMappigExc(final DocumentNotValidException nv,
-			WebRequest webRequest) {
-		ExceptionJSONInfoDTO errorDetails = new ExceptionJSONInfoDTO(nv.getErrorCode(), nv.getErrorText());
-		MainListResponseDTO<?> errorRes = new MainListResponseDTO<>();
-		errorRes.setErr(errorDetails);
-		errorRes.setStatus(responseStatus);
-		errorRes.setResTime(getCurrentResponseTime());
-		return new ResponseEntity<>(errorRes, HttpStatus.OK);
-
-	}
-
-	/**
-	 * @param nv
-	 *            pass the exception
-	 * @param webRequest
-	 *            pass the request
-	 * @return response for InvalidConnectionParameters
-	 */
-	@ExceptionHandler(InvalidConnectionParameters.class)
-	public ResponseEntity<MainListResponseDTO<?>> invalidConnectionParameters(final InvalidConnectionParameters nv,
-			WebRequest webRequest) {
-		ExceptionJSONInfoDTO errorDetails = new ExceptionJSONInfoDTO(nv.getErrorCode(), nv.getErrorText());
-		MainListResponseDTO<?> errorRes = new MainListResponseDTO<>();
-		errorRes.setErr(errorDetails);
-		errorRes.setStatus(responseStatus);
-		errorRes.setResTime(getCurrentResponseTime());
-		return new ResponseEntity<>(errorRes, HttpStatus.OK);
-
-	}
-
-	/**
-	 * @param nv
-	 *            pass the exception
-	 * @param webRequest
-	 *            pass the request
-	 * @return response for ConnectionUnavailableException
-	 */
-	@ExceptionHandler(CephConnectionUnavailableException.class)
-	public ResponseEntity<MainListResponseDTO<?>> connectionUnavailableException(
-			final CephConnectionUnavailableException nv, WebRequest webRequest) {
-		ExceptionJSONInfoDTO errorDetails = new ExceptionJSONInfoDTO(nv.getErrorCode(), nv.getErrorText());
-		MainListResponseDTO<?> errorRes = new MainListResponseDTO<>();
-		errorRes.setErr(errorDetails);
-		errorRes.setStatus(responseStatus);
-		errorRes.setResTime(getCurrentResponseTime());
-		return new ResponseEntity<>(errorRes, HttpStatus.OK);
-
-	}
-
-	/**
-	 * @param nv
-	 *            pass the exception
-	 * @param webRequest
-	 *            pass the request
-	 * @return response for FileNotFoundException
-	 */
-	@ExceptionHandler(FileNotFoundException.class)
-	public ResponseEntity<MainListResponseDTO<?>> fileNotFoundException(final FileNotFoundException nv,
-			WebRequest webRequest) {
-		ExceptionJSONInfoDTO errorDetails = new ExceptionJSONInfoDTO(nv.getErrorCode(), nv.getErrorText());
-		MainListResponseDTO<?> errorRes = new MainListResponseDTO<>();
-		errorRes.setErr(errorDetails);
-		errorRes.setStatus(responseStatus);
-		errorRes.setResTime(getCurrentResponseTime());
-		return new ResponseEntity<>(errorRes, HttpStatus.OK);
-
-	}
-
-	/**
-	 * @param nv
-	 *            pass the exception
-	 * @param webRequest
-	 *            pass the request
-	 * @return response for MandatoryFieldNotFoundException
-	 */
-	@ExceptionHandler(MandatoryFieldNotFoundException.class)
-	public ResponseEntity<MainListResponseDTO<?>> mandatoryFieldNotFoundException(
-			final MandatoryFieldNotFoundException nv, WebRequest webRequest) {
-		ExceptionJSONInfoDTO errorDetails = new ExceptionJSONInfoDTO(nv.getErrorCode(), nv.getErrorText());
-		MainListResponseDTO<?> errorRes = new MainListResponseDTO<>();
-		errorRes.setErr(errorDetails);
-		errorRes.setStatus(responseStatus);
-		errorRes.setResTime(getCurrentResponseTime());
-		return new ResponseEntity<>(errorRes, HttpStatus.OK);
-
-	}
-
-	/**
-	 * @param nv
-	 *            pass the exception
-	 * @param webRequest
-	 *            pass the request
-	 * @return response for ParsingException
-	 */
-	@ExceptionHandler(ParsingException.class)
-	public ResponseEntity<MainListResponseDTO<?>> parsingException(final ParsingException nv, WebRequest webRequest) {
-		ExceptionJSONInfoDTO errorDetails = new ExceptionJSONInfoDTO(nv.getErrorCode(), nv.getErrorText());
-		MainListResponseDTO<?> errorRes = new MainListResponseDTO<>();
-		errorRes.setErr(errorDetails);
-		errorRes.setStatus(responseStatus);
-		errorRes.setResTime(getCurrentResponseTime());
-		return new ResponseEntity<>(errorRes, HttpStatus.OK);
-
-	}
-
-	/**
-	 * @param me
-	 *            pass the exception
-	 * @param webRequest
-	 *            pass the request
-	 * @return response for MultipartException
-	 */
-	@ExceptionHandler(MultipartException.class)
-	public ResponseEntity<MainListResponseDTO<?>> sizeExceedException(final MultipartException me,
-			WebRequest webRequest) {
-		ExceptionJSONInfoDTO errorDetails = new ExceptionJSONInfoDTO(ErrorCodes.PRG_PAM_DOC_004.toString(),
-				StatusCodes.DOCUMENT_EXCEEDING_PERMITTED_SIZE.toString());
-		MainListResponseDTO<?> errorRes = new MainListResponseDTO<>();
-		errorRes.setErr(errorDetails);
-		errorRes.setStatus(responseStatus);
-		errorRes.setResTime(getCurrentResponseTime());
-		return new ResponseEntity<>(errorRes, HttpStatus.OK);
-	}
-
-	/**
-	 * @param e
-	 *            pass the exception
-	 * @param request
-	 *            pass the request
-	 * @return response for DocumentNotFoundException
-	 */
-	@ExceptionHandler(DocumentNotFoundException.class)
-	public ResponseEntity<MainListResponseDTO<?>> documentNotFound(final DocumentNotFoundException e,
-			WebRequest request) {
-		ExceptionJSONInfoDTO errorDetails = new ExceptionJSONInfoDTO(ErrorCodes.PRG_PAM_DOC_005.toString(),
-				StatusCodes.DOCUMENT_IS_MISSING.toString());
-		MainListResponseDTO<?> errorRes = new MainListResponseDTO<>();
-		errorRes.setErr(errorDetails);
-		errorRes.setStatus(responseStatus);
-		errorRes.setResTime(getCurrentResponseTime());
-		return new ResponseEntity<>(errorRes, HttpStatus.OK);
-	}
-
-	/**
-	 * @param e
-	 *            pass the exception
-	 * @param request
-	 *            pass the request
-	 * @return response for DocumentSizeExceedException
-	 */
-	@ExceptionHandler(DocumentSizeExceedException.class)
-	public ResponseEntity<MainListResponseDTO<?>> documentSizeExceedException(final DocumentSizeExceedException e,
-			WebRequest request) {
-		ExceptionJSONInfoDTO errorDetails = new ExceptionJSONInfoDTO(ErrorCodes.PRG_PAM_DOC_007.toString(),
-				ErrorMessages.DOCUMENT_EXCEEDING_PREMITTED_SIZE.toString());
-		MainListResponseDTO<?> errorRes = new MainListResponseDTO<>();
-		errorRes.setErr(errorDetails);
-		errorRes.setStatus(responseStatus);
-		errorRes.setResTime(getCurrentResponseTime());
-		return new ResponseEntity<>(errorRes, HttpStatus.OK);
-	}
-
-	/**
-	 * @param e
-	 *            pass the exception
-	 * @param request
-	 *            pass the request
-	 * @return response for DocumentFailedToUploadException
-	 */
-	@ExceptionHandler(DocumentFailedToUploadException.class)
-	public ResponseEntity<MainListResponseDTO<?>> documentFailedToUploadException(
-			final DocumentFailedToUploadException e, WebRequest request) {
-		ExceptionJSONInfoDTO errorDetails = new ExceptionJSONInfoDTO(ErrorCodes.PRG_PAM_DOC_009.toString(),
-				ErrorMessages.DOCUMENT_FAILED_TO_UPLOAD.toString());
-		MainListResponseDTO<?> errorRes = new MainListResponseDTO<>();
-		errorRes.setErr(errorDetails);
-		errorRes.setStatus(responseStatus);
-		errorRes.setResTime(getCurrentResponseTime());
-		return new ResponseEntity<>(errorRes, HttpStatus.OK);
-	}
-
-	/**
-	 * @param e
-	 *            pass the exception
-	 * @param request
-	 *            pass the request
-	 * @return response for InvalidRequestParameterException
-	 */
-	@ExceptionHandler(InvalidRequestParameterException.class)
-	public ResponseEntity<MainListResponseDTO<?>> invalidRequestParameterException(
-			final InvalidRequestParameterException e, WebRequest request) {
-		ExceptionJSONInfoDTO errorDetails = new ExceptionJSONInfoDTO(ErrorCodes.PRG_PAM_DOC_018.toString(),
-				ErrorMessages.INVALID_REQUEST_PARAMETER.toString());
-		MainListResponseDTO<?> errorRes = new MainListResponseDTO<>();
-		errorRes.setErr(errorDetails);
-		errorRes.setStatus(responseStatus);
-		errorRes.setResTime(getCurrentResponseTime());
-		return new ResponseEntity<>(errorRes, HttpStatus.OK);
-	}
-
-	/**
-	 * @param e
-	 *            pass the exception
-	 * @param request
-	 *            pass the request
-	 * @return response for DocumentVirusScanException
-	 */
-	@ExceptionHandler(DocumentVirusScanException.class)
-	public ResponseEntity<MainListResponseDTO<?>> documentVirusScanException(final DocumentVirusScanException e,
-			WebRequest request) {
-		ExceptionJSONInfoDTO errorDetails = new ExceptionJSONInfoDTO(ErrorCodes.PRG_PAM_DOC_010.toString(),
-				ErrorMessages.DOCUMENT_FAILED_IN_VIRUS_SCAN.toString());
-		MainListResponseDTO<?> errorRes = new MainListResponseDTO<>();
-		errorRes.setErr(errorDetails);
-		errorRes.setStatus(responseStatus);
-		errorRes.setResTime(getCurrentResponseTime());
-		return new ResponseEntity<>(errorRes, HttpStatus.OK);
-	}
-
-	/**
-	 * @param e
-	 *            pass the exception
-	 * @param request
-	 *            pass the request
-	 * @return response for DocumentFailedToCopyException
-	 */
-	@ExceptionHandler(DocumentFailedToCopyException.class)
-	public ResponseEntity<MainListResponseDTO<?>> documentFailedToCopyException(final DocumentFailedToCopyException e,
-			WebRequest request) {
-		ExceptionJSONInfoDTO errorDetails = new ExceptionJSONInfoDTO(ErrorCodes.PRG_PAM_DOC_011.toString(),
-				ErrorMessages.DOCUMENT_FAILED_TO_COPY.toString());
-		MainListResponseDTO<?> errorRes = new MainListResponseDTO<>();
-		errorRes.setErr(errorDetails);
-		errorRes.setStatus(responseStatus);
-		errorRes.setResTime(getCurrentResponseTime());
-		return new ResponseEntity<>(errorRes, HttpStatus.OK);
-	}
-
-	/**
-	 * @param e
-	 *            pass the exception
-	 * @param request
-	 *            pass the request
-	 * @return response for DocumentFailedToCopyException
-	 */
-	@ExceptionHandler(PacketNotFoundException.class)
-	public ResponseEntity<MainListResponseDTO<?>> packetNotFoundException(final PacketNotFoundException e,
-			WebRequest request) {
-		ExceptionJSONInfoDTO errorDetails = new ExceptionJSONInfoDTO(e.getErrorCode(), e.getErrorText());
-		MainListResponseDTO<?> errorRes = new MainListResponseDTO<>();
-		errorRes.setErr(errorDetails);
-		errorRes.setStatus(responseStatus);
-		errorRes.setResTime(getCurrentResponseTime());
-		return new ResponseEntity<>(errorRes, HttpStatus.OK);
-	}
-
-	public String getCurrentResponseTime() {
-		return DateUtils.formatDate(new Date(System.currentTimeMillis()), dateTimeFormat);
-	}
-
-}
-=======
-/* 
- * Copyright
- * 
- */
-package io.mosip.preregistration.documents.exception.util;
-
-import java.util.Date;
-
-import org.springframework.http.HttpStatus;
-import org.springframework.http.ResponseEntity;
-import org.springframework.web.bind.annotation.ExceptionHandler;
-import org.springframework.web.bind.annotation.RestControllerAdvice;
-import org.springframework.web.context.request.WebRequest;
-import org.springframework.web.multipart.MultipartException;
-
-import io.mosip.kernel.core.util.DateUtils;
-import io.mosip.preregistration.core.exception.InvalidRequestParameterException;
-import io.mosip.preregistration.core.exception.TablenotAccessibleException;
-import io.mosip.preregistration.documents.code.StatusCodes;
-import io.mosip.preregistration.documents.dto.ExceptionJSONInfoDTO;
-import io.mosip.preregistration.documents.dto.MainListResponseDTO;
-import io.mosip.preregistration.documents.errorcodes.ErrorCodes;
-import io.mosip.preregistration.documents.errorcodes.ErrorMessages;
-import io.mosip.preregistration.documents.exception.ConnectionUnavailableException;
-import io.mosip.preregistration.documents.exception.DTOMappigException;
-import io.mosip.preregistration.documents.exception.DocumentFailedToCopyException;
-import io.mosip.preregistration.documents.exception.DocumentFailedToUploadException;
-import io.mosip.preregistration.documents.exception.DocumentNotFoundException;
-import io.mosip.preregistration.documents.exception.DocumentNotValidException;
-import io.mosip.preregistration.documents.exception.DocumentSizeExceedException;
-import io.mosip.preregistration.documents.exception.DocumentVirusScanException;
-import io.mosip.preregistration.documents.exception.FileNotFoundException;
-import io.mosip.preregistration.documents.exception.InvalidConnectionParameters;
-import io.mosip.preregistration.documents.exception.MandatoryFieldNotFoundException;
-import io.mosip.preregistration.documents.exception.ParsingException;
-import io.mosip.registration.processor.filesystem.ceph.adapter.impl.exception.PacketNotFoundException;
-
-/**
- * This class is defines the Exception handler for Document service
- * 
- * @author Rajath KR
- * @author Tapaswini Behera
- * @author Jagadishwari S
- * @author Kishan Rathore
- * @since 1.0.0
- */
-@RestControllerAdvice
-public class DocumentExceptionHandler {
-
-	private boolean responseStatus = false;
-	
-	private String dateTimeFormat = "yyyy-MM-dd'T'HH:mm:ss.SSS'Z'";
-	/**
-	 * @param e
-	 *            pass the exception
-	 * @param request
-	 *            pass the request
-	 * @return response for TablenotAccessibleException
-	 */
-	@ExceptionHandler(TablenotAccessibleException.class)
-	public ResponseEntity<MainListResponseDTO<?>> databaseerror(final TablenotAccessibleException e, WebRequest request) {
-		ExceptionJSONInfoDTO errorDetails = new ExceptionJSONInfoDTO(ErrorCodes.PRG_PAM_DOC_007.toString(),
-				StatusCodes.DOCUMENT_EXCEEDING_PERMITTED_SIZE.toString());
-		MainListResponseDTO<?> errorRes = new MainListResponseDTO<>();
-		errorRes.setErr(errorDetails);
-		errorRes.setStatus(responseStatus);
-		errorRes.setResTime(getCurrentResponseTime());
-		return new ResponseEntity<>(errorRes, HttpStatus.INTERNAL_SERVER_ERROR);
-	}
-
-	/**
-	 * @param nv
-	 *            pass the exception
-	 * @param webRequest
-	 *            pass the request
-	 * @return response for DocumentNotValidException
-	 */
-	@ExceptionHandler(DocumentNotValidException.class)
-	public ResponseEntity<MainListResponseDTO<?>> notValidExceptionhadler(final DocumentNotValidException nv,
-			WebRequest webRequest) {
-		ExceptionJSONInfoDTO errorDetails = new ExceptionJSONInfoDTO(nv.getErrorCode(), nv.getErrorText());
-		MainListResponseDTO<?> errorRes = new MainListResponseDTO<>();
-		errorRes.setErr(errorDetails);
-		errorRes.setStatus(responseStatus);
-		errorRes.setResTime(getCurrentResponseTime());
-		return new ResponseEntity<>(errorRes, HttpStatus.BAD_REQUEST);
-
-	}
-
-	/**
-	 * @param nv
-	 *            pass the exception
-	 * @param webRequest
-	 *            pass the request
-	 * @return response for DTOMappigException
-	 */
-	@ExceptionHandler(DTOMappigException.class)
-	public ResponseEntity<MainListResponseDTO<?>> DTOMappigExc(final DocumentNotValidException nv, WebRequest webRequest) {
-		ExceptionJSONInfoDTO errorDetails = new ExceptionJSONInfoDTO(nv.getErrorCode(), nv.getErrorText());
-		MainListResponseDTO<?> errorRes = new MainListResponseDTO<>();
-		errorRes.setErr(errorDetails);
-		errorRes.setStatus(responseStatus);
-		errorRes.setResTime(getCurrentResponseTime());
-		return new ResponseEntity<>(errorRes, HttpStatus.BAD_REQUEST);
-
-	}
-
-	/**
-	 * @param nv
-	 *            pass the exception
-	 * @param webRequest
-	 *            pass the request
-	 * @return response for InvalidConnectionParameters
-	 */
-	@ExceptionHandler(InvalidConnectionParameters.class)
-	public ResponseEntity<MainListResponseDTO<?>> invalidConnectionParameters(final InvalidConnectionParameters nv,
-			WebRequest webRequest) {
-		ExceptionJSONInfoDTO errorDetails = new ExceptionJSONInfoDTO(nv.getErrorCode(), nv.getErrorText());
-		MainListResponseDTO<?> errorRes = new MainListResponseDTO<>();
-		errorRes.setErr(errorDetails);
-		errorRes.setStatus(responseStatus);
-		errorRes.setResTime(getCurrentResponseTime());
-		return new ResponseEntity<>(errorRes, HttpStatus.BAD_REQUEST);
-
-	}
-
-	/**
-	 * @param nv
-	 *            pass the exception
-	 * @param webRequest
-	 *            pass the request
-	 * @return response for ConnectionUnavailableException
-	 */
-	@ExceptionHandler(ConnectionUnavailableException.class)
-	public ResponseEntity<MainListResponseDTO<?>> connectionUnavailableException(final ConnectionUnavailableException nv,
-			WebRequest webRequest) {
-		ExceptionJSONInfoDTO errorDetails = new ExceptionJSONInfoDTO(nv.getErrorCode(), nv.getErrorText());
-		MainListResponseDTO<?> errorRes = new MainListResponseDTO<>();
-		errorRes.setErr(errorDetails);
-		errorRes.setStatus(responseStatus);
-		errorRes.setResTime(getCurrentResponseTime());
-		return new ResponseEntity<>(errorRes, HttpStatus.BAD_REQUEST);
-
-	}
-
-	/**
-	 * @param nv
-	 *            pass the exception
-	 * @param webRequest
-	 *            pass the request
-	 * @return response for FileNotFoundException
-	 */
-	@ExceptionHandler(FileNotFoundException.class)
-	public ResponseEntity<MainListResponseDTO<?>> fileNotFoundException(final FileNotFoundException nv, WebRequest webRequest) {
-		ExceptionJSONInfoDTO errorDetails = new ExceptionJSONInfoDTO(nv.getErrorCode(), nv.getErrorText());
-		MainListResponseDTO<?> errorRes = new MainListResponseDTO<>();
-		errorRes.setErr(errorDetails);
-		errorRes.setStatus(responseStatus);
-		errorRes.setResTime(getCurrentResponseTime());
-		return new ResponseEntity<>(errorRes, HttpStatus.BAD_REQUEST);
-
-	}
-
-	/**
-	 * @param nv
-	 *            pass the exception
-	 * @param webRequest
-	 *            pass the request
-	 * @return response for MandatoryFieldNotFoundException
-	 */
-	@ExceptionHandler(MandatoryFieldNotFoundException.class)
-	public ResponseEntity<MainListResponseDTO<?>> mandatoryFieldNotFoundException(final MandatoryFieldNotFoundException nv,
-			WebRequest webRequest) {
-		ExceptionJSONInfoDTO errorDetails = new ExceptionJSONInfoDTO(nv.getErrorCode(), nv.getErrorText());
-		MainListResponseDTO<?> errorRes = new MainListResponseDTO<>();
-		errorRes.setErr(errorDetails);
-		errorRes.setStatus(responseStatus);
-		errorRes.setResTime(getCurrentResponseTime());
-		return new ResponseEntity<>(errorRes, HttpStatus.BAD_REQUEST);
-
-	}
-
-	/**
-	 * @param nv
-	 *            pass the exception
-	 * @param webRequest
-	 *            pass the request
-	 * @return response for ParsingException
-	 */
-	@ExceptionHandler(ParsingException.class)
-	public ResponseEntity<MainListResponseDTO<?>> parsingException(final ParsingException nv, WebRequest webRequest) {
-		ExceptionJSONInfoDTO errorDetails = new ExceptionJSONInfoDTO(nv.getErrorCode(), nv.getErrorText());
-		MainListResponseDTO<?> errorRes = new MainListResponseDTO<>();
-		errorRes.setErr(errorDetails);
-		errorRes.setStatus(responseStatus);
-		errorRes.setResTime(getCurrentResponseTime());
-		return new ResponseEntity<>(errorRes, HttpStatus.BAD_REQUEST);
-
-	}
-
-	/**
-	 * @param me
-	 *            pass the exception
-	 * @param webRequest
-	 *            pass the request
-	 * @return response for MultipartException
-	 */
-	@ExceptionHandler(MultipartException.class)
-	public ResponseEntity<MainListResponseDTO<?>> sizeExceedException(final MultipartException me, WebRequest webRequest) {
-		ExceptionJSONInfoDTO errorDetails = new ExceptionJSONInfoDTO(ErrorCodes.PRG_PAM_DOC_004.toString(),
-				StatusCodes.DOCUMENT_EXCEEDING_PERMITTED_SIZE.toString());
-		MainListResponseDTO<?> errorRes = new MainListResponseDTO<>();
-		errorRes.setErr(errorDetails);
-		errorRes.setStatus(responseStatus);
-		errorRes.setResTime(getCurrentResponseTime());
-		return new ResponseEntity<>(errorRes, HttpStatus.BAD_REQUEST);
-	}
-
-	/**
-	 * @param e
-	 *            pass the exception
-	 * @param request
-	 *            pass the request
-	 * @return response for DocumentNotFoundException
-	 */
-	@ExceptionHandler(DocumentNotFoundException.class)
-	public ResponseEntity<MainListResponseDTO<?>> documentNotFound(final DocumentNotFoundException e, WebRequest request) {
-		ExceptionJSONInfoDTO errorDetails = new ExceptionJSONInfoDTO(ErrorCodes.PRG_PAM_DOC_005.toString(),
-				StatusCodes.DOCUMENT_IS_MISSING.toString());
-		MainListResponseDTO<?> errorRes = new MainListResponseDTO<>();
-		errorRes.setErr(errorDetails);
-		errorRes.setStatus(responseStatus);
-		errorRes.setResTime(getCurrentResponseTime());
-		return new ResponseEntity<>(errorRes, HttpStatus.NOT_FOUND);
-	}
-
-	/**
-	 * @param e
-	 *            pass the exception
-	 * @param request
-	 *            pass the request
-	 * @return response for DocumentSizeExceedException
-	 */
-	@ExceptionHandler(DocumentSizeExceedException.class)
-	public ResponseEntity<MainListResponseDTO<?>> documentSizeExceedException(final DocumentSizeExceedException e,
-			WebRequest request) {
-		ExceptionJSONInfoDTO errorDetails = new ExceptionJSONInfoDTO(ErrorCodes.PRG_PAM_DOC_007.toString(),
-				ErrorMessages.DOCUMENT_EXCEEDING_PREMITTED_SIZE.toString());
-		MainListResponseDTO<?> errorRes = new MainListResponseDTO<>();
-		errorRes.setErr(errorDetails);
-		errorRes.setStatus(responseStatus);
-		errorRes.setResTime(getCurrentResponseTime());
-		return new ResponseEntity<>(errorRes, HttpStatus.BAD_REQUEST);
-	}
-
-	/**
-	 * @param e
-	 *            pass the exception
-	 * @param request
-	 *            pass the request
-	 * @return response for DocumentFailedToUploadException
-	 */
-	@ExceptionHandler(DocumentFailedToUploadException.class)
-	public ResponseEntity<MainListResponseDTO<?>> documentFailedToUploadException(final DocumentFailedToUploadException e,
-			WebRequest request) {
-		ExceptionJSONInfoDTO errorDetails = new ExceptionJSONInfoDTO(ErrorCodes.PRG_PAM_DOC_009.toString(),
-				ErrorMessages.DOCUMENT_FAILED_TO_UPLOAD.toString());
-		MainListResponseDTO<?> errorRes = new MainListResponseDTO<>();
-		errorRes.setErr(errorDetails);
-		errorRes.setStatus(responseStatus);
-		errorRes.setResTime(getCurrentResponseTime());
-		return new ResponseEntity<>(errorRes, HttpStatus.NOT_FOUND);
-	}
-
-	/**
-	 * @param e
-	 *            pass the exception
-	 * @param request
-	 *            pass the request
-	 * @return response for InvalidRequestParameterException
-	 */
-	@ExceptionHandler(InvalidRequestParameterException.class)
-	public ResponseEntity<MainListResponseDTO<?>> invalidRequestParameterException(final InvalidRequestParameterException e,
-			WebRequest request) {
-		ExceptionJSONInfoDTO errorDetails = new ExceptionJSONInfoDTO(ErrorCodes.PRG_PAM_DOC_018.toString(),
-				ErrorMessages.INVALID_REQUEST_PARAMETER.toString());
-		MainListResponseDTO<?> errorRes = new MainListResponseDTO<>();
-		errorRes.setErr(errorDetails);
-		errorRes.setStatus(responseStatus);
-		errorRes.setResTime(getCurrentResponseTime());
-		return new ResponseEntity<>(errorRes, HttpStatus.BAD_REQUEST);
-	}
-
-	/**
-	 * @param e
-	 *            pass the exception
-	 * @param request
-	 *            pass the request
-	 * @return response for DocumentVirusScanException
-	 */
-	@ExceptionHandler(DocumentVirusScanException.class)
-	public ResponseEntity<MainListResponseDTO<?>> documentVirusScanException(final DocumentVirusScanException e,
-			WebRequest request) {
-		ExceptionJSONInfoDTO errorDetails = new ExceptionJSONInfoDTO(ErrorCodes.PRG_PAM_DOC_010.toString(),
-				ErrorMessages.DOCUMENT_FAILED_IN_VIRUS_SCAN.toString());
-		MainListResponseDTO<?> errorRes = new MainListResponseDTO<>();
-		errorRes.setErr(errorDetails);
-		errorRes.setStatus(responseStatus);
-		errorRes.setResTime(getCurrentResponseTime());
-		return new ResponseEntity<>(errorRes, HttpStatus.INTERNAL_SERVER_ERROR);
-	}
-
-	/**
-	 * @param e
-	 *            pass the exception
-	 * @param request
-	 *            pass the request
-	 * @return response for DocumentFailedToCopyException
-	 */
-	@ExceptionHandler(DocumentFailedToCopyException.class)
-	public ResponseEntity<MainListResponseDTO<?>> documentFailedToCopyException(final DocumentFailedToCopyException e,
-			WebRequest request) {
-		ExceptionJSONInfoDTO errorDetails = new ExceptionJSONInfoDTO(ErrorCodes.PRG_PAM_DOC_011.toString(),
-				ErrorMessages.DOCUMENT_FAILED_TO_COPY.toString());
-		MainListResponseDTO<?> errorRes = new MainListResponseDTO<>();
-		errorRes.setErr(errorDetails);
-		errorRes.setStatus(responseStatus);
-		errorRes.setResTime(getCurrentResponseTime());
-		return new ResponseEntity<>(errorRes, HttpStatus.INTERNAL_SERVER_ERROR);
-	}
-	
-	/**
-	 * @param e
-	 *            pass the exception
-	 * @param request
-	 *            pass the request
-	 * @return response for DocumentFailedToCopyException
-	 */
-	@ExceptionHandler(PacketNotFoundException.class)
-	public ResponseEntity<MainListResponseDTO<?>> packetNotFoundException(final PacketNotFoundException e,
-			WebRequest request) {
-		ExceptionJSONInfoDTO errorDetails = new ExceptionJSONInfoDTO(e.getErrorCode(),
-				e.getErrorText());
-		MainListResponseDTO<?> errorRes = new MainListResponseDTO<>();
-		errorRes.setErr(errorDetails);
-		errorRes.setStatus(responseStatus);
-		errorRes.setResTime(getCurrentResponseTime());
-		return new ResponseEntity<>(errorRes, HttpStatus.INTERNAL_SERVER_ERROR);
-	}
-	
-	
-	public String getCurrentResponseTime() {
-		return DateUtils.formatDate(new Date(System.currentTimeMillis()), dateTimeFormat);
-	}
-
-}
->>>>>>> 92a98655
+/* 
+ * Copyright
+ * 
+ */
+package io.mosip.preregistration.documents.exception.util;
+
+import java.util.Date;
+
+import org.springframework.http.HttpStatus;
+import org.springframework.http.ResponseEntity;
+import org.springframework.web.bind.annotation.ExceptionHandler;
+import org.springframework.web.bind.annotation.RestControllerAdvice;
+import org.springframework.web.context.request.WebRequest;
+import org.springframework.web.multipart.MultipartException;
+
+import io.mosip.kernel.core.util.DateUtils;
+import io.mosip.preregistration.core.common.dto.ExceptionJSONInfoDTO;
+import io.mosip.preregistration.core.common.dto.MainListResponseDTO;
+import io.mosip.preregistration.core.exception.InvalidRequestParameterException;
+import io.mosip.preregistration.core.exception.TableNotAccessibleException;
+import io.mosip.preregistration.documents.code.StatusCodes;
+import io.mosip.preregistration.documents.errorcodes.ErrorCodes;
+import io.mosip.preregistration.documents.errorcodes.ErrorMessages;
+import io.mosip.preregistration.documents.exception.CephConnectionUnavailableException;
+import io.mosip.preregistration.documents.exception.DTOMappigException;
+import io.mosip.preregistration.documents.exception.DocumentFailedToCopyException;
+import io.mosip.preregistration.documents.exception.DocumentFailedToUploadException;
+import io.mosip.preregistration.documents.exception.DocumentNotFoundException;
+import io.mosip.preregistration.documents.exception.DocumentNotValidException;
+import io.mosip.preregistration.documents.exception.DocumentSizeExceedException;
+import io.mosip.preregistration.documents.exception.DocumentVirusScanException;
+import io.mosip.preregistration.documents.exception.FileNotFoundException;
+import io.mosip.preregistration.documents.exception.InvalidConnectionParameters;
+import io.mosip.preregistration.documents.exception.MandatoryFieldNotFoundException;
+import io.mosip.preregistration.documents.exception.ParsingException;
+import io.mosip.registration.processor.filesystem.ceph.adapter.impl.exception.PacketNotFoundException;
+
+/**
+ * This class is defines the Exception handler for Document service
+ * 
+ * @author Rajath KR
+ * @author Tapaswini Behera
+ * @author Jagadishwari S
+ * @author Kishan Rathore
+ * @since 1.0.0
+ */
+@RestControllerAdvice
+public class DocumentExceptionHandler {
+
+	private boolean responseStatus = false;
+
+	private String dateTimeFormat = "yyyy-MM-dd'T'HH:mm:ss.SSS'Z'";
+
+	/**
+	 * @param e
+	 *            pass the exception
+	 * @param request
+	 *            pass the request
+	 * @return response for TablenotAccessibleException
+	 */
+	@ExceptionHandler(TableNotAccessibleException.class)
+	public ResponseEntity<MainListResponseDTO<?>> databaseerror(final TableNotAccessibleException e,
+			WebRequest request) {
+		ExceptionJSONInfoDTO errorDetails = new ExceptionJSONInfoDTO(e.getErrorCode(), e.getErrorText());
+		MainListResponseDTO<?> errorRes = new MainListResponseDTO<>();
+		errorRes.setErr(errorDetails);
+		errorRes.setStatus(responseStatus);
+		errorRes.setResTime(getCurrentResponseTime());
+		return new ResponseEntity<>(errorRes, HttpStatus.OK);
+	}
+
+	/**
+	 * @param nv
+	 *            pass the exception
+	 * @param webRequest
+	 *            pass the request
+	 * @return response for DocumentNotValidException
+	 */
+	@ExceptionHandler(DocumentNotValidException.class)
+	public ResponseEntity<MainListResponseDTO<?>> notValidExceptionhadler(final DocumentNotValidException nv,
+			WebRequest webRequest) {
+		ExceptionJSONInfoDTO errorDetails = new ExceptionJSONInfoDTO(nv.getErrorCode(), nv.getErrorText());
+		MainListResponseDTO<?> errorRes = new MainListResponseDTO<>();
+		errorRes.setErr(errorDetails);
+		errorRes.setStatus(responseStatus);
+		errorRes.setResTime(getCurrentResponseTime());
+		return new ResponseEntity<>(errorRes, HttpStatus.OK);
+
+	}
+
+	/**
+	 * @param nv
+	 *            pass the exception
+	 * @param webRequest
+	 *            pass the request
+	 * @return response for DTOMappigException
+	 */
+	@ExceptionHandler(DTOMappigException.class)
+	public ResponseEntity<MainListResponseDTO<?>> DTOMappigExc(final DocumentNotValidException nv,
+			WebRequest webRequest) {
+		ExceptionJSONInfoDTO errorDetails = new ExceptionJSONInfoDTO(nv.getErrorCode(), nv.getErrorText());
+		MainListResponseDTO<?> errorRes = new MainListResponseDTO<>();
+		errorRes.setErr(errorDetails);
+		errorRes.setStatus(responseStatus);
+		errorRes.setResTime(getCurrentResponseTime());
+		return new ResponseEntity<>(errorRes, HttpStatus.OK);
+
+	}
+
+	/**
+	 * @param nv
+	 *            pass the exception
+	 * @param webRequest
+	 *            pass the request
+	 * @return response for InvalidConnectionParameters
+	 */
+	@ExceptionHandler(InvalidConnectionParameters.class)
+	public ResponseEntity<MainListResponseDTO<?>> invalidConnectionParameters(final InvalidConnectionParameters nv,
+			WebRequest webRequest) {
+		ExceptionJSONInfoDTO errorDetails = new ExceptionJSONInfoDTO(nv.getErrorCode(), nv.getErrorText());
+		MainListResponseDTO<?> errorRes = new MainListResponseDTO<>();
+		errorRes.setErr(errorDetails);
+		errorRes.setStatus(responseStatus);
+		errorRes.setResTime(getCurrentResponseTime());
+		return new ResponseEntity<>(errorRes, HttpStatus.OK);
+
+	}
+
+	/**
+	 * @param nv
+	 *            pass the exception
+	 * @param webRequest
+	 *            pass the request
+	 * @return response for ConnectionUnavailableException
+	 */
+	@ExceptionHandler(CephConnectionUnavailableException.class)
+	public ResponseEntity<MainListResponseDTO<?>> connectionUnavailableException(
+			final CephConnectionUnavailableException nv, WebRequest webRequest) {
+		ExceptionJSONInfoDTO errorDetails = new ExceptionJSONInfoDTO(nv.getErrorCode(), nv.getErrorText());
+		MainListResponseDTO<?> errorRes = new MainListResponseDTO<>();
+		errorRes.setErr(errorDetails);
+		errorRes.setStatus(responseStatus);
+		errorRes.setResTime(getCurrentResponseTime());
+		return new ResponseEntity<>(errorRes, HttpStatus.OK);
+
+	}
+
+	/**
+	 * @param nv
+	 *            pass the exception
+	 * @param webRequest
+	 *            pass the request
+	 * @return response for FileNotFoundException
+	 */
+	@ExceptionHandler(FileNotFoundException.class)
+	public ResponseEntity<MainListResponseDTO<?>> fileNotFoundException(final FileNotFoundException nv,
+			WebRequest webRequest) {
+		ExceptionJSONInfoDTO errorDetails = new ExceptionJSONInfoDTO(nv.getErrorCode(), nv.getErrorText());
+		MainListResponseDTO<?> errorRes = new MainListResponseDTO<>();
+		errorRes.setErr(errorDetails);
+		errorRes.setStatus(responseStatus);
+		errorRes.setResTime(getCurrentResponseTime());
+		return new ResponseEntity<>(errorRes, HttpStatus.OK);
+
+	}
+
+	/**
+	 * @param nv
+	 *            pass the exception
+	 * @param webRequest
+	 *            pass the request
+	 * @return response for MandatoryFieldNotFoundException
+	 */
+	@ExceptionHandler(MandatoryFieldNotFoundException.class)
+	public ResponseEntity<MainListResponseDTO<?>> mandatoryFieldNotFoundException(
+			final MandatoryFieldNotFoundException nv, WebRequest webRequest) {
+		ExceptionJSONInfoDTO errorDetails = new ExceptionJSONInfoDTO(nv.getErrorCode(), nv.getErrorText());
+		MainListResponseDTO<?> errorRes = new MainListResponseDTO<>();
+		errorRes.setErr(errorDetails);
+		errorRes.setStatus(responseStatus);
+		errorRes.setResTime(getCurrentResponseTime());
+		return new ResponseEntity<>(errorRes, HttpStatus.OK);
+
+	}
+
+	/**
+	 * @param nv
+	 *            pass the exception
+	 * @param webRequest
+	 *            pass the request
+	 * @return response for ParsingException
+	 */
+	@ExceptionHandler(ParsingException.class)
+	public ResponseEntity<MainListResponseDTO<?>> parsingException(final ParsingException nv, WebRequest webRequest) {
+		ExceptionJSONInfoDTO errorDetails = new ExceptionJSONInfoDTO(nv.getErrorCode(), nv.getErrorText());
+		MainListResponseDTO<?> errorRes = new MainListResponseDTO<>();
+		errorRes.setErr(errorDetails);
+		errorRes.setStatus(responseStatus);
+		errorRes.setResTime(getCurrentResponseTime());
+		return new ResponseEntity<>(errorRes, HttpStatus.OK);
+
+	}
+
+	/**
+	 * @param me
+	 *            pass the exception
+	 * @param webRequest
+	 *            pass the request
+	 * @return response for MultipartException
+	 */
+	@ExceptionHandler(MultipartException.class)
+	public ResponseEntity<MainListResponseDTO<?>> sizeExceedException(final MultipartException me,
+			WebRequest webRequest) {
+		ExceptionJSONInfoDTO errorDetails = new ExceptionJSONInfoDTO(ErrorCodes.PRG_PAM_DOC_004.toString(),
+				StatusCodes.DOCUMENT_EXCEEDING_PERMITTED_SIZE.toString());
+		MainListResponseDTO<?> errorRes = new MainListResponseDTO<>();
+		errorRes.setErr(errorDetails);
+		errorRes.setStatus(responseStatus);
+		errorRes.setResTime(getCurrentResponseTime());
+		return new ResponseEntity<>(errorRes, HttpStatus.OK);
+	}
+
+	/**
+	 * @param e
+	 *            pass the exception
+	 * @param request
+	 *            pass the request
+	 * @return response for DocumentNotFoundException
+	 */
+	@ExceptionHandler(DocumentNotFoundException.class)
+	public ResponseEntity<MainListResponseDTO<?>> documentNotFound(final DocumentNotFoundException e,
+			WebRequest request) {
+		ExceptionJSONInfoDTO errorDetails = new ExceptionJSONInfoDTO(ErrorCodes.PRG_PAM_DOC_005.toString(),
+				StatusCodes.DOCUMENT_IS_MISSING.toString());
+		MainListResponseDTO<?> errorRes = new MainListResponseDTO<>();
+		errorRes.setErr(errorDetails);
+		errorRes.setStatus(responseStatus);
+		errorRes.setResTime(getCurrentResponseTime());
+		return new ResponseEntity<>(errorRes, HttpStatus.OK);
+	}
+
+	/**
+	 * @param e
+	 *            pass the exception
+	 * @param request
+	 *            pass the request
+	 * @return response for DocumentSizeExceedException
+	 */
+	@ExceptionHandler(DocumentSizeExceedException.class)
+	public ResponseEntity<MainListResponseDTO<?>> documentSizeExceedException(final DocumentSizeExceedException e,
+			WebRequest request) {
+		ExceptionJSONInfoDTO errorDetails = new ExceptionJSONInfoDTO(ErrorCodes.PRG_PAM_DOC_007.toString(),
+				ErrorMessages.DOCUMENT_EXCEEDING_PREMITTED_SIZE.toString());
+		MainListResponseDTO<?> errorRes = new MainListResponseDTO<>();
+		errorRes.setErr(errorDetails);
+		errorRes.setStatus(responseStatus);
+		errorRes.setResTime(getCurrentResponseTime());
+		return new ResponseEntity<>(errorRes, HttpStatus.OK);
+	}
+
+	/**
+	 * @param e
+	 *            pass the exception
+	 * @param request
+	 *            pass the request
+	 * @return response for DocumentFailedToUploadException
+	 */
+	@ExceptionHandler(DocumentFailedToUploadException.class)
+	public ResponseEntity<MainListResponseDTO<?>> documentFailedToUploadException(
+			final DocumentFailedToUploadException e, WebRequest request) {
+		ExceptionJSONInfoDTO errorDetails = new ExceptionJSONInfoDTO(ErrorCodes.PRG_PAM_DOC_009.toString(),
+				ErrorMessages.DOCUMENT_FAILED_TO_UPLOAD.toString());
+		MainListResponseDTO<?> errorRes = new MainListResponseDTO<>();
+		errorRes.setErr(errorDetails);
+		errorRes.setStatus(responseStatus);
+		errorRes.setResTime(getCurrentResponseTime());
+		return new ResponseEntity<>(errorRes, HttpStatus.OK);
+	}
+
+	/**
+	 * @param e
+	 *            pass the exception
+	 * @param request
+	 *            pass the request
+	 * @return response for InvalidRequestParameterException
+	 */
+	@ExceptionHandler(InvalidRequestParameterException.class)
+	public ResponseEntity<MainListResponseDTO<?>> invalidRequestParameterException(
+			final InvalidRequestParameterException e, WebRequest request) {
+		ExceptionJSONInfoDTO errorDetails = new ExceptionJSONInfoDTO(ErrorCodes.PRG_PAM_DOC_018.toString(),
+				ErrorMessages.INVALID_REQUEST_PARAMETER.toString());
+		MainListResponseDTO<?> errorRes = new MainListResponseDTO<>();
+		errorRes.setErr(errorDetails);
+		errorRes.setStatus(responseStatus);
+		errorRes.setResTime(getCurrentResponseTime());
+		return new ResponseEntity<>(errorRes, HttpStatus.OK);
+	}
+
+	/**
+	 * @param e
+	 *            pass the exception
+	 * @param request
+	 *            pass the request
+	 * @return response for DocumentVirusScanException
+	 */
+	@ExceptionHandler(DocumentVirusScanException.class)
+	public ResponseEntity<MainListResponseDTO<?>> documentVirusScanException(final DocumentVirusScanException e,
+			WebRequest request) {
+		ExceptionJSONInfoDTO errorDetails = new ExceptionJSONInfoDTO(ErrorCodes.PRG_PAM_DOC_010.toString(),
+				ErrorMessages.DOCUMENT_FAILED_IN_VIRUS_SCAN.toString());
+		MainListResponseDTO<?> errorRes = new MainListResponseDTO<>();
+		errorRes.setErr(errorDetails);
+		errorRes.setStatus(responseStatus);
+		errorRes.setResTime(getCurrentResponseTime());
+		return new ResponseEntity<>(errorRes, HttpStatus.OK);
+	}
+
+	/**
+	 * @param e
+	 *            pass the exception
+	 * @param request
+	 *            pass the request
+	 * @return response for DocumentFailedToCopyException
+	 */
+	@ExceptionHandler(DocumentFailedToCopyException.class)
+	public ResponseEntity<MainListResponseDTO<?>> documentFailedToCopyException(final DocumentFailedToCopyException e,
+			WebRequest request) {
+		ExceptionJSONInfoDTO errorDetails = new ExceptionJSONInfoDTO(ErrorCodes.PRG_PAM_DOC_011.toString(),
+				ErrorMessages.DOCUMENT_FAILED_TO_COPY.toString());
+		MainListResponseDTO<?> errorRes = new MainListResponseDTO<>();
+		errorRes.setErr(errorDetails);
+		errorRes.setStatus(responseStatus);
+		errorRes.setResTime(getCurrentResponseTime());
+		return new ResponseEntity<>(errorRes, HttpStatus.OK);
+	}
+
+	/**
+	 * @param e
+	 *            pass the exception
+	 * @param request
+	 *            pass the request
+	 * @return response for DocumentFailedToCopyException
+	 */
+	@ExceptionHandler(PacketNotFoundException.class)
+	public ResponseEntity<MainListResponseDTO<?>> packetNotFoundException(final PacketNotFoundException e,
+			WebRequest request) {
+		ExceptionJSONInfoDTO errorDetails = new ExceptionJSONInfoDTO(e.getErrorCode(), e.getErrorText());
+		MainListResponseDTO<?> errorRes = new MainListResponseDTO<>();
+		errorRes.setErr(errorDetails);
+		errorRes.setStatus(responseStatus);
+		errorRes.setResTime(getCurrentResponseTime());
+		return new ResponseEntity<>(errorRes, HttpStatus.OK);
+	}
+
+	public String getCurrentResponseTime() {
+		return DateUtils.formatDate(new Date(System.currentTimeMillis()), dateTimeFormat);
+	}
+
+}
