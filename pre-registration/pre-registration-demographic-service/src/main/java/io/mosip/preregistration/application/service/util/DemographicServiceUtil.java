--- conflicted
+++ resolved
@@ -221,12 +221,10 @@
 	public Map<String, Timestamp> dateSetter(Map<String, String> dateMap, String format) {
 		Map<String, Timestamp> timeStampMap = new HashMap<>();
 		try {
-<<<<<<< HEAD
-			Date fromDate = DateUtils.parseToDate(URLDecoder.decode(dateMap.get("FromDate"), "UTF-8"), format);
-=======
-			Date fromDate = DateUtils.parse(URLDecoder.decode(dateMap.get(RequestCodes.fromDate.toString()), "UTF-8"),
+
+			Date fromDate = DateUtils.parseToDate(URLDecoder.decode(dateMap.get(RequestCodes.fromDate.toString()), "UTF-8"),
 					format);
->>>>>>> b962841a
+
 			Date toDate = null;
 			if (dateMap.get(RequestCodes.toDate.toString()) == null
 					|| isNull(dateMap.get(RequestCodes.toDate.toString()))) {
@@ -238,12 +236,8 @@
 				cal.set(Calendar.SECOND, 59);
 				toDate = cal.getTime();
 			} else {
-<<<<<<< HEAD
-				toDate = DateUtils.parseToDate(URLDecoder.decode(dateMap.get("ToDate"), "UTF-8"), format);
-=======
-				toDate = DateUtils.parse(URLDecoder.decode(dateMap.get(RequestCodes.toDate.toString()), "UTF-8"),
+				toDate = DateUtils.parseToDate(URLDecoder.decode(dateMap.get(RequestCodes.toDate.toString()), "UTF-8"),
 						format);
->>>>>>> b962841a
 			}
 			timeStampMap.put(RequestCodes.fromDate.toString(), new Timestamp(fromDate.getTime()));
 			timeStampMap.put(RequestCodes.toDate.toString(), new Timestamp(toDate.getTime()));
