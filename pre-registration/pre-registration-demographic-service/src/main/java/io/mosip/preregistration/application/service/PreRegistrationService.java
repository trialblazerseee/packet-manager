package io.mosip.preregistration.application.service;

import java.nio.charset.StandardCharsets;
import java.sql.Timestamp;
import java.util.ArrayList;
import java.util.Date;
import java.util.HashMap;
import java.util.List;
import java.util.Map;

import javax.annotation.PostConstruct;

import org.json.simple.JSONArray;
import org.json.simple.JSONObject;
import org.json.simple.parser.JSONParser;
import org.json.simple.parser.ParseException;
import org.springframework.beans.factory.annotation.Autowired;
import org.springframework.beans.factory.annotation.Value;
import org.springframework.boot.web.client.RestTemplateBuilder;
import org.springframework.http.HttpEntity;
import org.springframework.http.HttpHeaders;
import org.springframework.http.HttpMethod;
import org.springframework.http.HttpStatus;
import org.springframework.http.MediaType;
import org.springframework.http.ResponseEntity;
import org.springframework.stereotype.Service;
import org.springframework.web.client.RestClientException;
import org.springframework.web.client.RestTemplate;
import org.springframework.web.util.UriComponentsBuilder;

import com.fasterxml.jackson.databind.ObjectMapper;

import io.mosip.kernel.core.dataaccess.exception.DataAccessLayerException;
import io.mosip.kernel.core.idgenerator.spi.PridGenerator;
import io.mosip.kernel.core.jsonvalidator.exception.FileIOException;
import io.mosip.kernel.core.jsonvalidator.exception.HttpRequestException;
import io.mosip.kernel.core.jsonvalidator.exception.JsonIOException;
import io.mosip.kernel.core.jsonvalidator.exception.JsonSchemaIOException;
import io.mosip.kernel.core.jsonvalidator.exception.JsonValidationProcessingException;
<<<<<<< HEAD
import io.mosip.kernel.core.jsonvalidator.spi.JsonValidator;
import io.mosip.preregistration.application.code.StateManagment;
=======
import io.mosip.kernel.jsonvalidator.impl.JsonValidatorImpl;
import io.mosip.preregistration.application.code.RequestCodes;
>>>>>>> ec44e575
import io.mosip.preregistration.application.code.StatusCodes;
import io.mosip.preregistration.application.dao.PreRegistrationDao;
import io.mosip.preregistration.application.dto.BookingRegistrationDTO;
import io.mosip.preregistration.application.dto.BookingResponseDTO;
import io.mosip.preregistration.application.dto.CreatePreRegistrationDTO;
import io.mosip.preregistration.application.dto.DeletePreRegistartionDTO;
import io.mosip.preregistration.application.dto.PreRegistartionStatusDTO;
import io.mosip.preregistration.application.dto.PreRegistrationViewDTO;
import io.mosip.preregistration.application.dto.ResponseDTO;
import io.mosip.preregistration.application.dto.UpdateResponseDTO;
import io.mosip.preregistration.application.entity.PreRegistrationEntity;
import io.mosip.preregistration.application.errorcodes.ErrorCodes;
import io.mosip.preregistration.application.errorcodes.ErrorMessages;
import io.mosip.preregistration.application.exception.DocumentFailedToDeleteException;
import io.mosip.preregistration.application.exception.OperationNotAllowedException;
import io.mosip.preregistration.application.exception.RecordFailedToDeleteException;
import io.mosip.preregistration.application.exception.RecordNotFoundException;
import io.mosip.preregistration.application.exception.system.JsonParseException;
import io.mosip.preregistration.application.exception.system.JsonValidationException;
import io.mosip.preregistration.application.exception.system.SystemFileIOException;
import io.mosip.preregistration.application.exception.system.SystemIllegalArgumentException;
import io.mosip.preregistration.application.repository.PreRegistrationRepository;
import io.mosip.preregistration.core.exceptions.InvalidRequestParameterException;
import io.mosip.preregistration.core.exceptions.TablenotAccessibleException;
import io.mosip.preregistration.core.util.ValidationUtil;

/**
 * Pre-Registration service
 * 
 * @author M1037717
 *
 */
@Service
public class PreRegistrationService {

	/**
	 * Field for {@link #RegistrationDao}
	 */
	@Autowired
	private PreRegistrationDao preRegistrationDao;

	/**
	 * Field for {@link #MosipPridGenerator<String>}
	 */
	@Autowired
	private PridGenerator<String> pridGenerator;

	/**
	 * Field for {@link #RegistrationRepositary}
	 */
	@Autowired
	private PreRegistrationRepository preRegistrationRepository;

	@Autowired
<<<<<<< HEAD
	private JsonValidator jsonValidatorImpl;
=======
	private JsonValidatorImpl jsonValidator;
>>>>>>> ec44e575

	@Value("${resource.url}")
	private String resourceUrl;

	@Value("${id}")
	private String id;

	@Value("${ver}")
	private String ver;

	private JSONParser jsonParser = new JSONParser();

	@Autowired
	private RestTemplateBuilder restTemplateBuilder;

	protected String trueStatus = "true";
	
	Map<String, String> requiredRequestMap = new HashMap<>();
	
	@PostConstruct
	public void setup() {
		requiredRequestMap.put("id", id);
		requiredRequestMap.put("ver", ver);
	}


	private RestTemplate restTemplate;

	@Value("${appointmentResourse.url}")
	private String appointmentResourseUrl;


	/*
	 * (non-Javadoc)
	 * 
	 * @see
	 * io.mosip.registration.service.RegistrationService#addPreRegistration(java.
	 * lang. Object, java.lang.String)
	 */
	public ResponseDTO<CreatePreRegistrationDTO> addPreRegistration(String jsonString) {

		ResponseDTO<CreatePreRegistrationDTO> response = new ResponseDTO<>();
		List<CreatePreRegistrationDTO> saveList = new ArrayList<>();
		CreatePreRegistrationDTO createDto = new CreatePreRegistrationDTO();
		String prid = null;
		PreRegistrationEntity preRegistrationEntity = null;
		Map<String, String> inputValidation = new HashMap<>();
		JSONObject applicantDetailJson;
		try {
<<<<<<< HEAD
			JSONParser parser = new JSONParser();

			JSONObject applicantDetailJson;

			applicantDetailJson = (JSONObject) parser.parse(jsonObject);

			JSONObject reqObject = (JSONObject) applicantDetailJson.get("request");

			JSONObject demoObj = (JSONObject) reqObject.get("demographicDetails");

			jsonValidatorImpl.validateJson(demoObj.toString(), "mosip-prereg-identity-json-schema.json");

			prid = (String) reqObject.get("preRegistrationId");
			String json = applicantDetailJson.toString();
			entity.setLangCode((String) (reqObject.get("langCode")));
			entity.setGroupId("1234567890");
			entity.setCr_appuser_id((String) (applicantDetailJson.get("id")));
			entity.setCreatedBy((String) (reqObject.get("createdBy")));
			createDto.setDemographicDetails(demoObj.toJSONString());

			if (prid == null || prid.equals("")) {
				prid = pridGenerator.generateId();

				entity.setStatusCode((String) (reqObject.get("statusCode")));
				entity.setCreatedBy((String) (reqObject.get("createdBy")));
				entity.setCreateDateTime(new Timestamp(System.currentTimeMillis()));
				entity.setApplicantDetailJson(json.getBytes("UTF-8"));
				entity.setPreRegistrationId(prid);
				preRegistrationDao.save(entity);
				createDto.setCreateDateTime(new Timestamp(System.currentTimeMillis()));

				createDto.setCreatedBy((String) (reqObject.get("createdBy")));
=======
			applicantDetailJson = (JSONObject) jsonParser.parse(jsonString);
			JSONObject reqObject = (JSONObject) applicantDetailJson.get(RequestCodes.request.toString());
			JSONObject demoObj = (JSONObject) reqObject.get(RequestCodes.demographicDetails.toString());
			inputValidation.put(RequestCodes.id.toString(),
					applicantDetailJson.get(RequestCodes.id.toString()).toString());
			inputValidation.put(RequestCodes.ver.toString(),
					applicantDetailJson.get(RequestCodes.ver.toString()).toString());
			inputValidation.put(RequestCodes.reqTime.toString(),
					applicantDetailJson.get(RequestCodes.reqTime.toString()).toString());
			inputValidation.put(RequestCodes.request.toString(),
					applicantDetailJson.get(RequestCodes.request.toString()).toString());
			
			InvalidRequestParameterException exception = ValidationUtil.requestValidator(inputValidation, requiredRequestMap);
			if (exception == null) {

				jsonValidator.validateJson(demoObj.toString(), "mosip-prereg-identity-json-schema.json");

				preRegistrationEntity = new PreRegistrationEntity();
				prid = (String) reqObject.get(RequestCodes.preRegistrationId.toString());
				String json = applicantDetailJson.toString();
				preRegistrationEntity.setLangCode((String) (reqObject.get(RequestCodes.langCode.toString())));
				preRegistrationEntity.setGroupId("1234567890");
				preRegistrationEntity.setCr_appuser_id((String) (applicantDetailJson.get(RequestCodes.id.toString())));
				preRegistrationEntity.setCreatedBy((String) (reqObject.get(RequestCodes.createdBy.toString())));
				createDto.setDemographicDetails(demoObj);

				if (prid == null || prid.equals("")) {
					prid = pridGenerator.generateId();

					preRegistrationEntity.setStatusCode((String) (reqObject.get(RequestCodes.statusCode.toString())));
					preRegistrationEntity.setCreatedBy((String) (reqObject.get(RequestCodes.createdBy.toString())));
					preRegistrationEntity.setCreateDateTime(new Timestamp(System.currentTimeMillis()));
					preRegistrationEntity.setApplicantDetailJson(json.getBytes(StandardCharsets.UTF_8));
					preRegistrationEntity.setPreRegistrationId(prid);
					preRegistrationDao.save(preRegistrationEntity);
					createDto.setCreateDateTime(new Timestamp(System.currentTimeMillis()));

					createDto.setCreatedBy((String) (reqObject.get(RequestCodes.createdBy.toString())));
				} else {
					preRegistrationEntity = preRegistrationRepository.findBypreRegistrationId(prid);

					if (preRegistrationEntity != null) {
						preRegistrationRepository.deleteByPreRegistrationId(prid);
						preRegistrationEntity
								.setStatusCode((String) (reqObject.get(RequestCodes.statusCode.toString())));
						preRegistrationEntity.setUpdatedBy((String) (reqObject.get(RequestCodes.updatedBy.toString())));
						preRegistrationEntity.setCreateDateTime(preRegistrationEntity.getCreateDateTime());
						preRegistrationEntity.setDeletedDateTime(new Timestamp(System.currentTimeMillis()));
						preRegistrationEntity.setUpdateDateTime(new Timestamp(System.currentTimeMillis()));
						preRegistrationEntity.setApplicantDetailJson(json.getBytes(StandardCharsets.UTF_8));
						preRegistrationEntity.setPreRegistrationId(prid);

						preRegistrationDao.save(preRegistrationEntity);

						createDto.setCreatedBy(preRegistrationEntity.getCreatedBy());
						createDto.setCreateDateTime(preRegistrationEntity.getCreateDateTime());
						createDto.setUpdateDateTime(new Timestamp(System.currentTimeMillis()));
						createDto.setUpdatedBy((String) (reqObject.get(RequestCodes.updatedBy.toString())));
					} else {
						throw new RecordNotFoundException(ErrorCodes.PRG_PAM_APP_005.name(),
								ErrorMessages.UNABLE_TO_FETCH_THE_PRE_REGISTRATION.name());
					}
				}
>>>>>>> ec44e575
			} else {
				
           throw exception;
			}
		} catch (HttpRequestException e) {
			throw new JsonValidationException(ErrorCodes.PRG_PAM_APP_007.name(),
					ErrorMessages.JSON_HTTP_REQUEST_EXCEPTION.name(), e.getCause());
		} catch (DataAccessLayerException e) {
			throw new TablenotAccessibleException(ErrorCodes.PRG_PAM_APP_002.toString(),
					ErrorMessages.PRE_REGISTRATION_TABLE_NOT_ACCESSIBLE.toString(), e.getCause());
		} catch (JsonValidationProcessingException e) {
			throw new JsonValidationException(ErrorCodes.PRG_PAM_APP_007.name(),
					ErrorMessages.JSON_VALIDATION_PROCESSING_EXCEPTION.name(), e.getCause());
		} catch (JsonIOException e) {
			throw new JsonValidationException(ErrorCodes.PRG_PAM_APP_007.name(), ErrorMessages.JSON_IO_EXCEPTION.name(),
					e.getCause());
		} catch (JsonSchemaIOException e) {
			throw new JsonValidationException(ErrorCodes.PRG_PAM_APP_007.name(),
					ErrorMessages.JSON_SCHEMA_IO_EXCEPTION.name(), e.getCause());
		} catch (FileIOException e) {
			throw new SystemFileIOException(ErrorCodes.PRG_PAM_APP_009.name(), ErrorMessages.FILE_IO_EXCEPTION.name(),
					e.getCause());
		} catch (ParseException e) {
			throw new JsonParseException(ErrorCodes.PRG_PAM_APP_007.toString(),
					ErrorMessages.JSON_PARSING_FAILED.toString(), e.getCause());
		}

		createDto.setPrId(prid);

		response.setResTime(new Timestamp(System.currentTimeMillis()));
		response.setStatus(trueStatus);
		saveList.add(createDto);
		response.setResponse(saveList);

		return response;

	}

	/**
	 * This Method is used to fetch all the applications created by User
	 * 
	 * @param userId
	 *            pass a userId through which user has logged in which can be either
	 *            email Id or phone number
	 * @return List of groupIds
	 * 
	 */

	public ResponseDTO<PreRegistrationViewDTO> getAllApplicationDetails(String userId) {
		List<PreRegistrationViewDTO> viewList = new ArrayList<>();
		ResponseDTO<PreRegistrationViewDTO> response = new ResponseDTO<>();
		List<PreRegistrationEntity> preRegistrationEntityList = null;
		JSONObject jsonObj = null;
		PreRegistrationViewDTO viewDto = null;
		try {
			preRegistrationEntityList = preRegistrationRepository.findByuserId(userId);
			if (preRegistrationEntityList == null || preRegistrationEntityList.isEmpty()) {
				throw new RecordNotFoundException(ErrorCodes.PRG_PAM_APP_005.name(),
						ErrorMessages.NO_RECORD_FOUND_FOR_USER_ID.name());
			} else {
				for (PreRegistrationEntity preRegistrationEntity : preRegistrationEntityList) {
					jsonObj = (JSONObject) jsonParser
							.parse(new String(preRegistrationEntity.getApplicantDetailJson(), StandardCharsets.UTF_8));
					JSONObject reqObj = (JSONObject) jsonObj.get(RequestCodes.request.toString());
					JSONObject demoObj = (JSONObject) reqObj.get(RequestCodes.demographicDetails.toString());
					JSONObject identityObj = (JSONObject) demoObj.get(RequestCodes.identity.toString());
					JSONArray nameArr = (JSONArray) identityObj.get(RequestCodes.FullName.toString());
					JSONObject nameObj = (JSONObject) nameArr.get(0);

					viewDto = new PreRegistrationViewDTO();
					viewDto.setPreId(preRegistrationEntity.getPreRegistrationId());
					viewDto.setFullname(nameObj.get(RequestCodes.value.toString()).toString());
					viewDto.setStatusCode(preRegistrationEntity.getStatusCode());

					BookingRegistrationDTO bookingRegistrationDTO = callGetAppointmentDetailsRestService(
							preRegistrationEntity.getPreRegistrationId());
					if (bookingRegistrationDTO != null) {
						viewDto.setBookingRegistrationDTO(bookingRegistrationDTO);
					}
					viewList.add(viewDto);
				}
				response.setResponse(viewList);
				response.setResTime(new Timestamp(System.currentTimeMillis()));
				response.setStatus(trueStatus);
			}
		} catch (DataAccessLayerException e) {
			throw new TablenotAccessibleException(ErrorCodes.PRG_PAM_APP_002.toString(),
					ErrorMessages.PRE_REGISTRATION_TABLE_NOT_ACCESSIBLE.toString(), e.getCause());
		} catch (ParseException e) {
			throw new JsonParseException(ErrorCodes.PRG_PAM_APP_007.toString(),
					ErrorMessages.JSON_PARSING_FAILED.toString(), e.getCause());
		}

		return response;

	}

	/**
	 * This Method is used to fetch status of particular preId
	 * 
	 * @param preId
	 * @return ResponseDto<StatusDto>
	 * 
	 * 
	 */
	public ResponseDTO<PreRegistartionStatusDTO> getApplicationStatus(String preId) {
		PreRegistartionStatusDTO statusdto = new PreRegistartionStatusDTO();
		ResponseDTO<PreRegistartionStatusDTO> response = new ResponseDTO<>();
		List<PreRegistartionStatusDTO> statusList = new ArrayList<>();
		PreRegistrationEntity preRegistrationEntity = new PreRegistrationEntity();
		try {
			preRegistrationEntity = preRegistrationRepository.findBypreRegistrationId(preId);
			if (preRegistrationEntity != null) {
				statusdto.setPreRegistartionId(preRegistrationEntity.getPreRegistrationId());
				statusdto.setStatusCode(preRegistrationEntity.getStatusCode());
				statusList.add(statusdto);
				response.setResponse(statusList);
				response.setResTime(new Timestamp(System.currentTimeMillis()));
				response.setStatus(trueStatus);
			} else {
				throw new RecordNotFoundException(ErrorCodes.PRG_PAM_APP_005.name(),
						ErrorMessages.NO_RECORD_FOUND_FOR_USER_ID.name());
			}

		} catch (DataAccessLayerException e) {
			throw new TablenotAccessibleException(ErrorCodes.PRG_PAM_APP_002.toString(),
					ErrorMessages.PRE_REGISTRATION_TABLE_NOT_ACCESSIBLE.toString(), e.getCause());
		}
		return response;
	}

	/**
	 * This Method is used to delete the Individual Application and documents
	 * associated with it
	 * 
	 * @param preregId
	 * @return ResponseDto<DeleteDto>
	 */
	public ResponseDTO<DeletePreRegistartionDTO> deleteIndividual(String preregId) {
		ResponseDTO<DeletePreRegistartionDTO> response = new ResponseDTO<>();
		List<DeletePreRegistartionDTO> deleteList = new ArrayList<>();
		DeletePreRegistartionDTO deleteDto = new DeletePreRegistartionDTO();
		String strUriBuilder = null;

		RestTemplate restTemplate = null;
		UriComponentsBuilder uriBuilder = null;
		HttpHeaders headers = null;

		HttpEntity<ResponseDTO<?>> httpEntity = null;
		try {
			restTemplate = restTemplateBuilder.build();
			uriBuilder = UriComponentsBuilder.fromHttpUrl(resourceUrl + "pre-registration/deleteAllByPreRegId")
					.queryParam("preId", preregId);
			headers = new HttpHeaders();
			headers.setContentType(MediaType.APPLICATION_JSON_UTF8);
			httpEntity = new HttpEntity<>(headers);

			strUriBuilder = uriBuilder.build().encode().toUriString();

			PreRegistrationEntity preRegistrationEntity = preRegistrationRepository.findBypreRegistrationId(preregId);

			if (preRegistrationEntity != null) {
				String preRegStatusCode = preRegistrationEntity.getStatusCode();
				if (preRegStatusCode.equals(StatusCodes.Pending_Appointment.name())
						|| preRegStatusCode.equals(StatusCodes.Booked.name())) {
					@SuppressWarnings("rawtypes")
					ResponseEntity<ResponseDTO> responseEntity = restTemplate.exchange(strUriBuilder, HttpMethod.DELETE,
							httpEntity, ResponseDTO.class);
					if (responseEntity.getStatusCode() == HttpStatus.OK) {
						Boolean isDeleted = preRegistrationRepository.deleteByPreRegistrationId(preregId);
						if (!isDeleted) {
							throw new RecordFailedToDeleteException(ErrorCodes.PRG_PAM_APP_004.name(),
									ErrorMessages.FAILED_TO_DELETE_THE_PRE_REGISTRATION_RECORD.name());
						} else {
							deleteDto.setPrId(preRegistrationEntity.getPreRegistrationId());
							deleteDto.setDeletedDateTime(new Timestamp(System.currentTimeMillis()));
							deleteList.add(deleteDto);
						}
					} else {
						throw new DocumentFailedToDeleteException(ErrorCodes.PRG_PAM_DOC_015.name(),
								ErrorMessages.DOCUMENT_FAILED_TO_DELETE.name());
					}
				} else {
					throw new OperationNotAllowedException(ErrorCodes.PRG_PAM_APP_003.name(),
							ErrorMessages.DELETE_OPERATION_NOT_ALLOWED.name());
				}
			} else {
				throw new RecordNotFoundException(ErrorCodes.PRG_PAM_APP_005.name(),
						ErrorMessages.UNABLE_TO_FETCH_THE_PRE_REGISTRATION.name());
			}
		} catch (DataAccessLayerException e) {
			throw new RecordNotFoundException(ErrorCodes.PRG_PAM_APP_005.name(),
					ErrorMessages.UNABLE_TO_FETCH_THE_PRE_REGISTRATION.name());
		} catch (RestClientException e) {
			throw new DocumentFailedToDeleteException(ErrorCodes.PRG_PAM_DOC_015.name(),
					ErrorMessages.DOCUMENT_FAILED_TO_DELETE.name());
		}
		response.setResTime(new Timestamp(System.currentTimeMillis()));
		response.setStatus("true");
		response.setResponse(deleteList);

		return response;
	}

	public ResponseDTO<CreatePreRegistrationDTO> getPreRegistration(String preRegId) {
		List<CreatePreRegistrationDTO> createDtos = new ArrayList<>();
		CreatePreRegistrationDTO createDto = new CreatePreRegistrationDTO();
		ResponseDTO<CreatePreRegistrationDTO> response = new ResponseDTO<>();
		PreRegistrationEntity details = new PreRegistrationEntity();
		JSONParser parser = new JSONParser();
		JSONObject applicantDetailJson;
		try {
			details = preRegistrationRepository.findBypreRegistrationId(preRegId);
			createDto.setPrId(details.getPreRegistrationId());
			createDto.setCreatedBy(details.getCreatedBy());
			createDto.setCreateDateTime(details.getCreateDateTime());
			createDto.setUpdatedBy(details.getUpdatedBy());
			createDto.setUpdateDateTime(details.getUpdateDateTime());

			applicantDetailJson = (JSONObject) parser
					.parse(new String(details.getApplicantDetailJson(), StandardCharsets.UTF_8));
			JSONObject reqObject = (JSONObject) applicantDetailJson.get(RequestCodes.request.toString());
			JSONObject demoObj = (JSONObject) reqObject.get(RequestCodes.demographicDetails.toString());

			createDto.setDemographicDetails(demoObj);
			createDtos.add(createDto);
			response.setResponse(createDtos);
		} catch (DataAccessLayerException e) {
			throw new TablenotAccessibleException(ErrorCodes.PRG_PAM_APP_002.toString(),
					ErrorMessages.PRE_REGISTRATION_TABLE_NOT_ACCESSIBLE.toString(), e.getCause());
		} catch (ParseException e) {
			throw new JsonParseException(ErrorCodes.PRG_PAM_APP_007.toString(),
					ErrorMessages.JSON_PARSING_FAILED.toString(), e.getCause());
		}
		response.setResTime(new Date(System.currentTimeMillis()));
		response.setStatus("true");
		response.setErr(null);
		return response;
	}

	/**
	 * This Method is used to update status of particular preId
	 * 
	 * @param preId
	 * @param preId
	 * @return UpdateResponseDTO<String>
	 * 
	 * 
	 */

	public UpdateResponseDTO<String> updatePreRegistrationStatus(String preId, String status) {

		UpdateResponseDTO<String> response = new UpdateResponseDTO<>();

		PreRegistrationEntity preRegistrationEntity = new PreRegistrationEntity();
		try {
			preRegistrationEntity = preRegistrationRepository.findBypreRegistrationId(preId);
			preRegistrationEntity.setStatusCode(StatusCodes.valueOf(status).toString());

			preRegistrationRepository.update(preRegistrationEntity);

			response.setResponse("Status Updated sucessfully");
			response.setResTime(new Timestamp(System.currentTimeMillis()));
			response.setStatus("true");
		} catch (DataAccessLayerException e) {
			throw new TablenotAccessibleException(ErrorCodes.PRG_PAM_APP_002.toString(),
					ErrorMessages.PRE_REGISTRATION_TABLE_NOT_ACCESSIBLE.toString());
		} catch (IllegalArgumentException e) {
			throw new SystemIllegalArgumentException(ErrorCodes.PRG_PAM_APP_006.toString(),
					ErrorMessages.INVAILD_STATUS_CODE.toString(), e);
		}

		return response;
	}

	@SuppressWarnings({ "rawtypes", "unchecked" })
	public BookingRegistrationDTO callGetAppointmentDetailsRestService(String preId) {

		restTemplate = restTemplateBuilder.build();
		BookingResponseDTO<BookingRegistrationDTO> resultDto = null;
		BookingRegistrationDTO bookingRegistrationDTO = null;
		try {
			UriComponentsBuilder builder = UriComponentsBuilder.fromHttpUrl(appointmentResourseUrl)
					.queryParam("preRegID", preId);
			HttpHeaders headers = new HttpHeaders();
			// headers.setContentType(MediaType.APPLICATION_JSON_UTF8);
			HttpEntity<BookingRegistrationDTO> httpEntity = new HttpEntity<>(headers);
			String uriBuilder = builder.build().encode().toUriString();
			System.out.println("uriBuilder: " + uriBuilder);
			ResponseEntity<?> respEntity = (ResponseEntity) restTemplate
					.exchange(uriBuilder, HttpMethod.GET, httpEntity, BookingResponseDTO.class);
			if (respEntity.getStatusCode() == HttpStatus.OK) {

				resultDto = (BookingResponseDTO<BookingRegistrationDTO>)respEntity.getBody();
				System.out.println("resultDto : " + resultDto.getResponse());
				// bookingRegistrationDTO = (BookingRegistrationDTO)resultDto.getResponse();
				ObjectMapper mapper = new ObjectMapper();
				bookingRegistrationDTO = mapper.convertValue(resultDto.getResponse(), BookingRegistrationDTO.class);
			}
		} catch (RestClientException e) {
			return bookingRegistrationDTO;
		}

		return bookingRegistrationDTO;
	}
}<|MERGE_RESOLUTION|>--- conflicted
+++ resolved
@@ -1,558 +1,514 @@
-package io.mosip.preregistration.application.service;
-
-import java.nio.charset.StandardCharsets;
-import java.sql.Timestamp;
-import java.util.ArrayList;
-import java.util.Date;
-import java.util.HashMap;
-import java.util.List;
-import java.util.Map;
-
-import javax.annotation.PostConstruct;
-
-import org.json.simple.JSONArray;
-import org.json.simple.JSONObject;
-import org.json.simple.parser.JSONParser;
-import org.json.simple.parser.ParseException;
-import org.springframework.beans.factory.annotation.Autowired;
-import org.springframework.beans.factory.annotation.Value;
-import org.springframework.boot.web.client.RestTemplateBuilder;
-import org.springframework.http.HttpEntity;
-import org.springframework.http.HttpHeaders;
-import org.springframework.http.HttpMethod;
-import org.springframework.http.HttpStatus;
-import org.springframework.http.MediaType;
-import org.springframework.http.ResponseEntity;
-import org.springframework.stereotype.Service;
-import org.springframework.web.client.RestClientException;
-import org.springframework.web.client.RestTemplate;
-import org.springframework.web.util.UriComponentsBuilder;
-
-import com.fasterxml.jackson.databind.ObjectMapper;
-
-import io.mosip.kernel.core.dataaccess.exception.DataAccessLayerException;
-import io.mosip.kernel.core.idgenerator.spi.PridGenerator;
-import io.mosip.kernel.core.jsonvalidator.exception.FileIOException;
-import io.mosip.kernel.core.jsonvalidator.exception.HttpRequestException;
-import io.mosip.kernel.core.jsonvalidator.exception.JsonIOException;
-import io.mosip.kernel.core.jsonvalidator.exception.JsonSchemaIOException;
-import io.mosip.kernel.core.jsonvalidator.exception.JsonValidationProcessingException;
-<<<<<<< HEAD
-import io.mosip.kernel.core.jsonvalidator.spi.JsonValidator;
-import io.mosip.preregistration.application.code.StateManagment;
-=======
-import io.mosip.kernel.jsonvalidator.impl.JsonValidatorImpl;
-import io.mosip.preregistration.application.code.RequestCodes;
->>>>>>> ec44e575
-import io.mosip.preregistration.application.code.StatusCodes;
-import io.mosip.preregistration.application.dao.PreRegistrationDao;
-import io.mosip.preregistration.application.dto.BookingRegistrationDTO;
-import io.mosip.preregistration.application.dto.BookingResponseDTO;
-import io.mosip.preregistration.application.dto.CreatePreRegistrationDTO;
-import io.mosip.preregistration.application.dto.DeletePreRegistartionDTO;
-import io.mosip.preregistration.application.dto.PreRegistartionStatusDTO;
-import io.mosip.preregistration.application.dto.PreRegistrationViewDTO;
-import io.mosip.preregistration.application.dto.ResponseDTO;
-import io.mosip.preregistration.application.dto.UpdateResponseDTO;
-import io.mosip.preregistration.application.entity.PreRegistrationEntity;
-import io.mosip.preregistration.application.errorcodes.ErrorCodes;
-import io.mosip.preregistration.application.errorcodes.ErrorMessages;
-import io.mosip.preregistration.application.exception.DocumentFailedToDeleteException;
-import io.mosip.preregistration.application.exception.OperationNotAllowedException;
-import io.mosip.preregistration.application.exception.RecordFailedToDeleteException;
-import io.mosip.preregistration.application.exception.RecordNotFoundException;
-import io.mosip.preregistration.application.exception.system.JsonParseException;
-import io.mosip.preregistration.application.exception.system.JsonValidationException;
-import io.mosip.preregistration.application.exception.system.SystemFileIOException;
-import io.mosip.preregistration.application.exception.system.SystemIllegalArgumentException;
-import io.mosip.preregistration.application.repository.PreRegistrationRepository;
-import io.mosip.preregistration.core.exceptions.InvalidRequestParameterException;
-import io.mosip.preregistration.core.exceptions.TablenotAccessibleException;
-import io.mosip.preregistration.core.util.ValidationUtil;
-
-/**
- * Pre-Registration service
- * 
- * @author M1037717
- *
- */
-@Service
-public class PreRegistrationService {
-
-	/**
-	 * Field for {@link #RegistrationDao}
-	 */
-	@Autowired
-	private PreRegistrationDao preRegistrationDao;
-
-	/**
-	 * Field for {@link #MosipPridGenerator<String>}
-	 */
-	@Autowired
-	private PridGenerator<String> pridGenerator;
-
-	/**
-	 * Field for {@link #RegistrationRepositary}
-	 */
-	@Autowired
-	private PreRegistrationRepository preRegistrationRepository;
-
-	@Autowired
-<<<<<<< HEAD
-	private JsonValidator jsonValidatorImpl;
-=======
-	private JsonValidatorImpl jsonValidator;
->>>>>>> ec44e575
-
-	@Value("${resource.url}")
-	private String resourceUrl;
-
-	@Value("${id}")
-	private String id;
-
-	@Value("${ver}")
-	private String ver;
-
-	private JSONParser jsonParser = new JSONParser();
-
-	@Autowired
-	private RestTemplateBuilder restTemplateBuilder;
-
-	protected String trueStatus = "true";
-	
-	Map<String, String> requiredRequestMap = new HashMap<>();
-	
-	@PostConstruct
-	public void setup() {
-		requiredRequestMap.put("id", id);
-		requiredRequestMap.put("ver", ver);
-	}
-
-
-	private RestTemplate restTemplate;
-
-	@Value("${appointmentResourse.url}")
-	private String appointmentResourseUrl;
-
-
-	/*
-	 * (non-Javadoc)
-	 * 
-	 * @see
-	 * io.mosip.registration.service.RegistrationService#addPreRegistration(java.
-	 * lang. Object, java.lang.String)
-	 */
-	public ResponseDTO<CreatePreRegistrationDTO> addPreRegistration(String jsonString) {
-
-		ResponseDTO<CreatePreRegistrationDTO> response = new ResponseDTO<>();
-		List<CreatePreRegistrationDTO> saveList = new ArrayList<>();
-		CreatePreRegistrationDTO createDto = new CreatePreRegistrationDTO();
-		String prid = null;
-		PreRegistrationEntity preRegistrationEntity = null;
-		Map<String, String> inputValidation = new HashMap<>();
-		JSONObject applicantDetailJson;
-		try {
-<<<<<<< HEAD
-			JSONParser parser = new JSONParser();
-
-			JSONObject applicantDetailJson;
-
-			applicantDetailJson = (JSONObject) parser.parse(jsonObject);
-
-			JSONObject reqObject = (JSONObject) applicantDetailJson.get("request");
-
-			JSONObject demoObj = (JSONObject) reqObject.get("demographicDetails");
-
-			jsonValidatorImpl.validateJson(demoObj.toString(), "mosip-prereg-identity-json-schema.json");
-
-			prid = (String) reqObject.get("preRegistrationId");
-			String json = applicantDetailJson.toString();
-			entity.setLangCode((String) (reqObject.get("langCode")));
-			entity.setGroupId("1234567890");
-			entity.setCr_appuser_id((String) (applicantDetailJson.get("id")));
-			entity.setCreatedBy((String) (reqObject.get("createdBy")));
-			createDto.setDemographicDetails(demoObj.toJSONString());
-
-			if (prid == null || prid.equals("")) {
-				prid = pridGenerator.generateId();
-
-				entity.setStatusCode((String) (reqObject.get("statusCode")));
-				entity.setCreatedBy((String) (reqObject.get("createdBy")));
-				entity.setCreateDateTime(new Timestamp(System.currentTimeMillis()));
-				entity.setApplicantDetailJson(json.getBytes("UTF-8"));
-				entity.setPreRegistrationId(prid);
-				preRegistrationDao.save(entity);
-				createDto.setCreateDateTime(new Timestamp(System.currentTimeMillis()));
-
-				createDto.setCreatedBy((String) (reqObject.get("createdBy")));
-=======
-			applicantDetailJson = (JSONObject) jsonParser.parse(jsonString);
-			JSONObject reqObject = (JSONObject) applicantDetailJson.get(RequestCodes.request.toString());
-			JSONObject demoObj = (JSONObject) reqObject.get(RequestCodes.demographicDetails.toString());
-			inputValidation.put(RequestCodes.id.toString(),
-					applicantDetailJson.get(RequestCodes.id.toString()).toString());
-			inputValidation.put(RequestCodes.ver.toString(),
-					applicantDetailJson.get(RequestCodes.ver.toString()).toString());
-			inputValidation.put(RequestCodes.reqTime.toString(),
-					applicantDetailJson.get(RequestCodes.reqTime.toString()).toString());
-			inputValidation.put(RequestCodes.request.toString(),
-					applicantDetailJson.get(RequestCodes.request.toString()).toString());
-			
-			InvalidRequestParameterException exception = ValidationUtil.requestValidator(inputValidation, requiredRequestMap);
-			if (exception == null) {
-
-				jsonValidator.validateJson(demoObj.toString(), "mosip-prereg-identity-json-schema.json");
-
-				preRegistrationEntity = new PreRegistrationEntity();
-				prid = (String) reqObject.get(RequestCodes.preRegistrationId.toString());
-				String json = applicantDetailJson.toString();
-				preRegistrationEntity.setLangCode((String) (reqObject.get(RequestCodes.langCode.toString())));
-				preRegistrationEntity.setGroupId("1234567890");
-				preRegistrationEntity.setCr_appuser_id((String) (applicantDetailJson.get(RequestCodes.id.toString())));
-				preRegistrationEntity.setCreatedBy((String) (reqObject.get(RequestCodes.createdBy.toString())));
-				createDto.setDemographicDetails(demoObj);
-
-				if (prid == null || prid.equals("")) {
-					prid = pridGenerator.generateId();
-
-					preRegistrationEntity.setStatusCode((String) (reqObject.get(RequestCodes.statusCode.toString())));
-					preRegistrationEntity.setCreatedBy((String) (reqObject.get(RequestCodes.createdBy.toString())));
-					preRegistrationEntity.setCreateDateTime(new Timestamp(System.currentTimeMillis()));
-					preRegistrationEntity.setApplicantDetailJson(json.getBytes(StandardCharsets.UTF_8));
-					preRegistrationEntity.setPreRegistrationId(prid);
-					preRegistrationDao.save(preRegistrationEntity);
-					createDto.setCreateDateTime(new Timestamp(System.currentTimeMillis()));
-
-					createDto.setCreatedBy((String) (reqObject.get(RequestCodes.createdBy.toString())));
-				} else {
-					preRegistrationEntity = preRegistrationRepository.findBypreRegistrationId(prid);
-
-					if (preRegistrationEntity != null) {
-						preRegistrationRepository.deleteByPreRegistrationId(prid);
-						preRegistrationEntity
-								.setStatusCode((String) (reqObject.get(RequestCodes.statusCode.toString())));
-						preRegistrationEntity.setUpdatedBy((String) (reqObject.get(RequestCodes.updatedBy.toString())));
-						preRegistrationEntity.setCreateDateTime(preRegistrationEntity.getCreateDateTime());
-						preRegistrationEntity.setDeletedDateTime(new Timestamp(System.currentTimeMillis()));
-						preRegistrationEntity.setUpdateDateTime(new Timestamp(System.currentTimeMillis()));
-						preRegistrationEntity.setApplicantDetailJson(json.getBytes(StandardCharsets.UTF_8));
-						preRegistrationEntity.setPreRegistrationId(prid);
-
-						preRegistrationDao.save(preRegistrationEntity);
-
-						createDto.setCreatedBy(preRegistrationEntity.getCreatedBy());
-						createDto.setCreateDateTime(preRegistrationEntity.getCreateDateTime());
-						createDto.setUpdateDateTime(new Timestamp(System.currentTimeMillis()));
-						createDto.setUpdatedBy((String) (reqObject.get(RequestCodes.updatedBy.toString())));
-					} else {
-						throw new RecordNotFoundException(ErrorCodes.PRG_PAM_APP_005.name(),
-								ErrorMessages.UNABLE_TO_FETCH_THE_PRE_REGISTRATION.name());
-					}
-				}
->>>>>>> ec44e575
-			} else {
-				
-           throw exception;
-			}
-		} catch (HttpRequestException e) {
-			throw new JsonValidationException(ErrorCodes.PRG_PAM_APP_007.name(),
-					ErrorMessages.JSON_HTTP_REQUEST_EXCEPTION.name(), e.getCause());
-		} catch (DataAccessLayerException e) {
-			throw new TablenotAccessibleException(ErrorCodes.PRG_PAM_APP_002.toString(),
-					ErrorMessages.PRE_REGISTRATION_TABLE_NOT_ACCESSIBLE.toString(), e.getCause());
-		} catch (JsonValidationProcessingException e) {
-			throw new JsonValidationException(ErrorCodes.PRG_PAM_APP_007.name(),
-					ErrorMessages.JSON_VALIDATION_PROCESSING_EXCEPTION.name(), e.getCause());
-		} catch (JsonIOException e) {
-			throw new JsonValidationException(ErrorCodes.PRG_PAM_APP_007.name(), ErrorMessages.JSON_IO_EXCEPTION.name(),
-					e.getCause());
-		} catch (JsonSchemaIOException e) {
-			throw new JsonValidationException(ErrorCodes.PRG_PAM_APP_007.name(),
-					ErrorMessages.JSON_SCHEMA_IO_EXCEPTION.name(), e.getCause());
-		} catch (FileIOException e) {
-			throw new SystemFileIOException(ErrorCodes.PRG_PAM_APP_009.name(), ErrorMessages.FILE_IO_EXCEPTION.name(),
-					e.getCause());
-		} catch (ParseException e) {
-			throw new JsonParseException(ErrorCodes.PRG_PAM_APP_007.toString(),
-					ErrorMessages.JSON_PARSING_FAILED.toString(), e.getCause());
-		}
-
-		createDto.setPrId(prid);
-
-		response.setResTime(new Timestamp(System.currentTimeMillis()));
-		response.setStatus(trueStatus);
-		saveList.add(createDto);
-		response.setResponse(saveList);
-
-		return response;
-
-	}
-
-	/**
-	 * This Method is used to fetch all the applications created by User
-	 * 
-	 * @param userId
-	 *            pass a userId through which user has logged in which can be either
-	 *            email Id or phone number
-	 * @return List of groupIds
-	 * 
-	 */
-
-	public ResponseDTO<PreRegistrationViewDTO> getAllApplicationDetails(String userId) {
-		List<PreRegistrationViewDTO> viewList = new ArrayList<>();
-		ResponseDTO<PreRegistrationViewDTO> response = new ResponseDTO<>();
-		List<PreRegistrationEntity> preRegistrationEntityList = null;
-		JSONObject jsonObj = null;
-		PreRegistrationViewDTO viewDto = null;
-		try {
-			preRegistrationEntityList = preRegistrationRepository.findByuserId(userId);
-			if (preRegistrationEntityList == null || preRegistrationEntityList.isEmpty()) {
-				throw new RecordNotFoundException(ErrorCodes.PRG_PAM_APP_005.name(),
-						ErrorMessages.NO_RECORD_FOUND_FOR_USER_ID.name());
-			} else {
-				for (PreRegistrationEntity preRegistrationEntity : preRegistrationEntityList) {
-					jsonObj = (JSONObject) jsonParser
-							.parse(new String(preRegistrationEntity.getApplicantDetailJson(), StandardCharsets.UTF_8));
-					JSONObject reqObj = (JSONObject) jsonObj.get(RequestCodes.request.toString());
-					JSONObject demoObj = (JSONObject) reqObj.get(RequestCodes.demographicDetails.toString());
-					JSONObject identityObj = (JSONObject) demoObj.get(RequestCodes.identity.toString());
-					JSONArray nameArr = (JSONArray) identityObj.get(RequestCodes.FullName.toString());
-					JSONObject nameObj = (JSONObject) nameArr.get(0);
-
-					viewDto = new PreRegistrationViewDTO();
-					viewDto.setPreId(preRegistrationEntity.getPreRegistrationId());
-					viewDto.setFullname(nameObj.get(RequestCodes.value.toString()).toString());
-					viewDto.setStatusCode(preRegistrationEntity.getStatusCode());
-
-					BookingRegistrationDTO bookingRegistrationDTO = callGetAppointmentDetailsRestService(
-							preRegistrationEntity.getPreRegistrationId());
-					if (bookingRegistrationDTO != null) {
-						viewDto.setBookingRegistrationDTO(bookingRegistrationDTO);
-					}
-					viewList.add(viewDto);
-				}
-				response.setResponse(viewList);
-				response.setResTime(new Timestamp(System.currentTimeMillis()));
-				response.setStatus(trueStatus);
-			}
-		} catch (DataAccessLayerException e) {
-			throw new TablenotAccessibleException(ErrorCodes.PRG_PAM_APP_002.toString(),
-					ErrorMessages.PRE_REGISTRATION_TABLE_NOT_ACCESSIBLE.toString(), e.getCause());
-		} catch (ParseException e) {
-			throw new JsonParseException(ErrorCodes.PRG_PAM_APP_007.toString(),
-					ErrorMessages.JSON_PARSING_FAILED.toString(), e.getCause());
-		}
-
-		return response;
-
-	}
-
-	/**
-	 * This Method is used to fetch status of particular preId
-	 * 
-	 * @param preId
-	 * @return ResponseDto<StatusDto>
-	 * 
-	 * 
-	 */
-	public ResponseDTO<PreRegistartionStatusDTO> getApplicationStatus(String preId) {
-		PreRegistartionStatusDTO statusdto = new PreRegistartionStatusDTO();
-		ResponseDTO<PreRegistartionStatusDTO> response = new ResponseDTO<>();
-		List<PreRegistartionStatusDTO> statusList = new ArrayList<>();
-		PreRegistrationEntity preRegistrationEntity = new PreRegistrationEntity();
-		try {
-			preRegistrationEntity = preRegistrationRepository.findBypreRegistrationId(preId);
-			if (preRegistrationEntity != null) {
-				statusdto.setPreRegistartionId(preRegistrationEntity.getPreRegistrationId());
-				statusdto.setStatusCode(preRegistrationEntity.getStatusCode());
-				statusList.add(statusdto);
-				response.setResponse(statusList);
-				response.setResTime(new Timestamp(System.currentTimeMillis()));
-				response.setStatus(trueStatus);
-			} else {
-				throw new RecordNotFoundException(ErrorCodes.PRG_PAM_APP_005.name(),
-						ErrorMessages.NO_RECORD_FOUND_FOR_USER_ID.name());
-			}
-
-		} catch (DataAccessLayerException e) {
-			throw new TablenotAccessibleException(ErrorCodes.PRG_PAM_APP_002.toString(),
-					ErrorMessages.PRE_REGISTRATION_TABLE_NOT_ACCESSIBLE.toString(), e.getCause());
-		}
-		return response;
-	}
-
-	/**
-	 * This Method is used to delete the Individual Application and documents
-	 * associated with it
-	 * 
-	 * @param preregId
-	 * @return ResponseDto<DeleteDto>
-	 */
-	public ResponseDTO<DeletePreRegistartionDTO> deleteIndividual(String preregId) {
-		ResponseDTO<DeletePreRegistartionDTO> response = new ResponseDTO<>();
-		List<DeletePreRegistartionDTO> deleteList = new ArrayList<>();
-		DeletePreRegistartionDTO deleteDto = new DeletePreRegistartionDTO();
-		String strUriBuilder = null;
-
-		RestTemplate restTemplate = null;
-		UriComponentsBuilder uriBuilder = null;
-		HttpHeaders headers = null;
-
-		HttpEntity<ResponseDTO<?>> httpEntity = null;
-		try {
-			restTemplate = restTemplateBuilder.build();
-			uriBuilder = UriComponentsBuilder.fromHttpUrl(resourceUrl + "pre-registration/deleteAllByPreRegId")
-					.queryParam("preId", preregId);
-			headers = new HttpHeaders();
-			headers.setContentType(MediaType.APPLICATION_JSON_UTF8);
-			httpEntity = new HttpEntity<>(headers);
-
-			strUriBuilder = uriBuilder.build().encode().toUriString();
-
-			PreRegistrationEntity preRegistrationEntity = preRegistrationRepository.findBypreRegistrationId(preregId);
-
-			if (preRegistrationEntity != null) {
-				String preRegStatusCode = preRegistrationEntity.getStatusCode();
-				if (preRegStatusCode.equals(StatusCodes.Pending_Appointment.name())
-						|| preRegStatusCode.equals(StatusCodes.Booked.name())) {
-					@SuppressWarnings("rawtypes")
-					ResponseEntity<ResponseDTO> responseEntity = restTemplate.exchange(strUriBuilder, HttpMethod.DELETE,
-							httpEntity, ResponseDTO.class);
-					if (responseEntity.getStatusCode() == HttpStatus.OK) {
-						Boolean isDeleted = preRegistrationRepository.deleteByPreRegistrationId(preregId);
-						if (!isDeleted) {
-							throw new RecordFailedToDeleteException(ErrorCodes.PRG_PAM_APP_004.name(),
-									ErrorMessages.FAILED_TO_DELETE_THE_PRE_REGISTRATION_RECORD.name());
-						} else {
-							deleteDto.setPrId(preRegistrationEntity.getPreRegistrationId());
-							deleteDto.setDeletedDateTime(new Timestamp(System.currentTimeMillis()));
-							deleteList.add(deleteDto);
-						}
-					} else {
-						throw new DocumentFailedToDeleteException(ErrorCodes.PRG_PAM_DOC_015.name(),
-								ErrorMessages.DOCUMENT_FAILED_TO_DELETE.name());
-					}
-				} else {
-					throw new OperationNotAllowedException(ErrorCodes.PRG_PAM_APP_003.name(),
-							ErrorMessages.DELETE_OPERATION_NOT_ALLOWED.name());
-				}
-			} else {
-				throw new RecordNotFoundException(ErrorCodes.PRG_PAM_APP_005.name(),
-						ErrorMessages.UNABLE_TO_FETCH_THE_PRE_REGISTRATION.name());
-			}
-		} catch (DataAccessLayerException e) {
-			throw new RecordNotFoundException(ErrorCodes.PRG_PAM_APP_005.name(),
-					ErrorMessages.UNABLE_TO_FETCH_THE_PRE_REGISTRATION.name());
-		} catch (RestClientException e) {
-			throw new DocumentFailedToDeleteException(ErrorCodes.PRG_PAM_DOC_015.name(),
-					ErrorMessages.DOCUMENT_FAILED_TO_DELETE.name());
-		}
-		response.setResTime(new Timestamp(System.currentTimeMillis()));
-		response.setStatus("true");
-		response.setResponse(deleteList);
-
-		return response;
-	}
-
-	public ResponseDTO<CreatePreRegistrationDTO> getPreRegistration(String preRegId) {
-		List<CreatePreRegistrationDTO> createDtos = new ArrayList<>();
-		CreatePreRegistrationDTO createDto = new CreatePreRegistrationDTO();
-		ResponseDTO<CreatePreRegistrationDTO> response = new ResponseDTO<>();
-		PreRegistrationEntity details = new PreRegistrationEntity();
-		JSONParser parser = new JSONParser();
-		JSONObject applicantDetailJson;
-		try {
-			details = preRegistrationRepository.findBypreRegistrationId(preRegId);
-			createDto.setPrId(details.getPreRegistrationId());
-			createDto.setCreatedBy(details.getCreatedBy());
-			createDto.setCreateDateTime(details.getCreateDateTime());
-			createDto.setUpdatedBy(details.getUpdatedBy());
-			createDto.setUpdateDateTime(details.getUpdateDateTime());
-
-			applicantDetailJson = (JSONObject) parser
-					.parse(new String(details.getApplicantDetailJson(), StandardCharsets.UTF_8));
-			JSONObject reqObject = (JSONObject) applicantDetailJson.get(RequestCodes.request.toString());
-			JSONObject demoObj = (JSONObject) reqObject.get(RequestCodes.demographicDetails.toString());
-
-			createDto.setDemographicDetails(demoObj);
-			createDtos.add(createDto);
-			response.setResponse(createDtos);
-		} catch (DataAccessLayerException e) {
-			throw new TablenotAccessibleException(ErrorCodes.PRG_PAM_APP_002.toString(),
-					ErrorMessages.PRE_REGISTRATION_TABLE_NOT_ACCESSIBLE.toString(), e.getCause());
-		} catch (ParseException e) {
-			throw new JsonParseException(ErrorCodes.PRG_PAM_APP_007.toString(),
-					ErrorMessages.JSON_PARSING_FAILED.toString(), e.getCause());
-		}
-		response.setResTime(new Date(System.currentTimeMillis()));
-		response.setStatus("true");
-		response.setErr(null);
-		return response;
-	}
-
-	/**
-	 * This Method is used to update status of particular preId
-	 * 
-	 * @param preId
-	 * @param preId
-	 * @return UpdateResponseDTO<String>
-	 * 
-	 * 
-	 */
-
-	public UpdateResponseDTO<String> updatePreRegistrationStatus(String preId, String status) {
-
-		UpdateResponseDTO<String> response = new UpdateResponseDTO<>();
-
-		PreRegistrationEntity preRegistrationEntity = new PreRegistrationEntity();
-		try {
-			preRegistrationEntity = preRegistrationRepository.findBypreRegistrationId(preId);
-			preRegistrationEntity.setStatusCode(StatusCodes.valueOf(status).toString());
-
-			preRegistrationRepository.update(preRegistrationEntity);
-
-			response.setResponse("Status Updated sucessfully");
-			response.setResTime(new Timestamp(System.currentTimeMillis()));
-			response.setStatus("true");
-		} catch (DataAccessLayerException e) {
-			throw new TablenotAccessibleException(ErrorCodes.PRG_PAM_APP_002.toString(),
-					ErrorMessages.PRE_REGISTRATION_TABLE_NOT_ACCESSIBLE.toString());
-		} catch (IllegalArgumentException e) {
-			throw new SystemIllegalArgumentException(ErrorCodes.PRG_PAM_APP_006.toString(),
-					ErrorMessages.INVAILD_STATUS_CODE.toString(), e);
-		}
-
-		return response;
-	}
-
-	@SuppressWarnings({ "rawtypes", "unchecked" })
-	public BookingRegistrationDTO callGetAppointmentDetailsRestService(String preId) {
-
-		restTemplate = restTemplateBuilder.build();
-		BookingResponseDTO<BookingRegistrationDTO> resultDto = null;
-		BookingRegistrationDTO bookingRegistrationDTO = null;
-		try {
-			UriComponentsBuilder builder = UriComponentsBuilder.fromHttpUrl(appointmentResourseUrl)
-					.queryParam("preRegID", preId);
-			HttpHeaders headers = new HttpHeaders();
-			// headers.setContentType(MediaType.APPLICATION_JSON_UTF8);
-			HttpEntity<BookingRegistrationDTO> httpEntity = new HttpEntity<>(headers);
-			String uriBuilder = builder.build().encode().toUriString();
-			System.out.println("uriBuilder: " + uriBuilder);
-			ResponseEntity<?> respEntity = (ResponseEntity) restTemplate
-					.exchange(uriBuilder, HttpMethod.GET, httpEntity, BookingResponseDTO.class);
-			if (respEntity.getStatusCode() == HttpStatus.OK) {
-
-				resultDto = (BookingResponseDTO<BookingRegistrationDTO>)respEntity.getBody();
-				System.out.println("resultDto : " + resultDto.getResponse());
-				// bookingRegistrationDTO = (BookingRegistrationDTO)resultDto.getResponse();
-				ObjectMapper mapper = new ObjectMapper();
-				bookingRegistrationDTO = mapper.convertValue(resultDto.getResponse(), BookingRegistrationDTO.class);
-			}
-		} catch (RestClientException e) {
-			return bookingRegistrationDTO;
-		}
-
-		return bookingRegistrationDTO;
-	}
+package io.mosip.preregistration.application.service;
+
+import java.nio.charset.StandardCharsets;
+import java.sql.Timestamp;
+import java.util.ArrayList;
+import java.util.Date;
+import java.util.HashMap;
+import java.util.List;
+import java.util.Map;
+
+import javax.annotation.PostConstruct;
+
+import org.json.simple.JSONArray;
+import org.json.simple.JSONObject;
+import org.json.simple.parser.JSONParser;
+import org.json.simple.parser.ParseException;
+import org.springframework.beans.factory.annotation.Autowired;
+import org.springframework.beans.factory.annotation.Value;
+import org.springframework.boot.web.client.RestTemplateBuilder;
+import org.springframework.http.HttpEntity;
+import org.springframework.http.HttpHeaders;
+import org.springframework.http.HttpMethod;
+import org.springframework.http.HttpStatus;
+import org.springframework.http.MediaType;
+import org.springframework.http.ResponseEntity;
+import org.springframework.stereotype.Service;
+import org.springframework.web.client.RestClientException;
+import org.springframework.web.client.RestTemplate;
+import org.springframework.web.util.UriComponentsBuilder;
+
+import com.fasterxml.jackson.databind.ObjectMapper;
+
+import io.mosip.kernel.core.dataaccess.exception.DataAccessLayerException;
+import io.mosip.kernel.core.idgenerator.spi.PridGenerator;
+import io.mosip.kernel.core.jsonvalidator.exception.FileIOException;
+import io.mosip.kernel.core.jsonvalidator.exception.HttpRequestException;
+import io.mosip.kernel.core.jsonvalidator.exception.JsonIOException;
+import io.mosip.kernel.core.jsonvalidator.exception.JsonSchemaIOException;
+import io.mosip.kernel.core.jsonvalidator.exception.JsonValidationProcessingException;
+import io.mosip.kernel.jsonvalidator.impl.JsonValidatorImpl;
+import io.mosip.preregistration.application.code.RequestCodes;
+import io.mosip.preregistration.application.code.StatusCodes;
+import io.mosip.preregistration.application.dao.PreRegistrationDao;
+import io.mosip.preregistration.application.dto.BookingRegistrationDTO;
+import io.mosip.preregistration.application.dto.BookingResponseDTO;
+import io.mosip.preregistration.application.dto.CreatePreRegistrationDTO;
+import io.mosip.preregistration.application.dto.DeletePreRegistartionDTO;
+import io.mosip.preregistration.application.dto.PreRegistartionStatusDTO;
+import io.mosip.preregistration.application.dto.PreRegistrationViewDTO;
+import io.mosip.preregistration.application.dto.ResponseDTO;
+import io.mosip.preregistration.application.dto.UpdateResponseDTO;
+import io.mosip.preregistration.application.entity.PreRegistrationEntity;
+import io.mosip.preregistration.application.errorcodes.ErrorCodes;
+import io.mosip.preregistration.application.errorcodes.ErrorMessages;
+import io.mosip.preregistration.application.exception.DocumentFailedToDeleteException;
+import io.mosip.preregistration.application.exception.OperationNotAllowedException;
+import io.mosip.preregistration.application.exception.RecordFailedToDeleteException;
+import io.mosip.preregistration.application.exception.RecordNotFoundException;
+import io.mosip.preregistration.application.exception.system.JsonParseException;
+import io.mosip.preregistration.application.exception.system.JsonValidationException;
+import io.mosip.preregistration.application.exception.system.SystemFileIOException;
+import io.mosip.preregistration.application.exception.system.SystemIllegalArgumentException;
+import io.mosip.preregistration.application.repository.PreRegistrationRepository;
+import io.mosip.preregistration.core.exceptions.InvalidRequestParameterException;
+import io.mosip.preregistration.core.exceptions.TablenotAccessibleException;
+import io.mosip.preregistration.core.util.ValidationUtil;
+
+/**
+ * Pre-Registration service
+ * 
+ * @author M1037717
+ *
+ */
+@Service
+public class PreRegistrationService {
+
+	/**
+	 * Field for {@link #RegistrationDao}
+	 */
+	@Autowired
+	private PreRegistrationDao preRegistrationDao;
+
+	/**
+	 * Field for {@link #MosipPridGenerator<String>}
+	 */
+	@Autowired
+	private PridGenerator<String> pridGenerator;
+
+	/**
+	 * Field for {@link #RegistrationRepositary}
+	 */
+	@Autowired
+	private PreRegistrationRepository preRegistrationRepository;
+
+	@Autowired
+	private JsonValidatorImpl jsonValidator;
+
+	@Value("${resource.url}")
+	private String resourceUrl;
+
+	@Value("${id}")
+	private String id;
+
+	@Value("${ver}")
+	private String ver;
+
+	private JSONParser jsonParser = new JSONParser();
+
+	@Autowired
+	private RestTemplateBuilder restTemplateBuilder;
+
+	protected String trueStatus = "true";
+	
+	Map<String, String> requiredRequestMap = new HashMap<>();
+	
+	@PostConstruct
+	public void setup() {
+		requiredRequestMap.put("id", id);
+		requiredRequestMap.put("ver", ver);
+	}
+
+
+	private RestTemplate restTemplate;
+
+	@Value("${appointmentResourse.url}")
+	private String appointmentResourseUrl;
+
+
+	/*
+	 * (non-Javadoc)
+	 * 
+	 * @see
+	 * io.mosip.registration.service.RegistrationService#addPreRegistration(java.
+	 * lang. Object, java.lang.String)
+	 */
+	public ResponseDTO<CreatePreRegistrationDTO> addPreRegistration(String jsonString) {
+
+		ResponseDTO<CreatePreRegistrationDTO> response = new ResponseDTO<>();
+		List<CreatePreRegistrationDTO> saveList = new ArrayList<>();
+		CreatePreRegistrationDTO createDto = new CreatePreRegistrationDTO();
+		String prid = null;
+		PreRegistrationEntity preRegistrationEntity = null;
+		Map<String, String> inputValidation = new HashMap<>();
+		JSONObject applicantDetailJson;
+		try {
+			applicantDetailJson = (JSONObject) jsonParser.parse(jsonString);
+			JSONObject reqObject = (JSONObject) applicantDetailJson.get(RequestCodes.request.toString());
+			JSONObject demoObj = (JSONObject) reqObject.get(RequestCodes.demographicDetails.toString());
+			inputValidation.put(RequestCodes.id.toString(),
+					applicantDetailJson.get(RequestCodes.id.toString()).toString());
+			inputValidation.put(RequestCodes.ver.toString(),
+					applicantDetailJson.get(RequestCodes.ver.toString()).toString());
+			inputValidation.put(RequestCodes.reqTime.toString(),
+					applicantDetailJson.get(RequestCodes.reqTime.toString()).toString());
+			inputValidation.put(RequestCodes.request.toString(),
+					applicantDetailJson.get(RequestCodes.request.toString()).toString());
+			
+			InvalidRequestParameterException exception = ValidationUtil.requestValidator(inputValidation, requiredRequestMap);
+			if (exception == null) {
+
+				jsonValidator.validateJson(demoObj.toString(), "mosip-prereg-identity-json-schema.json");
+
+				preRegistrationEntity = new PreRegistrationEntity();
+				prid = (String) reqObject.get(RequestCodes.preRegistrationId.toString());
+				String json = applicantDetailJson.toString();
+				preRegistrationEntity.setLangCode((String) (reqObject.get(RequestCodes.langCode.toString())));
+				preRegistrationEntity.setGroupId("1234567890");
+				preRegistrationEntity.setCr_appuser_id((String) (applicantDetailJson.get(RequestCodes.id.toString())));
+				preRegistrationEntity.setCreatedBy((String) (reqObject.get(RequestCodes.createdBy.toString())));
+				createDto.setDemographicDetails(demoObj);
+
+				if (prid == null || prid.equals("")) {
+					prid = pridGenerator.generateId();
+
+					preRegistrationEntity.setStatusCode((String) (reqObject.get(RequestCodes.statusCode.toString())));
+					preRegistrationEntity.setCreatedBy((String) (reqObject.get(RequestCodes.createdBy.toString())));
+					preRegistrationEntity.setCreateDateTime(new Timestamp(System.currentTimeMillis()));
+					preRegistrationEntity.setApplicantDetailJson(json.getBytes(StandardCharsets.UTF_8));
+					preRegistrationEntity.setPreRegistrationId(prid);
+					preRegistrationDao.save(preRegistrationEntity);
+					createDto.setCreateDateTime(new Timestamp(System.currentTimeMillis()));
+
+					createDto.setCreatedBy((String) (reqObject.get(RequestCodes.createdBy.toString())));
+				} else {
+					preRegistrationEntity = preRegistrationRepository.findBypreRegistrationId(prid);
+
+					if (preRegistrationEntity != null) {
+						preRegistrationRepository.deleteByPreRegistrationId(prid);
+						preRegistrationEntity
+								.setStatusCode((String) (reqObject.get(RequestCodes.statusCode.toString())));
+						preRegistrationEntity.setUpdatedBy((String) (reqObject.get(RequestCodes.updatedBy.toString())));
+						preRegistrationEntity.setCreateDateTime(preRegistrationEntity.getCreateDateTime());
+						preRegistrationEntity.setDeletedDateTime(new Timestamp(System.currentTimeMillis()));
+						preRegistrationEntity.setUpdateDateTime(new Timestamp(System.currentTimeMillis()));
+						preRegistrationEntity.setApplicantDetailJson(json.getBytes(StandardCharsets.UTF_8));
+						preRegistrationEntity.setPreRegistrationId(prid);
+
+						preRegistrationDao.save(preRegistrationEntity);
+
+						createDto.setCreatedBy(preRegistrationEntity.getCreatedBy());
+						createDto.setCreateDateTime(preRegistrationEntity.getCreateDateTime());
+						createDto.setUpdateDateTime(new Timestamp(System.currentTimeMillis()));
+						createDto.setUpdatedBy((String) (reqObject.get(RequestCodes.updatedBy.toString())));
+					} else {
+						throw new RecordNotFoundException(ErrorCodes.PRG_PAM_APP_005.name(),
+								ErrorMessages.UNABLE_TO_FETCH_THE_PRE_REGISTRATION.name());
+					}
+				}
+			} else {
+				
+           throw exception;
+			}
+		} catch (HttpRequestException e) {
+			throw new JsonValidationException(ErrorCodes.PRG_PAM_APP_007.name(),
+					ErrorMessages.JSON_HTTP_REQUEST_EXCEPTION.name(), e.getCause());
+		} catch (DataAccessLayerException e) {
+			throw new TablenotAccessibleException(ErrorCodes.PRG_PAM_APP_002.toString(),
+					ErrorMessages.PRE_REGISTRATION_TABLE_NOT_ACCESSIBLE.toString(), e.getCause());
+		} catch (JsonValidationProcessingException e) {
+			throw new JsonValidationException(ErrorCodes.PRG_PAM_APP_007.name(),
+					ErrorMessages.JSON_VALIDATION_PROCESSING_EXCEPTION.name(), e.getCause());
+		} catch (JsonIOException e) {
+			throw new JsonValidationException(ErrorCodes.PRG_PAM_APP_007.name(), ErrorMessages.JSON_IO_EXCEPTION.name(),
+					e.getCause());
+		} catch (JsonSchemaIOException e) {
+			throw new JsonValidationException(ErrorCodes.PRG_PAM_APP_007.name(),
+					ErrorMessages.JSON_SCHEMA_IO_EXCEPTION.name(), e.getCause());
+		} catch (FileIOException e) {
+			throw new SystemFileIOException(ErrorCodes.PRG_PAM_APP_009.name(), ErrorMessages.FILE_IO_EXCEPTION.name(),
+					e.getCause());
+		} catch (ParseException e) {
+			throw new JsonParseException(ErrorCodes.PRG_PAM_APP_007.toString(),
+					ErrorMessages.JSON_PARSING_FAILED.toString(), e.getCause());
+		}
+
+		createDto.setPrId(prid);
+
+		response.setResTime(new Timestamp(System.currentTimeMillis()));
+		response.setStatus(trueStatus);
+		saveList.add(createDto);
+		response.setResponse(saveList);
+
+		return response;
+
+	}
+
+	/**
+	 * This Method is used to fetch all the applications created by User
+	 * 
+	 * @param userId
+	 *            pass a userId through which user has logged in which can be either
+	 *            email Id or phone number
+	 * @return List of groupIds
+	 * 
+	 */
+
+	public ResponseDTO<PreRegistrationViewDTO> getAllApplicationDetails(String userId) {
+		List<PreRegistrationViewDTO> viewList = new ArrayList<>();
+		ResponseDTO<PreRegistrationViewDTO> response = new ResponseDTO<>();
+		List<PreRegistrationEntity> preRegistrationEntityList = null;
+		JSONObject jsonObj = null;
+		PreRegistrationViewDTO viewDto = null;
+		try {
+			preRegistrationEntityList = preRegistrationRepository.findByuserId(userId);
+			if (preRegistrationEntityList == null || preRegistrationEntityList.isEmpty()) {
+				throw new RecordNotFoundException(ErrorCodes.PRG_PAM_APP_005.name(),
+						ErrorMessages.NO_RECORD_FOUND_FOR_USER_ID.name());
+			} else {
+				for (PreRegistrationEntity preRegistrationEntity : preRegistrationEntityList) {
+					jsonObj = (JSONObject) jsonParser
+							.parse(new String(preRegistrationEntity.getApplicantDetailJson(), StandardCharsets.UTF_8));
+					JSONObject reqObj = (JSONObject) jsonObj.get(RequestCodes.request.toString());
+					JSONObject demoObj = (JSONObject) reqObj.get(RequestCodes.demographicDetails.toString());
+					JSONObject identityObj = (JSONObject) demoObj.get(RequestCodes.identity.toString());
+					JSONArray nameArr = (JSONArray) identityObj.get(RequestCodes.FullName.toString());
+					JSONObject nameObj = (JSONObject) nameArr.get(0);
+
+					viewDto = new PreRegistrationViewDTO();
+					viewDto.setPreId(preRegistrationEntity.getPreRegistrationId());
+					viewDto.setFullname(nameObj.get(RequestCodes.value.toString()).toString());
+					viewDto.setStatusCode(preRegistrationEntity.getStatusCode());
+
+					BookingRegistrationDTO bookingRegistrationDTO = callGetAppointmentDetailsRestService(
+							preRegistrationEntity.getPreRegistrationId());
+					if (bookingRegistrationDTO != null) {
+						viewDto.setBookingRegistrationDTO(bookingRegistrationDTO);
+					}
+					viewList.add(viewDto);
+				}
+				response.setResponse(viewList);
+				response.setResTime(new Timestamp(System.currentTimeMillis()));
+				response.setStatus(trueStatus);
+			}
+		} catch (DataAccessLayerException e) {
+			throw new TablenotAccessibleException(ErrorCodes.PRG_PAM_APP_002.toString(),
+					ErrorMessages.PRE_REGISTRATION_TABLE_NOT_ACCESSIBLE.toString(), e.getCause());
+		} catch (ParseException e) {
+			throw new JsonParseException(ErrorCodes.PRG_PAM_APP_007.toString(),
+					ErrorMessages.JSON_PARSING_FAILED.toString(), e.getCause());
+		}
+
+		return response;
+
+	}
+
+	/**
+	 * This Method is used to fetch status of particular preId
+	 * 
+	 * @param preId
+	 * @return ResponseDto<StatusDto>
+	 * 
+	 * 
+	 */
+	public ResponseDTO<PreRegistartionStatusDTO> getApplicationStatus(String preId) {
+		PreRegistartionStatusDTO statusdto = new PreRegistartionStatusDTO();
+		ResponseDTO<PreRegistartionStatusDTO> response = new ResponseDTO<>();
+		List<PreRegistartionStatusDTO> statusList = new ArrayList<>();
+		PreRegistrationEntity preRegistrationEntity = new PreRegistrationEntity();
+		try {
+			preRegistrationEntity = preRegistrationRepository.findBypreRegistrationId(preId);
+			if (preRegistrationEntity != null) {
+				statusdto.setPreRegistartionId(preRegistrationEntity.getPreRegistrationId());
+				statusdto.setStatusCode(preRegistrationEntity.getStatusCode());
+				statusList.add(statusdto);
+				response.setResponse(statusList);
+				response.setResTime(new Timestamp(System.currentTimeMillis()));
+				response.setStatus(trueStatus);
+			} else {
+				throw new RecordNotFoundException(ErrorCodes.PRG_PAM_APP_005.name(),
+						ErrorMessages.NO_RECORD_FOUND_FOR_USER_ID.name());
+			}
+
+		} catch (DataAccessLayerException e) {
+			throw new TablenotAccessibleException(ErrorCodes.PRG_PAM_APP_002.toString(),
+					ErrorMessages.PRE_REGISTRATION_TABLE_NOT_ACCESSIBLE.toString(), e.getCause());
+		}
+		return response;
+	}
+
+	/**
+	 * This Method is used to delete the Individual Application and documents
+	 * associated with it
+	 * 
+	 * @param preregId
+	 * @return ResponseDto<DeleteDto>
+	 */
+	public ResponseDTO<DeletePreRegistartionDTO> deleteIndividual(String preregId) {
+		ResponseDTO<DeletePreRegistartionDTO> response = new ResponseDTO<>();
+		List<DeletePreRegistartionDTO> deleteList = new ArrayList<>();
+		DeletePreRegistartionDTO deleteDto = new DeletePreRegistartionDTO();
+		String strUriBuilder = null;
+
+		RestTemplate restTemplate = null;
+		UriComponentsBuilder uriBuilder = null;
+		HttpHeaders headers = null;
+
+		HttpEntity<ResponseDTO<?>> httpEntity = null;
+		try {
+			restTemplate = restTemplateBuilder.build();
+			uriBuilder = UriComponentsBuilder.fromHttpUrl(resourceUrl + "pre-registration/deleteAllByPreRegId")
+					.queryParam("preId", preregId);
+			headers = new HttpHeaders();
+			headers.setContentType(MediaType.APPLICATION_JSON_UTF8);
+			httpEntity = new HttpEntity<>(headers);
+
+			strUriBuilder = uriBuilder.build().encode().toUriString();
+
+			PreRegistrationEntity preRegistrationEntity = preRegistrationRepository.findBypreRegistrationId(preregId);
+
+			if (preRegistrationEntity != null) {
+				String preRegStatusCode = preRegistrationEntity.getStatusCode();
+				if (preRegStatusCode.equals(StatusCodes.Pending_Appointment.name())
+						|| preRegStatusCode.equals(StatusCodes.Booked.name())) {
+					@SuppressWarnings("rawtypes")
+					ResponseEntity<ResponseDTO> responseEntity = restTemplate.exchange(strUriBuilder, HttpMethod.DELETE,
+							httpEntity, ResponseDTO.class);
+					if (responseEntity.getStatusCode() == HttpStatus.OK) {
+						Boolean isDeleted = preRegistrationRepository.deleteByPreRegistrationId(preregId);
+						if (!isDeleted) {
+							throw new RecordFailedToDeleteException(ErrorCodes.PRG_PAM_APP_004.name(),
+									ErrorMessages.FAILED_TO_DELETE_THE_PRE_REGISTRATION_RECORD.name());
+						} else {
+							deleteDto.setPrId(preRegistrationEntity.getPreRegistrationId());
+							deleteDto.setDeletedDateTime(new Timestamp(System.currentTimeMillis()));
+							deleteList.add(deleteDto);
+						}
+					} else {
+						throw new DocumentFailedToDeleteException(ErrorCodes.PRG_PAM_DOC_015.name(),
+								ErrorMessages.DOCUMENT_FAILED_TO_DELETE.name());
+					}
+				} else {
+					throw new OperationNotAllowedException(ErrorCodes.PRG_PAM_APP_003.name(),
+							ErrorMessages.DELETE_OPERATION_NOT_ALLOWED.name());
+				}
+			} else {
+				throw new RecordNotFoundException(ErrorCodes.PRG_PAM_APP_005.name(),
+						ErrorMessages.UNABLE_TO_FETCH_THE_PRE_REGISTRATION.name());
+			}
+		} catch (DataAccessLayerException e) {
+			throw new RecordNotFoundException(ErrorCodes.PRG_PAM_APP_005.name(),
+					ErrorMessages.UNABLE_TO_FETCH_THE_PRE_REGISTRATION.name());
+		} catch (RestClientException e) {
+			throw new DocumentFailedToDeleteException(ErrorCodes.PRG_PAM_DOC_015.name(),
+					ErrorMessages.DOCUMENT_FAILED_TO_DELETE.name());
+		}
+		response.setResTime(new Timestamp(System.currentTimeMillis()));
+		response.setStatus("true");
+		response.setResponse(deleteList);
+
+		return response;
+	}
+
+	public ResponseDTO<CreatePreRegistrationDTO> getPreRegistration(String preRegId) {
+		List<CreatePreRegistrationDTO> createDtos = new ArrayList<>();
+		CreatePreRegistrationDTO createDto = new CreatePreRegistrationDTO();
+		ResponseDTO<CreatePreRegistrationDTO> response = new ResponseDTO<>();
+		PreRegistrationEntity details = new PreRegistrationEntity();
+		JSONParser parser = new JSONParser();
+		JSONObject applicantDetailJson;
+		try {
+			details = preRegistrationRepository.findBypreRegistrationId(preRegId);
+			createDto.setPrId(details.getPreRegistrationId());
+			createDto.setCreatedBy(details.getCreatedBy());
+			createDto.setCreateDateTime(details.getCreateDateTime());
+			createDto.setUpdatedBy(details.getUpdatedBy());
+			createDto.setUpdateDateTime(details.getUpdateDateTime());
+
+			applicantDetailJson = (JSONObject) parser
+					.parse(new String(details.getApplicantDetailJson(), StandardCharsets.UTF_8));
+			JSONObject reqObject = (JSONObject) applicantDetailJson.get(RequestCodes.request.toString());
+			JSONObject demoObj = (JSONObject) reqObject.get(RequestCodes.demographicDetails.toString());
+
+			createDto.setDemographicDetails(demoObj);
+			createDtos.add(createDto);
+			response.setResponse(createDtos);
+		} catch (DataAccessLayerException e) {
+			throw new TablenotAccessibleException(ErrorCodes.PRG_PAM_APP_002.toString(),
+					ErrorMessages.PRE_REGISTRATION_TABLE_NOT_ACCESSIBLE.toString(), e.getCause());
+		} catch (ParseException e) {
+			throw new JsonParseException(ErrorCodes.PRG_PAM_APP_007.toString(),
+					ErrorMessages.JSON_PARSING_FAILED.toString(), e.getCause());
+		}
+		response.setResTime(new Date(System.currentTimeMillis()));
+		response.setStatus("true");
+		response.setErr(null);
+		return response;
+	}
+
+	/**
+	 * This Method is used to update status of particular preId
+	 * 
+	 * @param preId
+	 * @param preId
+	 * @return UpdateResponseDTO<String>
+	 * 
+	 * 
+	 */
+
+	public UpdateResponseDTO<String> updatePreRegistrationStatus(String preId, String status) {
+
+		UpdateResponseDTO<String> response = new UpdateResponseDTO<>();
+
+		PreRegistrationEntity preRegistrationEntity = new PreRegistrationEntity();
+		try {
+			preRegistrationEntity = preRegistrationRepository.findBypreRegistrationId(preId);
+			preRegistrationEntity.setStatusCode(StatusCodes.valueOf(status).toString());
+
+			preRegistrationRepository.update(preRegistrationEntity);
+
+			response.setResponse("Status Updated sucessfully");
+			response.setResTime(new Timestamp(System.currentTimeMillis()));
+			response.setStatus("true");
+		} catch (DataAccessLayerException e) {
+			throw new TablenotAccessibleException(ErrorCodes.PRG_PAM_APP_002.toString(),
+					ErrorMessages.PRE_REGISTRATION_TABLE_NOT_ACCESSIBLE.toString());
+		} catch (IllegalArgumentException e) {
+			throw new SystemIllegalArgumentException(ErrorCodes.PRG_PAM_APP_006.toString(),
+					ErrorMessages.INVAILD_STATUS_CODE.toString(), e);
+		}
+
+		return response;
+	}
+
+	@SuppressWarnings({ "rawtypes", "unchecked" })
+	public BookingRegistrationDTO callGetAppointmentDetailsRestService(String preId) {
+
+		restTemplate = restTemplateBuilder.build();
+		BookingResponseDTO<BookingRegistrationDTO> resultDto = null;
+		BookingRegistrationDTO bookingRegistrationDTO = null;
+		try {
+			UriComponentsBuilder builder = UriComponentsBuilder.fromHttpUrl(appointmentResourseUrl)
+					.queryParam("preRegID", preId);
+			HttpHeaders headers = new HttpHeaders();
+			// headers.setContentType(MediaType.APPLICATION_JSON_UTF8);
+			HttpEntity<BookingRegistrationDTO> httpEntity = new HttpEntity<>(headers);
+			String uriBuilder = builder.build().encode().toUriString();
+			System.out.println("uriBuilder: " + uriBuilder);
+			ResponseEntity<?> respEntity = (ResponseEntity) restTemplate
+					.exchange(uriBuilder, HttpMethod.GET, httpEntity, BookingResponseDTO.class);
+			if (respEntity.getStatusCode() == HttpStatus.OK) {
+
+				resultDto = (BookingResponseDTO<BookingRegistrationDTO>)respEntity.getBody();
+				System.out.println("resultDto : " + resultDto.getResponse());
+				// bookingRegistrationDTO = (BookingRegistrationDTO)resultDto.getResponse();
+				ObjectMapper mapper = new ObjectMapper();
+				bookingRegistrationDTO = mapper.convertValue(resultDto.getResponse(), BookingRegistrationDTO.class);
+			}
+		} catch (RestClientException e) {
+			return bookingRegistrationDTO;
+		}
+
+		return bookingRegistrationDTO;
+	}
 }