<project xmlns="http://maven.apache.org/POM/4.0.0"
	xmlns:xsi="http://www.w3.org/2001/XMLSchema-instance"
	xsi:schemaLocation="http://maven.apache.org/POM/4.0.0 http://maven.apache.org/xsd/maven-4.0.0.xsd">
	<modelVersion>4.0.0</modelVersion>
	<groupId>customlib</groupId>
	<artifactId>automationtests</artifactId>
	<version>0.0.1-SNAPSHOT</version>
	<packaging>jar</packaging>

	<name>automationtests</name>
	<url>http://maven.apache.org</url>
	<dependencies>
		<dependency>
			<groupId>com.flipkart.zjsonpatch</groupId>
			<artifactId>zjsonpatch</artifactId>
			<version>0.4.7</version>
		</dependency>
		<dependency>
			<groupId>junit</groupId>
			<artifactId>junit</artifactId>
			<version>3.8.1</version>
			<scope>test</scope>
		</dependency>
		<!-- https://mvnrepository.com/artifact/com.jayway.jsonpath/json-path -->
		<dependency>
			<groupId>com.jayway.jsonpath</groupId>
			<artifactId>json-path</artifactId>
			<version>2.4.0</version>
		</dependency>

		<!-- https://mvnrepository.com/artifact/io.rest-assured/rest-assured -->
		<dependency>
			<groupId>io.rest-assured</groupId>
			<artifactId>rest-assured</artifactId>
			<version>3.0.7</version>
		</dependency>
		<dependency>
			<groupId>org.testng</groupId>
			<artifactId>testng</artifactId>
			<version>6.11</version>
			<scope>test</scope>
		</dependency>
		<!-- https://mvnrepository.com/artifact/com.fasterxml.jackson.core/jackson-core -->
		<dependency>
			<groupId>com.fasterxml.jackson.core</groupId>
			<artifactId>jackson-core</artifactId>
			<version>2.8.6</version>
		</dependency>

		<!-- https://mvnrepository.com/artifact/com.fasterxml.jackson.core/jackson-annotations -->
		<dependency>
			<groupId>com.fasterxml.jackson.core</groupId>
			<artifactId>jackson-annotations</artifactId>
			<version>2.8.6</version>
		</dependency>
		<!-- https://mvnrepository.com/artifact/com.fasterxml.jackson.core/jackson-databind -->
		<dependency>
			<groupId>com.fasterxml.jackson.core</groupId>
			<artifactId>jackson-databind</artifactId>
			<version>2.8.6</version>
		</dependency>

		<!-- https://mvnrepository.com/artifact/javax.ws.rs/javax.ws.rs-api -->
		<dependency>
			<groupId>javax.ws.rs</groupId>
			<artifactId>javax.ws.rs-api</artifactId>
			<version>2.1</version>
		</dependency>

		<!-- https://mvnrepository.com/artifact/org.hamcrest/hamcrest-core -->
		<dependency>
			<groupId>org.hamcrest</groupId>
			<artifactId>hamcrest-core</artifactId>
			<version>1.3</version>
			<scope>test</scope>
		</dependency>

		<dependency>
			<groupId>org.apache.httpcomponents</groupId>
			<artifactId>httpclient</artifactId>
			<version>4.5.3</version>
		</dependency>

		<!-- https://mvnrepository.com/artifact/org.projectlombok/lombok -->
		<dependency>
			<groupId>org.projectlombok</groupId>
			<artifactId>lombok</artifactId>
			<version>1.18.4</version>
			<scope>provided</scope>
		</dependency>
		<dependency>
			<groupId>com.fasterxml.jackson.dataformat</groupId>
			<artifactId>jackson-dataformat-xml</artifactId>
			<version>2.9.0</version>
		</dependency>

		<!-- https://mvnrepository.com/artifact/org.json/json -->
		<dependency>
			<groupId>org.json</groupId>
			<artifactId>json</artifactId>
			<version>20180813</version>
		</dependency>
		<dependency>
			<groupId>com.googlecode.json-simple</groupId>
			<artifactId>json-simple</artifactId>
			<version>1.1</version>
		</dependency>
		<!-- https://mvnrepository.com/artifact/com.google.code.gson/gson -->
		<dependency>
			<groupId>com.google.code.gson</groupId>
			<artifactId>gson</artifactId>
			<version>2.3.1</version>
		</dependency>
		<!-- https://mvnrepository.com/artifact/org.apache.maven.plugins/maven-assembly-plugin -->
		<dependency>
			<groupId>org.apache.maven.plugins</groupId>
			<artifactId>maven-assembly-plugin</artifactId>
			<version>3.1.0</version>
		</dependency>
		<!-- https://mvnrepository.com/artifact/com.google.guava/guava -->
		<dependency>
			<groupId>com.google.guava</groupId>
			<artifactId>guava</artifactId>
			<version>27.0.1-jre</version>
		</dependency>

		<!-- https://mvnrepository.com/artifact/org.hibernate/hibernate-core -->
		<dependency>
			<groupId>org.hibernate</groupId>
			<artifactId>hibernate-core</artifactId>
			<version>5.4.0.Final</version>
		</dependency>
		<dependency>
			<groupId>commons-beanutils</groupId>
			<artifactId>commons-beanutils</artifactId>
			<version>1.8.2</version>
		</dependency>
		<!-- Encryption Decryption Util Jar -->
		<dependency>
			<groupId>io.mosip</groupId>
			<artifactId>testing</artifactId>
			<version>demoApp</version>
		</dependency>
		<dependency>
			<groupId>javax.validation</groupId>
			<artifactId>validation-api</artifactId>
			<version>2.0.1.Final</version>
		</dependency>
		<dependency>
			<groupId>io.swagger</groupId>
			<artifactId>swagger-annotations</artifactId>
			<version>1.5.15</version>
		</dependency>

		<dependency>
			<groupId>org.postgresql</groupId>
			<artifactId>postgresql</artifactId>
			<version>42.2.2</version>
		</dependency>
		<dependency>
			<groupId>org.slf4j</groupId>
			<artifactId>slf4j-log4j12</artifactId>
			<version>1.6.2</version>
		</dependency>

		<dependency>
			<groupId>org.apache.logging.log4j</groupId>
			<artifactId>log4j-api</artifactId>
			<version>2.11.1</version>
		</dependency>

		<dependency>
			<groupId>org.apache.logging.log4j</groupId>
			<artifactId>log4j-core</artifactId>
			<version>2.11.1</version>
		</dependency>

		<dependency>
			<groupId>com.ibm.icu</groupId>
			<artifactId>icu4j</artifactId>
			<version>63.1</version>
		</dependency>


	</dependencies>

	<build>
		<plugins>

			<plugin>
				<groupId>org.apache.maven.plugins</groupId>
				<artifactId>maven-compiler-plugin</artifactId>
				<version>3.5.1</version>
				<configuration>
					<source>1.8</source>
					<target>1.8</target>
				</configuration>
			</plugin>

			<plugin>
				<groupId>org.apache.maven.plugins</groupId>
				<artifactId>maven-surefire-plugin</artifactId>
				<version>2.19.1</version>
				<inherited>true</inherited>
				<configuration>
					<suiteXmlFiles>
<<<<<<< HEAD
					<suiteXmlFile>src/test/resources/testngapi.xml</suiteXmlFile>

=======

						<suiteXmlFile>src/test/resources/testngapi.xml</suiteXmlFile> 
>>>>>>> 382e842e

					</suiteXmlFiles>
				</configuration>

			</plugin>
		</plugins>
	</build>


	<properties>
		<maven.compiler.source>1.8</maven.compiler.source>
		<maven.compiler.target>1.8</maven.compiler.target>
		<project.build.sourceEncoding>UTF-8</project.build.sourceEncoding>
	</properties>
</project><|MERGE_RESOLUTION|>--- conflicted
+++ resolved
@@ -204,15 +204,9 @@
 				<inherited>true</inherited>
 				<configuration>
 					<suiteXmlFiles>
-<<<<<<< HEAD
 					<suiteXmlFile>src/test/resources/testngapi.xml</suiteXmlFile>
 
-=======
-
-						<suiteXmlFile>src/test/resources/testngapi.xml</suiteXmlFile> 
->>>>>>> 382e842e
-
-					</suiteXmlFiles>
+			</suiteXmlFiles>
 				</configuration>
 
 			</plugin>
