--- conflicted
+++ resolved
@@ -9,14 +9,13 @@
 	<name>automationtests</name>
 	<url>http://maven.apache.org</url>
 
-<<<<<<< HEAD
+
 	<parent>
 		<groupId>io.mosip</groupId>
 		<artifactId>mosip-parent</artifactId>
 		<version>0.11.1</version>
 	</parent>
-=======
->>>>>>> 5c113890
+
 	<dependencies>
 		<dependency>
 			<groupId>com.flipkart.zjsonpatch</groupId>
@@ -183,21 +182,14 @@
 			<artifactId>commons-beanutils</artifactId>
 			<version>1.8.2</version>
 		</dependency>
-<<<<<<< HEAD
-=======
-		<!-- Encryption Decryption Util Jar -->
-		<!-- <dependency> 
-		    <groupId>io.mosip</groupId> 
-			<artifactId>testing</artifactId> 
-			<version>demoApp</version>
-		</dependency> -->
+
 
 		<dependency>
 			<groupId>io.mosip.authentication</groupId>
 			<artifactId>authentication-demo</artifactId>
 			<version>0.10.2</version>
 		</dependency>
->>>>>>> 5c113890
+
 
 		<dependency>
 			<groupId>javax.validation</groupId>
@@ -251,7 +243,7 @@
 			<artifactId>icu4j</artifactId>
 			<version>63.1</version>
 		</dependency>
-<<<<<<< HEAD
+
 
 
 		<!-- https://mvnrepository.com/artifact/com.amazonaws/aws-java-sdk -->
@@ -371,18 +363,12 @@
 
 
 
-=======
+
 		<dependency>
 			<groupId>javax.mail</groupId>
 			<artifactId>javax.mail-api</artifactId>
 			<version>1.6.2</version>
 		</dependency>
-		<dependency>
-			<groupId>com.sun.mail</groupId>
-			<artifactId>javax.mail</artifactId>
-			<version>1.6.0</version>
-		</dependency>
->>>>>>> 5c113890
 	</dependencies>
 
 	<build>
