--- conflicted
+++ resolved
@@ -1,443 +1,45 @@
-<<<<<<< HEAD
-<project xmlns="http://maven.apache.org/POM/4.0.0" xmlns:xsi="http://www.w3.org/2001/XMLSchema-instance"
-      xsi:schemaLocation="http://maven.apache.org/POM/4.0.0 http://maven.apache.org/xsd/maven-4.0.0.xsd">
-      <modelVersion>4.0.0</modelVersion>
-      <groupId>customlib</groupId>
-      <artifactId>automationtests</artifactId>
-
-      <packaging>jar</packaging>
-
-      <name>automationtests</name>
-      <url>http://maven.apache.org</url>
-
-
-	      <parent>
-            <groupId>io.mosip</groupId>
-            <artifactId>mosip-parent</artifactId>
-            <version>0.12.2</version>
-      </parent>
- 
-      <dependencies>
-            <dependency>
-                  <groupId>com.flipkart.zjsonpatch</groupId>
-                  <artifactId>zjsonpatch</artifactId>
-                  <version>0.4.7</version>
-            </dependency>
-            
-            <!-- <dependency>
-                  <groupId>io.mosip.kernel</groupId>
-                  <artifactId>kernel-qrcodegenerator-zxing</artifactId>
-                  <version>0.9.0</version>
-            </dependency>  -->
-            
-            <dependency>
-            <groupId>com.aventstack</groupId>
-    <artifactId>extentreports</artifactId>
-    <version>3.0.0</version>
-</dependency>
-<dependency>
-                  <groupId>com.relevantcodes</groupId>
-                  <artifactId>extentreports</artifactId>
-                  <version>2.41.2</version>
-            </dependency>
-            <!-- <dependency>
-                  <groupId>io.mosip.kernel</groupId>
-                  <artifactId>kernel-qrcodegenerator-zxing</artifactId>
-                  <version>0.9.0</version>
-            </dependency>  -->
-            
-            <dependency>
-                  <groupId>junit</groupId>
-                  <artifactId>junit</artifactId>
-                  <version>3.8.1</version>
-                  <scope>test</scope>
-            </dependency>
-            <!-- https://mvnrepository.com/artifact/com.jayway.jsonpath/json-path -->
-            <dependency>
-                  <groupId>com.jayway.jsonpath</groupId>
-                  <artifactId>json-path</artifactId>
-                  <version>2.4.0</version>
-            </dependency>
-
-            <dependency>
-                  <groupId>org.apache.maven</groupId>
-                  <artifactId>maven-model</artifactId>
-                  <version>3.3.9</version>
-            </dependency>
-            <!-- https://mvnrepository.com/artifact/io.rest-assured/rest-assured -->
-            <dependency>
-                  <groupId>io.rest-assured</groupId>
-                  <artifactId>rest-assured</artifactId>
-                  <version>3.0.7</version>
-            </dependency>
-            
-            <dependency>
-                  <groupId>org.testng</groupId>
-                  <artifactId>testng</artifactId>
-                  <version>6.11</version>
-                  <scope>test</scope>
-            </dependency>
-
-            <!-- https://mvnrepository.com/artifact/org.zeroturnaround/zt-exec -->
-            <!-- https://mvnrepository.com/artifact/org.zeroturnaround/zt-zip -->
-            <dependency>
-                  <groupId>org.zeroturnaround</groupId>
-                  <artifactId>zt-zip</artifactId>
-                  <version>1.13</version>
-            </dependency>
-
-
-            <dependency>
-                  <groupId>com.aventstack</groupId>
-                  <artifactId>extentreports</artifactId>
-                  <version>3.0.0</version>
-            </dependency>
-
-
-            <!-- https://mvnrepository.com/artifact/com.fasterxml.jackson.core/jackson-core -->
-            <dependency>
-                  <groupId>com.fasterxml.jackson.core</groupId>
-                  <artifactId>jackson-core</artifactId>
-                  <version>2.9.5</version>
-            </dependency>
-
-            <!-- https://mvnrepository.com/artifact/com.fasterxml.jackson.core/jackson-annotations -->
-            <dependency>
-                  <groupId>com.fasterxml.jackson.core</groupId>
-                  <artifactId>jackson-annotations</artifactId>
-                  <version>2.9.5</version>
-            </dependency>
-            <!-- https://mvnrepository.com/artifact/com.fasterxml.jackson.core/jackson-databind -->
-            <dependency>
-                  <groupId>com.fasterxml.jackson.core</groupId>
-                  <artifactId>jackson-databind</artifactId>
-                  <version>2.9.5</version>
-            </dependency>
-
-            <!-- https://mvnrepository.com/artifact/javax.ws.rs/javax.ws.rs-api -->
-            <dependency>
-                  <groupId>javax.ws.rs</groupId>
-                  <artifactId>javax.ws.rs-api</artifactId>
-                  <version>2.1</version>
-            </dependency>
-
-            <!-- https://mvnrepository.com/artifact/org.hamcrest/hamcrest-core -->
-            <dependency>
-                  <groupId>org.hamcrest</groupId>
-                  <artifactId>hamcrest-core</artifactId>
-                  <version>1.3</version>
-                  <scope>test</scope>
-            </dependency>
-
-            <!-- https://mvnrepository.com/artifact/org.projectlombok/lombok -->
-            <dependency>
-                  <groupId>org.projectlombok</groupId>
-                  <artifactId>lombok</artifactId>
-                  <version>1.18.4</version>
-                  <scope>provided</scope>
-            </dependency>
-            <dependency>
-                  <groupId>com.fasterxml.jackson.dataformat</groupId>
-                  <artifactId>jackson-dataformat-xml</artifactId>
-                  <version>2.9.0</version>
-            </dependency>
-
-            <!-- https://mvnrepository.com/artifact/org.json/json -->
-            <dependency>
-                  <groupId>org.json</groupId>
-                  <artifactId>json</artifactId>
-                  <version>20180813</version>
-            </dependency>
-            <dependency>
-                  <groupId>com.googlecode.json-simple</groupId>
-                  <artifactId>json-simple</artifactId>
-                  <version>1.1.1</version>
-            </dependency>
-            <!-- https://mvnrepository.com/artifact/com.google.code.gson/gson -->
-            <dependency>
-                  <groupId>com.google.code.gson</groupId>
-                  <artifactId>gson</artifactId>
-                  <version>2.8.4</version>
-            </dependency>
-            <!-- https://mvnrepository.com/artifact/org.apache.maven.plugins/maven-assembly-plugin -->
-            <dependency>
-                  <groupId>org.apache.maven.plugins</groupId>
-                  <artifactId>maven-assembly-plugin</artifactId>
-                  <version>3.1.0</version>
-            </dependency>
-            <!-- https://mvnrepository.com/artifact/com.google.guava/guava -->
-            <dependency>
-                  <groupId>com.google.guava</groupId>
-                  <artifactId>guava</artifactId>
-                  <version>27.0.1-jre</version>
-            </dependency>
-
-            <!-- https://mvnrepository.com/artifact/org.hibernate/hibernate-core -->
-            <dependency>
-                  <groupId>org.hibernate</groupId>
-                  <artifactId>hibernate-core</artifactId>
-                  <version>5.4.0.Final</version>
-            </dependency>
-            <dependency>
-                  <groupId>commons-beanutils</groupId>
-                  <artifactId>commons-beanutils</artifactId>
-                  <version>1.8.2</version>
-            </dependency>
-
-
-            <!-- <dependency>
-                  <groupId>io.mosip.authentication</groupId>
-                  <artifactId>authentication-demo</artifactId>
-                  <version>0.10.2</version>
-            </dependency> -->
-
-
-            <dependency>
-                  <groupId>javax.validation</groupId>
-                  <artifactId>validation-api</artifactId>
-                  <version>2.0.1.Final</version>
-            </dependency>
-            <dependency>
-                  <groupId>io.swagger</groupId>
-                  <artifactId>swagger-annotations</artifactId>
-                  <version>1.5.15</version>
-            </dependency>
-
-
-            <!-- https://mvnrepository.com/artifact/com.fasterxml.jackson.datatype/jackson-datatype-jsr310 -->
-            <dependency>
-                  <groupId>com.fasterxml.jackson.datatype</groupId>
-                  <artifactId>jackson-datatype-jsr310</artifactId>
-                  <version>2.9.5</version>
-            </dependency>
-
-
-            <dependency>
-                  <groupId>org.postgresql</groupId>
-                  <artifactId>postgresql</artifactId>
-                  <version>42.2.2</version>
-            </dependency>
-
-
-
-
-            <dependency>
-                  <groupId>org.slf4j</groupId>
-                  <artifactId>slf4j-log4j12</artifactId>
-                  <version>1.6.2</version>
-            </dependency>
-
-            <dependency>
-                  <groupId>org.apache.logging.log4j</groupId>
-                  <artifactId>log4j-api</artifactId>
-                  <version>2.11.1</version>
-            </dependency>
-            <!-- https://mvnrepository.com/artifact/net.lingala.zip4j/zip4j -->
-            <dependency>
-                  <groupId>net.lingala.zip4j</groupId>
-                  <artifactId>zip4j</artifactId>
-                  <version>1.3.2</version>
-            </dependency>
-
-            <dependency>
-                  <groupId>com.ibm.icu</groupId>
-                  <artifactId>icu4j</artifactId>
-                  <version>63.1</version>
-            </dependency>
-
-
-
-            <!-- https://mvnrepository.com/artifact/com.amazonaws/aws-java-sdk -->
-            <dependency>
-                  <groupId>com.amazonaws</groupId>
-                  <artifactId>aws-java-sdk</artifactId>
-                  <version>1.11.368</version>
-            </dependency>
-
-            <dependency>
-                  <groupId>org.apache.httpcomponents</groupId>
-                  <artifactId>httpclient</artifactId>
-                  <version>4.5.3</version>
-                  <scope>runtime</scope>
-            </dependency>
-
-            <dependency>
-                  <groupId>org.apache.hadoop</groupId>
-                  <artifactId>hadoop-client</artifactId>
-                  <version>2.8.1</version>
-                  <exclusions>
-                        <exclusion>
-                              <groupId>org.slf4j</groupId>
-                              <artifactId>slf4j-api</artifactId>
-                        </exclusion>
-                        <exclusion>
-                              <groupId>org.slf4j</groupId>
-                              <artifactId>slf4j-log4j12</artifactId>
-                        </exclusion>
-                        <exclusion>
-                              <groupId>com.google.code.gson</groupId>
-                              <artifactId>gson</artifactId>
-                        </exclusion>
-                  </exclusions>
-            </dependency>
-
-            <!-- https://mvnrepository.com/artifact/org.bouncycastle/bcprov-jdk16 -->
-            <dependency>
-                  <groupId>org.bouncycastle</groupId>
-                  <artifactId>bcprov-jdk16</artifactId>
-                  <version>1.45</version>
-            </dependency>
-            <dependency>
-                  <groupId>org.springframework</groupId>
-                  <artifactId>spring-web</artifactId>
-                  <version>3.0.2.RELEASE</version>
-            </dependency>
-
-
-
-            <!-- https://mvnrepository.com/artifact/commons-codec/commons-codec -->
-            <dependency>
-                  <groupId>commons-codec</groupId>
-                  <artifactId>commons-codec</artifactId>
-                  <version>1.10</version>
-            </dependency>
-
-            <dependency>
-                  <groupId>commons-io</groupId>
-                  <artifactId>commons-io</artifactId>
-                  <version>2.6</version>
-            </dependency>
-
-            <!-- https://mvnrepository.com/artifact/org.apache.activemq/activemq-core -->
-            <dependency>
-                  <groupId>org.apache.activemq</groupId>
-                  <artifactId>activemq-core</artifactId>
-                  <version>5.7.0</version>
-            </dependency>
-            <!-- https://mvnrepository.com/artifact/com.google.zxing/core -->
-            <dependency>
-                  <groupId>com.google.zxing</groupId>
-                  <artifactId>core</artifactId>
-                  <version>3.3.3</version>
-            </dependency>
-
-            <!-- https://mvnrepository.com/artifact/com.google.zxing/javase -->
-            <dependency>
-                  <groupId>com.google.zxing</groupId>
-                  <artifactId>javase</artifactId>
-                  <version>2.0</version>
-            </dependency>
-
-            <!-- https://mvnrepository.com/artifact/org.apache.velocity/velocity -->
-            <dependency>
-                  <groupId>org.apache.velocity</groupId>
-                  <artifactId>velocity</artifactId>
-                  <version>1.7</version>
-            </dependency>
-
-            <!-- https://mvnrepository.com/artifact/com.itextpdf/html2pdf -->
-            <dependency>
-                  <groupId>com.itextpdf</groupId>
-                  <artifactId>html2pdf</artifactId>
-                  <version>2.0.0</version>
-            </dependency>
-
-            <!-- https://mvnrepository.com/artifact/com.itextpdf/itextpdf -->
-            <dependency>
-                  <groupId>com.itextpdf</groupId>
-                  <artifactId>itextpdf</artifactId>
-                  <version>5.5.13</version>
-            </dependency>
-            <dependency>
-                  <groupId>com.aventstack</groupId>
-                  <artifactId>extentreports</artifactId>
-                  <version>3.0.0</version>
-            </dependency>
-
-            <dependency>
-                  <groupId>com.relevantcodes</groupId>
-                  <artifactId>extentreports</artifactId>
-                  <version>2.41.2</version>
-            </dependency>
-
-            <dependency>
-                  <groupId>javax.mail</groupId>
-                  <artifactId>javax.mail-api</artifactId>
-                  <version>1.6.2</version>
-            </dependency>
-      </dependencies>
-
-      <build>
-            <pluginManagement>
-                  <plugins>
-                        <plugin>
-                              <groupId>org.apache.maven.plugins</groupId>
-                              <artifactId>maven-compiler-plugin</artifactId>
-                              <version>3.5.1</version>
-                              <configuration>
-                                    <source>1.8</source>
-                                    <target>1.8</target>
-                              </configuration>
-                        </plugin>
-
-
-
-                        <plugin>
-                              <groupId>org.apache.maven.plugins</groupId>
-                              <artifactId>maven-surefire-plugin</artifactId>
-                              <version>2.19.1</version>
-                              <inherited>true</inherited>
-                              <configuration>
-                                    <argLine>-Dfile.encoding=UTF-8</argLine>
-                                    <suiteXmlFiles>
-                                    <suiteXmlFile>src/test/resources/testngapi.xml</suiteXmlFile>
-                                    </suiteXmlFiles>
-                              </configuration>
-                        </plugin>
-
-                  </plugins>
-            </pluginManagement>
-
-
-      </build>
-
-
-      <properties>
-            <maven.compiler.source>1.8</maven.compiler.source>
-            <maven.compiler.target>1.8</maven.compiler.target>
-            <project.build.sourceEncoding>UTF-8</project.build.sourceEncoding>
-            <project.reporting.outputEncoding>UTF-8</project.reporting.outputEncoding>
-      </properties>
-=======
 <project xmlns="http://maven.apache.org/POM/4.0.0"
 	xmlns:xsi="http://www.w3.org/2001/XMLSchema-instance"
 	xsi:schemaLocation="http://maven.apache.org/POM/4.0.0 http://maven.apache.org/xsd/maven-4.0.0.xsd">
 	<modelVersion>4.0.0</modelVersion>
 	<groupId>customlib</groupId>
 	<artifactId>automationtests</artifactId>
-	<version>0.0.1-SNAPSHOT</version>
+
 	<packaging>jar</packaging>
 
 	<name>automationtests</name>
 	<url>http://maven.apache.org</url>
+
+
 	<parent>
 		<groupId>io.mosip</groupId>
 		<artifactId>mosip-parent</artifactId>
-		<version>0.11.5</version>
+		<version>0.12.2</version>
 	</parent>
+
 	<dependencies>
-		<dependency>	
+		<dependency>
 			<groupId>com.flipkart.zjsonpatch</groupId>
 			<artifactId>zjsonpatch</artifactId>
 			<version>0.4.7</version>
 		</dependency>
 
-<!-- 		<dependency>
-			<groupId>io.mosip.kernel</groupId>
-			<artifactId>kernel-qrcodegenerator-zxing</artifactId>
-			<version>0.9.0</version>
-		</dependency>
- -->
+		<!-- <dependency> <groupId>io.mosip.kernel</groupId> <artifactId>kernel-qrcodegenerator-zxing</artifactId> 
+			<version>0.9.0</version> </dependency> -->
+
+		<dependency>
+			<groupId>com.aventstack</groupId>
+			<artifactId>extentreports</artifactId>
+			<version>3.0.0</version>
+		</dependency>
+		<dependency>
+			<groupId>com.relevantcodes</groupId>
+			<artifactId>extentreports</artifactId>
+			<version>2.41.2</version>
+		</dependency>
+		<!-- <dependency> <groupId>io.mosip.kernel</groupId> <artifactId>kernel-qrcodegenerator-zxing</artifactId> 
+			<version>0.9.0</version> </dependency> -->
+
 		<dependency>
 			<groupId>junit</groupId>
 			<artifactId>junit</artifactId>
@@ -451,6 +53,11 @@
 			<version>2.4.0</version>
 		</dependency>
 
+		<dependency>
+			<groupId>org.apache.maven</groupId>
+			<artifactId>maven-model</artifactId>
+			<version>3.3.9</version>
+		</dependency>
 		<!-- https://mvnrepository.com/artifact/io.rest-assured/rest-assured -->
 		<dependency>
 			<groupId>io.rest-assured</groupId>
@@ -464,30 +71,41 @@
 			<version>6.11</version>
 			<scope>test</scope>
 		</dependency>
-		<!-- https://mvnrepository.com/artifact/org.springframework/spring-web -->
-<dependency>
-    <groupId>org.springframework</groupId>
-    <artifactId>spring-web</artifactId>
-    <version>3.0.2.RELEASE</version>
-</dependency>
+
+		<!-- https://mvnrepository.com/artifact/org.zeroturnaround/zt-exec -->
+		<!-- https://mvnrepository.com/artifact/org.zeroturnaround/zt-zip -->
+		<dependency>
+			<groupId>org.zeroturnaround</groupId>
+			<artifactId>zt-zip</artifactId>
+			<version>1.13</version>
+		</dependency>
+
+
+		<dependency>
+			<groupId>com.aventstack</groupId>
+			<artifactId>extentreports</artifactId>
+			<version>3.0.0</version>
+		</dependency>
+
+
 		<!-- https://mvnrepository.com/artifact/com.fasterxml.jackson.core/jackson-core -->
 		<dependency>
 			<groupId>com.fasterxml.jackson.core</groupId>
 			<artifactId>jackson-core</artifactId>
-			<version>2.8.6</version>
+			<version>2.9.5</version>
 		</dependency>
 
 		<!-- https://mvnrepository.com/artifact/com.fasterxml.jackson.core/jackson-annotations -->
 		<dependency>
 			<groupId>com.fasterxml.jackson.core</groupId>
 			<artifactId>jackson-annotations</artifactId>
-			<version>2.8.6</version>
+			<version>2.9.5</version>
 		</dependency>
 		<!-- https://mvnrepository.com/artifact/com.fasterxml.jackson.core/jackson-databind -->
 		<dependency>
 			<groupId>com.fasterxml.jackson.core</groupId>
 			<artifactId>jackson-databind</artifactId>
-			<version>2.8.6</version>
+			<version>2.9.5</version>
 		</dependency>
 
 		<!-- https://mvnrepository.com/artifact/javax.ws.rs/javax.ws.rs-api -->
@@ -505,12 +123,6 @@
 			<scope>test</scope>
 		</dependency>
 
-		<dependency>
-			<groupId>org.apache.httpcomponents</groupId>
-			<artifactId>httpclient</artifactId>
-			<version>4.5.3</version>
-		</dependency>
-
 		<!-- https://mvnrepository.com/artifact/org.projectlombok/lombok -->
 		<dependency>
 			<groupId>org.projectlombok</groupId>
@@ -533,13 +145,13 @@
 		<dependency>
 			<groupId>com.googlecode.json-simple</groupId>
 			<artifactId>json-simple</artifactId>
-			<version>1.1</version>
+			<version>1.1.1</version>
 		</dependency>
 		<!-- https://mvnrepository.com/artifact/com.google.code.gson/gson -->
 		<dependency>
 			<groupId>com.google.code.gson</groupId>
 			<artifactId>gson</artifactId>
-			<version>2.3.1</version>
+			<version>2.8.4</version>
 		</dependency>
 		<!-- https://mvnrepository.com/artifact/org.apache.maven.plugins/maven-assembly-plugin -->
 		<dependency>
@@ -565,17 +177,11 @@
 			<artifactId>commons-beanutils</artifactId>
 			<version>1.8.2</version>
 		</dependency>
-		<!-- Encryption Decryption Util Jar -->
-	<!-- 	<dependency>
-			<groupId>io.mosip.authentication</groupId>
-			<artifactId>authentication-partnerdemo-service</artifactId>
-			<version>0.11.1</version>
-		</dependency> -->
-		<!-- <dependency>
-			<groupId>io.mosip.authentication</groupId>
-			<artifactId>authentication-demo</artifactId>
-			<version>0.10.2</version>
-		</dependency> -->
+
+
+		<!-- <dependency> <groupId>io.mosip.authentication</groupId> <artifactId>authentication-demo</artifactId> 
+			<version>0.10.2</version> </dependency> -->
+
 
 		<dependency>
 			<groupId>javax.validation</groupId>
@@ -588,11 +194,24 @@
 			<version>1.5.15</version>
 		</dependency>
 
+
+		<!-- https://mvnrepository.com/artifact/com.fasterxml.jackson.datatype/jackson-datatype-jsr310 -->
+		<dependency>
+			<groupId>com.fasterxml.jackson.datatype</groupId>
+			<artifactId>jackson-datatype-jsr310</artifactId>
+			<version>2.9.5</version>
+		</dependency>
+
+
 		<dependency>
 			<groupId>org.postgresql</groupId>
 			<artifactId>postgresql</artifactId>
 			<version>42.2.2</version>
 		</dependency>
+
+
+
+
 		<dependency>
 			<groupId>org.slf4j</groupId>
 			<artifactId>slf4j-log4j12</artifactId>
@@ -604,11 +223,11 @@
 			<artifactId>log4j-api</artifactId>
 			<version>2.11.1</version>
 		</dependency>
-
-		<dependency>
-			<groupId>org.apache.logging.log4j</groupId>
-			<artifactId>log4j-core</artifactId>
-			<version>2.11.1</version>
+		<!-- https://mvnrepository.com/artifact/net.lingala.zip4j/zip4j -->
+		<dependency>
+			<groupId>net.lingala.zip4j</groupId>
+			<artifactId>zip4j</artifactId>
+			<version>1.3.2</version>
 		</dependency>
 
 		<dependency>
@@ -616,48 +235,133 @@
 			<artifactId>icu4j</artifactId>
 			<version>63.1</version>
 		</dependency>
+
+
+
+		<!-- https://mvnrepository.com/artifact/com.amazonaws/aws-java-sdk -->
+		<dependency>
+			<groupId>com.amazonaws</groupId>
+			<artifactId>aws-java-sdk</artifactId>
+			<version>1.11.368</version>
+		</dependency>
+
+		<dependency>
+			<groupId>org.apache.httpcomponents</groupId>
+			<artifactId>httpclient</artifactId>
+			<version>4.5.3</version>
+			<scope>runtime</scope>
+		</dependency>
+
+		<dependency>
+			<groupId>org.apache.hadoop</groupId>
+			<artifactId>hadoop-client</artifactId>
+			<version>2.8.1</version>
+			<exclusions>
+				<exclusion>
+					<groupId>org.slf4j</groupId>
+					<artifactId>slf4j-api</artifactId>
+				</exclusion>
+				<exclusion>
+					<groupId>org.slf4j</groupId>
+					<artifactId>slf4j-log4j12</artifactId>
+				</exclusion>
+				<exclusion>
+					<groupId>com.google.code.gson</groupId>
+					<artifactId>gson</artifactId>
+				</exclusion>
+			</exclusions>
+		</dependency>
+
+		<!-- https://mvnrepository.com/artifact/org.bouncycastle/bcprov-jdk16 -->
+		<dependency>
+			<groupId>org.bouncycastle</groupId>
+			<artifactId>bcprov-jdk16</artifactId>
+			<version>1.45</version>
+		</dependency>
+		<dependency>
+			<groupId>org.springframework</groupId>
+			<artifactId>spring-web</artifactId>
+			<version>3.0.2.RELEASE</version>
+		</dependency>
+
+
+
+		<!-- https://mvnrepository.com/artifact/commons-codec/commons-codec -->
+		<dependency>
+			<groupId>commons-codec</groupId>
+			<artifactId>commons-codec</artifactId>
+			<version>1.10</version>
+		</dependency>
+
+		<dependency>
+			<groupId>commons-io</groupId>
+			<artifactId>commons-io</artifactId>
+			<version>2.6</version>
+		</dependency>
+
+		<!-- https://mvnrepository.com/artifact/org.apache.activemq/activemq-core -->
+		<dependency>
+			<groupId>org.apache.activemq</groupId>
+			<artifactId>activemq-core</artifactId>
+			<version>5.7.0</version>
+		</dependency>
+		<!-- https://mvnrepository.com/artifact/com.google.zxing/core -->
+		<dependency>
+			<groupId>com.google.zxing</groupId>
+			<artifactId>core</artifactId>
+			<version>3.3.3</version>
+		</dependency>
+
+		<!-- https://mvnrepository.com/artifact/com.google.zxing/javase -->
+		<dependency>
+			<groupId>com.google.zxing</groupId>
+			<artifactId>javase</artifactId>
+			<version>2.0</version>
+		</dependency>
+
+		<!-- https://mvnrepository.com/artifact/org.apache.velocity/velocity -->
+		<dependency>
+			<groupId>org.apache.velocity</groupId>
+			<artifactId>velocity</artifactId>
+			<version>1.7</version>
+		</dependency>
+
+		<!-- https://mvnrepository.com/artifact/com.itextpdf/html2pdf -->
+		<dependency>
+			<groupId>com.itextpdf</groupId>
+			<artifactId>html2pdf</artifactId>
+			<version>2.0.0</version>
+		</dependency>
+
+		<!-- https://mvnrepository.com/artifact/com.itextpdf/itextpdf -->
+		<dependency>
+			<groupId>com.itextpdf</groupId>
+			<artifactId>itextpdf</artifactId>
+			<version>5.5.13</version>
+		</dependency>
+		<dependency>
+			<groupId>com.aventstack</groupId>
+			<artifactId>extentreports</artifactId>
+			<version>3.0.0</version>
+		</dependency>
+
+		<dependency>
+			<groupId>com.relevantcodes</groupId>
+			<artifactId>extentreports</artifactId>
+			<version>2.41.2</version>
+		</dependency>
+
 		<dependency>
 			<groupId>javax.mail</groupId>
 			<artifactId>javax.mail-api</artifactId>
 			<version>1.6.2</version>
 		</dependency>
-		<dependency>
-			<groupId>com.sun.mail</groupId>
-			<artifactId>javax.mail</artifactId>
-			<version>1.6.0</version>
-		</dependency>
-		<!-- Extent Report Tabish -->
-		<dependency>
-			<groupId>com.aventstack</groupId>
-			<artifactId>extentreports</artifactId>
-			<version>3.0.0</version>
-		</dependency>
-		<!-- Extent Report Arjun -->
-		<dependency>
-			<groupId>com.relevantcodes</groupId>
-			<artifactId>extentreports</artifactId>
-			<version>2.41.2</version>
-		</dependency>
+
+	
+
 	</dependencies>
 
 	<build>
-		<resources>
-			<resource>
-				<directory>src/main/resources</directory>
-				<filtering>true</filtering>
-				<includes>
-					<include>**/version.txt</include>
-				</includes>
-			</resource>
-			<resource>
-				<directory>src/main/resources</directory>
-				<filtering>false</filtering>
-				<excludes>
-					<exclude>**/version.txt</exclude>
-				</excludes>
-			</resource>
-		</resources>
-
 		<pluginManagement>
 			<plugins>
 				<plugin>
@@ -669,6 +373,7 @@
 						<target>1.8</target>
 					</configuration>
 				</plugin>
+
 
 
 				<plugin>
@@ -697,5 +402,4 @@
 		<project.build.sourceEncoding>UTF-8</project.build.sourceEncoding>
 		<project.reporting.outputEncoding>UTF-8</project.reporting.outputEncoding>
 	</properties>
->>>>>>> daf2a7f3
-</project>+</project>
