node {

 def branch = env.NEXT_BRANCH_NAME
 def projectToBuild = 'automationtests'
 stage('------- Checkout --------') {
  // Checkout only automation tests Module
  dir(branch) {
   checkout([$class: 'GitSCM',
    branches: [
     [name: branch]
    ],
    userRemoteConfigs: [
     [url: 'https://github.com/mosip/mosip', credentialsId: '4c9741a2-4c15-4aad-a13d-3a1206u05321']
    ],
    extensions: [

     [$class: 'SparseCheckoutPaths', sparseCheckoutPaths: [
      [$class: 'SparseCheckoutPath', path: '/'+projectToBuild + '/']
     ]]

    ],
   ])
  }
 }


stage ('---------- mvn-clean-test ---------------') {
	  dir(branch+"/"+projectToBuild)
  {
<<<<<<< HEAD
	sh '/usr/local/maven/bin/mvn clean install -Dmaven.test.failure.ignore=true -Denv.user=int -Denv.endpoint=https://qa.mosip.io -Denv.testLevel=smokeAndRegression'
=======
	sh '/usr/local/maven/bin/mvn clean install -Dmaven.test.failure.ignore=true -Denv.user=dev -Denv.endpoint=https://dev.mosip.io -Denv.testLevel=smokeAndRegression'
>>>>>>> 5e791746
			  
  }
  
  publishHTML(
   target:[
   allowMissing: false, 
   alwaysLinkToLastBuild: false, 
   keepAll: true, 
   reportDir: branch+"/"+projectToBuild+"/target/surefire-reports", 
   reportFiles: 'custom-emailable-report.html', 
   reportName: 'HTML Report'
])
}
          recipients = "$env.AUTOMATION_TEST_RECIPIENT_LIST"
emailext ( 
	    attachmentsPattern:'**/surefire-reports/custom-emailable-report.html',
	    subject: "MOSIP Jenkins Job $JOB_NAME with build no $BUILD_NUMBER'",
	    body: """<p>Check console output at <a href="$BUILD_URL">'${JOB_NAME}'</a></p>""",
	    to: "$recipients",
	    from: '"Jenkins" <info@mosip.io>'
	)


}
<|MERGE_RESOLUTION|>--- conflicted
+++ resolved
@@ -1,58 +1,54 @@
-node {
-
- def branch = env.NEXT_BRANCH_NAME
- def projectToBuild = 'automationtests'
- stage('------- Checkout --------') {
-  // Checkout only automation tests Module
-  dir(branch) {
-   checkout([$class: 'GitSCM',
-    branches: [
-     [name: branch]
-    ],
-    userRemoteConfigs: [
-     [url: 'https://github.com/mosip/mosip', credentialsId: '4c9741a2-4c15-4aad-a13d-3a1206u05321']
-    ],
-    extensions: [
-
-     [$class: 'SparseCheckoutPaths', sparseCheckoutPaths: [
-      [$class: 'SparseCheckoutPath', path: '/'+projectToBuild + '/']
-     ]]
-
-    ],
-   ])
-  }
- }
-
-
-stage ('---------- mvn-clean-test ---------------') {
-	  dir(branch+"/"+projectToBuild)
-  {
-<<<<<<< HEAD
-	sh '/usr/local/maven/bin/mvn clean install -Dmaven.test.failure.ignore=true -Denv.user=int -Denv.endpoint=https://qa.mosip.io -Denv.testLevel=smokeAndRegression'
-=======
-	sh '/usr/local/maven/bin/mvn clean install -Dmaven.test.failure.ignore=true -Denv.user=dev -Denv.endpoint=https://dev.mosip.io -Denv.testLevel=smokeAndRegression'
->>>>>>> 5e791746
-			  
-  }
-  
-  publishHTML(
-   target:[
-   allowMissing: false, 
-   alwaysLinkToLastBuild: false, 
-   keepAll: true, 
-   reportDir: branch+"/"+projectToBuild+"/target/surefire-reports", 
-   reportFiles: 'custom-emailable-report.html', 
-   reportName: 'HTML Report'
-])
-}
-          recipients = "$env.AUTOMATION_TEST_RECIPIENT_LIST"
-emailext ( 
-	    attachmentsPattern:'**/surefire-reports/custom-emailable-report.html',
-	    subject: "MOSIP Jenkins Job $JOB_NAME with build no $BUILD_NUMBER'",
-	    body: """<p>Check console output at <a href="$BUILD_URL">'${JOB_NAME}'</a></p>""",
-	    to: "$recipients",
-	    from: '"Jenkins" <info@mosip.io>'
-	)
-
-
-}
+node {
+
+ def branch = env.NEXT_BRANCH_NAME
+ def projectToBuild = 'automationtests'
+ stage('------- Checkout --------') {
+  // Checkout only automation tests Module
+  dir(branch) {
+   checkout([$class: 'GitSCM',
+    branches: [
+     [name: branch]
+    ],
+    userRemoteConfigs: [
+     [url: 'https://github.com/mosip/mosip', credentialsId: '4c9741a2-4c15-4aad-a13d-3a1206u05321']
+    ],
+    extensions: [
+
+     [$class: 'SparseCheckoutPaths', sparseCheckoutPaths: [
+      [$class: 'SparseCheckoutPath', path: '/'+projectToBuild + '/']
+     ]]
+
+    ],
+   ])
+  }
+ }
+
+
+stage ('---------- mvn-clean-test ---------------') {
+	  dir(branch+"/"+projectToBuild)
+  {
+	sh '/usr/local/maven/bin/mvn clean install -Dmaven.test.failure.ignore=true -Denv.user=dev -Denv.endpoint=https://dev.mosip.io -Denv.testLevel=smokeAndRegression'
+			  
+  }
+  
+  publishHTML(
+   target:[
+   allowMissing: false, 
+   alwaysLinkToLastBuild: false, 
+   keepAll: true, 
+   reportDir: branch+"/"+projectToBuild+"/target/surefire-reports", 
+   reportFiles: 'custom-emailable-report.html', 
+   reportName: 'HTML Report'
+])
+}
+          recipients = "$env.AUTOMATION_TEST_RECIPIENT_LIST"
+emailext ( 
+	    attachmentsPattern:'**/surefire-reports/custom-emailable-report.html',
+	    subject: "MOSIP Jenkins Job $JOB_NAME with build no $BUILD_NUMBER'",
+	    body: """<p>Check console output at <a href="$BUILD_URL">'${JOB_NAME}'</a></p>""",
+	    to: "$recipients",
+	    from: '"Jenkins" <info@mosip.io>'
+	)
+
+
+}