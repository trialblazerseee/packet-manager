--- conflicted
+++ resolved
@@ -1,4 +1,3 @@
-<<<<<<< HEAD
 <!DOCTYPE hibernate-configuration PUBLIC
         "-//Hibernate/Hibernate Configuration DTD 3.0//EN"
         "http://www.hibernate.org/dtd/hibernate-configuration-3.0.dtd">
@@ -29,40 +28,5 @@
 		
  
     </session-factory>
-    
 
-=======
-<!DOCTYPE hibernate-configuration PUBLIC
-        "-//Hibernate/Hibernate Configuration DTD 3.0//EN"
-        "http://www.hibernate.org/dtd/hibernate-configuration-3.0.dtd">
-
-<hibernate-configuration>
-
-    <session-factory>
-
-        <!-- JDBC Database connection settings -->
-        <property name="connection.driver_class">org.postgresql.Driver</property>
-        <property name="connection.url">jdbc:postgresql://104.211.208.136:9001/mosip_master</property>
-        <property name="connection.username">masteruser</property>
-        <property name="connection.password">Mosip@dev123</property>
-        <property name="hibernate.default_schema">master</property>
-
-        <!-- JDBC connection pool settings ... using built-in test pool -->
-        <property name="connection.pool_size">1</property>
-
-        <!-- Select our SQL dialect -->
-        <property name="dialect">org.hibernate.dialect.PostgreSQLDialect</property>
-
-        <!-- Echo the SQL to stdout -->
-        <property name="show_sql">true</property>
-
-		<!-- Set the current session context -->
-		<property name="current_session_context_class">thread</property>
-		
-		
- 
-    </session-factory>
-    
-
->>>>>>> cd2bf16c
 </hibernate-configuration>