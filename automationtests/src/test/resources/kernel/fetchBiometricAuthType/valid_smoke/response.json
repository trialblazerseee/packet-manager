{
  "id": null,
  "version": null,
<<<<<<< HEAD
  "responsetime": "2019-04-16T13:06:37.546Z",
=======
  "responsetime": "2019-04-17T11:24:52.502Z",
>>>>>>> aa0e133d
  "metadata": null,
  "response": {
    "biometrictypes": [
      {
        "code": "FNR",
        "name": "Fingerprint",
        "description": "Finger prints of the applicant",
        "langCode": "eng",
        "isActive": true
      },
      {
        "code": "IRS",
        "name": "Iris",
        "description": "Iris of the applicant",
        "langCode": "eng",
        "isActive": true
      },
      {
        "code": "PHT",
        "name": "Photo",
        "description": "Photo of the face of the applicant",
        "langCode": "eng",
        "isActive": true
      }
    ]
  },
  "errors": null
}<|MERGE_RESOLUTION|>--- conflicted
+++ resolved
@@ -1,11 +1,7 @@
 {
   "id": null,
   "version": null,
-<<<<<<< HEAD
-  "responsetime": "2019-04-16T13:06:37.546Z",
-=======
   "responsetime": "2019-04-17T11:24:52.502Z",
->>>>>>> aa0e133d
   "metadata": null,
   "response": {
     "biometrictypes": [
