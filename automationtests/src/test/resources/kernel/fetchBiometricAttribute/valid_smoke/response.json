{
  "id": null,
  "version": null,
<<<<<<< HEAD
  "responsetime": "2019-04-16T13:24:17.941Z",
=======
  "responsetime": "2019-04-17T10:46:21.436Z",
>>>>>>> aa0e133d
  "metadata": null,
  "response": {
    "biometricattributes": [
      {
        "code": "LTM",
        "name": "Left Thumb",
        "description": "Print of Left Thumb",
        "biometricTypeCode": "FNR",
        "langCode": "eng",
        "isActive": true
      },
      {
        "code": "RTM",
        "name": "Right Thumb",
        "description": "Print of Right Thumb",
        "biometricTypeCode": "FNR",
        "langCode": "eng",
        "isActive": true
      },
      {
        "code": "LIF",
        "name": "Left Index Finger",
        "description": "Print of Left Index Finger",
        "biometricTypeCode": "FNR",
        "langCode": "eng",
        "isActive": true
      },
      {
        "code": "RIF",
        "name": "Right Index Finger",
        "description": "Print of Right Index Finger",
        "biometricTypeCode": "FNR",
        "langCode": "eng",
        "isActive": true
      },
      {
        "code": "LMF",
        "name": "Left Middle Finger",
        "description": "Print of Left Middle Finger",
        "biometricTypeCode": "FNR",
        "langCode": "eng",
        "isActive": true
      },
      {
        "code": "RMF",
        "name": "Right Middle Finger",
        "description": "Print of Right Middle Finger",
        "biometricTypeCode": "FNR",
        "langCode": "eng",
        "isActive": true
      },
      {
        "code": "LRF",
        "name": "Left Ring Finger",
        "description": "Print of Left Ring Finger",
        "biometricTypeCode": "FNR",
        "langCode": "eng",
        "isActive": true
      },
      {
        "code": "RRF",
        "name": "Right Ring Finger",
        "description": "Print of Right Ring Finger",
        "biometricTypeCode": "FNR",
        "langCode": "eng",
        "isActive": true
      },
      {
        "code": "LLF",
        "name": "Left Little Finger",
        "description": "Print of Left Little Finger",
        "biometricTypeCode": "FNR",
        "langCode": "eng",
        "isActive": true
      },
      {
        "code": "RLF",
        "name": "Right Little Finger",
        "description": "Print of Right Little Finger",
        "biometricTypeCode": "FNR",
        "langCode": "eng",
        "isActive": true
      }
    ]
  },
  "errors": null
}<|MERGE_RESOLUTION|>--- conflicted
+++ resolved
@@ -1,11 +1,7 @@
 {
   "id": null,
   "version": null,
-<<<<<<< HEAD
-  "responsetime": "2019-04-16T13:24:17.941Z",
-=======
   "responsetime": "2019-04-17T10:46:21.436Z",
->>>>>>> aa0e133d
   "metadata": null,
   "response": {
     "biometricattributes": [
