{
  "id": "mosip.pre-registration.booking.book",
  "version": "1.0",
<<<<<<< HEAD
  "requesttime": "2019-04-10T10:31:32.957Z",
  "request": {
        "registration_center_id": "10008",
        "appointment_date": "2019-04-12",
        "time_slot_from": "10:30:00",
        "time_slot_to": "10:45:00"
   }
} 
=======
  "requesttime": "2019-04-14T15:31:32.957Z",
  "request": [{
        "registration_center_id": "10005",
        "appointment_date": "2019-02-13",
        "time_slot_from": "15:31:00",
        "time_slot_to": "15:44:00"
   }]
}
>>>>>>> 42c80a64
<|MERGE_RESOLUTION|>--- conflicted
+++ resolved
@@ -1,16 +1,6 @@
 {
   "id": "mosip.pre-registration.booking.book",
   "version": "1.0",
-<<<<<<< HEAD
-  "requesttime": "2019-04-10T10:31:32.957Z",
-  "request": {
-        "registration_center_id": "10008",
-        "appointment_date": "2019-04-12",
-        "time_slot_from": "10:30:00",
-        "time_slot_to": "10:45:00"
-   }
-} 
-=======
   "requesttime": "2019-04-14T15:31:32.957Z",
   "request": [{
         "registration_center_id": "10005",
@@ -19,4 +9,3 @@
         "time_slot_to": "15:44:00"
    }]
 }
->>>>>>> 42c80a64
