--- conflicted
+++ resolved
@@ -2,7 +2,6 @@
 	"id": "mosip.pre-registration.demographic.create",
   "version": "1.0",
   "requesttime": "2019-01-22T07:22:57.086Z",
-<<<<<<< HEAD
 	"request": {
 		"langCode": "ENG",
 		"demographicDetails": {
@@ -107,119 +106,4 @@
 			}
 		}
 	}
-=======
-  "request": {
-    "langCode": "fra",
-    "demographicDetails": {
-      "identity": {
-        "dateOfBirth": "1995/03/24",
-        "gender": [
-          {
-            "language": "fra",
-            "value": "male"
-          },
-          {
-            "language": "ara",
-            "value": "Ø§Ù„Ø°ÙƒØ±"
-          }
-        ],
-        "addressLine1": [
-          {
-            "language": "fra",
-            "value": "c-63 South Extension Part-2 New Delhi"
-          },
-          {
-            "language": "ara",
-            "value": "c-63 South Extension Part-2 New Delhi"
-          }
-        ],
-        "addressLine2": [
-          {
-            "language": "fra",
-            "value": "Jammu"
-          },
-          {
-            "language": "ara",
-            "value": "Ø¬Ø§Ù…Ùˆ"
-          }
-        ],
-        "addressLine3": [
-          {
-            "language": "fra",
-            "value": "Kashmir"
-          },
-          {
-            "language": "ara",
-            "value": "ÙƒØ´Ù…ÙŠØ±"
-          }
-        ],
-        "region": [
-          {
-            "language": "fra",
-            "value": "Bangalore"
-          },
-          {
-            "language": "ara",
-            "value": "BLR"
-          }
-        ],
-        "province": [
-          {
-            "language": "fra",
-            "value": "Bangalore"
-          },
-          {
-            "language": "ara",
-            "value": "Ø¨Ù†ØºØ§Ù„ÙˆØ±"
-          }
-        ],
-        "city": [
-          {
-            "language": "fra",
-            "value": "Bangalore"
-          },
-          {
-            "language": "ara",
-            "value": "Ø¨Ù†ØºØ§Ù„ÙˆØ±"
-          }
-        ],
-        "localAdministrativeAuthority": [
-          {
-            "language": "fra",
-            "value": "Bangalore"
-          },
-          {
-            "language": "ara",
-            "value": "Ø¨Ù†ØºØ§Ù„ÙˆØ±"
-          }
-        ],
-        "residenceStatus":[  
-          {  
-            "language":"fra",
-            "value":"national"
-          },
-          {  
-            "language":"ara",
-            "value":"national"
-          }
-        ],
-        "IDSchemaVersion": 1.0,
-        "fullName": [
-          {
-            "language": "fra",
-            "value": "Ashish Rastogi"
-          },
-          {
-            "language": "ara",
-            "value": "Ashish Rastogi"
-          }
-        ],
-        "phone": "9480548558",
-        "CNIENumber": "789545456789",
-        "postalCode": "14002",
-        "email": "Ashish.Rastogi@gmail.com"
-      }
-    } 
-  }
->>>>>>> 591fa033
-}+}
