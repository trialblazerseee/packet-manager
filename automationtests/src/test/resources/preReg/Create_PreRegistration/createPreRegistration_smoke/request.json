--- conflicted
+++ resolved
@@ -6,19 +6,12 @@
                 "gender": [
                     {
                         "language": "fra",
-<<<<<<< HEAD
                         "value": "FLE"
                     },
                     {
                         "language": "ara",
                         "value": "FLE"
-=======
-                        "value": "MLE"
-                    },
-                    {
-                        "language": "ara",
-                        "value": "MLE"
->>>>>>> 328b01f3
+
                     }
                 ],
                 "city": [
@@ -114,20 +107,13 @@
                         "value": "RSK"
                     }
                 ],
-<<<<<<< HEAD
                 "email": "ashish.rastogi@mindtree.com"
-=======
-                "email": "jagadishwari.selvaraj@mindtree.com"
->>>>>>> 328b01f3
+
             }
         },
         "langCode": "fra"
     },
-<<<<<<< HEAD
     "requesttime": "2019-05-28T16:20:05.383Z",
-=======
-    "requesttime": "2019-05-28T16:07:42.774Z",
->>>>>>> 328b01f3
     "id": "mosip.pre-registration.demographic.create",
     "version": "1.0"
-}+}
