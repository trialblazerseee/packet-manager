{  
   "Pre Reg_Demographic_Create Pre Registration By Passing 09 digit CNIENumber":"",
   "Pre Reg_Demographic_Create Pre registration By Passing 11 digit mobile no":"",
   "Pre Reg_Demographic_Create Pre Registration By Passing 31 digit CNIENumber":"",
   "Pre Reg_Demographic_Create Pre Registration by passing 4 alphanumeric Postal code":"",
   "Pre Reg_Demographic_Create Pre Registration by passing 6 alphanumeric Postal code":"",
   "Pre Reg_Demographic_Create Pre Registration by passing 8 digit mobile no":"",
<<<<<<< HEAD
   "Pre Reg_Demographic_Create Pre Registration By passing invalid Language Code":"",
   "Pre Reg_Demographic_Create Pre Registration with invalid email format":"",
   "Pre Reg_Demographic_Create Pre Registration with invalid mobile no format":"",
   "Pre Reg_Demographic_Create Pre Registration with other DOB format":""
  
  
=======
   "Pre Reg_Demographic_Create Pre Registration with invalid mobile no format":"",
   "Pre Reg_Demographic_Create Pre Registration By passing invalid Language Code as empty":""
>>>>>>> 3a9ae172
}<|MERGE_RESOLUTION|>--- conflicted
+++ resolved
@@ -5,15 +5,8 @@
    "Pre Reg_Demographic_Create Pre Registration by passing 4 alphanumeric Postal code":"",
    "Pre Reg_Demographic_Create Pre Registration by passing 6 alphanumeric Postal code":"",
    "Pre Reg_Demographic_Create Pre Registration by passing 8 digit mobile no":"",
-<<<<<<< HEAD
    "Pre Reg_Demographic_Create Pre Registration By passing invalid Language Code":"",
    "Pre Reg_Demographic_Create Pre Registration with invalid email format":"",
    "Pre Reg_Demographic_Create Pre Registration with invalid mobile no format":"",
    "Pre Reg_Demographic_Create Pre Registration with other DOB format":""
-  
-  
-=======
-   "Pre Reg_Demographic_Create Pre Registration with invalid mobile no format":"",
-   "Pre Reg_Demographic_Create Pre Registration By passing invalid Language Code as empty":""
->>>>>>> 3a9ae172
 }