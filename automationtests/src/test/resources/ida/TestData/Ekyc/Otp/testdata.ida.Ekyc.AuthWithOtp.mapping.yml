testdata:
  Authentication_KYC_OTP_With primary language_UIN_smoke_Pos:
    endpoint.url:
      partnerIDMispLK: $PIDMLKURL:ValidPIDMLK$
    input.otp-generate:
      otpReq.id: $TestData:id_otp_valid$
      otpReq.individualId: $UIN$
      otpReq.individualIdType: $TestData:indvId_Uin_valid$
      otpReq.email: EMAIL
      otpReq.phone: PHONE
      otpReq.requestTime: $TIMESTAMP$
      otpReq.transactionID: $RANDOM:N:10$
      otpReq.version: $version$
    input.identity-encrypt-data:
      identityReq.timestamp: $TIMESTAMP$
      #identityReq.transactionID: $input.otp-generate:otpReq.transactionID$
      identityReq.otp: '%$input.otp-generate:otpReq.individualId$%_5'
      #identityReq.otp: 7846
    input.ekyc-request:
      AuthReq.individualId: $input.otp-generate:otpReq.individualId$
      AuthReq.requestTime: $TIMESTAMP$
      AuthReq.transactionID: $input.otp-generate:otpReq.transactionID$
      AuthReq.secondaryLangCode: $REMOVE$
    output.output-1-expected-otp-gen-res:
      output.1.y.response.resTime: $TIMESTAMP$
      output.1.y.response.txnID: $input.otp-generate:otpReq.transactionID$
      output.1.y.response.maskedEmail: $REGEXP:XX.*XX.*$
      output.1.y.response.maskedMobile: $REGEXP:XX.*XX.*$
      output.1.y.response.id: $TestData:id_otp_valid$
      output.1.y.response.ver: $version$
    output.output-2-expected-y-res:
      output.2.response.responseTime: $TIMESTAMP$
      output.2.response.transactionID: $input.otp-generate:otpReq.transactionID$
      output.2.response.response.kycStatus: BOOLEAN:true
      output.2.response.staticToken: $IGNORE$
      output.2.response.identity: '$DECODE$->output-3-expected-decoded-one-lang-kyc-res.json'
    output.output-3-expected-decoded-one-lang-kyc-res:
      output.3.res.kyc.phone: $idrepo~$input.ekyc-request:AuthReq.individualId$~phone$
      output.3.res.kyc.valueaddressLine10: $idrepo~$input.ekyc-request:AuthReq.individualId$~valueaddressLine1:langcode:TestData:primary_lang_code$
      output.3.res.kyc.valuelocation20: $idrepo~$input.ekyc-request:AuthReq.individualId$~valueregion:langcode:TestData:primary_lang_code$
      output.3.res.kyc.valuelocation10: $idrepo~$input.ekyc-request:AuthReq.individualId$~valuecity:langcode:TestData:primary_lang_code$
      output.3.res.kyc.languagelocation30: $TestData:primary_lang_code$
      output.3.res.kyc.languageaddressLine10: $TestData:primary_lang_code$
      output.3.res.kyc.valuefullName0: $idrepo~$input.ekyc-request:AuthReq.individualId$~valuefullName:langcode:TestData:primary_lang_code$
      output.3.res.kyc.languagegender0: $TestData:primary_lang_code$
      output.3.res.kyc.valueaddressLine30: $idrepo~$input.ekyc-request:AuthReq.individualId$~valueaddressLine3:langcode:TestData:primary_lang_code$
      output.3.res.kyc.valuedateOfBirth0: $idrepo~$input.ekyc-request:AuthReq.individualId$~dateOfBirth$
      output.3.res.kyc.valueaddressLine30: $idrepo~$input.ekyc-request:AuthReq.individualId$~valueaddressLine3:langcode:TestData:primary_lang_code$
      output.3.res.kyc.languagelocation20: $TestData:primary_lang_code$
      output.3.res.kyc.valuelocation30: $idrepo~$input.ekyc-request:AuthReq.individualId$~valueprovince:langcode:TestData:primary_lang_code$
      output.3.res.kyc.languageaddressLine30: $TestData:primary_lang_code$
      output.3.res.kyc.languagelocation10: $TestData:primary_lang_code$
      output.3.res.kyc.valueaddressLine20: $idrepo~$input.ekyc-request:AuthReq.individualId$~valueaddressLine2:langcode:TestData:primary_lang_code$
      output.3.res.kyc.languagefullName0: $TestData:primary_lang_code$
      output.3.res.kyc.languageaddressLine20: $TestData:primary_lang_code$
      output.3.res.kyc.valueemail0: $idrepo~$input.ekyc-request:AuthReq.individualId$~email$
      output.3.res.kyc.valuegender0: $idrepo~$input.ekyc-request:AuthReq.individualId$~valuegender:langcode:TestData:primary_lang_code$
<<<<<<< HEAD
=======
      output.3.res.kyc.face: $idrepo~$input.ekyc-request:AuthReq.individualId$~DECODEFILE:individualBiometricsValue~//BIR/BDBInfo[Type='Face']//following::BDB$
>>>>>>> 0e32de05
    audit.auth_transaction:
      refId: $input.ekyc-request:AuthReq.individualId$
      txnId: $input.ekyc-request:AuthReq.transactionID$
      authTypeCode: $TestData:auth_transaction_EKYC_authTypeCode$
      statusCode: $TestData:auth_transaction_success_statusCode$
      reqTime: $FETCH$
      resTime: $FETCH$
      statusComment: $TestData:auth_transaction_EKYC_success_statusComment$
      idType: $TestData:auth_transaction_UIN_idType$
    audit.audit_log:
      refId:  $input.ekyc-request:AuthReq.individualId$
      eventId: $TestData:audit_log_eventId$
      eventName: $TestData:audit_log_ekyc_eventName$
      appId: $TestData:audit_log_ida_appId$
      appName: $TestData:audit_log_ida_appName$
      moduleName: $TestData:audit_log_ekyc_moduleName$
      refIdType: $TestData:audit_log_UIN_refIdType$
  
  Authentication_KYC_OTP_With secondary language_UIN_smoke_Pos:
    endpoint.url:
      partnerID: $PIDMLKURL:ValidPID$
      mispLK: $PIDMLKURL:ValidMLK$
    input.otp-generate:
      otpReq.id: $TestData:id_otp_valid$
      otpReq.individualId: $UIN$
      otpReq.individualIdType: $TestData:indvId_Uin_valid$
      otpReq.email: EMAIL
      otpReq.phone: PHONE
      otpReq.requestTime: $TIMESTAMP$
      otpReq.transactionID: $RANDOM:N:10$
      otpReq.version: $version$
    input.identity-encrypt-data:
      identityReq.timestamp: $TIMESTAMP$
      #identityReq.transactionID: $input.otp-generate:otpReq.transactionID:$
      identityReq.otp: '%$input.otp-generate:otpReq.individualId$%_5'
      #identityReq.otp: 7846
    input.ekyc-request:
      AuthReq.individualId: $input.otp-generate:otpReq.individualId$
      AuthReq.requestTime: $TIMESTAMP$
      AuthReq.transactionID: $input.otp-generate:otpReq.transactionID$
      AuthReq.secondaryLangCode: $TestData:secondary_lang_code$
    output.output-1-expected-otp-gen-res:
      output.1.y.response.resTime: $TIMESTAMP$
      output.1.y.response.txnID: $input.otp-generate:otpReq.transactionID$
      output.1.y.response.maskedEmail: $REGEXP:XX.*XX.*$
      output.1.y.response.maskedMobile: $REGEXP:XX.*XX.*$
      output.1.y.response.id: $TestData:id_otp_valid$
      output.1.y.response.ver: $version$
    output.output-2-expected-y-res:
      output.2.response.responseTime: $TIMESTAMP$
      output.2.response.transactionID: $input.otp-generate:otpReq.transactionID$
      output.2.response.response.kycStatus: BOOLEAN:true
      output.2.response.staticToken: $IGNORE$
      output.2.response.identity: '$DECODE$->output-3-expected-decoded-two-lang-kyc-res.json'
    output.output-3-expected-decoded-two-lang-kyc-res:
      output.3.res.kyc.phone: $idrepo~$input.ekyc-request:AuthReq.individualId$~phone$
      output.3.res.kyc.valueaddressLine10: $idrepo~$input.ekyc-request:AuthReq.individualId$~valueaddressLine1:langcode:TestData:primary_lang_code$
      output.3.res.kyc.valuelocation20: $idrepo~$input.ekyc-request:AuthReq.individualId$~valueregion:langcode:TestData:primary_lang_code$
      output.3.res.kyc.valuelocation10: $idrepo~$input.ekyc-request:AuthReq.individualId$~valuecity:langcode:TestData:primary_lang_code$
      output.3.res.kyc.languagelocation30: $TestData:primary_lang_code$
      output.3.res.kyc.languageaddressLine10: $TestData:primary_lang_code$
      output.3.res.kyc.valuefullName0: $idrepo~$input.ekyc-request:AuthReq.individualId$~valuefullName:langcode:TestData:primary_lang_code$
<<<<<<< HEAD
      output.3.res.kyc.languagegender0: $IGNORE$
      #output.3.res.kyc.languagegender0: $TestData:primary_lang_code$
=======
      output.3.res.kyc.languagegender0: $TestData:primary_lang_code$
>>>>>>> 0e32de05
      output.3.res.kyc.valueaddressLine30: $idrepo~$input.ekyc-request:AuthReq.individualId$~valueaddressLine3:langcode:TestData:primary_lang_code$
      output.3.res.kyc.valuedateOfBirth0: $idrepo~$input.ekyc-request:AuthReq.individualId$~dateOfBirth$
      output.3.res.kyc.valueaddressLine30: $idrepo~$input.ekyc-request:AuthReq.individualId$~valueaddressLine3:langcode:TestData:primary_lang_code$
      output.3.res.kyc.languagelocation20: $TestData:primary_lang_code$
      output.3.res.kyc.valuelocation30: $idrepo~$input.ekyc-request:AuthReq.individualId$~valueprovince:langcode:TestData:primary_lang_code$
      output.3.res.kyc.languageaddressLine30: $TestData:primary_lang_code$
      output.3.res.kyc.languagelocation10: $TestData:primary_lang_code$
      output.3.res.kyc.valueaddressLine20: $idrepo~$input.ekyc-request:AuthReq.individualId$~valueaddressLine2:langcode:TestData:primary_lang_code$
      output.3.res.kyc.languagefullName0: $TestData:primary_lang_code$
      output.3.res.kyc.languageaddressLine20: $TestData:primary_lang_code$
      output.3.res.kyc.valueemail0: $idrepo~$input.ekyc-request:AuthReq.individualId$~email$
<<<<<<< HEAD
      output.3.res.kyc.valuegender0: $IGNORE$
      #output.3.res.kyc.valuegender0: $idrepo~$input.ekyc-request:AuthReq.individualId$~valuegender:langcode:TestData:primary_lang_code$
=======
      output.3.res.kyc.valuegender0: $idrepo~$input.ekyc-request:AuthReq.individualId$~valuegender:langcode:TestData:primary_lang_code$
>>>>>>> 0e32de05
      output.3.res.kyc.valueaddressLine11: $idrepo~$input.ekyc-request:AuthReq.individualId$~valueaddressLine1:langcode:TestData:secondary_lang_code$
      output.3.res.kyc.valuelocation21: $idrepo~$input.ekyc-request:AuthReq.individualId$~valueregion:langcode:TestData:secondary_lang_code$
      output.3.res.kyc.valuelocation11: $idrepo~$input.ekyc-request:AuthReq.individualId$~valuecity:langcode:TestData:secondary_lang_code$
      output.3.res.kyc.languagelocation31: $TestData:secondary_lang_code$
      output.3.res.kyc.languageaddressLine11: $TestData:secondary_lang_code$
      output.3.res.kyc.valuefullName1: $idrepo~$input.ekyc-request:AuthReq.individualId$~valuefullName:langcode:TestData:secondary_lang_code$
<<<<<<< HEAD
      output.3.res.kyc.languagegender1: $IGNORE$
      #output.3.res.kyc.languagegender1: $TestData:secondary_lang_code$
=======
      output.3.res.kyc.languagegender1: $TestData:secondary_lang_code$
>>>>>>> 0e32de05
      output.3.res.kyc.valueaddressLine31: $idrepo~$input.ekyc-request:AuthReq.individualId$~valueaddressLine3:langcode:TestData:secondary_lang_code$
      output.3.res.kyc.valueaddressLine31: $idrepo~$input.ekyc-request:AuthReq.individualId$~valueaddressLine3:langcode:TestData:secondary_lang_code$
      output.3.res.kyc.languagelocation21: $TestData:secondary_lang_code$
      output.3.res.kyc.valuelocation31: $idrepo~$input.ekyc-request:AuthReq.individualId$~valueprovince:langcode:TestData:secondary_lang_code$
      output.3.res.kyc.languageaddressLine31: $TestData:secondary_lang_code$
      output.3.res.kyc.languagelocation11: $TestData:secondary_lang_code$
      output.3.res.kyc.valueaddressLine21: $idrepo~$input.ekyc-request:AuthReq.individualId$~valueaddressLine2:langcode:TestData:secondary_lang_code$
      output.3.res.kyc.languagefullName1: $TestData:secondary_lang_code$
      output.3.res.kyc.languageaddressLine21: $TestData:secondary_lang_code$
<<<<<<< HEAD
      output.3.res.kyc.valuegender1: $IGNORE$
      #output.3.res.kyc.valuegender1: $idrepo~$input.ekyc-request:AuthReq.individualId$~valuegender:langcode:TestData:secondary_lang_code$
=======
      output.3.res.kyc.valuegender1: $idrepo~$input.ekyc-request:AuthReq.individualId$~valuegender:langcode:TestData:secondary_lang_code$
      output.3.res.kyc.face: $idrepo~$input.ekyc-request:AuthReq.individualId$~DECODEFILE:individualBiometricsValue~//BIR/BDBInfo[Type='Face']//following::BDB$
>>>>>>> 0e32de05
    audit.auth_transaction:
      refId: $input.ekyc-request:AuthReq.individualId$
      txnId: $input.ekyc-request:AuthReq.transactionID$
      authTypeCode: $TestData:auth_transaction_EKYC_authTypeCode$
      statusCode: $TestData:auth_transaction_success_statusCode$
      reqTime: $FETCH$
      resTime: $FETCH$
      statusComment: $TestData:auth_transaction_EKYC_success_statusComment$
      idType: $TestData:auth_transaction_UIN_idType$
    audit.audit_log:
      refId:  $input.ekyc-request:AuthReq.individualId$
      eventId: $TestData:audit_log_eventId$
      eventName: $TestData:audit_log_ekyc_eventName$
      appId: $TestData:audit_log_ida_appId$
      appName: $TestData:audit_log_ida_appName$
      moduleName: $TestData:audit_log_ekyc_moduleName$
      refIdType: $TestData:audit_log_UIN_refIdType$
      
  Authentication_KYC_OTP_invalid otp_Neg:
    endpoint.url:
      partnerID: $PIDMLKURL:ValidPID$
      mispLK: $PIDMLKURL:ValidMLK$
    input.otp-generate:
      otpReq.id: $TestData:id_otp_valid$
      otpReq.individualId: $UIN$
      otpReq.individualIdType: $TestData:indvId_Uin_valid$
      otpReq.email: EMAIL
      otpReq.phone: PHONE
      otpReq.requestTime: $TIMESTAMP$
      otpReq.transactionID: $RANDOM:N:10$
      otpReq.version: $version$
    input.identity-encrypt-data:
      identityReq.timestamp: $TIMESTAMP$
      #identityReq.otp: '%$input.otp-generate:otpReq.individualId$%_5'
      identityReq.otp: 784612
    input.ekyc-request:
      AuthReq.individualId: $input.otp-generate:otpReq.individualId$
      AuthReq.requestTime: $TIMESTAMP$
      AuthReq.transactionID: $input.otp-generate:otpReq.transactionID$
      AuthReq.secondaryLangCode: $TestData:secondary_lang_code$
    output.output-1-expected-otp-gen-res:
      output.1.y.response.resTime: $TIMESTAMP$
      output.1.y.response.txnID: $input.otp-generate:otpReq.transactionID$
      output.1.y.response.maskedEmail: $REGEXP:XX.*XX.*$
      output.1.y.response.maskedMobile: $REGEXP:XX.*XX.*$
      output.1.y.response.id: $TestData:id_otp_valid$
      output.1.y.response.ver: $version$
    output.output-2-expected-n-kyc-res:
      output.2.response.err.status: $TestData:auth_Fail_status$
      output.2.response.err.responseTime: $TIMESTAMP$
      output.2.response.err.errorMessage: $errors:InvalidOTP:errorMessage$
      output.2.response.err.errorCode: $errors:InvalidOTP:errorCode$
      output.2.response.err.actionMessage: $IGNORE$
      output.2.response.err.transactionID: $input.ekyc-request:AuthReq.transactionID$
      output.2.response.err.version: $version$
    audit.auth_transaction:
      refId: $input.ekyc-request:AuthReq.individualId$
      txnId: $input.ekyc-request:AuthReq.transactionID$
      authTypeCode: $TestData:auth_transaction_EKYC_authTypeCode$
      statusCode: $TestData:auth_transaction_fail_statusCode$
      reqTime: $FETCH$
      resTime: $FETCH$
      statusComment: $TestData:auth_transaction_EKYC_fail_statusComment$
      idType: $TestData:auth_transaction_UIN_idType$
    audit.audit_log:
      refId:  $input.ekyc-request:AuthReq.individualId$
      eventId: $TestData:audit_log_eventId$
      eventName: $TestData:audit_log_ekyc_eventName$
      appId: $TestData:audit_log_ida_appId$
      appName: $TestData:audit_log_ida_appName$
      moduleName: $TestData:audit_log_ekyc_moduleName$
      refIdType: $TestData:audit_log_UIN_refIdType$
      
  Authentication_KYC_OTP_With primary language_VID_smoke_Pos:
    endpoint.url:
      partnerIDMispLK: $PIDMLKURL:ValidPIDMLK$
    input.otp-generate:
      otpReq.id: $TestData:id_otp_valid$
      otpReq.individualId: $VID$
      otpReq.individualIdType: $TestData:indvId_Vid_valid$
      otpReq.email: EMAIL
      otpReq.phone: PHONE
      otpReq.requestTime: $TIMESTAMP$
      otpReq.transactionID: $RANDOM:N:10$
      otpReq.version: $version$
    input.identity-encrypt-data:
      identityReq.timestamp: $TIMESTAMP$
      #identityReq.transactionID: $input.otp-generate:otpReq.transactionID$
      identityReq.otp: '%$input.otp-generate:otpReq.individualId$%_5'
      #identityReq.otp: 7846
    input.ekyc-request:
      AuthReq.individualId: $input.otp-generate:otpReq.individualId$
      AuthReq.individualIdType: $input.otp-generate:otpReq.individualIdType$
      AuthReq.requestTime: $TIMESTAMP$
      AuthReq.transactionID: $input.otp-generate:otpReq.transactionID$
      AuthReq.secondaryLangCode: $REMOVE$
    output.output-1-expected-otp-gen-res:
      output.1.y.response.resTime: $TIMESTAMP$
      output.1.y.response.txnID: $input.otp-generate:otpReq.transactionID$
      output.1.y.response.maskedEmail: $REGEXP:XX.*XX.*$
      output.1.y.response.maskedMobile: $REGEXP:XX.*XX.*$
      output.1.y.response.id: $TestData:id_otp_valid$
      output.1.y.response.ver: $version$
    output.output-2-expected-y-res:
      output.2.response.responseTime: $TIMESTAMP$
      output.2.response.transactionID: $input.otp-generate:otpReq.transactionID$
      output.2.response.response.kycStatus: BOOLEAN:true
      output.2.response.staticToken: $IGNORE$
      output.2.response.identity: '$DECODE$->output-3-expected-decoded-one-lang-kyc-res.json'
    output.output-3-expected-decoded-one-lang-kyc-res:
      output.3.res.kyc.phone: $idrepo~$input.ekyc-request:AuthReq.individualId$~phone$
      output.3.res.kyc.valueaddressLine10: $idrepo~$input.ekyc-request:AuthReq.individualId$~valueaddressLine1:langcode:TestData:primary_lang_code$
      output.3.res.kyc.valuelocation20: $idrepo~$input.ekyc-request:AuthReq.individualId$~valueregion:langcode:TestData:primary_lang_code$
      output.3.res.kyc.valuelocation10: $idrepo~$input.ekyc-request:AuthReq.individualId$~valuecity:langcode:TestData:primary_lang_code$
      output.3.res.kyc.languagelocation30: $TestData:primary_lang_code$
      output.3.res.kyc.languageaddressLine10: $TestData:primary_lang_code$
      output.3.res.kyc.valuefullName0: $idrepo~$input.ekyc-request:AuthReq.individualId$~valuefullName:langcode:TestData:primary_lang_code$
      output.3.res.kyc.languagegender0: $TestData:primary_lang_code$
      output.3.res.kyc.valueaddressLine30: $idrepo~$input.ekyc-request:AuthReq.individualId$~valueaddressLine3:langcode:TestData:primary_lang_code$
      output.3.res.kyc.valuedateOfBirth0: $idrepo~$input.ekyc-request:AuthReq.individualId$~dateOfBirth$
      output.3.res.kyc.valueaddressLine30: $idrepo~$input.ekyc-request:AuthReq.individualId$~valueaddressLine3:langcode:TestData:primary_lang_code$
      output.3.res.kyc.languagelocation20: $TestData:primary_lang_code$
      output.3.res.kyc.valuelocation30: $idrepo~$input.ekyc-request:AuthReq.individualId$~valueprovince:langcode:TestData:primary_lang_code$
      output.3.res.kyc.languageaddressLine30: $TestData:primary_lang_code$
      output.3.res.kyc.languagelocation10: $TestData:primary_lang_code$
      output.3.res.kyc.valueaddressLine20: $idrepo~$input.ekyc-request:AuthReq.individualId$~valueaddressLine2:langcode:TestData:primary_lang_code$
      output.3.res.kyc.languagefullName0: $TestData:primary_lang_code$
      output.3.res.kyc.languageaddressLine20: $TestData:primary_lang_code$
      output.3.res.kyc.valueemail0: $idrepo~$input.ekyc-request:AuthReq.individualId$~email$
      output.3.res.kyc.valuegender0: $idrepo~$input.ekyc-request:AuthReq.individualId$~valuegender:langcode:TestData:primary_lang_code$
<<<<<<< HEAD
=======
      output.3.res.kyc.face: $idrepo~$input.ekyc-request:AuthReq.individualId$~DECODEFILE:individualBiometricsValue~//BIR/BDBInfo[Type='Face']//following::BDB$
>>>>>>> 0e32de05
    audit.auth_transaction:
      refId: $input.ekyc-request:AuthReq.individualId$
      txnId: $input.ekyc-request:AuthReq.transactionID$
      authTypeCode: $TestData:auth_transaction_EKYC_authTypeCode$
      statusCode: $TestData:auth_transaction_success_statusCode$
      reqTime: $FETCH$
      resTime: $FETCH$
      statusComment: $TestData:auth_transaction_EKYC_success_statusComment$
      idType: $TestData:auth_transaction_VID_idType$
    audit.audit_log:
      refId:  $input.ekyc-request:AuthReq.individualId$
      eventId: $TestData:audit_log_eventId$
      eventName: $TestData:audit_log_ekyc_eventName$
      appId: $TestData:audit_log_ida_appId$
      appName: $TestData:audit_log_ida_appName$
      moduleName: $TestData:audit_log_ekyc_moduleName$
      refIdType: $TestData:audit_log_VID_refIdType$
  
  Authentication_KYC_OTP_With secondary language_VID_smoke_Pos:
    endpoint.url:
      partnerID: $PIDMLKURL:ValidPID$
      mispLK: $PIDMLKURL:ValidMLK$
    input.otp-generate:
      otpReq.id: $TestData:id_otp_valid$
      otpReq.individualId: $VID$
      otpReq.individualIdType: $TestData:indvId_Vid_valid$
      otpReq.email: EMAIL
      otpReq.phone: PHONE
      otpReq.requestTime: $TIMESTAMP$
      otpReq.transactionID: $RANDOM:N:10$
      otpReq.version: $version$
    input.identity-encrypt-data:
      identityReq.timestamp: $TIMESTAMP$
      #identityReq.transactionID: $input.otp-generate:otpReq.transactionID:$
      identityReq.otp: '%$input.otp-generate:otpReq.individualId$%_5'
      #identityReq.otp: 7846
    input.ekyc-request:
      AuthReq.individualId: $input.otp-generate:otpReq.individualId$
      AuthReq.individualIdType: $input.otp-generate:otpReq.individualIdType$
      AuthReq.requestTime: $TIMESTAMP$
      AuthReq.transactionID: $input.otp-generate:otpReq.transactionID$
      AuthReq.secondaryLangCode: $TestData:secondary_lang_code$
    output.output-1-expected-otp-gen-res:
      output.1.y.response.resTime: $TIMESTAMP$
      output.1.y.response.txnID: $input.otp-generate:otpReq.transactionID$
      output.1.y.response.maskedEmail: $REGEXP:XX.*XX.*$
      output.1.y.response.maskedMobile: $REGEXP:XX.*XX.*$
      output.1.y.response.id: $TestData:id_otp_valid$
      output.1.y.response.ver: $version$
    output.output-2-expected-y-res:
      output.2.response.responseTime: $TIMESTAMP$
      output.2.response.transactionID: $input.otp-generate:otpReq.transactionID$
      output.2.response.response.kycStatus: BOOLEAN:true
      output.2.response.staticToken: $IGNORE$
      output.2.response.identity: '$DECODE$->output-3-expected-decoded-two-lang-kyc-res.json'
    output.output-3-expected-decoded-two-lang-kyc-res:
      output.3.res.kyc.phone: $idrepo~$input.ekyc-request:AuthReq.individualId$~phone$
      output.3.res.kyc.valueaddressLine10: $idrepo~$input.ekyc-request:AuthReq.individualId$~valueaddressLine1:langcode:TestData:primary_lang_code$
      output.3.res.kyc.valuelocation20: $idrepo~$input.ekyc-request:AuthReq.individualId$~valueregion:langcode:TestData:primary_lang_code$
      output.3.res.kyc.valuelocation10: $idrepo~$input.ekyc-request:AuthReq.individualId$~valuecity:langcode:TestData:primary_lang_code$
      output.3.res.kyc.languagelocation30: $TestData:primary_lang_code$
      output.3.res.kyc.languageaddressLine10: $TestData:primary_lang_code$
      output.3.res.kyc.valuefullName0: $idrepo~$input.ekyc-request:AuthReq.individualId$~valuefullName:langcode:TestData:primary_lang_code$
<<<<<<< HEAD
      output.3.res.kyc.languagegender0: $IGNORE$
      #output.3.res.kyc.languagegender0: $TestData:primary_lang_code$
=======
      output.3.res.kyc.languagegender0: $TestData:primary_lang_code$
>>>>>>> 0e32de05
      output.3.res.kyc.valueaddressLine30: $idrepo~$input.ekyc-request:AuthReq.individualId$~valueaddressLine3:langcode:TestData:primary_lang_code$
      output.3.res.kyc.valuedateOfBirth0: $idrepo~$input.ekyc-request:AuthReq.individualId$~dateOfBirth$
      output.3.res.kyc.valueaddressLine30: $idrepo~$input.ekyc-request:AuthReq.individualId$~valueaddressLine3:langcode:TestData:primary_lang_code$
      output.3.res.kyc.languagelocation20: $TestData:primary_lang_code$
      output.3.res.kyc.valuelocation30: $idrepo~$input.ekyc-request:AuthReq.individualId$~valueprovince:langcode:TestData:primary_lang_code$
      output.3.res.kyc.languageaddressLine30: $TestData:primary_lang_code$
      output.3.res.kyc.languagelocation10: $TestData:primary_lang_code$
      output.3.res.kyc.valueaddressLine20: $idrepo~$input.ekyc-request:AuthReq.individualId$~valueaddressLine2:langcode:TestData:primary_lang_code$
      output.3.res.kyc.languagefullName0: $TestData:primary_lang_code$
      output.3.res.kyc.languageaddressLine20: $TestData:primary_lang_code$
      output.3.res.kyc.valueemail0: $idrepo~$input.ekyc-request:AuthReq.individualId$~email$
<<<<<<< HEAD
      output.3.res.kyc.valuegender0: $IGNORE$
      #output.3.res.kyc.valuegender0: $idrepo~$input.ekyc-request:AuthReq.individualId$~valuegender:langcode:TestData:primary_lang_code$
=======
      output.3.res.kyc.valuegender0: $idrepo~$input.ekyc-request:AuthReq.individualId$~valuegender:langcode:TestData:primary_lang_code$
>>>>>>> 0e32de05
      output.3.res.kyc.valueaddressLine11: $idrepo~$input.ekyc-request:AuthReq.individualId$~valueaddressLine1:langcode:TestData:secondary_lang_code$
      output.3.res.kyc.valuelocation21: $idrepo~$input.ekyc-request:AuthReq.individualId$~valueregion:langcode:TestData:secondary_lang_code$
      output.3.res.kyc.valuelocation11: $idrepo~$input.ekyc-request:AuthReq.individualId$~valuecity:langcode:TestData:secondary_lang_code$
      output.3.res.kyc.languagelocation31: $TestData:secondary_lang_code$
      output.3.res.kyc.languageaddressLine11: $TestData:secondary_lang_code$
      output.3.res.kyc.valuefullName1: $idrepo~$input.ekyc-request:AuthReq.individualId$~valuefullName:langcode:TestData:secondary_lang_code$
<<<<<<< HEAD
      output.3.res.kyc.languagegender1: $IGNORE$
      #output.3.res.kyc.languagegender1: $TestData:secondary_lang_code$
=======
      output.3.res.kyc.languagegender1: $TestData:secondary_lang_code$
>>>>>>> 0e32de05
      output.3.res.kyc.valueaddressLine31: $idrepo~$input.ekyc-request:AuthReq.individualId$~valueaddressLine3:langcode:TestData:secondary_lang_code$
      output.3.res.kyc.valueaddressLine31: $idrepo~$input.ekyc-request:AuthReq.individualId$~valueaddressLine3:langcode:TestData:secondary_lang_code$
      output.3.res.kyc.languagelocation21: $TestData:secondary_lang_code$
      output.3.res.kyc.valuelocation31: $idrepo~$input.ekyc-request:AuthReq.individualId$~valueprovince:langcode:TestData:secondary_lang_code$
      output.3.res.kyc.languageaddressLine31: $TestData:secondary_lang_code$
      output.3.res.kyc.languagelocation11: $TestData:secondary_lang_code$
      output.3.res.kyc.valueaddressLine21: $idrepo~$input.ekyc-request:AuthReq.individualId$~valueaddressLine2:langcode:TestData:secondary_lang_code$
      output.3.res.kyc.languagefullName1: $TestData:secondary_lang_code$
      output.3.res.kyc.languageaddressLine21: $TestData:secondary_lang_code$
<<<<<<< HEAD
      output.3.res.kyc.valuegender1: $IGNORE$
      #output.3.res.kyc.valuegender1: $idrepo~$input.ekyc-request:AuthReq.individualId$~valuegender:langcode:TestData:secondary_lang_code$
=======
      output.3.res.kyc.valuegender1: $idrepo~$input.ekyc-request:AuthReq.individualId$~valuegender:langcode:TestData:secondary_lang_code$
      output.3.res.kyc.face: $idrepo~$input.ekyc-request:AuthReq.individualId$~DECODEFILE:individualBiometricsValue~//BIR/BDBInfo[Type='Face']//following::BDB$
>>>>>>> 0e32de05
    audit.auth_transaction:
      refId: $input.ekyc-request:AuthReq.individualId$
      txnId: $input.ekyc-request:AuthReq.transactionID$
      authTypeCode: $TestData:auth_transaction_EKYC_authTypeCode$
      statusCode: $TestData:auth_transaction_success_statusCode$
      reqTime: $FETCH$
      resTime: $FETCH$
      statusComment: $TestData:auth_transaction_EKYC_success_statusComment$
      idType: $TestData:auth_transaction_VID_idType$
    audit.audit_log:
      refId:  $input.ekyc-request:AuthReq.individualId$
      eventId: $TestData:audit_log_eventId$
      eventName: $TestData:audit_log_ekyc_eventName$
      appId: $TestData:audit_log_ida_appId$
      appName: $TestData:audit_log_ida_appName$
      moduleName: $TestData:audit_log_ekyc_moduleName$
      refIdType: $TestData:audit_log_VID_refIdType$
      
  Authentication_KYC_OTP_Invalid UIN_Neg:
    endpoint.url:
      partnerID: $PIDMLKURL:ValidPID$
      mispLK: $PIDMLKURL:ValidMLK$
    input.otp-generate:
      otpReq.id: $TestData:id_otp_valid$
      otpReq.individualId: $UIN$
      otpReq.individualIdType: $TestData:indvId_Uin_valid$
      otpReq.email: EMAIL
      otpReq.phone: PHONE
      otpReq.requestTime: $TIMESTAMP$
      otpReq.transactionID: $RANDOM:N:10$
      otpReq.version: $version$
    input.identity-encrypt-data:
      identityReq.timestamp: $TIMESTAMP$
      #identityReq.transactionID: $input.otp-generate:otpReq.transactionID:$
      identityReq.otp: '%$input.otp-generate:otpReq.individualId$%_5'
      #identityReq.otp: 7846
    input.ekyc-request:
      AuthReq.individualId: $TestData:uin_invalid$
      AuthReq.individualIdType: $TestData:indvId_Uin_valid$
      AuthReq.requestTime: $TIMESTAMP$
      AuthReq.transactionID: $input.otp-generate:otpReq.transactionID$
    output.output-1-expected-otp-gen-res:
      output.1.y.response.resTime: $TIMESTAMP$
      output.1.y.response.txnID: $input.otp-generate:otpReq.transactionID$
      output.1.y.response.maskedEmail: $REGEXP:XX.*XX.*$
      output.1.y.response.maskedMobile: $REGEXP:XX.*XX.*$
      output.1.y.response.id: $TestData:id_otp_valid$
      output.1.y.response.ver: $version$    
    output.output-2-expected-n-kyc-res:
      output.2.response.err.status: $TestData:auth_Fail_status$
      output.2.response.err.responseTime: $TIMESTAMP$
      output.2.response.err.errorMessage: $errors:InvalidUIN:errorMessage$
      output.2.response.err.errorCode: $errors:InvalidUIN:errorCode$
      output.2.response.err.actionMessage: $IGNORE$
      output.2.response.err.transactionID: $input.ekyc-request:AuthReq.transactionID$
      output.2.response.err.version: $version$
      #output.2.response.err.response.identity: null
    
  Authentication_KYC_OTP_Invalid TransactionID_Neg_04:
    endpoint.url:
      partnerID: $PIDMLKURL:ValidPID$
      mispLK: $PIDMLKURL:ValidMLK$
    input.otp-generate:
      otpReq.id: $TestData:id_otp_valid$
      otpReq.individualId: $UIN$
      otpReq.individualIdType: $TestData:indvId_Uin_valid$
      otpReq.email: EMAIL
      otpReq.phone: PHONE
      otpReq.requestTime: $TIMESTAMP$
      otpReq.transactionID: $RANDOM:N:10$
      otpReq.version: $version$
    input.ekyc-request:
      AuthReq.individualId: $input.otp-generate:otpReq.individualId:$
      AuthReq.individualIdType: $TestData:indvId_Uin_valid$
      AuthReq.requestTime: $TIMESTAMP$
      AuthReq.transactionID: $RANDOM:N:12$
    input.identity-encrypt-data:
      identityReq.timestamp: $TIMESTAMP$
      #identityReq.transactionID:  $input.otp-auth-request:AuthReq.transactionID$
      identityReq.transactionID: $RANDOM:N:10$
      identityReq.otp: '%$input.otp-generate:otpReq.individualId$%_5'
      #identityReq.otp: 7846
    output.output-1-expected-otp-gen-res:
      output.1.y.response.resTime: $TIMESTAMP$
      output.1.y.response.txnID: $input.otp-generate:otpReq.transactionID$
      output.1.y.response.maskedEmail: $REGEXP:XX.*XX.*$
      output.1.y.response.maskedMobile: $REGEXP:XX.*XX.*$
      output.1.y.response.id: $TestData:id_otp_valid$
      output.1.y.response.ver: $version$
    output.output-2-expected-n-kyc-res:
      output.2.response.err.status: $TestData:auth_Fail_status$
      output.2.response.err.responseTime: $TIMESTAMP$
      output.2.response.err.errorMessage: $errors:InvalidtransactionID:errorMessage$
      output.2.response.err.errorCode: $errors:InvalidtransactionID:errorCode$
      output.2.response.err.transactionID: $input.ekyc-request:AuthReq.transactionID$
      output.2.response.err.version: $version$
      ##output.2.response.err.response.identity: null 
      
  Authentication_KYC_OTP_Invalid reqTime_for UIN_Neg_05:
    endpoint.url:
      partnerID: $PIDMLKURL:ValidPID$
      mispLK: $PIDMLKURL:ValidMLK$
    input.otp-generate:
      otpReq.id: $TestData:id_otp_valid$
      otpReq.individualId: $UIN$
      otpReq.individualIdType: $TestData:indvId_Uin_valid$
      otpReq.email: EMAIL
      otpReq.phone: PHONE
      otpReq.requestTime: $TIMESTAMP$
      otpReq.transactionID: $RANDOM:N:10$
      otpReq.version: $version$
    input.identity-encrypt-data:
      identityReq.timestamp: $TIMESTAMP$
      #identityReq.transactionID: $input.otp-generate:otpReq.transactionID$
      identityReq.otp: '%$input.otp-generate:otpReq.individualId$%_5'
      #identityReq.otp: 7846
    input.ekyc-request:
      AuthReq.individualId: $input.otp-generate:otpReq.individualId$
      AuthReq.requestTime: $TestData:timestamp_invalid$
      AuthReq.transactionID: $input.otp-generate:otpReq.transactionID$
    output.output-1-expected-otp-gen-res:
      output.1.y.response.resTime: $TIMESTAMP$
      output.1.y.response.txnID: $input.otp-generate:otpReq.transactionID$
      output.1.y.response.maskedEmail: $REGEXP:XX.*XX.*$
      output.1.y.response.maskedMobile: $REGEXP:XX.*XX.*$
      output.1.y.response.id: $TestData:id_otp_valid$
      output.1.y.response.ver: $version$
    output.output-2-expected-n-kyc-res:
      output.2.response.err.status: $TestData:auth_Fail_status$
      output.2.response.err.responseTime: $IGNORE$
      output.2.response.err.errorMessage: $errors:InvalidrequestTime:errorMessage$
      output.2.response.err.errorCode: $errors:InvalidrequestTime:errorCode$
      output.2.response.err.transactionID: $input.ekyc-request:AuthReq.transactionID$
      output.2.response.err.version: $version$
      ##output.2.response.err.response.identity: null 
  
  Authentication_KYC_OTP_Invalid individualIdType_for UIN_Neg_05:
    endpoint.url:
      partnerID: $PIDMLKURL:ValidPID$
      mispLK: $PIDMLKURL:ValidMLK$
    input.otp-generate:
      otpReq.id: $TestData:id_otp_valid$
      otpReq.individualId: $UIN$
      otpReq.individualIdType: $TestData:indvId_Uin_valid$
      otpReq.email: EMAIL
      otpReq.phone: PHONE
      otpReq.requestTime: $TIMESTAMP$
      otpReq.transactionID: $RANDOM:N:10$
      otpReq.version: $version$
    input.ekyc-request:
      AuthReq.individualId: $input.otp-generate:otpReq.individualId$
      AuthReq.requestTime: $TIMESTAMP$
      AuthReq.individualIdType: $TestData:indvId_invalid$
      AuthReq.transactionID: $input.otp-generate:otpReq.transactionID$
      AuthReq.version: $version$
    input.identity-encrypt-data:
      identityReq.timestamp: $TIMESTAMP$
      identityReq.transactionID: $input.ekyc-request:AuthReq.transactionID$
      identityReq.otp: '%$input.otp-generate:otpReq.individualId$%_5'
      #identityReq.otp: 7846
    output.output-1-expected-otp-gen-res:
      output.1.y.response.resTime: $TIMESTAMP$
      output.1.y.response.txnID: $input.otp-generate:otpReq.transactionID$
      output.1.y.response.maskedEmail: $REGEXP:XX.*XX.*$
      output.1.y.response.maskedMobile: $REGEXP:XX.*XX.*$
      output.1.y.response.id: $TestData:id_otp_valid$
      output.1.y.response.ver: $version$
    output.output-2-expected-n-kyc-res:
      output.2.response.err.status: $TestData:auth_Fail_status$
      output.2.response.err.responseTime: $IGNORE$
      output.2.response.err.errorMessage: $errors:InvalidindividualIdType:errorMessage$
      output.2.response.err.errorCode: $errors:InvalidindividualIdType:errorCode$
      output.2.response.err.transactionID: $input.ekyc-request:AuthReq.transactionID$
      output.2.response.err.version: $version$
      #output.2.response.err.response.identity: null
    
  Authentication_KYC_OTP_Invalid version_for UIN_Neg_06:
    endpoint.url:
      partnerID: $PIDMLKURL:ValidPID$
      mispLK: $PIDMLKURL:ValidMLK$
    input.otp-generate:
      otpReq.id: $TestData:id_otp_valid$
      otpReq.individualId: $UIN$
      otpReq.individualIdType: $TestData:indvId_Uin_valid$
      otpReq.email: EMAIL
      otpReq.phone: PHONE
      otpReq.requestTime: $TIMESTAMP$
      otpReq.transactionID: $RANDOM:N:10$
      otpReq.version: $version$
    input.ekyc-request:
      AuthReq.individualId: $input.otp-generate:otpReq.individualId$
      AuthReq.requestTime: $TIMESTAMP$
      #AuthReq.individualIdType: $TestData:indvId_invalid$
      AuthReq.transactionID: $input.otp-generate:otpReq.transactionID$
      AuthReq.version: $TestData:id_version_invalid$
    input.identity-encrypt-data:
      identityReq.timestamp: $TIMESTAMP$
      identityReq.transactionID: $input.ekyc-request:AuthReq.transactionID$
      identityReq.otp: '%$input.otp-generate:otpReq.individualId$%_5'
      #identityReq.otp: 7846
    output.output-1-expected-otp-gen-res:
      output.1.y.response.resTime: $TIMESTAMP$
      output.1.y.response.txnID: $input.otp-generate:otpReq.transactionID$
      output.1.y.response.maskedEmail: $REGEXP:XX.*XX.*$
      output.1.y.response.maskedMobile: $REGEXP:XX.*XX.*$
      output.1.y.response.id: $TestData:id_otp_valid$
      output.1.y.response.ver: $version$
    output.output-2-expected-n-kyc-res:
      output.2.response.err.status: $TestData:auth_Fail_status$
      output.2.response.err.responseTime: $IGNORE$
      output.2.response.err.errorMessage: $errors:Invalidversion:errorMessage$
      output.2.response.err.errorCode: $errors:Invalidversion:errorCode$
      output.2.response.err.transactionID: $input.ekyc-request:AuthReq.transactionID$
      output.2.response.err.version: $version$
      #output.2.response.err.response.identity: null
      
  Authentication_KYC_OTP_Invalid_reqTime_greaterthan24hrs_for UIN_Neg_07:
    endpoint.url:
      partnerID: $PIDMLKURL:ValidPID$
      mispLK: $PIDMLKURL:ValidMLK$
    input.otp-generate:
      otpReq.id: $TestData:id_otp_valid$
      otpReq.individualId: $UIN$
      otpReq.individualIdType: $TestData:indvId_Uin_valid$
      otpReq.email: EMAIL
      otpReq.phone: PHONE
      otpReq.requestTime: $TIMESTAMP$
      otpReq.transactionID: $RANDOM:N:10$
      otpReq.version: $version$
    input.identity-encrypt-data:
      identityReq.timestamp: $TIMESTAMP$
      #identityReq.transactionID: $input.otp-generate:otpReq.transactionID$
      identityReq.otp: '%$input.otp-generate:otpReq.individualId$%_5'
      #identityReq.otp: 7846
    input.ekyc-request:
      AuthReq.individualId: $input.otp-generate:otpReq.individualId$
      AuthReq.requestTime: $TIMESTAMP$HOUR+25
      AuthReq.transactionID: $input.otp-generate:otpReq.transactionID$
    output.output-1-expected-otp-gen-res:
      output.1.y.response.resTime: $TIMESTAMP$
      output.1.y.response.txnID: $input.otp-generate:otpReq.transactionID$
      output.1.y.response.maskedEmail: $REGEXP:XX.*XX.*$
      output.1.y.response.maskedMobile: $REGEXP:XX.*XX.*$
      output.1.y.response.id: $TestData:id_otp_valid$
      output.1.y.response.ver: $version$
    output.output-2-expected-n-kyc-res:
      output.2.response.err.status: $TestData:auth_Fail_status$
      output.2.response.err.responseTime: $IGNORE$
      output.2.response.err.errorMessage: $errors:RequestTimeGT24HR:errorMessage$
      output.2.response.err.errorCode: $errors:RequestTimeGT24HR:errorCode$
      output.2.response.err.transactionID: $input.ekyc-request:AuthReq.transactionID$
      output.2.response.err.version: $version$
      #output.2.response.err.response.identity: null
      
  Authentication_KYC_OTP_Invalid_reqTime_Lessthan24hrs_for UIN_Neg_08:
    endpoint.url:
      partnerID: $PIDMLKURL:ValidPID$
      mispLK: $PIDMLKURL:ValidMLK$
    input.otp-generate:
      otpReq.id: $TestData:id_otp_valid$
      otpReq.individualId: $UIN$
      otpReq.individualIdType: $TestData:indvId_Uin_valid$
      otpReq.email: EMAIL
      otpReq.phone: PHONE
      otpReq.requestTime: $TIMESTAMP$
      otpReq.transactionID: $RANDOM:N:10$
      otpReq.version: $version$
    input.identity-encrypt-data:
      identityReq.timestamp: $TIMESTAMP$
      #identityReq.transactionID: $input.otp-generate:otpReq.transactionID$
      identityReq.otp: '%$input.otp-generate:otpReq.individualId$%_5'
      #identityReq.otp: 7846
    input.ekyc-request:
      AuthReq.individualId: $input.otp-generate:otpReq.individualId$
      AuthReq.requestTime: $TIMESTAMP$HOUR-25
      AuthReq.transactionID: $input.otp-generate:otpReq.transactionID$
    output.output-1-expected-otp-gen-res:
      output.1.y.response.resTime: $TIMESTAMP$
      output.1.y.response.txnID: $input.otp-generate:otpReq.transactionID$
      output.1.y.response.maskedEmail: $REGEXP:XX.*XX.*$
      output.1.y.response.maskedMobile: $REGEXP:XX.*XX.*$
      output.1.y.response.id: $TestData:id_otp_valid$
      output.1.y.response.ver: $version$
    output.output-2-expected-n-kyc-res:
      output.2.response.err.status: $TestData:auth_Fail_status$
      output.2.response.err.responseTime: $IGNORE$
      output.2.response.err.errorMessage: $errors:RequestTimeLT24HR:errorMessage$
      output.2.response.err.errorCode: $errors:RequestTimeLT24HR:errorCode$
      output.2.response.err.transactionID: $input.ekyc-request:AuthReq.transactionID$
      output.2.response.err.version: $version$
      #output.2.response.err.response.identity: null
      
  Authentication_KYC_OTP_Invalid UIN which is not as per defenition_Neg_09:
    endpoint.url:
      partnerID: $PIDMLKURL:ValidPID$
      mispLK: $PIDMLKURL:ValidMLK$
    input.otp-generate:
      otpReq.id: $TestData:id_otp_valid$
      otpReq.individualId: $UIN$
      otpReq.individualIdType: $TestData:indvId_Uin_valid$
      otpReq.email: EMAIL
      otpReq.phone: PHONE
      otpReq.requestTime: $TIMESTAMP$
      otpReq.transactionID: $RANDOM:N:10$
      otpReq.version: $version$
    input.identity-encrypt-data:
      identityReq.timestamp: $TIMESTAMP$
      #identityReq.transactionID: $input.otp-generate:otpReq.transactionID:$
      identityReq.otp: '%$input.otp-generate:otpReq.individualId$%_5'
      #identityReq.otp: 7846
    input.ekyc-request:
      AuthReq.individualId: $TestData:uin_invalid$
      AuthReq.individualIdType: $TestData:indvId_Uin_valid$
      AuthReq.requestTime: $TIMESTAMP$
      AuthReq.transactionID: $input.otp-generate:otpReq.transactionID$
    output.output-1-expected-otp-gen-res:
      output.1.y.response.resTime: $TIMESTAMP$
      output.1.y.response.txnID: $input.otp-generate:otpReq.transactionID$
      output.1.y.response.maskedEmail: $REGEXP:XX.*XX.*$
      output.1.y.response.maskedMobile: $REGEXP:XX.*XX.*$
      output.1.y.response.id: $TestData:id_otp_valid$
      output.1.y.response.ver: $version$
    output.output-2-expected-n-kyc-res:
      output.2.response.err.status: $TestData:auth_Fail_status$
      output.2.response.err.responseTime: $TIMESTAMP$
      output.2.response.err.errorMessage: $errors:InvalidUIN:errorMessage$
      output.2.response.err.errorCode: $errors:InvalidUIN:errorCode$
      output.2.response.err.transactionID: $input.ekyc-request:AuthReq.transactionID$
      output.2.response.err.version: $version$
      #output.2.response.err.response.identity: null
      
  Authentication_KYC_OTP_Invalid TransactionID which is not as per defenition_Neg_10:
    endpoint.url:
      partnerID: $PIDMLKURL:ValidPID$
      mispLK: $PIDMLKURL:ValidMLK$
    input.otp-generate:
      otpReq.id: $TestData:id_otp_valid$
      otpReq.individualId: $UIN$
      otpReq.individualIdType: $TestData:indvId_Uin_valid$
      otpReq.email: EMAIL
      otpReq.phone: PHONE
      otpReq.requestTime: $TIMESTAMP$
      otpReq.transactionID: $RANDOM:N:10$
      otpReq.version: $version$
    input.ekyc-request:
      AuthReq.individualId: $input.otp-generate:otpReq.individualId:$
      AuthReq.individualIdType: $TestData:indvId_Uin_valid$
      AuthReq.requestTime: $TIMESTAMP$
      AuthReq.transactionID: $RANDOM:N:12$
    input.identity-encrypt-data:
      identityReq.timestamp: $TIMESTAMP$
      #identityReq.transactionID:  $input.ekyc-request:AuthReq.transactionID$
      identityReq.transactionID: $RANDOM:N:10$
      identityReq.otp: '%$input.otp-generate:otpReq.individualId$%_5'
      #identityReq.otp: 7846
    output.output-1-expected-otp-gen-res:
      output.1.y.response.resTime: $TIMESTAMP$
      output.1.y.response.txnID: $input.otp-generate:otpReq.transactionID$
      output.1.y.response.maskedEmail: $REGEXP:XX.*XX.*$
      output.1.y.response.maskedMobile: $REGEXP:XX.*XX.*$
      output.1.y.response.id: $TestData:id_otp_valid$
      output.1.y.response.ver: $version$
    output.output-2-expected-n-kyc-res:
      output.2.response.err.status: $TestData:auth_Fail_status$
      output.2.response.err.responseTime: $TIMESTAMP$
      output.2.response.err.errorMessage: $errors:InvalidtransactionID:errorMessage$
      output.2.response.err.errorCode: $errors:InvalidtransactionID:errorCode$
      output.2.response.err.transactionID: $input.ekyc-request:AuthReq.transactionID$
      output.2.response.err.version: $version$
      #output.2.response.err.response.identity: null
      
  Authentication_KYC_OTP_Invalid reqTime which is not as per defenition_for UIN_Neg_11:
    endpoint.url:
      partnerID: $PIDMLKURL:ValidPID$
      mispLK: $PIDMLKURL:ValidMLK$
    input.otp-generate:
      otpReq.id: $TestData:id_otp_valid$
      otpReq.individualId: $UIN$
      otpReq.individualIdType: $TestData:indvId_Uin_valid$
      otpReq.email: EMAIL
      otpReq.phone: PHONE
      otpReq.requestTime: $TIMESTAMP$
      otpReq.transactionID: $RANDOM:N:10$
      otpReq.version: $version$
    input.identity-encrypt-data:
      identityReq.timestamp: $TIMESTAMP$
      #identityReq.transactionID: $input.otp-generate:otpReq.transactionID$
      identityReq.otp: '%$input.otp-generate:otpReq.individualId$%_5'
      #identityReq.otp: 7846
    input.ekyc-request:
      AuthReq.individualId: $input.otp-generate:otpReq.individualId$
      AuthReq.requestTime: $TestData:timestamp_invalid$
      AuthReq.transactionID: $input.otp-generate:otpReq.transactionID$
    output.output-1-expected-otp-gen-res:
      output.1.y.response.resTime: $TIMESTAMP$
      output.1.y.response.txnID: $input.otp-generate:otpReq.transactionID$
      output.1.y.response.maskedEmail: $REGEXP:XX.*XX.*$
      output.1.y.response.maskedMobile: $REGEXP:XX.*XX.*$
      output.1.y.response.id: $TestData:id_otp_valid$
      output.1.y.response.ver: $version$
    output.output-2-expected-n-kyc-res:
      output.2.response.err.status: $TestData:auth_Fail_status$
      output.2.response.err.responseTime: $IGNORE$
      output.2.response.err.errorMessage: $errors:InvalidrequestTime:errorMessage$
      output.2.response.err.errorCode: $errors:InvalidrequestTime:errorCode$
      output.2.response.err.transactionID: $input.ekyc-request:AuthReq.transactionID$
      output.2.response.err.version: $version$
      #output.2.response.err.response.identity: null
      
  Authentication_KYC_OTP_Invalid individualIdType which is not as per defenition_for UIN_Neg_12:
    endpoint.url:
      partnerID: $PIDMLKURL:ValidPID$
      mispLK: $PIDMLKURL:ValidMLK$
    input.otp-generate:
      otpReq.id: $TestData:id_otp_valid$
      otpReq.individualId: $UIN$
      otpReq.individualIdType: $TestData:indvId_Uin_valid$
      otpReq.email: EMAIL
      otpReq.phone: PHONE
      otpReq.requestTime: $TIMESTAMP$
      otpReq.transactionID: $RANDOM:N:10$
      otpReq.version: $version$
    input.ekyc-request:
      AuthReq.individualId: $input.otp-generate:otpReq.individualId$
      AuthReq.requestTime: $TIMESTAMP$
      AuthReq.individualIdType: $TestData:indvId_invalid$
      AuthReq.transactionID: $input.otp-generate:otpReq.transactionID$
      AuthReq.version: $version$
    input.identity-encrypt-data:
      identityReq.timestamp: $TIMESTAMP$
      identityReq.transactionID: $input.ekyc-request:AuthReq.transactionID$
      identityReq.otp: '%$input.otp-generate:otpReq.individualId$%_5'
      #identityReq.otp: 7846
    output.output-1-expected-otp-gen-res:
      output.1.y.response.resTime: $TIMESTAMP$
      output.1.y.response.txnID: $input.otp-generate:otpReq.transactionID$
      output.1.y.response.maskedEmail: $REGEXP:XX.*XX.*$
      output.1.y.response.maskedMobile: $REGEXP:XX.*XX.*$
      output.1.y.response.id: $TestData:id_otp_valid$
      output.1.y.response.ver: $version$
    output.output-2-expected-n-kyc-res:
      output.2.response.err.status: $TestData:auth_Fail_status$
      output.2.response.err.responseTime: $IGNORE$
      output.2.response.err.errorMessage: $errors:InvalidindividualIdType:errorMessage$
      output.2.response.err.errorCode: $errors:InvalidindividualIdType:errorCode$
      output.2.response.err.transactionID: $input.ekyc-request:AuthReq.transactionID$
      output.2.response.err.version: $version$
      #output.2.response.err.response.identity: null
      
  Authentication_KYC_OTP_Invalid version which is not as per defenition_for UIN_Neg_13:
    endpoint.url:
      partnerID: $PIDMLKURL:ValidPID$
      mispLK: $PIDMLKURL:ValidMLK$
    input.otp-generate:
      otpReq.id: $TestData:id_otp_valid$
      otpReq.individualId: $UIN$
      otpReq.individualIdType: $TestData:indvId_Uin_valid$
      otpReq.email: EMAIL
      otpReq.phone: PHONE
      otpReq.requestTime: $TIMESTAMP$
      otpReq.transactionID: $RANDOM:N:10$
      otpReq.version: $version$
    input.ekyc-request:
      AuthReq.individualId: $input.otp-generate:otpReq.individualId$
      AuthReq.requestTime: $TIMESTAMP$
      #AuthReq.individualIdType: $TestData:indvId_invalid$
      AuthReq.transactionID: $input.otp-generate:otpReq.transactionID$
      AuthReq.version: $TestData:id_version_invalid$
    input.identity-encrypt-data:
      identityReq.timestamp: $TIMESTAMP$
      identityReq.transactionID: $input.ekyc-request:AuthReq.transactionID$
      identityReq.otp: '%$input.otp-generate:otpReq.individualId$%_5'
      #identityReq.otp: 7846
    output.output-1-expected-otp-gen-res:
      output.1.y.response.resTime: $TIMESTAMP$
      output.1.y.response.txnID: $input.otp-generate:otpReq.transactionID$
      output.1.y.response.maskedEmail: $REGEXP:XX.*XX.*$
      output.1.y.response.maskedMobile: $REGEXP:XX.*XX.*$
      output.1.y.response.id: $TestData:id_otp_valid$
      output.1.y.response.ver: $version$
    output.output-2-expected-n-kyc-res:
      output.2.response.err.status: $TestData:auth_Fail_status$
      output.2.response.err.responseTime: $IGNORE$
      output.2.response.err.errorMessage: $errors:Invalidversion:errorMessage$
      output.2.response.err.errorCode: $errors:Invalidversion:errorCode$
      output.2.response.err.transactionID: $input.ekyc-request:AuthReq.transactionID$
      #output.2.response.err.response.identity: null
      
  Authentication_KYC_OTP_Missing UIN_Neg_14:
    endpoint.url:
      partnerID: $PIDMLKURL:ValidPID$
      mispLK: $PIDMLKURL:ValidMLK$
    input.otp-generate:
      otpReq.id: $TestData:id_otp_valid$
      otpReq.individualId: $UIN$
      otpReq.individualIdType: $TestData:indvId_Uin_valid$
      otpReq.email: EMAIL
      otpReq.phone: PHONE
      otpReq.requestTime: $TIMESTAMP$
      otpReq.transactionID: $RANDOM:N:10$
      otpReq.version: $version$
    input.identity-encrypt-data:
      identityReq.timestamp: $TIMESTAMP$
      #identityReq.transactionID: $input.otp-generate:otpReq.transactionID:$
      identityReq.otp: '%$input.otp-generate:otpReq.individualId$%_5'
      #identityReq.otp: 7846
    input.ekyc-request:
      AuthReq.individualId: $REMOVE$
      AuthReq.individualIdType: $TestData:indvId_Uin_valid$
      AuthReq.requestTime: $TIMESTAMP$
      AuthReq.transactionID: $input.otp-generate:otpReq.transactionID$
    output.output-1-expected-otp-gen-res:
      output.1.y.response.resTime: $TIMESTAMP$
      output.1.y.response.txnID: $input.otp-generate:otpReq.transactionID$
      output.1.y.response.maskedEmail: $REGEXP:XX.*XX.*$
      output.1.y.response.maskedMobile: $REGEXP:XX.*XX.*$
      output.1.y.response.id: $TestData:id_otp_valid$
      output.1.y.response.ver: $version$
    output.output-2-expected-n-kyc-res:
      output.2.response.err.status: $TestData:auth_Fail_status$
      output.2.response.err.responseTime: $TIMESTAMP$
      output.2.response.err.errorMessage: $errors:MissingUIN:errorMessage$
      output.2.response.err.errorCode: $errors:MissingUIN:errorCode$
      output.2.response.err.transactionID: $input.ekyc-request:AuthReq.transactionID$
      output.2.response.err.version: $version$
      #output.2.response.err.response.identity: null
      
  Authentication_KYC_OTP_Missing TransactionID_Neg_15:
    endpoint.url:
      partnerID: $PIDMLKURL:ValidPID$
      mispLK: $PIDMLKURL:ValidMLK$
    input.otp-generate:
      otpReq.id: $TestData:id_otp_valid$
      otpReq.individualId: $UIN$
      otpReq.individualIdType: $TestData:indvId_Uin_valid$
      otpReq.email: EMAIL
      otpReq.phone: PHONE
      otpReq.requestTime: $TIMESTAMP$
      otpReq.transactionID: $RANDOM:N:10$
      otpReq.version: $version$
    input.ekyc-request:
      AuthReq.individualId: $REMOVE$
      AuthReq.individualIdType: $TestData:indvId_Uin_valid$
      AuthReq.requestTime: $TIMESTAMP$
      AuthReq.transactionID: $REMOVE$
    input.identity-encrypt-data:
      identityReq.timestamp: $TIMESTAMP$
      #identityReq.transactionID:  $input.ekyc-request:AuthReq.transactionID$
      identityReq.transactionID: $RANDOM:N:10$
      identityReq.otp: '%$input.otp-generate:otpReq.individualId$%_5'
      #identityReq.otp: 7846
    output.output-1-expected-otp-gen-res:
      output.1.y.response.resTime: $TIMESTAMP$
      output.1.y.response.txnID: $input.otp-generate:otpReq.transactionID$
      output.1.y.response.maskedEmail: $REGEXP:XX.*XX.*$
      output.1.y.response.maskedMobile: $REGEXP:XX.*XX.*$
      output.1.y.response.id: $TestData:id_otp_valid$
      output.1.y.response.ver: $version$
    output.output-2-expected-n-kyc-res:
      output.2.response.err.status: $TestData:auth_Fail_status$
      output.2.response.err.responseTime: $TIMESTAMP$
      output.2.response.err.errorMessage: $errors:MissingtransactionID:errorMessage$
<<<<<<< HEAD
      output.2.response.err.errorCode: $errors:MissingtransactionIDerrorCode$
=======
      output.2.response.err.errorCode: $errors:MissingtransactionID:errorCode$
>>>>>>> 0e32de05
      output.2.response.err.transactionID: $REMOVE$
      output.2.response.err.version: $version$
      #output.2.response.err.response.identity: null
      
  Authentication_KYC_OTP_Missing reqTime_for UIN_Neg_16:
    endpoint.url:
      partnerID: $PIDMLKURL:ValidPID$
      mispLK: $PIDMLKURL:ValidMLK$
    input.otp-generate:
      otpReq.id: $TestData:id_otp_valid$
      otpReq.individualId: $UIN$
      otpReq.individualIdType: $TestData:indvId_Uin_valid$
      otpReq.email: EMAIL
      otpReq.phone: PHONE
      otpReq.requestTime: $TIMESTAMP$
      otpReq.transactionID: $RANDOM:N:10$
      otpReq.version: $version$
    input.identity-encrypt-data:
      identityReq.timestamp: $TIMESTAMP$
      #identityReq.transactionID: $input.otp-generate:otpReq.transactionID$
      identityReq.otp: '%$input.otp-generate:otpReq.individualId$%_5'
      #identityReq.otp: 7846
    input.ekyc-request:
      AuthReq.individualId: $input.otp-generate:otpReq.individualId$
      AuthReq.requestTime: $REMOVE$
      AuthReq.transactionID: $input.otp-generate:otpReq.transactionID$
    output.output-1-expected-otp-gen-res:
      output.1.y.response.resTime: $TIMESTAMP$
      output.1.y.response.txnID: $input.otp-generate:otpReq.transactionID$
      output.1.y.response.maskedEmail: $REGEXP:XX.*XX.*$
      output.1.y.response.maskedMobile: $REGEXP:XX.*XX.*$
      output.1.y.response.id: $TestData:id_otp_valid$
      output.1.y.response.ver: $version$
    output.output-2-expected-n-kyc-res:
      output.2.response.err.status: $TestData:auth_Fail_status$
      output.2.response.err.responseTime: $IGNORE$
      output.2.response.err.errorMessage: $errors:MissingrequestTime:errorMessage$
      output.2.response.err.errorCode: $errors:MissingrequestTime:errorCode$
      output.2.response.err.transactionID: $input.ekyc-request:AuthReq.transactionID$
      output.2.response.err.version: $version$
      
  Authentication_KYC_OTP_Missing individualIdType_for IntegrationTest_UIN_Neg_17:
    endpoint.url:
      partnerID: $PIDMLKURL:ValidPID$
      mispLK: $PIDMLKURL:ValidMLK$
    input.otp-generate:
      otpReq.id: $TestData:id_otp_valid$
      otpReq.individualId: $UIN$
      otpReq.individualIdType: $TestData:indvId_Uin_valid$
      otpReq.email: EMAIL
      otpReq.phone: PHONE
      otpReq.requestTime: $TIMESTAMP$
      otpReq.transactionID: $RANDOM:N:10$
      otpReq.version: $version$
    input.ekyc-request:
      AuthReq.individualId: $input.otp-generate:otpReq.individualId$
      AuthReq.requestTime: $TIMESTAMP$
      AuthReq.individualIdType: $REMOVE$
      AuthReq.transactionID: $input.otp-generate:otpReq.transactionID$
      AuthReq.version: $version$
    input.identity-encrypt-data:
      identityReq.timestamp: $TIMESTAMP$
      identityReq.transactionID: $input.ekyc-request:AuthReq.transactionID$
      identityReq.otp: '%$input.otp-generate:otpReq.individualId$%_5'
      #identityReq.otp: 7846
    output.output-1-expected-otp-gen-res:
      output.1.y.response.resTime: $TIMESTAMP$
      output.1.y.response.txnID: $input.otp-generate:otpReq.transactionID$
      output.1.y.response.maskedEmail: $REGEXP:XX.*XX.*$
      output.1.y.response.maskedMobile: $REGEXP:XX.*XX.*$
      output.1.y.response.id: $TestData:id_otp_valid$
      output.1.y.response.ver: $version$
    output.output-2-expected-n-kyc-res:
      output.2.response.err.status: $TestData:auth_Fail_status$
      output.2.response.err.responseTime: $IGNORE$
      output.2.response.err.errorMessage: $errors:MissingindividualIdType:errorMessage$
      output.2.response.err.errorCode: $errors:MissingindividualIdType:errorCode$
      output.2.response.err.transactionID: $input.ekyc-request:AuthReq.transactionID$
      output.2.response.err.version: $version$
      #output.2.response.err.response.identity: null
      
  Authentication_KYC_OTP_Missing version_for UIN_Neg_18:
    endpoint.url:
      partnerID: $PIDMLKURL:ValidPID$
      mispLK: $PIDMLKURL:ValidMLK$
    input.otp-generate:
      otpReq.id: $TestData:id_otp_valid$
      otpReq.individualId: $UIN$
      otpReq.individualIdType: $TestData:indvId_Uin_valid$
      otpReq.email: EMAIL
      otpReq.phone: PHONE
      otpReq.requestTime: $TIMESTAMP$
      otpReq.transactionID: $RANDOM:N:10$
      otpReq.version: $version$
    input.ekyc-request:
      AuthReq.individualId: $input.otp-generate:otpReq.individualId$
      AuthReq.requestTime: $TIMESTAMP$
      #AuthReq.individualIdType: $TestData:indvId_invalid$
      AuthReq.transactionID: $input.otp-generate:otpReq.transactionID$
      AuthReq.version: $REMOVE$
    input.identity-encrypt-data:
      identityReq.timestamp: $TIMESTAMP$
      identityReq.transactionID: $input.ekyc-request:AuthReq.transactionID$
      identityReq.otp: '%$input.otp-generate:otpReq.individualId$%_5'
      #identityReq.otp: 7846
    output.output-1-expected-otp-gen-res:
      output.1.y.response.resTime: $TIMESTAMP$
      output.1.y.response.txnID: $input.otp-generate:otpReq.transactionID$
      output.1.y.response.maskedEmail: $REGEXP:XX.*XX.*$
      output.1.y.response.maskedMobile: $REGEXP:XX.*XX.*$
      output.1.y.response.id: $TestData:id_otp_valid$
      output.1.y.response.ver: $version$
    output.output-2-expected-n-kyc-res:
      output.2.response.err.status: $TestData:auth_Fail_status$
      output.2.response.err.responseTime: $IGNORE$
      output.2.response.err.errorMessage: $errors:Missingversion:errorMessage$
      output.2.response.err.errorCode: $errors:Missingversion:errorCode$
      output.2.response.err.transactionID: $input.ekyc-request:AuthReq.transactionID$
      output.2.response.err.version: $version$
      #output.2.response.err.response.identity: null
  
  Authentication_KYC_OTP_Invalid VID_Neg_21:
    endpoint.url:
      partnerID: $PIDMLKURL:ValidPID$
      mispLK: $PIDMLKURL:ValidMLK$
    input.otp-generate:
      otpReq.id: $TestData:id_otp_valid$
      otpReq.individualId: $VID$
      otpReq.individualIdType: $TestData:indvId_Vid_valid$
      otpReq.email: EMAIL
      otpReq.phone: PHONE
      otpReq.requestTime: $TIMESTAMP$
      otpReq.transactionID: $RANDOM:N:10$
      otpReq.version: $version$
    input.identity-encrypt-data:
      identityReq.timestamp: $TIMESTAMP$
      #identityReq.transactionID: $input.otp-generate:otpReq.transactionID:$
<<<<<<< HEAD
      identityReq.individualIdType: $TestData:indvId_Vid_valid$
      identityReq.otp: '%$input.otp-generate:otpReq.individualId$%_5'
      #identityReq.otp: 7846
    input.ekyc-request:
      AuthReq.individualId: $TestData:uin_invalid$
      AuthReq.individualIdType: $TestData:indvId_Uin_valid$
=======
      identityReq.otp: '%$input.otp-generate:otpReq.individualId$%_5'
      #identityReq.otp: 7846
    input.ekyc-request:
      AuthReq.individualId: $TestData:vid_invalid$
      AuthReq.individualIdType: $TestData:indvId_Vid_valid$
>>>>>>> 0e32de05
      AuthReq.requestTime: $TIMESTAMP$
      AuthReq.transactionID: $input.otp-generate:otpReq.transactionID$
    output.output-1-expected-otp-gen-res:
      output.1.y.response.resTime: $TIMESTAMP$
      output.1.y.response.txnID: $input.otp-generate:otpReq.transactionID$
      output.1.y.response.maskedEmail: $REGEXP:XX.*XX.*$
      output.1.y.response.maskedMobile: $REGEXP:XX.*XX.*$
      output.1.y.response.id: $TestData:id_otp_valid$
      output.1.y.response.ver: $version$
    output.output-2-expected-n-kyc-res:
      output.2.response.err.status: $TestData:auth_Fail_status$
      output.2.response.err.responseTime: $TIMESTAMP$
      output.2.response.err.errorMessage: $errors:InvalidVID:errorMessage$
      output.2.response.err.errorCode: $errors:InvalidVID:errorCode$
      output.2.response.err.transactionID: $input.ekyc-request:AuthReq.transactionID$
      output.2.response.err.version: $version$
      #output.2.response.err.response.identity: null
      
  Authentication_KYC_OTP_Invalid TransactionID_For VID_Neg_22:
    endpoint.url:
      partnerID: $PIDMLKURL:ValidPID$
      mispLK: $PIDMLKURL:ValidMLK$
    input.otp-generate:
      otpReq.id: $TestData:id_otp_valid$
      otpReq.individualId: $VID$
      otpReq.individualIdType: $TestData:indvId_Vid_valid$
      otpReq.email: EMAIL
      otpReq.phone: PHONE
      otpReq.requestTime: $TIMESTAMP$
      otpReq.transactionID: $RANDOM:N:10$
      otpReq.version: $version$
    input.ekyc-request:
<<<<<<< HEAD
      AuthReq.individualId: $input.otp-generate:otpReq.individualId:$
=======
      AuthReq.individualId: $input.otp-generate:otpReq.individualId$
>>>>>>> 0e32de05
      AuthReq.individualIdType: $TestData:indvId_Vid_valid$
      AuthReq.requestTime: $TIMESTAMP$
      AuthReq.transactionID: $RANDOM:N:12$
    input.identity-encrypt-data:
      identityReq.timestamp: $TIMESTAMP$
<<<<<<< HEAD
      identityReq.individualIdType: $TestData:indvId_Vid_valid$
=======
>>>>>>> 0e32de05
      identityReq.transactionID: $RANDOM:N:10$
      identityReq.otp: '%$input.otp-generate:otpReq.individualId$%_5'
      #identityReq.otp: 7846
    output.output-1-expected-otp-gen-res:
      output.1.y.response.resTime: $TIMESTAMP$
      output.1.y.response.txnID: $input.otp-generate:otpReq.transactionID$
      output.1.y.response.maskedEmail: $REGEXP:XX.*XX.*$
      output.1.y.response.maskedMobile: $REGEXP:XX.*XX.*$
      output.1.y.response.id: $TestData:id_otp_valid$
      output.1.y.response.ver: $version$
    output.output-2-expected-n-kyc-res:
      output.2.response.err.status: $TestData:auth_Fail_status$
      output.2.response.err.responseTime: $TIMESTAMP$
      output.2.response.err.errorMessage: $errors:InvalidtransactionID:errorMessage$
      output.2.response.err.errorCode: $errors:InvalidtransactionID:errorCode$
<<<<<<< HEAD
      output.2.response.err.transactionID: $input.ekyc-request:AuthReq.transactionID$
=======
      output.2.response.err.transactionID: $REMOVE$
>>>>>>> 0e32de05
      output.2.response.err.version: $version$
      #output.2.response.err.response.identity: null
      
  Authentication_KYC_OTP_Invalid reqTime_for VID_Neg_23:
    endpoint.url:
      partnerID: $PIDMLKURL:ValidPID$
      mispLK: $PIDMLKURL:ValidMLK$
    input.otp-generate:
      otpReq.id: $TestData:id_otp_valid$
      otpReq.individualId: $VID$
      otpReq.individualIdType: $TestData:indvId_Vid_valid$
      otpReq.email: EMAIL
      otpReq.phone: PHONE
      otpReq.requestTime: $TIMESTAMP$
      otpReq.transactionID: $RANDOM:N:10$
      otpReq.version: $version$
    input.identity-encrypt-data:
      identityReq.timestamp: $TIMESTAMP$
      #identityReq.transactionID: $input.otp-generate:otpReq.transactionID$
      identityReq.otp: '%$input.otp-generate:otpReq.individualId$%_5'
      #identityReq.otp: 7846
    input.ekyc-request:
      AuthReq.individualId: $input.otp-generate:otpReq.individualId$
      AuthReq.individualIdType: $TestData:indvId_Vid_valid$
      AuthReq.requestTime: $TestData:timestamp_invalid$
      AuthReq.transactionID: $input.otp-generate:otpReq.transactionID$
    output.output-1-expected-otp-gen-res:
      output.1.y.response.resTime: $TIMESTAMP$
      output.1.y.response.txnID: $input.otp-generate:otpReq.transactionID$
      output.1.y.response.maskedEmail: $REGEXP:XX.*XX.*$
      output.1.y.response.maskedMobile: $REGEXP:XX.*XX.*$
      output.1.y.response.id: $TestData:id_otp_valid$
      output.1.y.response.ver: $version$
    output.output-2-expected-n-kyc-res:
      output.2.response.err.status: $TestData:auth_Fail_status$
      output.2.response.err.responseTime: $IGNORE$
      output.2.response.err.errorMessage: $errors:InvalidrequestTime:errorMessage$
      output.2.response.err.errorCode: $errors:InvalidrequestTime:errorCode$
      output.2.response.err.transactionID: $input.ekyc-request:AuthReq.transactionID$
      output.2.response.err.version: $version$
      #output.2.response.err.response.identity: null
      
  Authentication_KYC_OTP_Invalid individualIdType_for VID_Neg_24:
    endpoint.url:
      partnerID: $PIDMLKURL:ValidPID$
      mispLK: $PIDMLKURL:ValidMLK$
    input.otp-generate:
      otpReq.id: $TestData:id_otp_valid$
      otpReq.individualId: $VID$
      otpReq.individualIdType: $TestData:indvId_Vid_valid$
      otpReq.email: EMAIL
      otpReq.phone: PHONE
      otpReq.requestTime: $TIMESTAMP$
      otpReq.transactionID: $RANDOM:N:10$
      otpReq.version: $version$
    input.ekyc-request:
      AuthReq.individualId: $input.otp-generate:otpReq.individualId$
      AuthReq.requestTime: $TIMESTAMP$
      AuthReq.individualIdType: $TestData:indvId_invalid$
      AuthReq.transactionID: $input.otp-generate:otpReq.transactionID$
      AuthReq.version: $version$
    input.identity-encrypt-data:
      identityReq.timestamp: $TIMESTAMP$
      identityReq.transactionID: $input.ekyc-request:AuthReq.transactionID$   
      identityReq.otp: '%$input.otp-generate:otpReq.individualId$%_5'
      #identityReq.otp: 7846
    output.output-1-expected-otp-gen-res:
      output.1.y.response.resTime: $TIMESTAMP$
      output.1.y.response.txnID: $input.otp-generate:otpReq.transactionID$
      output.1.y.response.maskedEmail: $REGEXP:XX.*XX.*$
      output.1.y.response.maskedMobile: $REGEXP:XX.*XX.*$
      output.1.y.response.id: $TestData:id_otp_valid$
      output.1.y.response.ver: $version$
    output.output-2-expected-n-kyc-res:
      output.2.response.err.status: $TestData:auth_Fail_status$
      output.2.response.err.responseTime: $IGNORE$
      output.2.response.err.errorMessage: $errors:InvalidindividualIdType:errorMessage$
      output.2.response.err.errorCode: $errors:InvalidindividualIdType:errorCode$
      output.2.response.err.transactionID: $input.ekyc-request:AuthReq.transactionID$
      output.2.response.err.version: $version$
      #output.2.response.err.response.identity: null
      
  Authentication_KYC_OTP_Invalid version_for VID_Neg_25:
    endpoint.url:
      partnerID: $PIDMLKURL:ValidPID$
      mispLK: $PIDMLKURL:ValidMLK$
    input.otp-generate:
      otpReq.id: $TestData:id_otp_valid$
      otpReq.individualId: $VID$
      otpReq.individualIdType: $TestData:indvId_Vid_valid$
      otpReq.email: EMAIL
      otpReq.phone: PHONE
      otpReq.requestTime: $TIMESTAMP$
      otpReq.transactionID: $RANDOM:N:10$
      otpReq.version: $version$
    input.ekyc-request:
      AuthReq.individualId: $input.otp-generate:otpReq.individualId$
      AuthReq.requestTime: $TIMESTAMP$
      AuthReq.individualIdType: $TestData:indvId_Vid_valid$
      AuthReq.transactionID: $input.otp-generate:otpReq.transactionID$
      AuthReq.version: $TestData:id_version_invalid$
    input.identity-encrypt-data:
      identityReq.timestamp: $TIMESTAMP$
      identityReq.transactionID: $input.ekyc-request:AuthReq.transactionID$
      identityReq.otp: '%$input.otp-generate:otpReq.individualId$%_5'
      #identityReq.otp: 7846
    output.output-1-expected-otp-gen-res:
      output.1.y.response.resTime: $TIMESTAMP$
      output.1.y.response.txnID: $input.otp-generate:otpReq.transactionID$
      output.1.y.response.maskedEmail: $REGEXP:XX.*XX.*$
      output.1.y.response.maskedMobile: $REGEXP:XX.*XX.*$
      output.1.y.response.id: $TestData:id_otp_valid$
      output.1.y.response.ver: $version$
    output.output-2-expected-n-kyc-res:
      output.2.response.err.status: $TestData:auth_Fail_status$
      output.2.response.err.responseTime: $IGNORE$
      output.2.response.err.errorMessage: $errors:Invalidversion:errorMessage$
      output.2.response.err.errorCode: $errors:Invalidversion:errorCode$
      output.2.response.err.transactionID: $input.ekyc-request:AuthReq.transactionID$
      output.2.response.err.version: $version$
      #output.2.response.err.response.identity: null
      
  Authentication_KYC_OTP_Invalid_reqTime_greaterthan24hrs_for VID_Neg_26:
    endpoint.url:
      partnerID: $PIDMLKURL:ValidPID$
      mispLK: $PIDMLKURL:ValidMLK$
    input.otp-generate:
      otpReq.id: $TestData:id_otp_valid$
      otpReq.individualId: $VID$
      otpReq.individualIdType: $TestData:indvId_Vid_valid$
      otpReq.email: EMAIL
      otpReq.phone: PHONE
      otpReq.requestTime: $TIMESTAMP$
      otpReq.transactionID: $RANDOM:N:10$
      otpReq.version: $version$
    input.identity-encrypt-data:
      identityReq.timestamp: $TIMESTAMP$
      #identityReq.transactionID: $input.otp-generate:otpReq.transactionID$
      identityReq.otp: '%$input.otp-generate:otpReq.individualId$%_5'
      #identityReq.otp: 7846
    input.ekyc-request:
      AuthReq.individualId: $input.otp-generate:otpReq.individualId$
      AuthReq.individualIdType: $TestData:indvId_Vid_valid$
      AuthReq.requestTime: $TIMESTAMP$HOUR+25
      AuthReq.transactionID: $input.otp-generate:otpReq.transactionID$
    output.output-1-expected-otp-gen-res:
      output.1.y.response.resTime: $TIMESTAMP$
      output.1.y.response.txnID: $input.otp-generate:otpReq.transactionID$
      output.1.y.response.maskedEmail: $REGEXP:XX.*XX.*$
      output.1.y.response.maskedMobile: $REGEXP:XX.*XX.*$
      output.1.y.response.id: $TestData:id_otp_valid$
      output.1.y.response.ver: $version$
    output.output-2-expected-n-kyc-res:
      output.2.response.err.status: $TestData:auth_Fail_status$
      output.2.response.err.responseTime: $IGNORE$
      output.2.response.err.errorMessage: $errors:RequestTimeGT24HR:errorMessage$
      output.2.response.err.errorCode: $errors:RequestTimeGT24HR:errorCode$
      output.2.response.err.transactionID: $input.ekyc-request:AuthReq.transactionID$
      output.2.response.err.version: $version$
      #output.2.response.err.response.identity: null
      
  Authentication_KYC_OTP_Invalid_reqTime_Lessthan24hrs_for VID_Neg_27:
    endpoint.url:
      partnerID: $PIDMLKURL:ValidPID$
      mispLK: $PIDMLKURL:ValidMLK$
    input.otp-generate:
      otpReq.id: $TestData:id_otp_valid$
      otpReq.individualId: $VID$
      otpReq.individualIdType: $TestData:indvId_Vid_valid$
      otpReq.email: EMAIL
      otpReq.phone: PHONE
      otpReq.requestTime: $TIMESTAMP$
      otpReq.transactionID: $RANDOM:N:10$
      otpReq.version: $version$
    input.identity-encrypt-data:
      identityReq.timestamp: $TIMESTAMP$
      #identityReq.transactionID: $input.otp-generate:otpReq.transactionID$
      identityReq.otp: '%$input.otp-generate:otpReq.individualId$%_5'
      #identityReq.otp: 7846
    input.ekyc-request:
      AuthReq.individualIdType: $TestData:indvId_Vid_valid$
      AuthReq.individualId: $input.otp-generate:otpReq.individualId$
      AuthReq.requestTime: $TIMESTAMP$HOUR-25
      AuthReq.transactionID: $input.otp-generate:otpReq.transactionID$
    output.output-1-expected-otp-gen-res:
      output.1.y.response.resTime: $TIMESTAMP$
      output.1.y.response.txnID: $input.otp-generate:otpReq.transactionID$
      output.1.y.response.maskedEmail: $REGEXP:XX.*XX.*$
      output.1.y.response.maskedMobile: $REGEXP:XX.*XX.*$
      output.1.y.response.id: $TestData:id_otp_valid$
      output.1.y.response.ver: $version$
    output.output-2-expected-n-kyc-res:
      output.2.response.err.status: $TestData:auth_Fail_status$
      output.2.response.err.responseTime: $IGNORE$
      output.2.response.err.errorMessage: $errors:RequestTimeLT24HR:errorMessage$
      output.2.response.err.errorCode: $errors:RequestTimeLT24HR:errorCode$
      output.2.response.err.transactionID: $input.ekyc-request:AuthReq.transactionID$
      output.2.response.err.version: $version$
      #output.2.response.err.response.identity: null
      
  Authentication_KYC_OTP_Invalid VID which is not as per defenition_Neg_28:
    endpoint.url:
      partnerID: $PIDMLKURL:ValidPID$
      mispLK: $PIDMLKURL:ValidMLK$
    input.otp-generate:
      otpReq.id: $TestData:id_otp_valid$
      otpReq.individualId: $VID$
      otpReq.individualIdType: $TestData:indvId_Vid_valid$
      otpReq.email: EMAIL
      otpReq.phone: PHONE
      otpReq.requestTime: $TIMESTAMP$
      otpReq.transactionID: $RANDOM:N:10$
      otpReq.version: $version$
    input.identity-encrypt-data:
      identityReq.timestamp: $TIMESTAMP$
      #identityReq.transactionID: $input.otp-generate:otpReq.transactionID:$
      identityReq.otp: '%$input.otp-generate:otpReq.individualId$%_5'
      #identityReq.otp: 7846
    input.ekyc-request:
      AuthReq.individualId: $TestData:uin_invalid$
      AuthReq.individualIdType: $TestData:indvId_Vid_valid$
      AuthReq.requestTime: $TIMESTAMP$
      AuthReq.transactionID: $input.otp-generate:otpReq.transactionID$
    output.output-1-expected-otp-gen-res:
      output.1.y.response.resTime: $TIMESTAMP$
      output.1.y.response.txnID: $input.otp-generate:otpReq.transactionID$
      output.1.y.response.maskedEmail: $REGEXP:XX.*XX.*$
      output.1.y.response.maskedMobile: $REGEXP:XX.*XX.*$
      output.1.y.response.id: $TestData:id_otp_valid$
      output.1.y.response.ver: $version$
    output.output-2-expected-n-kyc-res:
      output.2.response.err.status: $TestData:auth_Fail_status$
      output.2.response.err.responseTime: $TIMESTAMP$
      output.2.response.err.errorMessage: $errors:InvalidVID:errorMessage$
      output.2.response.err.errorCode: $errors:InvalidVID:errorCode$
      output.2.response.err.transactionID: $input.ekyc-request:AuthReq.transactionID$
      output.2.response.err.version: $version$
      #output.2.response.err.response.identity: null
      
  Authentication_KYC_OTP_Invalid TransactionID which is not as per defenition_For VID_Neg_29:
    endpoint.url:
      partnerID: $PIDMLKURL:ValidPID$
      mispLK: $PIDMLKURL:ValidMLK$
    input.otp-generate:
      otpReq.id: $TestData:id_otp_valid$
      otpReq.individualId: $VID$
      otpReq.individualIdType: $TestData:indvId_Vid_valid$
      otpReq.email: EMAIL
      otpReq.phone: PHONE
      otpReq.requestTime: $TIMESTAMP$
      otpReq.transactionID: $RANDOM:N:10$
      otpReq.version: $version$
    input.ekyc-request:
      AuthReq.individualId: $input.otp-generate:otpReq.individualId:$
      AuthReq.individualIdType: $TestData:indvId_Uin_valid$
      AuthReq.requestTime: $TIMESTAMP$
      AuthReq.transactionID: $RANDOM:N:12$
    input.identity-encrypt-data:
      identityReq.timestamp: $TIMESTAMP$
      #identityReq.transactionID:  $input.ekyc-request:AuthReq.transactionID$
      identityReq.transactionID: $RANDOM:N:10$
      identityReq.otp: '%$input.otp-generate:otpReq.individualId$%_5'
      AuthReq.individualIdType: $TestData:indvId_Vid_valid$
    output.output-1-expected-otp-gen-res:
      output.1.y.response.resTime: $TIMESTAMP$
      output.1.y.response.txnID: $input.otp-generate:otpReq.transactionID$
      output.1.y.response.maskedEmail: $REGEXP:XX.*XX.*$
      output.1.y.response.maskedMobile: $REGEXP:XX.*XX.*$
      output.1.y.response.id: $TestData:id_otp_valid$
      output.1.y.response.ver: $version$
    output.output-2-expected-n-kyc-res:
      output.2.response.err.status: $TestData:auth_Fail_status$
      output.2.response.err.responseTime: $TIMESTAMP$
      output.2.response.err.errorMessage: $errors:InvalidtransactionID:errorMessage$
      output.2.response.err.errorCode: $errors:InvalidtransactionID:errorCode$
      output.2.response.err.transactionID: $input.ekyc-request:AuthReq.transactionID$
      output.2.response.err.version: $version$
      #output.2.response.err.response.identity: null
      
  Authentication_KYC_OTP_Invalid reqTime which is not as per defenition_for VID_Neg_30:
    endpoint.url:
      partnerID: $PIDMLKURL:ValidPID$
      mispLK: $PIDMLKURL:ValidMLK$
    input.otp-generate:
      otpReq.id: $TestData:id_otp_valid$
      otpReq.individualId: $VID$
      otpReq.individualIdType: $TestData:indvId_Vid_valid$
      otpReq.email: EMAIL
      otpReq.phone: PHONE
      otpReq.requestTime: $TIMESTAMP$
      otpReq.transactionID: $RANDOM:N:10$
      otpReq.version: $version$
    input.identity-encrypt-data:
      identityReq.timestamp: $TIMESTAMP$
      #identityReq.transactionID: $input.otp-generate:otpReq.transactionID$
      identityReq.otp: '%$input.otp-generate:otpReq.individualId$%_5'
      #identityReq.otp: 7846
    input.ekyc-request:
      AuthReq.individualId: $input.otp-generate:otpReq.individualId$
      AuthReq.requestTime: $TestData:timestamp_invalid$
      AuthReq.individualIdType: $TestData:indvId_Vid_valid$
      AuthReq.transactionID: $input.otp-generate:otpReq.transactionID$
    output.output-1-expected-otp-gen-res:
      output.1.y.response.resTime: $TIMESTAMP$
      output.1.y.response.txnID: $input.otp-generate:otpReq.transactionID$
      output.1.y.response.maskedEmail: $REGEXP:XX.*XX.*$
      output.1.y.response.maskedMobile: $REGEXP:XX.*XX.*$
      output.1.y.response.id: $TestData:id_otp_valid$
      output.1.y.response.ver: $version$
    output.output-2-expected-n-kyc-res:
      output.2.response.err.status: $TestData:auth_Fail_status$
      output.2.response.err.responseTime: $IGNORE$
      output.2.response.err.errorMessage: $errors:InvalidrequestTime:errorMessage$
      output.2.response.err.errorCode: $errors:InvalidrequestTime:errorCode$
      output.2.response.err.transactionID: $input.ekyc-request:AuthReq.transactionID$
      output.2.response.err.version: $version$
      #output.2.response.err.response.identity: null
      
  Authentication_KYC_OTP_Invalid individualIdType which is not as per defenition_for VID_Neg_31:
    endpoint.url:
      partnerID: $PIDMLKURL:ValidPID$
      mispLK: $PIDMLKURL:ValidMLK$
    input.otp-generate:
      otpReq.id: $TestData:id_otp_valid$
      otpReq.individualId: $VID$
      otpReq.individualIdType: $TestData:indvId_Vid_valid$
      otpReq.email: EMAIL
      otpReq.phone: PHONE
      otpReq.requestTime: $TIMESTAMP$
      otpReq.transactionID: $RANDOM:N:10$
      otpReq.version: $version$
    input.ekyc-request:
      AuthReq.individualId: $input.otp-generate:otpReq.individualId$
      AuthReq.requestTime: $TIMESTAMP$
      AuthReq.individualIdType: $TestData:indvId_invalid$
      AuthReq.transactionID: $input.otp-generate:otpReq.transactionID$
      AuthReq.version: $version$
    input.identity-encrypt-data:
      identityReq.timestamp: $TIMESTAMP$
      identityReq.transactionID: $input.ekyc-request:AuthReq.transactionID$
      identityReq.otp: '%$input.otp-generate:otpReq.individualId$%_5'
      #identityReq.otp: 7846
    output.output-1-expected-otp-gen-res:
      output.1.y.response.resTime: $TIMESTAMP$
      output.1.y.response.txnID: $input.otp-generate:otpReq.transactionID$
      output.1.y.response.maskedEmail: $REGEXP:XX.*XX.*$
      output.1.y.response.maskedMobile: $REGEXP:XX.*XX.*$
      output.1.y.response.id: $TestData:id_otp_valid$
      output.1.y.response.ver: $version$
    output.output-2-expected-n-kyc-res:
      output.2.response.err.status: $TestData:auth_Fail_status$
      output.2.response.err.responseTime: $IGNORE$
      output.2.response.err.errorMessage: $errors:InvalidindividualIdType:errorMessage$
      output.2.response.err.errorCode: $errors:InvalidindividualIdType:errorCode$
      output.2.response.err.transactionID: $input.ekyc-request:AuthReq.transactionID$
      output.2.response.err.version: $version$
      #output.2.response.err.response.identity: null
      
  Authentication_KYC_OTP_Invalid version which is not as per defenition_for VID_Neg_32:
    endpoint.url:
      partnerID: $PIDMLKURL:ValidPID$
      mispLK: $PIDMLKURL:ValidMLK$
    input.otp-generate:
      otpReq.id: $TestData:id_otp_valid$
      otpReq.individualId: $VID$
      otpReq.individualIdType: $TestData:indvId_Vid_valid$
      otpReq.email: EMAIL
      otpReq.phone: PHONE
      otpReq.requestTime: $TIMESTAMP$
      otpReq.transactionID: $RANDOM:N:10$
      otpReq.version: $version$
    input.ekyc-request:
      AuthReq.individualId: $input.otp-generate:otpReq.individualId$
      AuthReq.requestTime: $TIMESTAMP$
      AuthReq.individualIdType: $TestData:indvId_Vid_valid$
      AuthReq.transactionID: $input.otp-generate:otpReq.transactionID$
      AuthReq.version: $TestData:id_version_invalid$
    input.identity-encrypt-data:
      identityReq.timestamp: $TIMESTAMP$
      identityReq.transactionID: $input.ekyc-request:AuthReq.transactionID$
      identityReq.otp: '%$input.otp-generate:otpReq.individualId$%_5'
      #identityReq.otp: 7846
    output.output-1-expected-otp-gen-res:
      output.1.y.response.resTime: $TIMESTAMP$
      output.1.y.response.txnID: $input.otp-generate:otpReq.transactionID$
      output.1.y.response.maskedEmail: $REGEXP:XX.*XX.*$
      output.1.y.response.maskedMobile: $REGEXP:XX.*XX.*$
      output.1.y.response.id: $TestData:id_otp_valid$
      output.1.y.response.ver: $version$
    output.output-2-expected-n-kyc-res:
      output.2.response.err.status: $TestData:auth_Fail_status$
      output.2.response.err.responseTime: $IGNORE$
      output.2.response.err.errorMessage: $errors:Invalidversion:errorMessage$
      output.2.response.err.errorCode: $errors:Invalidversion:errorCode$
      output.2.response.err.transactionID: $input.ekyc-request:AuthReq.transactionID$
      #output.2.response.err.response.identity: null
      
  Authentication_KYC_OTP_Missing VID_Neg_33:
    endpoint.url:
      partnerID: $PIDMLKURL:ValidPID$
      mispLK: $PIDMLKURL:ValidMLK$
    input.otp-generate:
      otpReq.id: $TestData:id_otp_valid$
      otpReq.individualId: $VID$
      otpReq.individualIdType: $TestData:indvId_Vid_valid$
      otpReq.email: EMAIL
      otpReq.phone: PHONE
      otpReq.requestTime: $TIMESTAMP$
      otpReq.transactionID: $RANDOM:N:10$
      otpReq.version: $version$
    input.identity-encrypt-data:
      identityReq.timestamp: $TIMESTAMP$
      #identityReq.transactionID: $input.otp-generate:otpReq.transactionID:$
      identityReq.otp: '%$input.otp-generate:otpReq.individualId$%_5'
      #identityReq.otp: 7846
    input.ekyc-request:
      AuthReq.individualId: $REMOVE$
      AuthReq.individualIdType: $TestData:indvId_Vid_valid$
      AuthReq.requestTime: $TIMESTAMP$
      AuthReq.transactionID: $input.otp-generate:otpReq.transactionID$
    output.output-1-expected-otp-gen-res:
      output.1.y.response.resTime: $TIMESTAMP$
      output.1.y.response.txnID: $input.otp-generate:otpReq.transactionID$
      output.1.y.response.maskedEmail: $REGEXP:XX.*XX.*$
      output.1.y.response.maskedMobile: $REGEXP:XX.*XX.*$
      output.1.y.response.id: $TestData:id_otp_valid$
      output.1.y.response.ver: $version$
    output.output-2-expected-n-kyc-res:
      output.2.response.err.status: $TestData:auth_Fail_status$
      output.2.response.err.responseTime: $TIMESTAMP$
      output.2.response.err.errorMessage: $errors:MissingUIN:errorMessage$
      output.2.response.err.errorCode: $errors:MissingUIN:errorCode$
      output.2.response.err.transactionID: $input.ekyc-request:AuthReq.transactionID$
      output.2.response.err.version: $version$
      #output.2.response.err.response.identity: null
      
  Authentication_KYC_OTP_Missing TransactionID_for VID_Neg_34:
    endpoint.url:
      partnerID: $PIDMLKURL:ValidPID$
      mispLK: $PIDMLKURL:ValidMLK$
    input.otp-generate:
      otpReq.id: $TestData:id_otp_valid$
      otpReq.individualId: $VID$
      otpReq.individualIdType: $TestData:indvId_Vid_valid$
      otpReq.email: EMAIL
      otpReq.phone: PHONE
      otpReq.requestTime: $TIMESTAMP$
      otpReq.transactionID: $RANDOM:N:10$
      otpReq.version: $version$
    input.ekyc-request:
      AuthReq.individualId: $REMOVE$
      AuthReq.individualIdType: $TestData:indvId_Vid_valid$
      AuthReq.requestTime: $TIMESTAMP$
      AuthReq.transactionID: $REMOVE$
    input.identity-encrypt-data:
      identityReq.timestamp: $TIMESTAMP$
      #identityReq.transactionID:  $input.ekyc-request:AuthReq.transactionID$
      identityReq.transactionID: $RANDOM:N:10$
      identityReq.otp: '%$input.otp-generate:otpReq.individualId$%_5'
      #identityReq.otp: 7846
    output.output-1-expected-otp-gen-res:
      output.1.y.response.resTime: $TIMESTAMP$
      output.1.y.response.txnID: $input.otp-generate:otpReq.transactionID$
      output.1.y.response.maskedEmail: $REGEXP:XX.*XX.*$
      output.1.y.response.maskedMobile: $REGEXP:XX.*XX.*$
      output.1.y.response.id: $TestData:id_otp_valid$
      output.1.y.response.ver: $version$
    output.output-2-expected-n-kyc-res:
      output.2.response.err.status: $TestData:auth_Fail_status$
      output.2.response.err.responseTime: $TIMESTAMP$
      output.2.response.err.errorMessage: $errors:MissingtransactionID:errorMessage$
<<<<<<< HEAD
      output.2.response.err.errorCode: $errors:MissingtransactionIDerrorCode$
      output.2.response.err.transactionID: $input.ekyc-request:AuthReq.transactionID$
=======
      output.2.response.err.errorCode: $errors:MissingtransactionID:errorCode$
      output.2.response.err.transactionID: $IGNORE$
>>>>>>> 0e32de05
      output.2.response.err.version: $version$
      #output.2.response.err.response.identity: null
      
  Authentication_KYC_OTP_Missing reqTime_for VID_Neg_35:
    endpoint.url:
      partnerID: $PIDMLKURL:ValidPID$
      mispLK: $PIDMLKURL:ValidMLK$
    input.otp-generate:
      otpReq.id: $TestData:id_otp_valid$
      otpReq.individualId: $VID$
      otpReq.individualIdType: $TestData:indvId_Vid_valid$
      otpReq.email: EMAIL
      otpReq.phone: PHONE
      otpReq.requestTime: $TIMESTAMP$
      otpReq.transactionID: $RANDOM:N:10$
      otpReq.version: $version$
    input.identity-encrypt-data:
      identityReq.timestamp: $TIMESTAMP$
      #identityReq.transactionID: $input.otp-generate:otpReq.transactionID$
      identityReq.otp: '%$input.otp-generate:otpReq.individualId$%_5'
      #identityReq.otp: 7846
    input.ekyc-request:
      AuthReq.individualId: $input.otp-generate:otpReq.individualId$
      AuthReq.requestTime: $REMOVE$
      AuthReq.individualIdType: $TestData:indvId_Vid_valid$
      AuthReq.transactionID: $input.otp-generate:otpReq.transactionID$
    output.output-1-expected-otp-gen-res:
      output.1.y.response.resTime: $TIMESTAMP$
      output.1.y.response.txnID: $input.otp-generate:otpReq.transactionID$
      output.1.y.response.maskedEmail: $REGEXP:XX.*XX.*$
      output.1.y.response.maskedMobile: $REGEXP:XX.*XX.*$
      output.1.y.response.id: $TestData:id_otp_valid$
      output.1.y.response.ver: $version$
    output.output-2-expected-n-kyc-res:
      output.2.response.err.status: $TestData:auth_Fail_status$
      output.2.response.err.responseTime: $IGNORE$
      output.2.response.err.errorMessage: $errors:MissingrequestTime:errorMessage$
      output.2.response.err.errorCode: $errors:MissingrequestTime:errorCode$
      output.2.response.err.transactionID: $input.ekyc-request:AuthReq.transactionID$
      output.2.response.err.version: $version$
      #output.2.response.err.response.identity: null
      
  Authentication_KYC_OTP_Missing individualIdType_for UIN_Neg_36:
    endpoint.url:
      partnerID: $PIDMLKURL:ValidPID$
      mispLK: $PIDMLKURL:ValidMLK$
    input.otp-generate:
      otpReq.id: $TestData:id_otp_valid$
      otpReq.individualId: $UIN$
      otpReq.individualIdType: $TestData:indvId_Uin_valid$
      otpReq.email: EMAIL
      otpReq.phone: PHONE
      otpReq.requestTime: $TIMESTAMP$
      otpReq.transactionID: $RANDOM:N:10$
      otpReq.version: $version$
    input.ekyc-request:
      AuthReq.individualId: $input.otp-generate:otpReq.individualId$
      AuthReq.requestTime: $TIMESTAMP$
      AuthReq.individualIdType: $REMOVE$
      AuthReq.transactionID: $input.otp-generate:otpReq.transactionID$
      AuthReq.version: $version$
    input.identity-encrypt-data:
      identityReq.timestamp: $TIMESTAMP$
      identityReq.transactionID: $input.ekyc-request:AuthReq.transactionID$
      identityReq.otp: '%$input.otp-generate:otpReq.individualId$%_5'
      #identityReq.otp: 7846
    output.output-1-expected-otp-gen-res:
      output.1.y.response.resTime: $TIMESTAMP$
      output.1.y.response.txnID: $input.otp-generate:otpReq.transactionID$
      output.1.y.response.maskedEmail: $REGEXP:XX.*XX.*$
      output.1.y.response.maskedMobile: $REGEXP:XX.*XX.*$
      output.1.y.response.id: $TestData:id_otp_valid$
      output.1.y.response.ver: $version$
    output.output-2-expected-n-kyc-res:
      output.2.response.err.status: $TestData:auth_Fail_status$
      output.2.response.err.responseTime: $IGNORE$
      output.2.response.err.errorMessage: $errors:MissingindividualIdType:errorMessage$
      output.2.response.err.errorCode: $errors:MissingindividualIdType:errorCode$
      output.2.response.err.transactionID: $input.ekyc-request:AuthReq.transactionID$
      output.2.response.err.version: $version$
      #output.2.response.err.response.identity: null
      
  Authentication_KYC_OTP_Missing version_for VID_Neg_37:
    endpoint.url:
      partnerID: $PIDMLKURL:ValidPID$
      mispLK: $PIDMLKURL:ValidMLK$
    input.otp-generate:
      otpReq.id: $TestData:id_otp_valid$
      otpReq.individualId: $VID$
      otpReq.individualIdType: $TestData:indvId_Vid_valid$
      otpReq.email: EMAIL
      otpReq.phone: PHONE
      otpReq.requestTime: $TIMESTAMP$
      otpReq.transactionID: $RANDOM:N:10$
      otpReq.version: $version$
    input.ekyc-request:
      AuthReq.individualId: $input.otp-generate:otpReq.individualId$
      AuthReq.requestTime: $TIMESTAMP$
      AuthReq.individualIdType: $TestData:indvId_Vid_valid$
      AuthReq.transactionID: $input.otp-generate:otpReq.transactionID$
      AuthReq.version: $REMOVE$
    input.identity-encrypt-data:
      identityReq.timestamp: $TIMESTAMP$
      identityReq.transactionID: $input.ekyc-request:AuthReq.transactionID$
      identityReq.otp: '%$input.otp-generate:otpReq.individualId$%_5'
      #identityReq.otp: 7846
    output.output-1-expected-otp-gen-res:
      output.1.y.response.resTime: $TIMESTAMP$
      output.1.y.response.txnID: $input.otp-generate:otpReq.transactionID$
      output.1.y.response.maskedEmail: $REGEXP:XX.*XX.*$
      output.1.y.response.maskedMobile: $REGEXP:XX.*XX.*$
      output.1.y.response.id: $TestData:id_otp_valid$
      output.1.y.response.ver: $version$
    output.output-2-expected-n-kyc-res:
      output.2.response.err.status: $TestData:auth_Fail_status$
      output.2.response.err.responseTime: $IGNORE$
      output.2.response.err.errorMessage: $errors:Missingversion:errorMessage$
      output.2.response.err.errorCode: $errors:Missingversion:errorCode$
      output.2.response.err.transactionID: $input.ekyc-request:AuthReq.transactionID$
      output.2.response.err.version: $version$
      #output.2.response.err.response.identity: null
  <|MERGE_RESOLUTION|>--- conflicted
+++ resolved
@@ -1,7 +1,8 @@
 testdata:
-  Authentication_KYC_OTP_With primary language_UIN_smoke_Pos:
-    endpoint.url:
-      partnerIDMispLK: $PIDMLKURL:ValidPIDMLK$
+  Authentication_KYC_OTP_With one language_IntegrationTest_UIN_smoke_Pos_01:
+    endpoint.url:
+      partnerID: $PIDMLKURL:ValidPID$
+      mispLK: $PIDMLKURL:ValidMLK$
     input.otp-generate:
       otpReq.id: $TestData:id_otp_valid$
       otpReq.individualId: $UIN$
@@ -32,10 +33,11 @@
       output.2.response.responseTime: $TIMESTAMP$
       output.2.response.transactionID: $input.otp-generate:otpReq.transactionID$
       output.2.response.response.kycStatus: BOOLEAN:true
-      output.2.response.staticToken: $IGNORE$
-      output.2.response.identity: '$DECODE$->output-3-expected-decoded-one-lang-kyc-res.json'
     output.output-3-expected-decoded-one-lang-kyc-res:
+      #output.3.res.kyc.status: BOOLEAN:true
       output.3.res.kyc.phone: $idrepo~$input.ekyc-request:AuthReq.individualId$~phone$
+      #output.3.res.kyc.valuepostalCode0: $idrepo~$input.ekyc-request:AuthReq.individualId$~postalCode$
+      output.3.res.kyc.valuepostalCode0: $IGNORE$
       output.3.res.kyc.valueaddressLine10: $idrepo~$input.ekyc-request:AuthReq.individualId$~valueaddressLine1:langcode:TestData:primary_lang_code$
       output.3.res.kyc.valuelocation20: $idrepo~$input.ekyc-request:AuthReq.individualId$~valueregion:langcode:TestData:primary_lang_code$
       output.3.res.kyc.valuelocation10: $idrepo~$input.ekyc-request:AuthReq.individualId$~valuecity:langcode:TestData:primary_lang_code$
@@ -55,29 +57,9 @@
       output.3.res.kyc.languageaddressLine20: $TestData:primary_lang_code$
       output.3.res.kyc.valueemail0: $idrepo~$input.ekyc-request:AuthReq.individualId$~email$
       output.3.res.kyc.valuegender0: $idrepo~$input.ekyc-request:AuthReq.individualId$~valuegender:langcode:TestData:primary_lang_code$
-<<<<<<< HEAD
-=======
-      output.3.res.kyc.face: $idrepo~$input.ekyc-request:AuthReq.individualId$~DECODEFILE:individualBiometricsValue~//BIR/BDBInfo[Type='Face']//following::BDB$
->>>>>>> 0e32de05
-    audit.auth_transaction:
-      refId: $input.ekyc-request:AuthReq.individualId$
-      txnId: $input.ekyc-request:AuthReq.transactionID$
-      authTypeCode: $TestData:auth_transaction_EKYC_authTypeCode$
-      statusCode: $TestData:auth_transaction_success_statusCode$
-      reqTime: $FETCH$
-      resTime: $FETCH$
-      statusComment: $TestData:auth_transaction_EKYC_success_statusComment$
-      idType: $TestData:auth_transaction_UIN_idType$
-    audit.audit_log:
-      refId:  $input.ekyc-request:AuthReq.individualId$
-      eventId: $TestData:audit_log_eventId$
-      eventName: $TestData:audit_log_ekyc_eventName$
-      appId: $TestData:audit_log_ida_appId$
-      appName: $TestData:audit_log_ida_appName$
-      moduleName: $TestData:audit_log_ekyc_moduleName$
-      refIdType: $TestData:audit_log_UIN_refIdType$
+      output.3.res.kyc.staticToken: $IGNORE$
   
-  Authentication_KYC_OTP_With secondary language_UIN_smoke_Pos:
+  Authentication_KYC_OTP_With sec language_IntegrationTest_UIN_smoke_Pos_02:
     endpoint.url:
       partnerID: $PIDMLKURL:ValidPID$
       mispLK: $PIDMLKURL:ValidMLK$
@@ -99,7 +81,7 @@
       AuthReq.individualId: $input.otp-generate:otpReq.individualId$
       AuthReq.requestTime: $TIMESTAMP$
       AuthReq.transactionID: $input.otp-generate:otpReq.transactionID$
-      AuthReq.secondaryLangCode: $TestData:secondary_lang_code$
+      AuthReq.secondaryLangCode: fra
     output.output-1-expected-otp-gen-res:
       output.1.y.response.resTime: $TIMESTAMP$
       output.1.y.response.txnID: $input.otp-generate:otpReq.transactionID$
@@ -111,147 +93,120 @@
       output.2.response.responseTime: $TIMESTAMP$
       output.2.response.transactionID: $input.otp-generate:otpReq.transactionID$
       output.2.response.response.kycStatus: BOOLEAN:true
-      output.2.response.staticToken: $IGNORE$
-      output.2.response.identity: '$DECODE$->output-3-expected-decoded-two-lang-kyc-res.json'
-    output.output-3-expected-decoded-two-lang-kyc-res:
+    output.output-3-expected-decoded-one-lang-kyc-res:
+      #output.3.res.kyc.status: BOOLEAN:true
       output.3.res.kyc.phone: $idrepo~$input.ekyc-request:AuthReq.individualId$~phone$
-      output.3.res.kyc.valueaddressLine10: $idrepo~$input.ekyc-request:AuthReq.individualId$~valueaddressLine1:langcode:TestData:primary_lang_code$
-      output.3.res.kyc.valuelocation20: $idrepo~$input.ekyc-request:AuthReq.individualId$~valueregion:langcode:TestData:primary_lang_code$
-      output.3.res.kyc.valuelocation10: $idrepo~$input.ekyc-request:AuthReq.individualId$~valuecity:langcode:TestData:primary_lang_code$
-      output.3.res.kyc.languagelocation30: $TestData:primary_lang_code$
-      output.3.res.kyc.languageaddressLine10: $TestData:primary_lang_code$
-      output.3.res.kyc.valuefullName0: $idrepo~$input.ekyc-request:AuthReq.individualId$~valuefullName:langcode:TestData:primary_lang_code$
-<<<<<<< HEAD
-      output.3.res.kyc.languagegender0: $IGNORE$
-      #output.3.res.kyc.languagegender0: $TestData:primary_lang_code$
-=======
-      output.3.res.kyc.languagegender0: $TestData:primary_lang_code$
->>>>>>> 0e32de05
-      output.3.res.kyc.valueaddressLine30: $idrepo~$input.ekyc-request:AuthReq.individualId$~valueaddressLine3:langcode:TestData:primary_lang_code$
+      #output.3.res.kyc.valuepostalCode0: $idrepo~$input.ekyc-request:AuthReq.individualId$~postalCode$
+      output.3.res.kyc.valuepostalCode0: $IGNORE$
+      output.3.res.kyc.valueaddressLine10: $idrepo~$input.ekyc-request:AuthReq.individualId$~valueaddressLine1:langcode:ara$
+      output.3.res.kyc.valuelocation20: $idrepo~$input.ekyc-request:AuthReq.individualId$~valueregion:langcode:ara$
+      output.3.res.kyc.valuelocation10: $idrepo~$input.ekyc-request:AuthReq.individualId$~valuecity:langcode:ara$
+      output.3.res.kyc.languagelocation30: ara
+      output.3.res.kyc.languageaddressLine10: ara
+      output.3.res.kyc.valuefullName0: $idrepo~$input.ekyc-request:AuthReq.individualId$~valuefullName:langcode:ara$
+      output.3.res.kyc.languagegender0: ara
+      output.3.res.kyc.valueaddressLine30: $idrepo~$input.ekyc-request:AuthReq.individualId$~valueaddressLine3:langcode:ara$
       output.3.res.kyc.valuedateOfBirth0: $idrepo~$input.ekyc-request:AuthReq.individualId$~dateOfBirth$
-      output.3.res.kyc.valueaddressLine30: $idrepo~$input.ekyc-request:AuthReq.individualId$~valueaddressLine3:langcode:TestData:primary_lang_code$
-      output.3.res.kyc.languagelocation20: $TestData:primary_lang_code$
-      output.3.res.kyc.valuelocation30: $idrepo~$input.ekyc-request:AuthReq.individualId$~valueprovince:langcode:TestData:primary_lang_code$
-      output.3.res.kyc.languageaddressLine30: $TestData:primary_lang_code$
-      output.3.res.kyc.languagelocation10: $TestData:primary_lang_code$
-      output.3.res.kyc.valueaddressLine20: $idrepo~$input.ekyc-request:AuthReq.individualId$~valueaddressLine2:langcode:TestData:primary_lang_code$
-      output.3.res.kyc.languagefullName0: $TestData:primary_lang_code$
-      output.3.res.kyc.languageaddressLine20: $TestData:primary_lang_code$
+      output.3.res.kyc.valueaddressLine30: $idrepo~$input.ekyc-request:AuthReq.individualId$~valueaddressLine3:langcode:ara$
+      output.3.res.kyc.languagelocation20: ara
+      output.3.res.kyc.valuelocation30: $idrepo~$input.ekyc-request:AuthReq.individualId$~valueprovince:langcode:ara$
+      output.3.res.kyc.languageaddressLine30: ara
+      output.3.res.kyc.languagelocation10: ara
+      output.3.res.kyc.valueaddressLine20: $idrepo~$input.ekyc-request:AuthReq.individualId$~valueaddressLine2:langcode:ara$
+      output.3.res.kyc.languagefullName0: ara
+      output.3.res.kyc.languageaddressLine20: ara
       output.3.res.kyc.valueemail0: $idrepo~$input.ekyc-request:AuthReq.individualId$~email$
-<<<<<<< HEAD
-      output.3.res.kyc.valuegender0: $IGNORE$
-      #output.3.res.kyc.valuegender0: $idrepo~$input.ekyc-request:AuthReq.individualId$~valuegender:langcode:TestData:primary_lang_code$
-=======
-      output.3.res.kyc.valuegender0: $idrepo~$input.ekyc-request:AuthReq.individualId$~valuegender:langcode:TestData:primary_lang_code$
->>>>>>> 0e32de05
-      output.3.res.kyc.valueaddressLine11: $idrepo~$input.ekyc-request:AuthReq.individualId$~valueaddressLine1:langcode:TestData:secondary_lang_code$
-      output.3.res.kyc.valuelocation21: $idrepo~$input.ekyc-request:AuthReq.individualId$~valueregion:langcode:TestData:secondary_lang_code$
-      output.3.res.kyc.valuelocation11: $idrepo~$input.ekyc-request:AuthReq.individualId$~valuecity:langcode:TestData:secondary_lang_code$
-      output.3.res.kyc.languagelocation31: $TestData:secondary_lang_code$
-      output.3.res.kyc.languageaddressLine11: $TestData:secondary_lang_code$
-      output.3.res.kyc.valuefullName1: $idrepo~$input.ekyc-request:AuthReq.individualId$~valuefullName:langcode:TestData:secondary_lang_code$
-<<<<<<< HEAD
-      output.3.res.kyc.languagegender1: $IGNORE$
-      #output.3.res.kyc.languagegender1: $TestData:secondary_lang_code$
-=======
-      output.3.res.kyc.languagegender1: $TestData:secondary_lang_code$
->>>>>>> 0e32de05
-      output.3.res.kyc.valueaddressLine31: $idrepo~$input.ekyc-request:AuthReq.individualId$~valueaddressLine3:langcode:TestData:secondary_lang_code$
-      output.3.res.kyc.valueaddressLine31: $idrepo~$input.ekyc-request:AuthReq.individualId$~valueaddressLine3:langcode:TestData:secondary_lang_code$
-      output.3.res.kyc.languagelocation21: $TestData:secondary_lang_code$
-      output.3.res.kyc.valuelocation31: $idrepo~$input.ekyc-request:AuthReq.individualId$~valueprovince:langcode:TestData:secondary_lang_code$
-      output.3.res.kyc.languageaddressLine31: $TestData:secondary_lang_code$
-      output.3.res.kyc.languagelocation11: $TestData:secondary_lang_code$
-      output.3.res.kyc.valueaddressLine21: $idrepo~$input.ekyc-request:AuthReq.individualId$~valueaddressLine2:langcode:TestData:secondary_lang_code$
-      output.3.res.kyc.languagefullName1: $TestData:secondary_lang_code$
-      output.3.res.kyc.languageaddressLine21: $TestData:secondary_lang_code$
-<<<<<<< HEAD
-      output.3.res.kyc.valuegender1: $IGNORE$
-      #output.3.res.kyc.valuegender1: $idrepo~$input.ekyc-request:AuthReq.individualId$~valuegender:langcode:TestData:secondary_lang_code$
-=======
-      output.3.res.kyc.valuegender1: $idrepo~$input.ekyc-request:AuthReq.individualId$~valuegender:langcode:TestData:secondary_lang_code$
-      output.3.res.kyc.face: $idrepo~$input.ekyc-request:AuthReq.individualId$~DECODEFILE:individualBiometricsValue~//BIR/BDBInfo[Type='Face']//following::BDB$
->>>>>>> 0e32de05
-    audit.auth_transaction:
-      refId: $input.ekyc-request:AuthReq.individualId$
-      txnId: $input.ekyc-request:AuthReq.transactionID$
-      authTypeCode: $TestData:auth_transaction_EKYC_authTypeCode$
-      statusCode: $TestData:auth_transaction_success_statusCode$
-      reqTime: $FETCH$
-      resTime: $FETCH$
-      statusComment: $TestData:auth_transaction_EKYC_success_statusComment$
-      idType: $TestData:auth_transaction_UIN_idType$
-    audit.audit_log:
-      refId:  $input.ekyc-request:AuthReq.individualId$
-      eventId: $TestData:audit_log_eventId$
-      eventName: $TestData:audit_log_ekyc_eventName$
-      appId: $TestData:audit_log_ida_appId$
-      appName: $TestData:audit_log_ida_appName$
-      moduleName: $TestData:audit_log_ekyc_moduleName$
-      refIdType: $TestData:audit_log_UIN_refIdType$
-      
-  Authentication_KYC_OTP_invalid otp_Neg:
-    endpoint.url:
-      partnerID: $PIDMLKURL:ValidPID$
-      mispLK: $PIDMLKURL:ValidMLK$
-    input.otp-generate:
-      otpReq.id: $TestData:id_otp_valid$
-      otpReq.individualId: $UIN$
-      otpReq.individualIdType: $TestData:indvId_Uin_valid$
-      otpReq.email: EMAIL
-      otpReq.phone: PHONE
-      otpReq.requestTime: $TIMESTAMP$
-      otpReq.transactionID: $RANDOM:N:10$
-      otpReq.version: $version$
-    input.identity-encrypt-data:
-      identityReq.timestamp: $TIMESTAMP$
-      #identityReq.otp: '%$input.otp-generate:otpReq.individualId$%_5'
-      identityReq.otp: 784612
-    input.ekyc-request:
-      AuthReq.individualId: $input.otp-generate:otpReq.individualId$
-      AuthReq.requestTime: $TIMESTAMP$
-      AuthReq.transactionID: $input.otp-generate:otpReq.transactionID$
-      AuthReq.secondaryLangCode: $TestData:secondary_lang_code$
-    output.output-1-expected-otp-gen-res:
-      output.1.y.response.resTime: $TIMESTAMP$
-      output.1.y.response.txnID: $input.otp-generate:otpReq.transactionID$
-      output.1.y.response.maskedEmail: $REGEXP:XX.*XX.*$
-      output.1.y.response.maskedMobile: $REGEXP:XX.*XX.*$
-      output.1.y.response.id: $TestData:id_otp_valid$
-      output.1.y.response.ver: $version$
-    output.output-2-expected-n-kyc-res:
-      output.2.response.err.status: $TestData:auth_Fail_status$
+      output.3.res.kyc.valuegender0: $idrepo~$input.ekyc-request:AuthReq.individualId$~valuegender:langcode:ara$
+      output.3.res.kyc.staticToken: $IGNORE$
+  
+  Authentication_KYC_OTP_Invalid UIN_Neg_03:
+    endpoint.url:
+      partnerID: $PIDMLKURL:ValidPID$
+      mispLK: $PIDMLKURL:ValidMLK$
+    input.otp-generate:
+      otpReq.id: $TestData:id_otp_valid$
+      otpReq.individualId: $UIN$
+      otpReq.individualIdType: $TestData:indvId_Uin_valid$
+      otpReq.email: EMAIL
+      otpReq.phone: PHONE
+      otpReq.requestTime: $TIMESTAMP$
+      otpReq.transactionID: $RANDOM:N:10$
+      otpReq.version: $version$
+    input.identity-encrypt-data:
+      identityReq.timestamp: $TIMESTAMP$
+      #identityReq.transactionID: $input.otp-generate:otpReq.transactionID:$
+      identityReq.otp: '%$input.otp-generate:otpReq.individualId$%_5'
+      #identityReq.otp: 7846
+    input.ekyc-request:
+      AuthReq.individualId: $TestData:uin_invalid$
+      AuthReq.individualIdType: $TestData:indvId_Uin_valid$
+      AuthReq.requestTime: $TIMESTAMP$
+      AuthReq.transactionID: $input.otp-generate:otpReq.transactionID$
+    output.output-1-expected-otp-gen-res:
+      output.1.y.response.resTime: $TIMESTAMP$
+      output.1.y.response.txnID: $input.otp-generate:otpReq.transactionID$
+      output.1.y.response.maskedEmail: $REGEXP:XX.*XX.*$
+      output.1.y.response.maskedMobile: $REGEXP:XX.*XX.*$
+      output.1.y.response.id: $TestData:id_otp_valid$
+      output.1.y.response.ver: $version$    
+    output.output-2-expected-n-kyc-res:
+      #output.2.response.err.status: $TestData:auth_Fail_status$
       output.2.response.err.responseTime: $TIMESTAMP$
-      output.2.response.err.errorMessage: $errors:InvalidOTP:errorMessage$
-      output.2.response.err.errorCode: $errors:InvalidOTP:errorCode$
+      output.2.response.err.errorMessage: $errors:InvalidUIN:errorMessage$
+      output.2.response.err.errorCode: $errors:InvalidUIN:errorCode$
       output.2.response.err.actionMessage: $IGNORE$
       output.2.response.err.transactionID: $input.ekyc-request:AuthReq.transactionID$
       output.2.response.err.version: $version$
-    audit.auth_transaction:
-      refId: $input.ekyc-request:AuthReq.individualId$
-      txnId: $input.ekyc-request:AuthReq.transactionID$
-      authTypeCode: $TestData:auth_transaction_EKYC_authTypeCode$
-      statusCode: $TestData:auth_transaction_fail_statusCode$
-      reqTime: $FETCH$
-      resTime: $FETCH$
-      statusComment: $TestData:auth_transaction_EKYC_fail_statusComment$
-      idType: $TestData:auth_transaction_UIN_idType$
-    audit.audit_log:
-      refId:  $input.ekyc-request:AuthReq.individualId$
-      eventId: $TestData:audit_log_eventId$
-      eventName: $TestData:audit_log_ekyc_eventName$
-      appId: $TestData:audit_log_ida_appId$
-      appName: $TestData:audit_log_ida_appName$
-      moduleName: $TestData:audit_log_ekyc_moduleName$
-      refIdType: $TestData:audit_log_UIN_refIdType$
-      
-  Authentication_KYC_OTP_With primary language_VID_smoke_Pos:
-    endpoint.url:
-      partnerIDMispLK: $PIDMLKURL:ValidPIDMLK$
-    input.otp-generate:
-      otpReq.id: $TestData:id_otp_valid$
-      otpReq.individualId: $VID$
-      otpReq.individualIdType: $TestData:indvId_Vid_valid$
+      #output.2.response.err.response: $IGNORE$
+    
+  Authentication_KYC_OTP_Invalid TransactionID_Neg_04:
+    endpoint.url:
+      partnerID: $PIDMLKURL:ValidPID$
+      mispLK: $PIDMLKURL:ValidMLK$
+    input.otp-generate:
+      otpReq.id: $TestData:id_otp_valid$
+      otpReq.individualId: $UIN$
+      otpReq.individualIdType: $TestData:indvId_Uin_valid$
+      otpReq.email: EMAIL
+      otpReq.phone: PHONE
+      otpReq.requestTime: $TIMESTAMP$
+      otpReq.transactionID: $RANDOM:N:10$
+      otpReq.version: $version$
+    input.ekyc-request:
+      AuthReq.individualId: $input.otp-generate:otpReq.individualId:$
+      AuthReq.individualIdType: $TestData:indvId_Uin_valid$
+      AuthReq.requestTime: $TIMESTAMP$
+      AuthReq.transactionID: $RANDOM:N:12$
+    input.identity-encrypt-data:
+      identityReq.timestamp: $TIMESTAMP$
+      #identityReq.transactionID:  $input.otp-auth-request:AuthReq.transactionID$
+      identityReq.transactionID: $RANDOM:N:10$
+      identityReq.otp: '%$input.otp-generate:otpReq.individualId$%_5'
+      #identityReq.otp: 7846
+    output.output-1-expected-otp-gen-res:
+      output.1.y.response.resTime: $TIMESTAMP$
+      output.1.y.response.txnID: $input.otp-generate:otpReq.transactionID$
+      output.1.y.response.maskedEmail: $REGEXP:XX.*XX.*$
+      output.1.y.response.maskedMobile: $REGEXP:XX.*XX.*$
+      output.1.y.response.id: $TestData:id_otp_valid$
+      output.1.y.response.ver: $version$
+    output.output-2-expected-n-kyc-res:
+      #output.2.response.err.status: $TestData:auth_Fail_status$
+      output.2.response.err.responseTime: $TIMESTAMP$
+      output.2.response.err.errorMessage: $errors:InvalidtransactionID:errorMessage$
+      output.2.response.err.errorCode: $errors:InvalidtransactionID:errorCode$
+      output.2.response.err.transactionID: $input.ekyc-request:AuthReq.transactionID$
+      output.2.response.err.version: $version$
+      #output.2.response.err.response: $IGNORE$ 
+      
+  Authentication_KYC_OTP_Invalid reqTime_for UIN_Neg_05:
+    endpoint.url:
+      partnerID: $PIDMLKURL:ValidPID$
+      mispLK: $PIDMLKURL:ValidMLK$
+    input.otp-generate:
+      otpReq.id: $TestData:id_otp_valid$
+      otpReq.individualId: $UIN$
+      otpReq.individualIdType: $TestData:indvId_Uin_valid$
       otpReq.email: EMAIL
       otpReq.phone: PHONE
       otpReq.requestTime: $TIMESTAMP$
@@ -264,7 +219,593 @@
       #identityReq.otp: 7846
     input.ekyc-request:
       AuthReq.individualId: $input.otp-generate:otpReq.individualId$
-      AuthReq.individualIdType: $input.otp-generate:otpReq.individualIdType$
+      AuthReq.requestTime: $TestData:timestamp_invalid$
+      AuthReq.transactionID: $input.otp-generate:otpReq.transactionID$
+    output.output-1-expected-otp-gen-res:
+      output.1.y.response.resTime: $TIMESTAMP$
+      output.1.y.response.txnID: $input.otp-generate:otpReq.transactionID$
+      output.1.y.response.maskedEmail: $REGEXP:XX.*XX.*$
+      output.1.y.response.maskedMobile: $REGEXP:XX.*XX.*$
+      output.1.y.response.id: $TestData:id_otp_valid$
+      output.1.y.response.ver: $version$
+    output.output-2-expected-n-kyc-res:
+      #output.2.response.err.status: $TestData:auth_Fail_status$
+      output.2.response.err.responseTime: $IGNORE$
+      output.2.response.err.errorMessage: $errors:InvalidrequestTime:errorMessage$
+      output.2.response.err.errorCode: $errors:InvalidrequestTime:errorCode$
+      output.2.response.err.transactionID: $input.ekyc-request:AuthReq.transactionID$
+      output.2.response.err.version: $version$
+      #output.2.response.err.response: $IGNORE$ 
+  
+  Authentication_KYC_OTP_Invalid individualIdType_for UIN_Neg_05:
+    endpoint.url:
+      partnerID: $PIDMLKURL:ValidPID$
+      mispLK: $PIDMLKURL:ValidMLK$
+    input.otp-generate:
+      otpReq.id: $TestData:id_otp_valid$
+      otpReq.individualId: $UIN$
+      otpReq.individualIdType: $TestData:indvId_Uin_valid$
+      otpReq.email: EMAIL
+      otpReq.phone: PHONE
+      otpReq.requestTime: $TIMESTAMP$
+      otpReq.transactionID: $RANDOM:N:10$
+      otpReq.version: $version$
+    input.ekyc-request:
+      AuthReq.individualId: $input.otp-generate:otpReq.individualId$
+      AuthReq.requestTime: $TIMESTAMP$
+      AuthReq.individualIdType: $TestData:indvId_invalid$
+      AuthReq.transactionID: $input.otp-generate:otpReq.transactionID$
+      AuthReq.version: $version$
+    input.identity-encrypt-data:
+      identityReq.timestamp: $TIMESTAMP$
+      identityReq.transactionID: $input.ekyc-request:AuthReq.transactionID$
+      identityReq.otp: '%$input.otp-generate:otpReq.individualId$%_5'
+      #identityReq.otp: 7846
+    output.output-1-expected-otp-gen-res:
+      output.1.y.response.resTime: $TIMESTAMP$
+      output.1.y.response.txnID: $input.otp-generate:otpReq.transactionID$
+      output.1.y.response.maskedEmail: $REGEXP:XX.*XX.*$
+      output.1.y.response.maskedMobile: $REGEXP:XX.*XX.*$
+      output.1.y.response.id: $TestData:id_otp_valid$
+      output.1.y.response.ver: $version$
+    output.output-2-expected-n-kyc-res:
+      #output.2.response.err.status: $TestData:auth_Fail_status$
+      output.2.response.err.responseTime: $IGNORE$
+      output.2.response.err.errorMessage: $errors:InvalidindividualIdType:errorMessage$
+      output.2.response.err.errorCode: $errors:InvalidindividualIdType:errorCode$
+      output.2.response.err.transactionID: $input.ekyc-request:AuthReq.transactionID$
+      output.2.response.err.version: $version$
+      #output.2.response.err.response: $IGNORE$
+    
+  Authentication_KYC_OTP_Invalid version_for UIN_Neg_06:
+    endpoint.url:
+      partnerID: $PIDMLKURL:ValidPID$
+      mispLK: $PIDMLKURL:ValidMLK$
+    input.otp-generate:
+      otpReq.id: $TestData:id_otp_valid$
+      otpReq.individualId: $UIN$
+      otpReq.individualIdType: $TestData:indvId_Uin_valid$
+      otpReq.email: EMAIL
+      otpReq.phone: PHONE
+      otpReq.requestTime: $TIMESTAMP$
+      otpReq.transactionID: $RANDOM:N:10$
+      otpReq.version: $version$
+    input.ekyc-request:
+      AuthReq.individualId: $input.otp-generate:otpReq.individualId$
+      AuthReq.requestTime: $TIMESTAMP$
+      #AuthReq.individualIdType: $TestData:indvId_invalid$
+      AuthReq.transactionID: $input.otp-generate:otpReq.transactionID$
+      AuthReq.version: $TestData:id_version_invalid$
+    input.identity-encrypt-data:
+      identityReq.timestamp: $TIMESTAMP$
+      identityReq.transactionID: $input.ekyc-request:AuthReq.transactionID$
+      identityReq.otp: '%$input.otp-generate:otpReq.individualId$%_5'
+      #identityReq.otp: 7846
+    output.output-1-expected-otp-gen-res:
+      output.1.y.response.resTime: $TIMESTAMP$
+      output.1.y.response.txnID: $input.otp-generate:otpReq.transactionID$
+      output.1.y.response.maskedEmail: $REGEXP:XX.*XX.*$
+      output.1.y.response.maskedMobile: $REGEXP:XX.*XX.*$
+      output.1.y.response.id: $TestData:id_otp_valid$
+      output.1.y.response.ver: $version$
+    output.output-2-expected-n-kyc-res:
+      #output.2.response.err.status: $TestData:auth_Fail_status$
+      output.2.response.err.responseTime: $IGNORE$
+      output.2.response.err.errorMessage: $errors:Invalidversion:errorMessage$
+      output.2.response.err.errorCode: $errors:Invalidversion:errorCode$
+      output.2.response.err.transactionID: $input.ekyc-request:AuthReq.transactionID$
+      output.2.response.err.version: $version$
+      #output.2.response.err.response: $IGNORE$
+      
+  Authentication_KYC_OTP_Invalid_reqTime_greaterthan24hrs_for UIN_Neg_07:
+    endpoint.url:
+      partnerID: $PIDMLKURL:ValidPID$
+      mispLK: $PIDMLKURL:ValidMLK$
+    input.otp-generate:
+      otpReq.id: $TestData:id_otp_valid$
+      otpReq.individualId: $UIN$
+      otpReq.individualIdType: $TestData:indvId_Uin_valid$
+      otpReq.email: EMAIL
+      otpReq.phone: PHONE
+      otpReq.requestTime: $TIMESTAMP$
+      otpReq.transactionID: $RANDOM:N:10$
+      otpReq.version: $version$
+    input.identity-encrypt-data:
+      identityReq.timestamp: $TIMESTAMP$
+      #identityReq.transactionID: $input.otp-generate:otpReq.transactionID$
+      identityReq.otp: '%$input.otp-generate:otpReq.individualId$%_5'
+      #identityReq.otp: 7846
+    input.ekyc-request:
+      AuthReq.individualId: $input.otp-generate:otpReq.individualId$
+      AuthReq.requestTime: $TIMESTAMP$HOUR+25
+      AuthReq.transactionID: $input.otp-generate:otpReq.transactionID$
+    output.output-1-expected-otp-gen-res:
+      output.1.y.response.resTime: $TIMESTAMP$
+      output.1.y.response.txnID: $input.otp-generate:otpReq.transactionID$
+      output.1.y.response.maskedEmail: $REGEXP:XX.*XX.*$
+      output.1.y.response.maskedMobile: $REGEXP:XX.*XX.*$
+      output.1.y.response.id: $TestData:id_otp_valid$
+      output.1.y.response.ver: $version$
+    output.output-2-expected-n-kyc-res:
+      #output.2.response.err.status: $TestData:auth_Fail_status$
+      output.2.response.err.responseTime: $IGNORE$
+      output.2.response.err.errorMessage: $errors:RequestTimeGT24HR:errorMessage$
+      output.2.response.err.errorCode: $errors:RequestTimeGT24HR:errorCode$
+      output.2.response.err.transactionID: $input.ekyc-request:AuthReq.transactionID$
+      output.2.response.err.version: $version$
+      #output.2.response.err.response: $IGNORE$
+      
+  Authentication_KYC_OTP_Invalid_reqTime_Lessthan24hrs_for UIN_Neg_08:
+    endpoint.url:
+      partnerID: $PIDMLKURL:ValidPID$
+      mispLK: $PIDMLKURL:ValidMLK$
+    input.otp-generate:
+      otpReq.id: $TestData:id_otp_valid$
+      otpReq.individualId: $UIN$
+      otpReq.individualIdType: $TestData:indvId_Uin_valid$
+      otpReq.email: EMAIL
+      otpReq.phone: PHONE
+      otpReq.requestTime: $TIMESTAMP$
+      otpReq.transactionID: $RANDOM:N:10$
+      otpReq.version: $version$
+    input.identity-encrypt-data:
+      identityReq.timestamp: $TIMESTAMP$
+      #identityReq.transactionID: $input.otp-generate:otpReq.transactionID$
+      identityReq.otp: '%$input.otp-generate:otpReq.individualId$%_5'
+      #identityReq.otp: 7846
+    input.ekyc-request:
+      AuthReq.individualId: $input.otp-generate:otpReq.individualId$
+      AuthReq.requestTime: $TIMESTAMP$HOUR-25
+      AuthReq.transactionID: $input.otp-generate:otpReq.transactionID$
+    output.output-1-expected-otp-gen-res:
+      output.1.y.response.resTime: $TIMESTAMP$
+      output.1.y.response.txnID: $input.otp-generate:otpReq.transactionID$
+      output.1.y.response.maskedEmail: $REGEXP:XX.*XX.*$
+      output.1.y.response.maskedMobile: $REGEXP:XX.*XX.*$
+      output.1.y.response.id: $TestData:id_otp_valid$
+      output.1.y.response.ver: $version$
+    output.output-2-expected-n-kyc-res:
+      #output.2.response.err.status: $TestData:auth_Fail_status$
+      output.2.response.err.responseTime: $IGNORE$
+      output.2.response.err.errorMessage: $errors:RequestTimeLT24HR:errorMessage$
+      output.2.response.err.errorCode: $errors:RequestTimeLT24HR:errorCode$
+      output.2.response.err.transactionID: $input.ekyc-request:AuthReq.transactionID$
+      output.2.response.err.version: $version$
+      #output.2.response.err.response: $IGNORE$
+      
+  Authentication_KYC_OTP_Invalid UIN which is not as per defenition_Neg_09:
+    endpoint.url:
+      partnerID: $PIDMLKURL:ValidPID$
+      mispLK: $PIDMLKURL:ValidMLK$
+    input.otp-generate:
+      otpReq.id: $TestData:id_otp_valid$
+      otpReq.individualId: $UIN$
+      otpReq.individualIdType: $TestData:indvId_Uin_valid$
+      otpReq.email: EMAIL
+      otpReq.phone: PHONE
+      otpReq.requestTime: $TIMESTAMP$
+      otpReq.transactionID: $RANDOM:N:10$
+      otpReq.version: $version$
+    input.identity-encrypt-data:
+      identityReq.timestamp: $TIMESTAMP$
+      #identityReq.transactionID: $input.otp-generate:otpReq.transactionID:$
+      identityReq.otp: '%$input.otp-generate:otpReq.individualId$%_5'
+      #identityReq.otp: 7846
+    input.ekyc-request:
+      AuthReq.individualId: $TestData:uin_invalid$
+      AuthReq.individualIdType: $TestData:indvId_Uin_valid$
+      AuthReq.requestTime: $TIMESTAMP$
+      AuthReq.transactionID: $input.otp-generate:otpReq.transactionID$
+    output.output-1-expected-otp-gen-res:
+      output.1.y.response.resTime: $TIMESTAMP$
+      output.1.y.response.txnID: $input.otp-generate:otpReq.transactionID$
+      output.1.y.response.maskedEmail: $REGEXP:XX.*XX.*$
+      output.1.y.response.maskedMobile: $REGEXP:XX.*XX.*$
+      output.1.y.response.id: $TestData:id_otp_valid$
+      output.1.y.response.ver: $version$
+    output.output-2-expected-n-kyc-res:
+      #output.2.response.err.status: $TestData:auth_Fail_status$
+      output.2.response.err.responseTime: $TIMESTAMP$
+      output.2.response.err.errorMessage: $errors:InvalidUIN:errorMessage$
+      output.2.response.err.errorCode: $errors:InvalidUIN:errorCode$
+      output.2.response.err.transactionID: $input.ekyc-request:AuthReq.transactionID$
+      output.2.response.err.version: $version$
+      #output.2.response.err.response: $IGNORE$
+      
+  Authentication_KYC_OTP_Invalid TransactionID which is not as per defenition_Neg_10:
+    endpoint.url:
+      partnerID: $PIDMLKURL:ValidPID$
+      mispLK: $PIDMLKURL:ValidMLK$
+    input.otp-generate:
+      otpReq.id: $TestData:id_otp_valid$
+      otpReq.individualId: $UIN$
+      otpReq.individualIdType: $TestData:indvId_Uin_valid$
+      otpReq.email: EMAIL
+      otpReq.phone: PHONE
+      otpReq.requestTime: $TIMESTAMP$
+      otpReq.transactionID: $RANDOM:N:10$
+      otpReq.version: $version$
+    input.ekyc-request:
+      AuthReq.individualId: $input.otp-generate:otpReq.individualId:$
+      AuthReq.individualIdType: $TestData:indvId_Uin_valid$
+      AuthReq.requestTime: $TIMESTAMP$
+      AuthReq.transactionID: $RANDOM:N:12$
+    input.identity-encrypt-data:
+      identityReq.timestamp: $TIMESTAMP$
+      #identityReq.transactionID:  $input.ekyc-request:AuthReq.transactionID$
+      identityReq.transactionID: $RANDOM:N:10$
+      identityReq.otp: '%$input.otp-generate:otpReq.individualId$%_5'
+      #identityReq.otp: 7846
+    output.output-1-expected-otp-gen-res:
+      output.1.y.response.resTime: $TIMESTAMP$
+      output.1.y.response.txnID: $input.otp-generate:otpReq.transactionID$
+      output.1.y.response.maskedEmail: $REGEXP:XX.*XX.*$
+      output.1.y.response.maskedMobile: $REGEXP:XX.*XX.*$
+      output.1.y.response.id: $TestData:id_otp_valid$
+      output.1.y.response.ver: $version$
+    output.output-2-expected-n-kyc-res:
+      #output.2.response.err.status: $TestData:auth_Fail_status$
+      output.2.response.err.responseTime: $TIMESTAMP$
+      output.2.response.err.errorMessage: $errors:InvalidtransactionID:errorMessage$
+      output.2.response.err.errorCode: $errors:InvalidtransactionID:errorCode$
+      output.2.response.err.transactionID: $input.ekyc-request:AuthReq.transactionID$
+      output.2.response.err.version: $version$
+      #output.2.response.err.response: $IGNORE$
+      
+  Authentication_KYC_OTP_Invalid reqTime which is not as per defenition_for UIN_Neg_11:
+    endpoint.url:
+      partnerID: $PIDMLKURL:ValidPID$
+      mispLK: $PIDMLKURL:ValidMLK$
+    input.otp-generate:
+      otpReq.id: $TestData:id_otp_valid$
+      otpReq.individualId: $UIN$
+      otpReq.individualIdType: $TestData:indvId_Uin_valid$
+      otpReq.email: EMAIL
+      otpReq.phone: PHONE
+      otpReq.requestTime: $TIMESTAMP$
+      otpReq.transactionID: $RANDOM:N:10$
+      otpReq.version: $version$
+    input.identity-encrypt-data:
+      identityReq.timestamp: $TIMESTAMP$
+      #identityReq.transactionID: $input.otp-generate:otpReq.transactionID$
+      identityReq.otp: '%$input.otp-generate:otpReq.individualId$%_5'
+      #identityReq.otp: 7846
+    input.ekyc-request:
+      AuthReq.individualId: $input.otp-generate:otpReq.individualId$
+      AuthReq.requestTime: $TestData:timestamp_invalid$
+      AuthReq.transactionID: $input.otp-generate:otpReq.transactionID$
+    output.output-1-expected-otp-gen-res:
+      output.1.y.response.resTime: $TIMESTAMP$
+      output.1.y.response.txnID: $input.otp-generate:otpReq.transactionID$
+      output.1.y.response.maskedEmail: $REGEXP:XX.*XX.*$
+      output.1.y.response.maskedMobile: $REGEXP:XX.*XX.*$
+      output.1.y.response.id: $TestData:id_otp_valid$
+      output.1.y.response.ver: $version$
+    output.output-2-expected-n-kyc-res:
+      #output.2.response.err.status: $TestData:auth_Fail_status$
+      output.2.response.err.responseTime: $IGNORE$
+      output.2.response.err.errorMessage: $errors:InvalidrequestTime:errorMessage$
+      output.2.response.err.errorCode: $errors:InvalidrequestTime:errorCode$
+      output.2.response.err.transactionID: $input.ekyc-request:AuthReq.transactionID$
+      output.2.response.err.version: $version$
+      #output.2.response.err.response: $IGNORE$
+      
+  Authentication_KYC_OTP_Invalid individualIdType which is not as per defenition_for UIN_Neg_12:
+    endpoint.url:
+      partnerID: $PIDMLKURL:ValidPID$
+      mispLK: $PIDMLKURL:ValidMLK$
+    input.otp-generate:
+      otpReq.id: $TestData:id_otp_valid$
+      otpReq.individualId: $UIN$
+      otpReq.individualIdType: $TestData:indvId_Uin_valid$
+      otpReq.email: EMAIL
+      otpReq.phone: PHONE
+      otpReq.requestTime: $TIMESTAMP$
+      otpReq.transactionID: $RANDOM:N:10$
+      otpReq.version: $version$
+    input.ekyc-request:
+      AuthReq.individualId: $input.otp-generate:otpReq.individualId$
+      AuthReq.requestTime: $TIMESTAMP$
+      AuthReq.individualIdType: $TestData:indvId_invalid$
+      AuthReq.transactionID: $input.otp-generate:otpReq.transactionID$
+      AuthReq.version: $version$
+    input.identity-encrypt-data:
+      identityReq.timestamp: $TIMESTAMP$
+      identityReq.transactionID: $input.ekyc-request:AuthReq.transactionID$
+      identityReq.otp: '%$input.otp-generate:otpReq.individualId$%_5'
+      #identityReq.otp: 7846
+    output.output-1-expected-otp-gen-res:
+      output.1.y.response.resTime: $TIMESTAMP$
+      output.1.y.response.txnID: $input.otp-generate:otpReq.transactionID$
+      output.1.y.response.maskedEmail: $REGEXP:XX.*XX.*$
+      output.1.y.response.maskedMobile: $REGEXP:XX.*XX.*$
+      output.1.y.response.id: $TestData:id_otp_valid$
+      output.1.y.response.ver: $version$
+    output.output-2-expected-n-kyc-res:
+      #output.2.response.err.status: $TestData:auth_Fail_status$
+      output.2.response.err.responseTime: $IGNORE$
+      output.2.response.err.errorMessage: $errors:InvalidindividualIdType:errorMessage$
+      output.2.response.err.errorCode: $errors:InvalidindividualIdType:errorCode$
+      output.2.response.err.transactionID: $input.ekyc-request:AuthReq.transactionID$
+      output.2.response.err.version: $version$
+      #output.2.response.err.response: $IGNORE$
+      
+  Authentication_KYC_OTP_Invalid version which is not as per defenition_for UIN_Neg_13:
+    endpoint.url:
+      partnerID: $PIDMLKURL:ValidPID$
+      mispLK: $PIDMLKURL:ValidMLK$
+    input.otp-generate:
+      otpReq.id: $TestData:id_otp_valid$
+      otpReq.individualId: $UIN$
+      otpReq.individualIdType: $TestData:indvId_Uin_valid$
+      otpReq.email: EMAIL
+      otpReq.phone: PHONE
+      otpReq.requestTime: $TIMESTAMP$
+      otpReq.transactionID: $RANDOM:N:10$
+      otpReq.version: $version$
+    input.ekyc-request:
+      AuthReq.individualId: $input.otp-generate:otpReq.individualId$
+      AuthReq.requestTime: $TIMESTAMP$
+      #AuthReq.individualIdType: $TestData:indvId_invalid$
+      AuthReq.transactionID: $input.otp-generate:otpReq.transactionID$
+      AuthReq.version: $TestData:id_version_invalid$
+    input.identity-encrypt-data:
+      identityReq.timestamp: $TIMESTAMP$
+      identityReq.transactionID: $input.ekyc-request:AuthReq.transactionID$
+      identityReq.otp: '%$input.otp-generate:otpReq.individualId$%_5'
+      #identityReq.otp: 7846
+    output.output-1-expected-otp-gen-res:
+      output.1.y.response.resTime: $TIMESTAMP$
+      output.1.y.response.txnID: $input.otp-generate:otpReq.transactionID$
+      output.1.y.response.maskedEmail: $REGEXP:XX.*XX.*$
+      output.1.y.response.maskedMobile: $REGEXP:XX.*XX.*$
+      output.1.y.response.id: $TestData:id_otp_valid$
+      output.1.y.response.ver: $version$
+    output.output-2-expected-n-kyc-res:
+      #output.2.response.err.status: $TestData:auth_Fail_status$
+      output.2.response.err.responseTime: $IGNORE$
+      output.2.response.err.errorMessage: $errors:Invalidversion:errorMessage$
+      output.2.response.err.errorCode: $errors:Invalidversion:errorCode$
+      output.2.response.err.transactionID: $input.ekyc-request:AuthReq.transactionID$
+      #output.2.response.err.response: $IGNORE$
+      
+  Authentication_KYC_OTP_Missing UIN_Neg_14:
+    endpoint.url:
+      partnerID: $PIDMLKURL:ValidPID$
+      mispLK: $PIDMLKURL:ValidMLK$
+    input.otp-generate:
+      otpReq.id: $TestData:id_otp_valid$
+      otpReq.individualId: $UIN$
+      otpReq.individualIdType: $TestData:indvId_Uin_valid$
+      otpReq.email: EMAIL
+      otpReq.phone: PHONE
+      otpReq.requestTime: $TIMESTAMP$
+      otpReq.transactionID: $RANDOM:N:10$
+      otpReq.version: $version$
+    input.identity-encrypt-data:
+      identityReq.timestamp: $TIMESTAMP$
+      #identityReq.transactionID: $input.otp-generate:otpReq.transactionID:$
+      identityReq.otp: '%$input.otp-generate:otpReq.individualId$%_5'
+      #identityReq.otp: 7846
+    input.ekyc-request:
+      AuthReq.individualId: $REMOVE$
+      AuthReq.individualIdType: $TestData:indvId_Uin_valid$
+      AuthReq.requestTime: $TIMESTAMP$
+      AuthReq.transactionID: $input.otp-generate:otpReq.transactionID$
+    output.output-1-expected-otp-gen-res:
+      output.1.y.response.resTime: $TIMESTAMP$
+      output.1.y.response.txnID: $input.otp-generate:otpReq.transactionID$
+      output.1.y.response.maskedEmail: $REGEXP:XX.*XX.*$
+      output.1.y.response.maskedMobile: $REGEXP:XX.*XX.*$
+      output.1.y.response.id: $TestData:id_otp_valid$
+      output.1.y.response.ver: $version$
+    output.output-2-expected-n-kyc-res:
+      #output.2.response.err.status: $TestData:auth_Fail_status$
+      output.2.response.err.responseTime: $TIMESTAMP$
+      output.2.response.err.errorMessage: $errors:MissingUIN:errorMessage$
+      output.2.response.err.errorCode: $errors:MissingUIN:errorCode$
+      output.2.response.err.transactionID: $input.ekyc-request:AuthReq.transactionID$
+      output.2.response.err.version: $version$
+      #output.2.response.err.response: $IGNORE$
+      
+  Authentication_KYC_OTP_Missing TransactionID_Neg_15:
+    endpoint.url:
+      partnerID: $PIDMLKURL:ValidPID$
+      mispLK: $PIDMLKURL:ValidMLK$
+    input.otp-generate:
+      otpReq.id: $TestData:id_otp_valid$
+      otpReq.individualId: $UIN$
+      otpReq.individualIdType: $TestData:indvId_Uin_valid$
+      otpReq.email: EMAIL
+      otpReq.phone: PHONE
+      otpReq.requestTime: $TIMESTAMP$
+      otpReq.transactionID: $RANDOM:N:10$
+      otpReq.version: $version$
+    input.ekyc-request:
+      AuthReq.individualId: $REMOVE$
+      AuthReq.individualIdType: $TestData:indvId_Uin_valid$
+      AuthReq.requestTime: $TIMESTAMP$
+      AuthReq.transactionID: $REMOVE$
+    input.identity-encrypt-data:
+      identityReq.timestamp: $TIMESTAMP$
+      #identityReq.transactionID:  $input.ekyc-request:AuthReq.transactionID$
+      identityReq.transactionID: $RANDOM:N:10$
+      identityReq.otp: '%$input.otp-generate:otpReq.individualId$%_5'
+      #identityReq.otp: 7846
+    output.output-1-expected-otp-gen-res:
+      output.1.y.response.resTime: $TIMESTAMP$
+      output.1.y.response.txnID: $input.otp-generate:otpReq.transactionID$
+      output.1.y.response.maskedEmail: $REGEXP:XX.*XX.*$
+      output.1.y.response.maskedMobile: $REGEXP:XX.*XX.*$
+      output.1.y.response.id: $TestData:id_otp_valid$
+      output.1.y.response.ver: $version$
+    output.output-2-expected-n-kyc-res:
+      #output.2.response.err.status: $TestData:auth_Fail_status$
+      output.2.response.err.responseTime: $TIMESTAMP$
+      output.2.response.err.errorMessage: $errors:MissingtransactionID:errorMessage$
+      output.2.response.err.errorCode: $errors:MissingtransactionIDerrorCode$
+      output.2.response.err.transactionID: $REMOVE$
+      output.2.response.err.version: $version$
+      #output.2.response.err.response: $IGNORE$
+      
+  Authentication_KYC_OTP_Missing reqTime_for UIN_Neg_16:
+    endpoint.url:
+      partnerID: $PIDMLKURL:ValidPID$
+      mispLK: $PIDMLKURL:ValidMLK$
+    input.otp-generate:
+      otpReq.id: $TestData:id_otp_valid$
+      otpReq.individualId: $UIN$
+      otpReq.individualIdType: $TestData:indvId_Uin_valid$
+      otpReq.email: EMAIL
+      otpReq.phone: PHONE
+      otpReq.requestTime: $TIMESTAMP$
+      otpReq.transactionID: $RANDOM:N:10$
+      otpReq.version: $version$
+    input.identity-encrypt-data:
+      identityReq.timestamp: $TIMESTAMP$
+      #identityReq.transactionID: $input.otp-generate:otpReq.transactionID$
+      identityReq.otp: '%$input.otp-generate:otpReq.individualId$%_5'
+      #identityReq.otp: 7846
+    input.ekyc-request:
+      AuthReq.individualId: $input.otp-generate:otpReq.individualId$
+      AuthReq.requestTime: $REMOVE$
+      AuthReq.transactionID: $input.otp-generate:otpReq.transactionID$
+    output.output-1-expected-otp-gen-res:
+      output.1.y.response.resTime: $TIMESTAMP$
+      output.1.y.response.txnID: $input.otp-generate:otpReq.transactionID$
+      output.1.y.response.maskedEmail: $REGEXP:XX.*XX.*$
+      output.1.y.response.maskedMobile: $REGEXP:XX.*XX.*$
+      output.1.y.response.id: $TestData:id_otp_valid$
+      output.1.y.response.ver: $version$
+    output.output-2-expected-n-kyc-res:
+      #output.2.response.err.status: $TestData:auth_Fail_status$
+      output.2.response.err.responseTime: $IGNORE$
+      output.2.response.err.errorMessage: $errors:MissingrequestTime:errorMessage$
+      output.2.response.err.errorCode: $errors:MissingrequestTime:errorCode$
+      output.2.response.err.transactionID: $input.ekyc-request:AuthReq.transactionID$
+      output.2.response.err.version: $version$
+      #output.2.response.err.response: $IGNORE$
+      
+  Authentication_KYC_OTP_Missing individualIdType_for IntegrationTest_UIN_Neg_17:
+    endpoint.url:
+      partnerID: $PIDMLKURL:ValidPID$
+      mispLK: $PIDMLKURL:ValidMLK$
+    input.otp-generate:
+      otpReq.id: $TestData:id_otp_valid$
+      otpReq.individualId: $UIN$
+      otpReq.individualIdType: $TestData:indvId_Uin_valid$
+      otpReq.email: EMAIL
+      otpReq.phone: PHONE
+      otpReq.requestTime: $TIMESTAMP$
+      otpReq.transactionID: $RANDOM:N:10$
+      otpReq.version: $version$
+    input.ekyc-request:
+      AuthReq.individualId: $input.otp-generate:otpReq.individualId$
+      AuthReq.requestTime: $TIMESTAMP$
+      AuthReq.individualIdType: $REMOVE$
+      AuthReq.transactionID: $input.otp-generate:otpReq.transactionID$
+      AuthReq.version: $version$
+    input.identity-encrypt-data:
+      identityReq.timestamp: $TIMESTAMP$
+      identityReq.transactionID: $input.ekyc-request:AuthReq.transactionID$
+      identityReq.otp: '%$input.otp-generate:otpReq.individualId$%_5'
+      #identityReq.otp: 7846
+    output.output-1-expected-otp-gen-res:
+      output.1.y.response.resTime: $TIMESTAMP$
+      output.1.y.response.txnID: $input.otp-generate:otpReq.transactionID$
+      output.1.y.response.maskedEmail: $REGEXP:XX.*XX.*$
+      output.1.y.response.maskedMobile: $REGEXP:XX.*XX.*$
+      output.1.y.response.id: $TestData:id_otp_valid$
+      output.1.y.response.ver: $version$
+    output.output-2-expected-n-kyc-res:
+      #output.2.response.err.status: $TestData:auth_Fail_status$
+      output.2.response.err.responseTime: $IGNORE$
+      output.2.response.err.errorMessage: $errors:MissingindividualIdType:errorMessage$
+      output.2.response.err.errorCode: $errors:MissingindividualIdType:errorCode$
+      output.2.response.err.transactionID: $input.ekyc-request:AuthReq.transactionID$
+      output.2.response.err.version: $version$
+      #output.2.response.err.response: $IGNORE$
+      
+  Authentication_KYC_OTP_Missing version_for UIN_Neg_18:
+    endpoint.url:
+      partnerID: $PIDMLKURL:ValidPID$
+      mispLK: $PIDMLKURL:ValidMLK$
+    input.otp-generate:
+      otpReq.id: $TestData:id_otp_valid$
+      otpReq.individualId: $UIN$
+      otpReq.individualIdType: $TestData:indvId_Uin_valid$
+      otpReq.email: EMAIL
+      otpReq.phone: PHONE
+      otpReq.requestTime: $TIMESTAMP$
+      otpReq.transactionID: $RANDOM:N:10$
+      otpReq.version: $version$
+    input.ekyc-request:
+      AuthReq.individualId: $input.otp-generate:otpReq.individualId$
+      AuthReq.requestTime: $TIMESTAMP$
+      #AuthReq.individualIdType: $TestData:indvId_invalid$
+      AuthReq.transactionID: $input.otp-generate:otpReq.transactionID$
+      AuthReq.version: $REMOVE$
+    input.identity-encrypt-data:
+      identityReq.timestamp: $TIMESTAMP$
+      identityReq.transactionID: $input.ekyc-request:AuthReq.transactionID$
+      identityReq.otp: '%$input.otp-generate:otpReq.individualId$%_5'
+      #identityReq.otp: 7846
+    output.output-1-expected-otp-gen-res:
+      output.1.y.response.resTime: $TIMESTAMP$
+      output.1.y.response.txnID: $input.otp-generate:otpReq.transactionID$
+      output.1.y.response.maskedEmail: $REGEXP:XX.*XX.*$
+      output.1.y.response.maskedMobile: $REGEXP:XX.*XX.*$
+      output.1.y.response.id: $TestData:id_otp_valid$
+      output.1.y.response.ver: $version$
+    output.output-2-expected-n-kyc-res:
+      #output.2.response.err.status: $TestData:auth_Fail_status$
+      output.2.response.err.responseTime: $IGNORE$
+      output.2.response.err.errorMessage: $errors:Missingversion:errorMessage$
+      output.2.response.err.errorCode: $errors:Missingversion:errorCode$
+      output.2.response.err.transactionID: $input.ekyc-request:AuthReq.transactionID$
+      output.2.response.err.version: $version$
+      #output.2.response.err.response: $IGNORE$
+      
+  Authentication_KYC_OTP_With one language_UIN_smoke_Pos_19:
+    endpoint.url:
+      partnerID: $PIDMLKURL:ValidPID$
+      mispLK: $PIDMLKURL:ValidMLK$
+    input.otp-generate:
+      otpReq.id: $TestData:id_otp_valid$
+      otpReq.individualId: $UIN$
+      otpReq.individualIdType: $TestData:indvId_Uin_valid$
+      otpReq.email: EMAIL
+      otpReq.phone: PHONE
+      otpReq.requestTime: $TIMESTAMP$
+      otpReq.transactionID: $RANDOM:N:10$
+      otpReq.version: $version$
+    input.identity-encrypt-data:
+      identityReq.timestamp: $TIMESTAMP$
+      #identityReq.transactionID: $input.otp-generate:otpReq.transactionID:$
+      identityReq.otp: '%$input.otp-generate:otpReq.individualId$%_5'
+      #identityReq.otp: 7846
+    input.ekyc-request:
+      AuthReq.individualId: $input.otp-generate:otpReq.individualId$
       AuthReq.requestTime: $TIMESTAMP$
       AuthReq.transactionID: $input.otp-generate:otpReq.transactionID$
       AuthReq.secondaryLangCode: $REMOVE$
@@ -279,10 +820,11 @@
       output.2.response.responseTime: $TIMESTAMP$
       output.2.response.transactionID: $input.otp-generate:otpReq.transactionID$
       output.2.response.response.kycStatus: BOOLEAN:true
-      output.2.response.staticToken: $IGNORE$
-      output.2.response.identity: '$DECODE$->output-3-expected-decoded-one-lang-kyc-res.json'
     output.output-3-expected-decoded-one-lang-kyc-res:
+      #output.3.res.kyc.status: BOOLEAN:true
       output.3.res.kyc.phone: $idrepo~$input.ekyc-request:AuthReq.individualId$~phone$
+      #output.3.res.kyc.valuepostalCode0: $idrepo~$input.ekyc-request:AuthReq.individualId$~postalCode$
+      output.3.res.kyc.valuepostalCode0: $IGNORE$
       output.3.res.kyc.valueaddressLine10: $idrepo~$input.ekyc-request:AuthReq.individualId$~valueaddressLine1:langcode:TestData:primary_lang_code$
       output.3.res.kyc.valuelocation20: $idrepo~$input.ekyc-request:AuthReq.individualId$~valueregion:langcode:TestData:primary_lang_code$
       output.3.res.kyc.valuelocation10: $idrepo~$input.ekyc-request:AuthReq.individualId$~valuecity:langcode:TestData:primary_lang_code$
@@ -302,36 +844,16 @@
       output.3.res.kyc.languageaddressLine20: $TestData:primary_lang_code$
       output.3.res.kyc.valueemail0: $idrepo~$input.ekyc-request:AuthReq.individualId$~email$
       output.3.res.kyc.valuegender0: $idrepo~$input.ekyc-request:AuthReq.individualId$~valuegender:langcode:TestData:primary_lang_code$
-<<<<<<< HEAD
-=======
-      output.3.res.kyc.face: $idrepo~$input.ekyc-request:AuthReq.individualId$~DECODEFILE:individualBiometricsValue~//BIR/BDBInfo[Type='Face']//following::BDB$
->>>>>>> 0e32de05
-    audit.auth_transaction:
-      refId: $input.ekyc-request:AuthReq.individualId$
-      txnId: $input.ekyc-request:AuthReq.transactionID$
-      authTypeCode: $TestData:auth_transaction_EKYC_authTypeCode$
-      statusCode: $TestData:auth_transaction_success_statusCode$
-      reqTime: $FETCH$
-      resTime: $FETCH$
-      statusComment: $TestData:auth_transaction_EKYC_success_statusComment$
-      idType: $TestData:auth_transaction_VID_idType$
-    audit.audit_log:
-      refId:  $input.ekyc-request:AuthReq.individualId$
-      eventId: $TestData:audit_log_eventId$
-      eventName: $TestData:audit_log_ekyc_eventName$
-      appId: $TestData:audit_log_ida_appId$
-      appName: $TestData:audit_log_ida_appName$
-      moduleName: $TestData:audit_log_ekyc_moduleName$
-      refIdType: $TestData:audit_log_VID_refIdType$
+      output.3.res.kyc.staticToken: $IGNORE$
   
-  Authentication_KYC_OTP_With secondary language_VID_smoke_Pos:
-    endpoint.url:
-      partnerID: $PIDMLKURL:ValidPID$
-      mispLK: $PIDMLKURL:ValidMLK$
-    input.otp-generate:
-      otpReq.id: $TestData:id_otp_valid$
-      otpReq.individualId: $VID$
-      otpReq.individualIdType: $TestData:indvId_Vid_valid$
+  Authentication_KYC_OTP_With sec language_UIN_smoke_Pos_20:
+    endpoint.url:
+      partnerID: $PIDMLKURL:ValidPID$
+      mispLK: $PIDMLKURL:ValidMLK$
+    input.otp-generate:
+      otpReq.id: $TestData:id_otp_valid$
+      otpReq.individualId: $UIN$
+      otpReq.individualIdType: $TestData:indvId_Uin_valid$
       otpReq.email: EMAIL
       otpReq.phone: PHONE
       otpReq.requestTime: $TIMESTAMP$
@@ -344,10 +866,9 @@
       #identityReq.otp: 7846
     input.ekyc-request:
       AuthReq.individualId: $input.otp-generate:otpReq.individualId$
-      AuthReq.individualIdType: $input.otp-generate:otpReq.individualIdType$
-      AuthReq.requestTime: $TIMESTAMP$
-      AuthReq.transactionID: $input.otp-generate:otpReq.transactionID$
-      AuthReq.secondaryLangCode: $TestData:secondary_lang_code$
+      AuthReq.requestTime: $TIMESTAMP$
+      AuthReq.transactionID: $input.otp-generate:otpReq.transactionID$
+      AuthReq.secondaryLangCode: fra
     output.output-1-expected-otp-gen-res:
       output.1.y.response.resTime: $TIMESTAMP$
       output.1.y.response.txnID: $input.otp-generate:otpReq.transactionID$
@@ -359,93 +880,41 @@
       output.2.response.responseTime: $TIMESTAMP$
       output.2.response.transactionID: $input.otp-generate:otpReq.transactionID$
       output.2.response.response.kycStatus: BOOLEAN:true
-      output.2.response.staticToken: $IGNORE$
-      output.2.response.identity: '$DECODE$->output-3-expected-decoded-two-lang-kyc-res.json'
-    output.output-3-expected-decoded-two-lang-kyc-res:
+    output.output-3-expected-decoded-one-lang-kyc-res:
+      #output.3.res.kyc.status: BOOLEAN:true
       output.3.res.kyc.phone: $idrepo~$input.ekyc-request:AuthReq.individualId$~phone$
-      output.3.res.kyc.valueaddressLine10: $idrepo~$input.ekyc-request:AuthReq.individualId$~valueaddressLine1:langcode:TestData:primary_lang_code$
-      output.3.res.kyc.valuelocation20: $idrepo~$input.ekyc-request:AuthReq.individualId$~valueregion:langcode:TestData:primary_lang_code$
-      output.3.res.kyc.valuelocation10: $idrepo~$input.ekyc-request:AuthReq.individualId$~valuecity:langcode:TestData:primary_lang_code$
-      output.3.res.kyc.languagelocation30: $TestData:primary_lang_code$
-      output.3.res.kyc.languageaddressLine10: $TestData:primary_lang_code$
-      output.3.res.kyc.valuefullName0: $idrepo~$input.ekyc-request:AuthReq.individualId$~valuefullName:langcode:TestData:primary_lang_code$
-<<<<<<< HEAD
-      output.3.res.kyc.languagegender0: $IGNORE$
-      #output.3.res.kyc.languagegender0: $TestData:primary_lang_code$
-=======
-      output.3.res.kyc.languagegender0: $TestData:primary_lang_code$
->>>>>>> 0e32de05
-      output.3.res.kyc.valueaddressLine30: $idrepo~$input.ekyc-request:AuthReq.individualId$~valueaddressLine3:langcode:TestData:primary_lang_code$
+      #output.3.res.kyc.valuepostalCode0: $idrepo~$input.ekyc-request:AuthReq.individualId$~postalCode$
+      output.3.res.kyc.valuepostalCode0: $IGNORE$
+      output.3.res.kyc.valueaddressLine10: $idrepo~$input.ekyc-request:AuthReq.individualId$~valueaddressLine1:langcode:ara$
+      output.3.res.kyc.valuelocation20: $idrepo~$input.ekyc-request:AuthReq.individualId$~valueregion:langcode:ara$
+      output.3.res.kyc.valuelocation10: $idrepo~$input.ekyc-request:AuthReq.individualId$~valuecity:langcode:ara$
+      output.3.res.kyc.languagelocation30: ara
+      output.3.res.kyc.languageaddressLine10: ara
+      output.3.res.kyc.valuefullName0: $idrepo~$input.ekyc-request:AuthReq.individualId$~valuefullName:langcode:ara$
+      output.3.res.kyc.languagegender0: ara
+      output.3.res.kyc.valueaddressLine30: $idrepo~$input.ekyc-request:AuthReq.individualId$~valueaddressLine3:langcode:ara$
       output.3.res.kyc.valuedateOfBirth0: $idrepo~$input.ekyc-request:AuthReq.individualId$~dateOfBirth$
-      output.3.res.kyc.valueaddressLine30: $idrepo~$input.ekyc-request:AuthReq.individualId$~valueaddressLine3:langcode:TestData:primary_lang_code$
-      output.3.res.kyc.languagelocation20: $TestData:primary_lang_code$
-      output.3.res.kyc.valuelocation30: $idrepo~$input.ekyc-request:AuthReq.individualId$~valueprovince:langcode:TestData:primary_lang_code$
-      output.3.res.kyc.languageaddressLine30: $TestData:primary_lang_code$
-      output.3.res.kyc.languagelocation10: $TestData:primary_lang_code$
-      output.3.res.kyc.valueaddressLine20: $idrepo~$input.ekyc-request:AuthReq.individualId$~valueaddressLine2:langcode:TestData:primary_lang_code$
-      output.3.res.kyc.languagefullName0: $TestData:primary_lang_code$
-      output.3.res.kyc.languageaddressLine20: $TestData:primary_lang_code$
+      output.3.res.kyc.valueaddressLine30: $idrepo~$input.ekyc-request:AuthReq.individualId$~valueaddressLine3:langcode:ara$
+      output.3.res.kyc.languagelocation20: ara
+      output.3.res.kyc.valuelocation30: $idrepo~$input.ekyc-request:AuthReq.individualId$~valueprovince:langcode:ara$
+      output.3.res.kyc.languageaddressLine30: ara
+      output.3.res.kyc.languagelocation10: ara
+      output.3.res.kyc.valueaddressLine20: $idrepo~$input.ekyc-request:AuthReq.individualId$~valueaddressLine2:langcode:ara$
+      output.3.res.kyc.languagefullName0: ara
+      output.3.res.kyc.languageaddressLine20: ara
       output.3.res.kyc.valueemail0: $idrepo~$input.ekyc-request:AuthReq.individualId$~email$
-<<<<<<< HEAD
-      output.3.res.kyc.valuegender0: $IGNORE$
-      #output.3.res.kyc.valuegender0: $idrepo~$input.ekyc-request:AuthReq.individualId$~valuegender:langcode:TestData:primary_lang_code$
-=======
-      output.3.res.kyc.valuegender0: $idrepo~$input.ekyc-request:AuthReq.individualId$~valuegender:langcode:TestData:primary_lang_code$
->>>>>>> 0e32de05
-      output.3.res.kyc.valueaddressLine11: $idrepo~$input.ekyc-request:AuthReq.individualId$~valueaddressLine1:langcode:TestData:secondary_lang_code$
-      output.3.res.kyc.valuelocation21: $idrepo~$input.ekyc-request:AuthReq.individualId$~valueregion:langcode:TestData:secondary_lang_code$
-      output.3.res.kyc.valuelocation11: $idrepo~$input.ekyc-request:AuthReq.individualId$~valuecity:langcode:TestData:secondary_lang_code$
-      output.3.res.kyc.languagelocation31: $TestData:secondary_lang_code$
-      output.3.res.kyc.languageaddressLine11: $TestData:secondary_lang_code$
-      output.3.res.kyc.valuefullName1: $idrepo~$input.ekyc-request:AuthReq.individualId$~valuefullName:langcode:TestData:secondary_lang_code$
-<<<<<<< HEAD
-      output.3.res.kyc.languagegender1: $IGNORE$
-      #output.3.res.kyc.languagegender1: $TestData:secondary_lang_code$
-=======
-      output.3.res.kyc.languagegender1: $TestData:secondary_lang_code$
->>>>>>> 0e32de05
-      output.3.res.kyc.valueaddressLine31: $idrepo~$input.ekyc-request:AuthReq.individualId$~valueaddressLine3:langcode:TestData:secondary_lang_code$
-      output.3.res.kyc.valueaddressLine31: $idrepo~$input.ekyc-request:AuthReq.individualId$~valueaddressLine3:langcode:TestData:secondary_lang_code$
-      output.3.res.kyc.languagelocation21: $TestData:secondary_lang_code$
-      output.3.res.kyc.valuelocation31: $idrepo~$input.ekyc-request:AuthReq.individualId$~valueprovince:langcode:TestData:secondary_lang_code$
-      output.3.res.kyc.languageaddressLine31: $TestData:secondary_lang_code$
-      output.3.res.kyc.languagelocation11: $TestData:secondary_lang_code$
-      output.3.res.kyc.valueaddressLine21: $idrepo~$input.ekyc-request:AuthReq.individualId$~valueaddressLine2:langcode:TestData:secondary_lang_code$
-      output.3.res.kyc.languagefullName1: $TestData:secondary_lang_code$
-      output.3.res.kyc.languageaddressLine21: $TestData:secondary_lang_code$
-<<<<<<< HEAD
-      output.3.res.kyc.valuegender1: $IGNORE$
-      #output.3.res.kyc.valuegender1: $idrepo~$input.ekyc-request:AuthReq.individualId$~valuegender:langcode:TestData:secondary_lang_code$
-=======
-      output.3.res.kyc.valuegender1: $idrepo~$input.ekyc-request:AuthReq.individualId$~valuegender:langcode:TestData:secondary_lang_code$
-      output.3.res.kyc.face: $idrepo~$input.ekyc-request:AuthReq.individualId$~DECODEFILE:individualBiometricsValue~//BIR/BDBInfo[Type='Face']//following::BDB$
->>>>>>> 0e32de05
-    audit.auth_transaction:
-      refId: $input.ekyc-request:AuthReq.individualId$
-      txnId: $input.ekyc-request:AuthReq.transactionID$
-      authTypeCode: $TestData:auth_transaction_EKYC_authTypeCode$
-      statusCode: $TestData:auth_transaction_success_statusCode$
-      reqTime: $FETCH$
-      resTime: $FETCH$
-      statusComment: $TestData:auth_transaction_EKYC_success_statusComment$
-      idType: $TestData:auth_transaction_VID_idType$
-    audit.audit_log:
-      refId:  $input.ekyc-request:AuthReq.individualId$
-      eventId: $TestData:audit_log_eventId$
-      eventName: $TestData:audit_log_ekyc_eventName$
-      appId: $TestData:audit_log_ida_appId$
-      appName: $TestData:audit_log_ida_appName$
-      moduleName: $TestData:audit_log_ekyc_moduleName$
-      refIdType: $TestData:audit_log_VID_refIdType$
-      
-  Authentication_KYC_OTP_Invalid UIN_Neg:
-    endpoint.url:
-      partnerID: $PIDMLKURL:ValidPID$
-      mispLK: $PIDMLKURL:ValidMLK$
-    input.otp-generate:
-      otpReq.id: $TestData:id_otp_valid$
-      otpReq.individualId: $UIN$
-      otpReq.individualIdType: $TestData:indvId_Uin_valid$
+      output.3.res.kyc.valuegender0: $idrepo~$input.ekyc-request:AuthReq.individualId$~valuegender:langcode:ara$
+      output.3.res.kyc.staticToken: $IGNORE$
+      output.2.response.y.version: $version$
+  
+  Authentication_KYC_OTP_Invalid VID_Neg_21:
+    endpoint.url:
+      partnerID: $PIDMLKURL:ValidPID$
+      mispLK: $PIDMLKURL:ValidMLK$
+    input.otp-generate:
+      otpReq.id: $TestData:id_otp_valid$
+      otpReq.individualId: $VID$
+      otpReq.individualIdType: $TestData:indvId_Vid_valid$
       otpReq.email: EMAIL
       otpReq.phone: PHONE
       otpReq.requestTime: $TIMESTAMP$
@@ -454,6 +923,7 @@
     input.identity-encrypt-data:
       identityReq.timestamp: $TIMESTAMP$
       #identityReq.transactionID: $input.otp-generate:otpReq.transactionID:$
+      identityReq.individualIdType: $TestData:indvId_Vid_valid$
       identityReq.otp: '%$input.otp-generate:otpReq.individualId$%_5'
       #identityReq.otp: 7846
     input.ekyc-request:
@@ -467,25 +937,24 @@
       output.1.y.response.maskedEmail: $REGEXP:XX.*XX.*$
       output.1.y.response.maskedMobile: $REGEXP:XX.*XX.*$
       output.1.y.response.id: $TestData:id_otp_valid$
-      output.1.y.response.ver: $version$    
-    output.output-2-expected-n-kyc-res:
-      output.2.response.err.status: $TestData:auth_Fail_status$
+      output.1.y.response.ver: $version$
+    output.output-2-expected-n-kyc-res:
+      #output.2.response.err.status: $TestData:auth_Fail_status$
       output.2.response.err.responseTime: $TIMESTAMP$
-      output.2.response.err.errorMessage: $errors:InvalidUIN:errorMessage$
-      output.2.response.err.errorCode: $errors:InvalidUIN:errorCode$
-      output.2.response.err.actionMessage: $IGNORE$
-      output.2.response.err.transactionID: $input.ekyc-request:AuthReq.transactionID$
-      output.2.response.err.version: $version$
-      #output.2.response.err.response.identity: null
-    
-  Authentication_KYC_OTP_Invalid TransactionID_Neg_04:
-    endpoint.url:
-      partnerID: $PIDMLKURL:ValidPID$
-      mispLK: $PIDMLKURL:ValidMLK$
-    input.otp-generate:
-      otpReq.id: $TestData:id_otp_valid$
-      otpReq.individualId: $UIN$
-      otpReq.individualIdType: $TestData:indvId_Uin_valid$
+      output.2.response.err.errorMessage: $errors:InvalidVID:errorMessage$
+      output.2.response.err.errorCode: $errors:InvalidVID:errorCode$
+      output.2.response.err.transactionID: $input.ekyc-request:AuthReq.transactionID$
+      output.2.response.err.version: $version$
+      #output.2.response.err.response: $IGNORE$
+      
+  Authentication_KYC_OTP_Invalid TransactionID_For VID_Neg_22:
+    endpoint.url:
+      partnerID: $PIDMLKURL:ValidPID$
+      mispLK: $PIDMLKURL:ValidMLK$
+    input.otp-generate:
+      otpReq.id: $TestData:id_otp_valid$
+      otpReq.individualId: $VID$
+      otpReq.individualIdType: $TestData:indvId_Vid_valid$
       otpReq.email: EMAIL
       otpReq.phone: PHONE
       otpReq.requestTime: $TIMESTAMP$
@@ -493,12 +962,12 @@
       otpReq.version: $version$
     input.ekyc-request:
       AuthReq.individualId: $input.otp-generate:otpReq.individualId:$
-      AuthReq.individualIdType: $TestData:indvId_Uin_valid$
+      AuthReq.individualIdType: $TestData:indvId_Vid_valid$
       AuthReq.requestTime: $TIMESTAMP$
       AuthReq.transactionID: $RANDOM:N:12$
     input.identity-encrypt-data:
       identityReq.timestamp: $TIMESTAMP$
-      #identityReq.transactionID:  $input.otp-auth-request:AuthReq.transactionID$
+      identityReq.individualIdType: $TestData:indvId_Vid_valid$
       identityReq.transactionID: $RANDOM:N:10$
       identityReq.otp: '%$input.otp-generate:otpReq.individualId$%_5'
       #identityReq.otp: 7846
@@ -510,22 +979,22 @@
       output.1.y.response.id: $TestData:id_otp_valid$
       output.1.y.response.ver: $version$
     output.output-2-expected-n-kyc-res:
-      output.2.response.err.status: $TestData:auth_Fail_status$
+      #output.2.response.err.status: $TestData:auth_Fail_status$
       output.2.response.err.responseTime: $TIMESTAMP$
       output.2.response.err.errorMessage: $errors:InvalidtransactionID:errorMessage$
       output.2.response.err.errorCode: $errors:InvalidtransactionID:errorCode$
       output.2.response.err.transactionID: $input.ekyc-request:AuthReq.transactionID$
       output.2.response.err.version: $version$
-      ##output.2.response.err.response.identity: null 
-      
-  Authentication_KYC_OTP_Invalid reqTime_for UIN_Neg_05:
-    endpoint.url:
-      partnerID: $PIDMLKURL:ValidPID$
-      mispLK: $PIDMLKURL:ValidMLK$
-    input.otp-generate:
-      otpReq.id: $TestData:id_otp_valid$
-      otpReq.individualId: $UIN$
-      otpReq.individualIdType: $TestData:indvId_Uin_valid$
+      #output.2.response.err.response: $IGNORE$
+      
+  Authentication_KYC_OTP_Invalid reqTime_for VID_Neg_23:
+    endpoint.url:
+      partnerID: $PIDMLKURL:ValidPID$
+      mispLK: $PIDMLKURL:ValidMLK$
+    input.otp-generate:
+      otpReq.id: $TestData:id_otp_valid$
+      otpReq.individualId: $VID$
+      otpReq.individualIdType: $TestData:indvId_Vid_valid$
       otpReq.email: EMAIL
       otpReq.phone: PHONE
       otpReq.requestTime: $TIMESTAMP$
@@ -538,6 +1007,7 @@
       #identityReq.otp: 7846
     input.ekyc-request:
       AuthReq.individualId: $input.otp-generate:otpReq.individualId$
+      AuthReq.individualIdType: $TestData:indvId_Vid_valid$
       AuthReq.requestTime: $TestData:timestamp_invalid$
       AuthReq.transactionID: $input.otp-generate:otpReq.transactionID$
     output.output-1-expected-otp-gen-res:
@@ -548,22 +1018,22 @@
       output.1.y.response.id: $TestData:id_otp_valid$
       output.1.y.response.ver: $version$
     output.output-2-expected-n-kyc-res:
-      output.2.response.err.status: $TestData:auth_Fail_status$
+      #output.2.response.err.status: $TestData:auth_Fail_status$
       output.2.response.err.responseTime: $IGNORE$
       output.2.response.err.errorMessage: $errors:InvalidrequestTime:errorMessage$
       output.2.response.err.errorCode: $errors:InvalidrequestTime:errorCode$
       output.2.response.err.transactionID: $input.ekyc-request:AuthReq.transactionID$
       output.2.response.err.version: $version$
-      ##output.2.response.err.response.identity: null 
-  
-  Authentication_KYC_OTP_Invalid individualIdType_for UIN_Neg_05:
-    endpoint.url:
-      partnerID: $PIDMLKURL:ValidPID$
-      mispLK: $PIDMLKURL:ValidMLK$
-    input.otp-generate:
-      otpReq.id: $TestData:id_otp_valid$
-      otpReq.individualId: $UIN$
-      otpReq.individualIdType: $TestData:indvId_Uin_valid$
+      #output.2.response.err.response: $IGNORE$
+      
+  Authentication_KYC_OTP_Invalid individualIdType_for VID_Neg_24:
+    endpoint.url:
+      partnerID: $PIDMLKURL:ValidPID$
+      mispLK: $PIDMLKURL:ValidMLK$
+    input.otp-generate:
+      otpReq.id: $TestData:id_otp_valid$
+      otpReq.individualId: $VID$
+      otpReq.individualIdType: $TestData:indvId_Vid_valid$
       otpReq.email: EMAIL
       otpReq.phone: PHONE
       otpReq.requestTime: $TIMESTAMP$
@@ -577,42 +1047,42 @@
       AuthReq.version: $version$
     input.identity-encrypt-data:
       identityReq.timestamp: $TIMESTAMP$
-      identityReq.transactionID: $input.ekyc-request:AuthReq.transactionID$
-      identityReq.otp: '%$input.otp-generate:otpReq.individualId$%_5'
-      #identityReq.otp: 7846
-    output.output-1-expected-otp-gen-res:
-      output.1.y.response.resTime: $TIMESTAMP$
-      output.1.y.response.txnID: $input.otp-generate:otpReq.transactionID$
-      output.1.y.response.maskedEmail: $REGEXP:XX.*XX.*$
-      output.1.y.response.maskedMobile: $REGEXP:XX.*XX.*$
-      output.1.y.response.id: $TestData:id_otp_valid$
-      output.1.y.response.ver: $version$
-    output.output-2-expected-n-kyc-res:
-      output.2.response.err.status: $TestData:auth_Fail_status$
+      identityReq.transactionID: $input.ekyc-request:AuthReq.transactionID$   
+      identityReq.otp: '%$input.otp-generate:otpReq.individualId$%_5'
+      #identityReq.otp: 7846
+    output.output-1-expected-otp-gen-res:
+      output.1.y.response.resTime: $TIMESTAMP$
+      output.1.y.response.txnID: $input.otp-generate:otpReq.transactionID$
+      output.1.y.response.maskedEmail: $REGEXP:XX.*XX.*$
+      output.1.y.response.maskedMobile: $REGEXP:XX.*XX.*$
+      output.1.y.response.id: $TestData:id_otp_valid$
+      output.1.y.response.ver: $version$
+    output.output-2-expected-n-kyc-res:
+      #output.2.response.err.status: $TestData:auth_Fail_status$
       output.2.response.err.responseTime: $IGNORE$
       output.2.response.err.errorMessage: $errors:InvalidindividualIdType:errorMessage$
       output.2.response.err.errorCode: $errors:InvalidindividualIdType:errorCode$
       output.2.response.err.transactionID: $input.ekyc-request:AuthReq.transactionID$
       output.2.response.err.version: $version$
-      #output.2.response.err.response.identity: null
-    
-  Authentication_KYC_OTP_Invalid version_for UIN_Neg_06:
-    endpoint.url:
-      partnerID: $PIDMLKURL:ValidPID$
-      mispLK: $PIDMLKURL:ValidMLK$
-    input.otp-generate:
-      otpReq.id: $TestData:id_otp_valid$
-      otpReq.individualId: $UIN$
-      otpReq.individualIdType: $TestData:indvId_Uin_valid$
-      otpReq.email: EMAIL
-      otpReq.phone: PHONE
-      otpReq.requestTime: $TIMESTAMP$
-      otpReq.transactionID: $RANDOM:N:10$
-      otpReq.version: $version$
-    input.ekyc-request:
-      AuthReq.individualId: $input.otp-generate:otpReq.individualId$
-      AuthReq.requestTime: $TIMESTAMP$
-      #AuthReq.individualIdType: $TestData:indvId_invalid$
+      #output.2.response.err.response: $IGNORE$
+      
+  Authentication_KYC_OTP_Invalid version_for VID_Neg_25:
+    endpoint.url:
+      partnerID: $PIDMLKURL:ValidPID$
+      mispLK: $PIDMLKURL:ValidMLK$
+    input.otp-generate:
+      otpReq.id: $TestData:id_otp_valid$
+      otpReq.individualId: $VID$
+      otpReq.individualIdType: $TestData:indvId_Vid_valid$
+      otpReq.email: EMAIL
+      otpReq.phone: PHONE
+      otpReq.requestTime: $TIMESTAMP$
+      otpReq.transactionID: $RANDOM:N:10$
+      otpReq.version: $version$
+    input.ekyc-request:
+      AuthReq.individualId: $input.otp-generate:otpReq.individualId$
+      AuthReq.requestTime: $TIMESTAMP$
+      AuthReq.individualIdType: $TestData:indvId_Vid_valid$
       AuthReq.transactionID: $input.otp-generate:otpReq.transactionID$
       AuthReq.version: $TestData:id_version_invalid$
     input.identity-encrypt-data:
@@ -628,22 +1098,22 @@
       output.1.y.response.id: $TestData:id_otp_valid$
       output.1.y.response.ver: $version$
     output.output-2-expected-n-kyc-res:
-      output.2.response.err.status: $TestData:auth_Fail_status$
+      #output.2.response.err.status: $TestData:auth_Fail_status$
       output.2.response.err.responseTime: $IGNORE$
       output.2.response.err.errorMessage: $errors:Invalidversion:errorMessage$
       output.2.response.err.errorCode: $errors:Invalidversion:errorCode$
       output.2.response.err.transactionID: $input.ekyc-request:AuthReq.transactionID$
       output.2.response.err.version: $version$
-      #output.2.response.err.response.identity: null
-      
-  Authentication_KYC_OTP_Invalid_reqTime_greaterthan24hrs_for UIN_Neg_07:
-    endpoint.url:
-      partnerID: $PIDMLKURL:ValidPID$
-      mispLK: $PIDMLKURL:ValidMLK$
-    input.otp-generate:
-      otpReq.id: $TestData:id_otp_valid$
-      otpReq.individualId: $UIN$
-      otpReq.individualIdType: $TestData:indvId_Uin_valid$
+      #output.2.response.err.response: $IGNORE$
+      
+  Authentication_KYC_OTP_Invalid_reqTime_greaterthan24hrs_for VID_Neg_26:
+    endpoint.url:
+      partnerID: $PIDMLKURL:ValidPID$
+      mispLK: $PIDMLKURL:ValidMLK$
+    input.otp-generate:
+      otpReq.id: $TestData:id_otp_valid$
+      otpReq.individualId: $VID$
+      otpReq.individualIdType: $TestData:indvId_Vid_valid$
       otpReq.email: EMAIL
       otpReq.phone: PHONE
       otpReq.requestTime: $TIMESTAMP$
@@ -656,6 +1126,7 @@
       #identityReq.otp: 7846
     input.ekyc-request:
       AuthReq.individualId: $input.otp-generate:otpReq.individualId$
+      AuthReq.individualIdType: $TestData:indvId_Vid_valid$
       AuthReq.requestTime: $TIMESTAMP$HOUR+25
       AuthReq.transactionID: $input.otp-generate:otpReq.transactionID$
     output.output-1-expected-otp-gen-res:
@@ -666,22 +1137,22 @@
       output.1.y.response.id: $TestData:id_otp_valid$
       output.1.y.response.ver: $version$
     output.output-2-expected-n-kyc-res:
-      output.2.response.err.status: $TestData:auth_Fail_status$
+      #output.2.response.err.status: $TestData:auth_Fail_status$
       output.2.response.err.responseTime: $IGNORE$
       output.2.response.err.errorMessage: $errors:RequestTimeGT24HR:errorMessage$
       output.2.response.err.errorCode: $errors:RequestTimeGT24HR:errorCode$
       output.2.response.err.transactionID: $input.ekyc-request:AuthReq.transactionID$
       output.2.response.err.version: $version$
-      #output.2.response.err.response.identity: null
-      
-  Authentication_KYC_OTP_Invalid_reqTime_Lessthan24hrs_for UIN_Neg_08:
-    endpoint.url:
-      partnerID: $PIDMLKURL:ValidPID$
-      mispLK: $PIDMLKURL:ValidMLK$
-    input.otp-generate:
-      otpReq.id: $TestData:id_otp_valid$
-      otpReq.individualId: $UIN$
-      otpReq.individualIdType: $TestData:indvId_Uin_valid$
+      #output.2.response.err.response: $IGNORE$
+      
+  Authentication_KYC_OTP_Invalid_reqTime_Lessthan24hrs_for VID_Neg_27:
+    endpoint.url:
+      partnerID: $PIDMLKURL:ValidPID$
+      mispLK: $PIDMLKURL:ValidMLK$
+    input.otp-generate:
+      otpReq.id: $TestData:id_otp_valid$
+      otpReq.individualId: $VID$
+      otpReq.individualIdType: $TestData:indvId_Vid_valid$
       otpReq.email: EMAIL
       otpReq.phone: PHONE
       otpReq.requestTime: $TIMESTAMP$
@@ -693,6 +1164,7 @@
       identityReq.otp: '%$input.otp-generate:otpReq.individualId$%_5'
       #identityReq.otp: 7846
     input.ekyc-request:
+      AuthReq.individualIdType: $TestData:indvId_Vid_valid$
       AuthReq.individualId: $input.otp-generate:otpReq.individualId$
       AuthReq.requestTime: $TIMESTAMP$HOUR-25
       AuthReq.transactionID: $input.otp-generate:otpReq.transactionID$
@@ -704,22 +1176,22 @@
       output.1.y.response.id: $TestData:id_otp_valid$
       output.1.y.response.ver: $version$
     output.output-2-expected-n-kyc-res:
-      output.2.response.err.status: $TestData:auth_Fail_status$
+      #output.2.response.err.status: $TestData:auth_Fail_status$
       output.2.response.err.responseTime: $IGNORE$
       output.2.response.err.errorMessage: $errors:RequestTimeLT24HR:errorMessage$
       output.2.response.err.errorCode: $errors:RequestTimeLT24HR:errorCode$
       output.2.response.err.transactionID: $input.ekyc-request:AuthReq.transactionID$
       output.2.response.err.version: $version$
-      #output.2.response.err.response.identity: null
-      
-  Authentication_KYC_OTP_Invalid UIN which is not as per defenition_Neg_09:
-    endpoint.url:
-      partnerID: $PIDMLKURL:ValidPID$
-      mispLK: $PIDMLKURL:ValidMLK$
-    input.otp-generate:
-      otpReq.id: $TestData:id_otp_valid$
-      otpReq.individualId: $UIN$
-      otpReq.individualIdType: $TestData:indvId_Uin_valid$
+      #output.2.response.err.response: $IGNORE$
+      
+  Authentication_KYC_OTP_Invalid VID which is not as per defenition_Neg_28:
+    endpoint.url:
+      partnerID: $PIDMLKURL:ValidPID$
+      mispLK: $PIDMLKURL:ValidMLK$
+    input.otp-generate:
+      otpReq.id: $TestData:id_otp_valid$
+      otpReq.individualId: $VID$
+      otpReq.individualIdType: $TestData:indvId_Vid_valid$
       otpReq.email: EMAIL
       otpReq.phone: PHONE
       otpReq.requestTime: $TIMESTAMP$
@@ -732,33 +1204,33 @@
       #identityReq.otp: 7846
     input.ekyc-request:
       AuthReq.individualId: $TestData:uin_invalid$
-      AuthReq.individualIdType: $TestData:indvId_Uin_valid$
-      AuthReq.requestTime: $TIMESTAMP$
-      AuthReq.transactionID: $input.otp-generate:otpReq.transactionID$
-    output.output-1-expected-otp-gen-res:
-      output.1.y.response.resTime: $TIMESTAMP$
-      output.1.y.response.txnID: $input.otp-generate:otpReq.transactionID$
-      output.1.y.response.maskedEmail: $REGEXP:XX.*XX.*$
-      output.1.y.response.maskedMobile: $REGEXP:XX.*XX.*$
-      output.1.y.response.id: $TestData:id_otp_valid$
-      output.1.y.response.ver: $version$
-    output.output-2-expected-n-kyc-res:
-      output.2.response.err.status: $TestData:auth_Fail_status$
+      AuthReq.individualIdType: $TestData:indvId_Vid_valid$
+      AuthReq.requestTime: $TIMESTAMP$
+      AuthReq.transactionID: $input.otp-generate:otpReq.transactionID$
+    output.output-1-expected-otp-gen-res:
+      output.1.y.response.resTime: $TIMESTAMP$
+      output.1.y.response.txnID: $input.otp-generate:otpReq.transactionID$
+      output.1.y.response.maskedEmail: $REGEXP:XX.*XX.*$
+      output.1.y.response.maskedMobile: $REGEXP:XX.*XX.*$
+      output.1.y.response.id: $TestData:id_otp_valid$
+      output.1.y.response.ver: $version$
+    output.output-2-expected-n-kyc-res:
+      #output.2.response.err.status: $TestData:auth_Fail_status$
       output.2.response.err.responseTime: $TIMESTAMP$
-      output.2.response.err.errorMessage: $errors:InvalidUIN:errorMessage$
-      output.2.response.err.errorCode: $errors:InvalidUIN:errorCode$
-      output.2.response.err.transactionID: $input.ekyc-request:AuthReq.transactionID$
-      output.2.response.err.version: $version$
-      #output.2.response.err.response.identity: null
-      
-  Authentication_KYC_OTP_Invalid TransactionID which is not as per defenition_Neg_10:
-    endpoint.url:
-      partnerID: $PIDMLKURL:ValidPID$
-      mispLK: $PIDMLKURL:ValidMLK$
-    input.otp-generate:
-      otpReq.id: $TestData:id_otp_valid$
-      otpReq.individualId: $UIN$
-      otpReq.individualIdType: $TestData:indvId_Uin_valid$
+      output.2.response.err.errorMessage: $errors:InvalidVID:errorMessage$
+      output.2.response.err.errorCode: $errors:InvalidVID:errorCode$
+      output.2.response.err.transactionID: $input.ekyc-request:AuthReq.transactionID$
+      output.2.response.err.version: $version$
+      #output.2.response.err.response: $IGNORE$
+      
+  Authentication_KYC_OTP_Invalid TransactionID which is not as per defenition_For VID_Neg_29:
+    endpoint.url:
+      partnerID: $PIDMLKURL:ValidPID$
+      mispLK: $PIDMLKURL:ValidMLK$
+    input.otp-generate:
+      otpReq.id: $TestData:id_otp_valid$
+      otpReq.individualId: $VID$
+      otpReq.individualIdType: $TestData:indvId_Vid_valid$
       otpReq.email: EMAIL
       otpReq.phone: PHONE
       otpReq.requestTime: $TIMESTAMP$
@@ -774,31 +1246,31 @@
       #identityReq.transactionID:  $input.ekyc-request:AuthReq.transactionID$
       identityReq.transactionID: $RANDOM:N:10$
       identityReq.otp: '%$input.otp-generate:otpReq.individualId$%_5'
-      #identityReq.otp: 7846
-    output.output-1-expected-otp-gen-res:
-      output.1.y.response.resTime: $TIMESTAMP$
-      output.1.y.response.txnID: $input.otp-generate:otpReq.transactionID$
-      output.1.y.response.maskedEmail: $REGEXP:XX.*XX.*$
-      output.1.y.response.maskedMobile: $REGEXP:XX.*XX.*$
-      output.1.y.response.id: $TestData:id_otp_valid$
-      output.1.y.response.ver: $version$
-    output.output-2-expected-n-kyc-res:
-      output.2.response.err.status: $TestData:auth_Fail_status$
+      AuthReq.individualIdType: $TestData:indvId_Vid_valid$
+    output.output-1-expected-otp-gen-res:
+      output.1.y.response.resTime: $TIMESTAMP$
+      output.1.y.response.txnID: $input.otp-generate:otpReq.transactionID$
+      output.1.y.response.maskedEmail: $REGEXP:XX.*XX.*$
+      output.1.y.response.maskedMobile: $REGEXP:XX.*XX.*$
+      output.1.y.response.id: $TestData:id_otp_valid$
+      output.1.y.response.ver: $version$
+    output.output-2-expected-n-kyc-res:
+      #output.2.response.err.status: $TestData:auth_Fail_status$
       output.2.response.err.responseTime: $TIMESTAMP$
       output.2.response.err.errorMessage: $errors:InvalidtransactionID:errorMessage$
       output.2.response.err.errorCode: $errors:InvalidtransactionID:errorCode$
       output.2.response.err.transactionID: $input.ekyc-request:AuthReq.transactionID$
       output.2.response.err.version: $version$
-      #output.2.response.err.response.identity: null
-      
-  Authentication_KYC_OTP_Invalid reqTime which is not as per defenition_for UIN_Neg_11:
-    endpoint.url:
-      partnerID: $PIDMLKURL:ValidPID$
-      mispLK: $PIDMLKURL:ValidMLK$
-    input.otp-generate:
-      otpReq.id: $TestData:id_otp_valid$
-      otpReq.individualId: $UIN$
-      otpReq.individualIdType: $TestData:indvId_Uin_valid$
+      #output.2.response.err.response: $IGNORE$
+      
+  Authentication_KYC_OTP_Invalid reqTime which is not as per defenition_for VID_Neg_30:
+    endpoint.url:
+      partnerID: $PIDMLKURL:ValidPID$
+      mispLK: $PIDMLKURL:ValidMLK$
+    input.otp-generate:
+      otpReq.id: $TestData:id_otp_valid$
+      otpReq.individualId: $VID$
+      otpReq.individualIdType: $TestData:indvId_Vid_valid$
       otpReq.email: EMAIL
       otpReq.phone: PHONE
       otpReq.requestTime: $TIMESTAMP$
@@ -812,31 +1284,32 @@
     input.ekyc-request:
       AuthReq.individualId: $input.otp-generate:otpReq.individualId$
       AuthReq.requestTime: $TestData:timestamp_invalid$
-      AuthReq.transactionID: $input.otp-generate:otpReq.transactionID$
-    output.output-1-expected-otp-gen-res:
-      output.1.y.response.resTime: $TIMESTAMP$
-      output.1.y.response.txnID: $input.otp-generate:otpReq.transactionID$
-      output.1.y.response.maskedEmail: $REGEXP:XX.*XX.*$
-      output.1.y.response.maskedMobile: $REGEXP:XX.*XX.*$
-      output.1.y.response.id: $TestData:id_otp_valid$
-      output.1.y.response.ver: $version$
-    output.output-2-expected-n-kyc-res:
-      output.2.response.err.status: $TestData:auth_Fail_status$
+      AuthReq.individualIdType: $TestData:indvId_Vid_valid$
+      AuthReq.transactionID: $input.otp-generate:otpReq.transactionID$
+    output.output-1-expected-otp-gen-res:
+      output.1.y.response.resTime: $TIMESTAMP$
+      output.1.y.response.txnID: $input.otp-generate:otpReq.transactionID$
+      output.1.y.response.maskedEmail: $REGEXP:XX.*XX.*$
+      output.1.y.response.maskedMobile: $REGEXP:XX.*XX.*$
+      output.1.y.response.id: $TestData:id_otp_valid$
+      output.1.y.response.ver: $version$
+    output.output-2-expected-n-kyc-res:
+      #output.2.response.err.status: $TestData:auth_Fail_status$
       output.2.response.err.responseTime: $IGNORE$
       output.2.response.err.errorMessage: $errors:InvalidrequestTime:errorMessage$
       output.2.response.err.errorCode: $errors:InvalidrequestTime:errorCode$
       output.2.response.err.transactionID: $input.ekyc-request:AuthReq.transactionID$
       output.2.response.err.version: $version$
-      #output.2.response.err.response.identity: null
-      
-  Authentication_KYC_OTP_Invalid individualIdType which is not as per defenition_for UIN_Neg_12:
-    endpoint.url:
-      partnerID: $PIDMLKURL:ValidPID$
-      mispLK: $PIDMLKURL:ValidMLK$
-    input.otp-generate:
-      otpReq.id: $TestData:id_otp_valid$
-      otpReq.individualId: $UIN$
-      otpReq.individualIdType: $TestData:indvId_Uin_valid$
+      #output.2.response.err.response: $IGNORE$
+      
+  Authentication_KYC_OTP_Invalid individualIdType which is not as per defenition_for VID_Neg_31:
+    endpoint.url:
+      partnerID: $PIDMLKURL:ValidPID$
+      mispLK: $PIDMLKURL:ValidMLK$
+    input.otp-generate:
+      otpReq.id: $TestData:id_otp_valid$
+      otpReq.individualId: $VID$
+      otpReq.individualIdType: $TestData:indvId_Vid_valid$
       otpReq.email: EMAIL
       otpReq.phone: PHONE
       otpReq.requestTime: $TIMESTAMP$
@@ -861,31 +1334,31 @@
       output.1.y.response.id: $TestData:id_otp_valid$
       output.1.y.response.ver: $version$
     output.output-2-expected-n-kyc-res:
-      output.2.response.err.status: $TestData:auth_Fail_status$
+      #output.2.response.err.status: $TestData:auth_Fail_status$
       output.2.response.err.responseTime: $IGNORE$
       output.2.response.err.errorMessage: $errors:InvalidindividualIdType:errorMessage$
       output.2.response.err.errorCode: $errors:InvalidindividualIdType:errorCode$
       output.2.response.err.transactionID: $input.ekyc-request:AuthReq.transactionID$
       output.2.response.err.version: $version$
-      #output.2.response.err.response.identity: null
-      
-  Authentication_KYC_OTP_Invalid version which is not as per defenition_for UIN_Neg_13:
-    endpoint.url:
-      partnerID: $PIDMLKURL:ValidPID$
-      mispLK: $PIDMLKURL:ValidMLK$
-    input.otp-generate:
-      otpReq.id: $TestData:id_otp_valid$
-      otpReq.individualId: $UIN$
-      otpReq.individualIdType: $TestData:indvId_Uin_valid$
-      otpReq.email: EMAIL
-      otpReq.phone: PHONE
-      otpReq.requestTime: $TIMESTAMP$
-      otpReq.transactionID: $RANDOM:N:10$
-      otpReq.version: $version$
-    input.ekyc-request:
-      AuthReq.individualId: $input.otp-generate:otpReq.individualId$
-      AuthReq.requestTime: $TIMESTAMP$
-      #AuthReq.individualIdType: $TestData:indvId_invalid$
+      #output.2.response.err.response: $IGNORE$
+      
+  Authentication_KYC_OTP_Invalid version which is not as per defenition_for VID_Neg_32:
+    endpoint.url:
+      partnerID: $PIDMLKURL:ValidPID$
+      mispLK: $PIDMLKURL:ValidMLK$
+    input.otp-generate:
+      otpReq.id: $TestData:id_otp_valid$
+      otpReq.individualId: $VID$
+      otpReq.individualIdType: $TestData:indvId_Vid_valid$
+      otpReq.email: EMAIL
+      otpReq.phone: PHONE
+      otpReq.requestTime: $TIMESTAMP$
+      otpReq.transactionID: $RANDOM:N:10$
+      otpReq.version: $version$
+    input.ekyc-request:
+      AuthReq.individualId: $input.otp-generate:otpReq.individualId$
+      AuthReq.requestTime: $TIMESTAMP$
+      AuthReq.individualIdType: $TestData:indvId_Vid_valid$
       AuthReq.transactionID: $input.otp-generate:otpReq.transactionID$
       AuthReq.version: $TestData:id_version_invalid$
     input.identity-encrypt-data:
@@ -901,21 +1374,21 @@
       output.1.y.response.id: $TestData:id_otp_valid$
       output.1.y.response.ver: $version$
     output.output-2-expected-n-kyc-res:
-      output.2.response.err.status: $TestData:auth_Fail_status$
+      #output.2.response.err.status: $TestData:auth_Fail_status$
       output.2.response.err.responseTime: $IGNORE$
       output.2.response.err.errorMessage: $errors:Invalidversion:errorMessage$
       output.2.response.err.errorCode: $errors:Invalidversion:errorCode$
       output.2.response.err.transactionID: $input.ekyc-request:AuthReq.transactionID$
-      #output.2.response.err.response.identity: null
-      
-  Authentication_KYC_OTP_Missing UIN_Neg_14:
-    endpoint.url:
-      partnerID: $PIDMLKURL:ValidPID$
-      mispLK: $PIDMLKURL:ValidMLK$
-    input.otp-generate:
-      otpReq.id: $TestData:id_otp_valid$
-      otpReq.individualId: $UIN$
-      otpReq.individualIdType: $TestData:indvId_Uin_valid$
+      #output.2.response.err.response: $IGNORE$
+      
+  Authentication_KYC_OTP_Missing VID_Neg_33:
+    endpoint.url:
+      partnerID: $PIDMLKURL:ValidPID$
+      mispLK: $PIDMLKURL:ValidMLK$
+    input.otp-generate:
+      otpReq.id: $TestData:id_otp_valid$
+      otpReq.individualId: $VID$
+      otpReq.individualIdType: $TestData:indvId_Vid_valid$
       otpReq.email: EMAIL
       otpReq.phone: PHONE
       otpReq.requestTime: $TIMESTAMP$
@@ -928,33 +1401,33 @@
       #identityReq.otp: 7846
     input.ekyc-request:
       AuthReq.individualId: $REMOVE$
-      AuthReq.individualIdType: $TestData:indvId_Uin_valid$
-      AuthReq.requestTime: $TIMESTAMP$
-      AuthReq.transactionID: $input.otp-generate:otpReq.transactionID$
-    output.output-1-expected-otp-gen-res:
-      output.1.y.response.resTime: $TIMESTAMP$
-      output.1.y.response.txnID: $input.otp-generate:otpReq.transactionID$
-      output.1.y.response.maskedEmail: $REGEXP:XX.*XX.*$
-      output.1.y.response.maskedMobile: $REGEXP:XX.*XX.*$
-      output.1.y.response.id: $TestData:id_otp_valid$
-      output.1.y.response.ver: $version$
-    output.output-2-expected-n-kyc-res:
-      output.2.response.err.status: $TestData:auth_Fail_status$
+      AuthReq.individualIdType: $TestData:indvId_Vid_valid$
+      AuthReq.requestTime: $TIMESTAMP$
+      AuthReq.transactionID: $input.otp-generate:otpReq.transactionID$
+    output.output-1-expected-otp-gen-res:
+      output.1.y.response.resTime: $TIMESTAMP$
+      output.1.y.response.txnID: $input.otp-generate:otpReq.transactionID$
+      output.1.y.response.maskedEmail: $REGEXP:XX.*XX.*$
+      output.1.y.response.maskedMobile: $REGEXP:XX.*XX.*$
+      output.1.y.response.id: $TestData:id_otp_valid$
+      output.1.y.response.ver: $version$
+    output.output-2-expected-n-kyc-res:
+      #output.2.response.err.status: $TestData:auth_Fail_status$
       output.2.response.err.responseTime: $TIMESTAMP$
       output.2.response.err.errorMessage: $errors:MissingUIN:errorMessage$
       output.2.response.err.errorCode: $errors:MissingUIN:errorCode$
       output.2.response.err.transactionID: $input.ekyc-request:AuthReq.transactionID$
       output.2.response.err.version: $version$
-      #output.2.response.err.response.identity: null
-      
-  Authentication_KYC_OTP_Missing TransactionID_Neg_15:
-    endpoint.url:
-      partnerID: $PIDMLKURL:ValidPID$
-      mispLK: $PIDMLKURL:ValidMLK$
-    input.otp-generate:
-      otpReq.id: $TestData:id_otp_valid$
-      otpReq.individualId: $UIN$
-      otpReq.individualIdType: $TestData:indvId_Uin_valid$
+      #output.2.response.err.response: $IGNORE$
+      
+  Authentication_KYC_OTP_Missing TransactionID_for VID_Neg_34:
+    endpoint.url:
+      partnerID: $PIDMLKURL:ValidPID$
+      mispLK: $PIDMLKURL:ValidMLK$
+    input.otp-generate:
+      otpReq.id: $TestData:id_otp_valid$
+      otpReq.individualId: $VID$
+      otpReq.individualIdType: $TestData:indvId_Vid_valid$
       otpReq.email: EMAIL
       otpReq.phone: PHONE
       otpReq.requestTime: $TIMESTAMP$
@@ -962,7 +1435,7 @@
       otpReq.version: $version$
     input.ekyc-request:
       AuthReq.individualId: $REMOVE$
-      AuthReq.individualIdType: $TestData:indvId_Uin_valid$
+      AuthReq.individualIdType: $TestData:indvId_Vid_valid$
       AuthReq.requestTime: $TIMESTAMP$
       AuthReq.transactionID: $REMOVE$
     input.identity-encrypt-data:
@@ -979,26 +1452,22 @@
       output.1.y.response.id: $TestData:id_otp_valid$
       output.1.y.response.ver: $version$
     output.output-2-expected-n-kyc-res:
-      output.2.response.err.status: $TestData:auth_Fail_status$
+      #output.2.response.err.status: $TestData:auth_Fail_status$
       output.2.response.err.responseTime: $TIMESTAMP$
       output.2.response.err.errorMessage: $errors:MissingtransactionID:errorMessage$
-<<<<<<< HEAD
       output.2.response.err.errorCode: $errors:MissingtransactionIDerrorCode$
-=======
-      output.2.response.err.errorCode: $errors:MissingtransactionID:errorCode$
->>>>>>> 0e32de05
-      output.2.response.err.transactionID: $REMOVE$
-      output.2.response.err.version: $version$
-      #output.2.response.err.response.identity: null
-      
-  Authentication_KYC_OTP_Missing reqTime_for UIN_Neg_16:
-    endpoint.url:
-      partnerID: $PIDMLKURL:ValidPID$
-      mispLK: $PIDMLKURL:ValidMLK$
-    input.otp-generate:
-      otpReq.id: $TestData:id_otp_valid$
-      otpReq.individualId: $UIN$
-      otpReq.individualIdType: $TestData:indvId_Uin_valid$
+      output.2.response.err.transactionID: $input.ekyc-request:AuthReq.transactionID$
+      output.2.response.err.version: $version$
+      #output.2.response.err.response: $IGNORE$
+      
+  Authentication_KYC_OTP_Missing reqTime_for VID_Neg_35:
+    endpoint.url:
+      partnerID: $PIDMLKURL:ValidPID$
+      mispLK: $PIDMLKURL:ValidMLK$
+    input.otp-generate:
+      otpReq.id: $TestData:id_otp_valid$
+      otpReq.individualId: $VID$
+      otpReq.individualIdType: $TestData:indvId_Vid_valid$
       otpReq.email: EMAIL
       otpReq.phone: PHONE
       otpReq.requestTime: $TIMESTAMP$
@@ -1012,23 +1481,25 @@
     input.ekyc-request:
       AuthReq.individualId: $input.otp-generate:otpReq.individualId$
       AuthReq.requestTime: $REMOVE$
-      AuthReq.transactionID: $input.otp-generate:otpReq.transactionID$
-    output.output-1-expected-otp-gen-res:
-      output.1.y.response.resTime: $TIMESTAMP$
-      output.1.y.response.txnID: $input.otp-generate:otpReq.transactionID$
-      output.1.y.response.maskedEmail: $REGEXP:XX.*XX.*$
-      output.1.y.response.maskedMobile: $REGEXP:XX.*XX.*$
-      output.1.y.response.id: $TestData:id_otp_valid$
-      output.1.y.response.ver: $version$
-    output.output-2-expected-n-kyc-res:
-      output.2.response.err.status: $TestData:auth_Fail_status$
+      AuthReq.individualIdType: $TestData:indvId_Vid_valid$
+      AuthReq.transactionID: $input.otp-generate:otpReq.transactionID$
+    output.output-1-expected-otp-gen-res:
+      output.1.y.response.resTime: $TIMESTAMP$
+      output.1.y.response.txnID: $input.otp-generate:otpReq.transactionID$
+      output.1.y.response.maskedEmail: $REGEXP:XX.*XX.*$
+      output.1.y.response.maskedMobile: $REGEXP:XX.*XX.*$
+      output.1.y.response.id: $TestData:id_otp_valid$
+      output.1.y.response.ver: $version$
+    output.output-2-expected-n-kyc-res:
+      #output.2.response.err.status: $TestData:auth_Fail_status$
       output.2.response.err.responseTime: $IGNORE$
       output.2.response.err.errorMessage: $errors:MissingrequestTime:errorMessage$
       output.2.response.err.errorCode: $errors:MissingrequestTime:errorCode$
       output.2.response.err.transactionID: $input.ekyc-request:AuthReq.transactionID$
       output.2.response.err.version: $version$
-      
-  Authentication_KYC_OTP_Missing individualIdType_for IntegrationTest_UIN_Neg_17:
+      #output.2.response.err.response: $IGNORE$
+      
+  Authentication_KYC_OTP_Missing individualIdType_for UIN_Neg_36:
     endpoint.url:
       partnerID: $PIDMLKURL:ValidPID$
       mispLK: $PIDMLKURL:ValidMLK$
@@ -1060,31 +1531,31 @@
       output.1.y.response.id: $TestData:id_otp_valid$
       output.1.y.response.ver: $version$
     output.output-2-expected-n-kyc-res:
-      output.2.response.err.status: $TestData:auth_Fail_status$
+      #output.2.response.err.status: $TestData:auth_Fail_status$
       output.2.response.err.responseTime: $IGNORE$
       output.2.response.err.errorMessage: $errors:MissingindividualIdType:errorMessage$
       output.2.response.err.errorCode: $errors:MissingindividualIdType:errorCode$
       output.2.response.err.transactionID: $input.ekyc-request:AuthReq.transactionID$
       output.2.response.err.version: $version$
-      #output.2.response.err.response.identity: null
-      
-  Authentication_KYC_OTP_Missing version_for UIN_Neg_18:
-    endpoint.url:
-      partnerID: $PIDMLKURL:ValidPID$
-      mispLK: $PIDMLKURL:ValidMLK$
-    input.otp-generate:
-      otpReq.id: $TestData:id_otp_valid$
-      otpReq.individualId: $UIN$
-      otpReq.individualIdType: $TestData:indvId_Uin_valid$
-      otpReq.email: EMAIL
-      otpReq.phone: PHONE
-      otpReq.requestTime: $TIMESTAMP$
-      otpReq.transactionID: $RANDOM:N:10$
-      otpReq.version: $version$
-    input.ekyc-request:
-      AuthReq.individualId: $input.otp-generate:otpReq.individualId$
-      AuthReq.requestTime: $TIMESTAMP$
-      #AuthReq.individualIdType: $TestData:indvId_invalid$
+      #output.2.response.err.response: $IGNORE$
+      
+  Authentication_KYC_OTP_Missing version_for VID_Neg_37:
+    endpoint.url:
+      partnerID: $PIDMLKURL:ValidPID$
+      mispLK: $PIDMLKURL:ValidMLK$
+    input.otp-generate:
+      otpReq.id: $TestData:id_otp_valid$
+      otpReq.individualId: $VID$
+      otpReq.individualIdType: $TestData:indvId_Vid_valid$
+      otpReq.email: EMAIL
+      otpReq.phone: PHONE
+      otpReq.requestTime: $TIMESTAMP$
+      otpReq.transactionID: $RANDOM:N:10$
+      otpReq.version: $version$
+    input.ekyc-request:
+      AuthReq.individualId: $input.otp-generate:otpReq.individualId$
+      AuthReq.requestTime: $TIMESTAMP$
+      AuthReq.individualIdType: $TestData:indvId_Vid_valid$
       AuthReq.transactionID: $input.otp-generate:otpReq.transactionID$
       AuthReq.version: $REMOVE$
     input.identity-encrypt-data:
@@ -1100,707 +1571,10 @@
       output.1.y.response.id: $TestData:id_otp_valid$
       output.1.y.response.ver: $version$
     output.output-2-expected-n-kyc-res:
-      output.2.response.err.status: $TestData:auth_Fail_status$
+      #output.2.response.err.status: $TestData:auth_Fail_status$
       output.2.response.err.responseTime: $IGNORE$
       output.2.response.err.errorMessage: $errors:Missingversion:errorMessage$
       output.2.response.err.errorCode: $errors:Missingversion:errorCode$
       output.2.response.err.transactionID: $input.ekyc-request:AuthReq.transactionID$
       output.2.response.err.version: $version$
-      #output.2.response.err.response.identity: null
-  
-  Authentication_KYC_OTP_Invalid VID_Neg_21:
-    endpoint.url:
-      partnerID: $PIDMLKURL:ValidPID$
-      mispLK: $PIDMLKURL:ValidMLK$
-    input.otp-generate:
-      otpReq.id: $TestData:id_otp_valid$
-      otpReq.individualId: $VID$
-      otpReq.individualIdType: $TestData:indvId_Vid_valid$
-      otpReq.email: EMAIL
-      otpReq.phone: PHONE
-      otpReq.requestTime: $TIMESTAMP$
-      otpReq.transactionID: $RANDOM:N:10$
-      otpReq.version: $version$
-    input.identity-encrypt-data:
-      identityReq.timestamp: $TIMESTAMP$
-      #identityReq.transactionID: $input.otp-generate:otpReq.transactionID:$
-<<<<<<< HEAD
-      identityReq.individualIdType: $TestData:indvId_Vid_valid$
-      identityReq.otp: '%$input.otp-generate:otpReq.individualId$%_5'
-      #identityReq.otp: 7846
-    input.ekyc-request:
-      AuthReq.individualId: $TestData:uin_invalid$
-      AuthReq.individualIdType: $TestData:indvId_Uin_valid$
-=======
-      identityReq.otp: '%$input.otp-generate:otpReq.individualId$%_5'
-      #identityReq.otp: 7846
-    input.ekyc-request:
-      AuthReq.individualId: $TestData:vid_invalid$
-      AuthReq.individualIdType: $TestData:indvId_Vid_valid$
->>>>>>> 0e32de05
-      AuthReq.requestTime: $TIMESTAMP$
-      AuthReq.transactionID: $input.otp-generate:otpReq.transactionID$
-    output.output-1-expected-otp-gen-res:
-      output.1.y.response.resTime: $TIMESTAMP$
-      output.1.y.response.txnID: $input.otp-generate:otpReq.transactionID$
-      output.1.y.response.maskedEmail: $REGEXP:XX.*XX.*$
-      output.1.y.response.maskedMobile: $REGEXP:XX.*XX.*$
-      output.1.y.response.id: $TestData:id_otp_valid$
-      output.1.y.response.ver: $version$
-    output.output-2-expected-n-kyc-res:
-      output.2.response.err.status: $TestData:auth_Fail_status$
-      output.2.response.err.responseTime: $TIMESTAMP$
-      output.2.response.err.errorMessage: $errors:InvalidVID:errorMessage$
-      output.2.response.err.errorCode: $errors:InvalidVID:errorCode$
-      output.2.response.err.transactionID: $input.ekyc-request:AuthReq.transactionID$
-      output.2.response.err.version: $version$
-      #output.2.response.err.response.identity: null
-      
-  Authentication_KYC_OTP_Invalid TransactionID_For VID_Neg_22:
-    endpoint.url:
-      partnerID: $PIDMLKURL:ValidPID$
-      mispLK: $PIDMLKURL:ValidMLK$
-    input.otp-generate:
-      otpReq.id: $TestData:id_otp_valid$
-      otpReq.individualId: $VID$
-      otpReq.individualIdType: $TestData:indvId_Vid_valid$
-      otpReq.email: EMAIL
-      otpReq.phone: PHONE
-      otpReq.requestTime: $TIMESTAMP$
-      otpReq.transactionID: $RANDOM:N:10$
-      otpReq.version: $version$
-    input.ekyc-request:
-<<<<<<< HEAD
-      AuthReq.individualId: $input.otp-generate:otpReq.individualId:$
-=======
-      AuthReq.individualId: $input.otp-generate:otpReq.individualId$
->>>>>>> 0e32de05
-      AuthReq.individualIdType: $TestData:indvId_Vid_valid$
-      AuthReq.requestTime: $TIMESTAMP$
-      AuthReq.transactionID: $RANDOM:N:12$
-    input.identity-encrypt-data:
-      identityReq.timestamp: $TIMESTAMP$
-<<<<<<< HEAD
-      identityReq.individualIdType: $TestData:indvId_Vid_valid$
-=======
->>>>>>> 0e32de05
-      identityReq.transactionID: $RANDOM:N:10$
-      identityReq.otp: '%$input.otp-generate:otpReq.individualId$%_5'
-      #identityReq.otp: 7846
-    output.output-1-expected-otp-gen-res:
-      output.1.y.response.resTime: $TIMESTAMP$
-      output.1.y.response.txnID: $input.otp-generate:otpReq.transactionID$
-      output.1.y.response.maskedEmail: $REGEXP:XX.*XX.*$
-      output.1.y.response.maskedMobile: $REGEXP:XX.*XX.*$
-      output.1.y.response.id: $TestData:id_otp_valid$
-      output.1.y.response.ver: $version$
-    output.output-2-expected-n-kyc-res:
-      output.2.response.err.status: $TestData:auth_Fail_status$
-      output.2.response.err.responseTime: $TIMESTAMP$
-      output.2.response.err.errorMessage: $errors:InvalidtransactionID:errorMessage$
-      output.2.response.err.errorCode: $errors:InvalidtransactionID:errorCode$
-<<<<<<< HEAD
-      output.2.response.err.transactionID: $input.ekyc-request:AuthReq.transactionID$
-=======
-      output.2.response.err.transactionID: $REMOVE$
->>>>>>> 0e32de05
-      output.2.response.err.version: $version$
-      #output.2.response.err.response.identity: null
-      
-  Authentication_KYC_OTP_Invalid reqTime_for VID_Neg_23:
-    endpoint.url:
-      partnerID: $PIDMLKURL:ValidPID$
-      mispLK: $PIDMLKURL:ValidMLK$
-    input.otp-generate:
-      otpReq.id: $TestData:id_otp_valid$
-      otpReq.individualId: $VID$
-      otpReq.individualIdType: $TestData:indvId_Vid_valid$
-      otpReq.email: EMAIL
-      otpReq.phone: PHONE
-      otpReq.requestTime: $TIMESTAMP$
-      otpReq.transactionID: $RANDOM:N:10$
-      otpReq.version: $version$
-    input.identity-encrypt-data:
-      identityReq.timestamp: $TIMESTAMP$
-      #identityReq.transactionID: $input.otp-generate:otpReq.transactionID$
-      identityReq.otp: '%$input.otp-generate:otpReq.individualId$%_5'
-      #identityReq.otp: 7846
-    input.ekyc-request:
-      AuthReq.individualId: $input.otp-generate:otpReq.individualId$
-      AuthReq.individualIdType: $TestData:indvId_Vid_valid$
-      AuthReq.requestTime: $TestData:timestamp_invalid$
-      AuthReq.transactionID: $input.otp-generate:otpReq.transactionID$
-    output.output-1-expected-otp-gen-res:
-      output.1.y.response.resTime: $TIMESTAMP$
-      output.1.y.response.txnID: $input.otp-generate:otpReq.transactionID$
-      output.1.y.response.maskedEmail: $REGEXP:XX.*XX.*$
-      output.1.y.response.maskedMobile: $REGEXP:XX.*XX.*$
-      output.1.y.response.id: $TestData:id_otp_valid$
-      output.1.y.response.ver: $version$
-    output.output-2-expected-n-kyc-res:
-      output.2.response.err.status: $TestData:auth_Fail_status$
-      output.2.response.err.responseTime: $IGNORE$
-      output.2.response.err.errorMessage: $errors:InvalidrequestTime:errorMessage$
-      output.2.response.err.errorCode: $errors:InvalidrequestTime:errorCode$
-      output.2.response.err.transactionID: $input.ekyc-request:AuthReq.transactionID$
-      output.2.response.err.version: $version$
-      #output.2.response.err.response.identity: null
-      
-  Authentication_KYC_OTP_Invalid individualIdType_for VID_Neg_24:
-    endpoint.url:
-      partnerID: $PIDMLKURL:ValidPID$
-      mispLK: $PIDMLKURL:ValidMLK$
-    input.otp-generate:
-      otpReq.id: $TestData:id_otp_valid$
-      otpReq.individualId: $VID$
-      otpReq.individualIdType: $TestData:indvId_Vid_valid$
-      otpReq.email: EMAIL
-      otpReq.phone: PHONE
-      otpReq.requestTime: $TIMESTAMP$
-      otpReq.transactionID: $RANDOM:N:10$
-      otpReq.version: $version$
-    input.ekyc-request:
-      AuthReq.individualId: $input.otp-generate:otpReq.individualId$
-      AuthReq.requestTime: $TIMESTAMP$
-      AuthReq.individualIdType: $TestData:indvId_invalid$
-      AuthReq.transactionID: $input.otp-generate:otpReq.transactionID$
-      AuthReq.version: $version$
-    input.identity-encrypt-data:
-      identityReq.timestamp: $TIMESTAMP$
-      identityReq.transactionID: $input.ekyc-request:AuthReq.transactionID$   
-      identityReq.otp: '%$input.otp-generate:otpReq.individualId$%_5'
-      #identityReq.otp: 7846
-    output.output-1-expected-otp-gen-res:
-      output.1.y.response.resTime: $TIMESTAMP$
-      output.1.y.response.txnID: $input.otp-generate:otpReq.transactionID$
-      output.1.y.response.maskedEmail: $REGEXP:XX.*XX.*$
-      output.1.y.response.maskedMobile: $REGEXP:XX.*XX.*$
-      output.1.y.response.id: $TestData:id_otp_valid$
-      output.1.y.response.ver: $version$
-    output.output-2-expected-n-kyc-res:
-      output.2.response.err.status: $TestData:auth_Fail_status$
-      output.2.response.err.responseTime: $IGNORE$
-      output.2.response.err.errorMessage: $errors:InvalidindividualIdType:errorMessage$
-      output.2.response.err.errorCode: $errors:InvalidindividualIdType:errorCode$
-      output.2.response.err.transactionID: $input.ekyc-request:AuthReq.transactionID$
-      output.2.response.err.version: $version$
-      #output.2.response.err.response.identity: null
-      
-  Authentication_KYC_OTP_Invalid version_for VID_Neg_25:
-    endpoint.url:
-      partnerID: $PIDMLKURL:ValidPID$
-      mispLK: $PIDMLKURL:ValidMLK$
-    input.otp-generate:
-      otpReq.id: $TestData:id_otp_valid$
-      otpReq.individualId: $VID$
-      otpReq.individualIdType: $TestData:indvId_Vid_valid$
-      otpReq.email: EMAIL
-      otpReq.phone: PHONE
-      otpReq.requestTime: $TIMESTAMP$
-      otpReq.transactionID: $RANDOM:N:10$
-      otpReq.version: $version$
-    input.ekyc-request:
-      AuthReq.individualId: $input.otp-generate:otpReq.individualId$
-      AuthReq.requestTime: $TIMESTAMP$
-      AuthReq.individualIdType: $TestData:indvId_Vid_valid$
-      AuthReq.transactionID: $input.otp-generate:otpReq.transactionID$
-      AuthReq.version: $TestData:id_version_invalid$
-    input.identity-encrypt-data:
-      identityReq.timestamp: $TIMESTAMP$
-      identityReq.transactionID: $input.ekyc-request:AuthReq.transactionID$
-      identityReq.otp: '%$input.otp-generate:otpReq.individualId$%_5'
-      #identityReq.otp: 7846
-    output.output-1-expected-otp-gen-res:
-      output.1.y.response.resTime: $TIMESTAMP$
-      output.1.y.response.txnID: $input.otp-generate:otpReq.transactionID$
-      output.1.y.response.maskedEmail: $REGEXP:XX.*XX.*$
-      output.1.y.response.maskedMobile: $REGEXP:XX.*XX.*$
-      output.1.y.response.id: $TestData:id_otp_valid$
-      output.1.y.response.ver: $version$
-    output.output-2-expected-n-kyc-res:
-      output.2.response.err.status: $TestData:auth_Fail_status$
-      output.2.response.err.responseTime: $IGNORE$
-      output.2.response.err.errorMessage: $errors:Invalidversion:errorMessage$
-      output.2.response.err.errorCode: $errors:Invalidversion:errorCode$
-      output.2.response.err.transactionID: $input.ekyc-request:AuthReq.transactionID$
-      output.2.response.err.version: $version$
-      #output.2.response.err.response.identity: null
-      
-  Authentication_KYC_OTP_Invalid_reqTime_greaterthan24hrs_for VID_Neg_26:
-    endpoint.url:
-      partnerID: $PIDMLKURL:ValidPID$
-      mispLK: $PIDMLKURL:ValidMLK$
-    input.otp-generate:
-      otpReq.id: $TestData:id_otp_valid$
-      otpReq.individualId: $VID$
-      otpReq.individualIdType: $TestData:indvId_Vid_valid$
-      otpReq.email: EMAIL
-      otpReq.phone: PHONE
-      otpReq.requestTime: $TIMESTAMP$
-      otpReq.transactionID: $RANDOM:N:10$
-      otpReq.version: $version$
-    input.identity-encrypt-data:
-      identityReq.timestamp: $TIMESTAMP$
-      #identityReq.transactionID: $input.otp-generate:otpReq.transactionID$
-      identityReq.otp: '%$input.otp-generate:otpReq.individualId$%_5'
-      #identityReq.otp: 7846
-    input.ekyc-request:
-      AuthReq.individualId: $input.otp-generate:otpReq.individualId$
-      AuthReq.individualIdType: $TestData:indvId_Vid_valid$
-      AuthReq.requestTime: $TIMESTAMP$HOUR+25
-      AuthReq.transactionID: $input.otp-generate:otpReq.transactionID$
-    output.output-1-expected-otp-gen-res:
-      output.1.y.response.resTime: $TIMESTAMP$
-      output.1.y.response.txnID: $input.otp-generate:otpReq.transactionID$
-      output.1.y.response.maskedEmail: $REGEXP:XX.*XX.*$
-      output.1.y.response.maskedMobile: $REGEXP:XX.*XX.*$
-      output.1.y.response.id: $TestData:id_otp_valid$
-      output.1.y.response.ver: $version$
-    output.output-2-expected-n-kyc-res:
-      output.2.response.err.status: $TestData:auth_Fail_status$
-      output.2.response.err.responseTime: $IGNORE$
-      output.2.response.err.errorMessage: $errors:RequestTimeGT24HR:errorMessage$
-      output.2.response.err.errorCode: $errors:RequestTimeGT24HR:errorCode$
-      output.2.response.err.transactionID: $input.ekyc-request:AuthReq.transactionID$
-      output.2.response.err.version: $version$
-      #output.2.response.err.response.identity: null
-      
-  Authentication_KYC_OTP_Invalid_reqTime_Lessthan24hrs_for VID_Neg_27:
-    endpoint.url:
-      partnerID: $PIDMLKURL:ValidPID$
-      mispLK: $PIDMLKURL:ValidMLK$
-    input.otp-generate:
-      otpReq.id: $TestData:id_otp_valid$
-      otpReq.individualId: $VID$
-      otpReq.individualIdType: $TestData:indvId_Vid_valid$
-      otpReq.email: EMAIL
-      otpReq.phone: PHONE
-      otpReq.requestTime: $TIMESTAMP$
-      otpReq.transactionID: $RANDOM:N:10$
-      otpReq.version: $version$
-    input.identity-encrypt-data:
-      identityReq.timestamp: $TIMESTAMP$
-      #identityReq.transactionID: $input.otp-generate:otpReq.transactionID$
-      identityReq.otp: '%$input.otp-generate:otpReq.individualId$%_5'
-      #identityReq.otp: 7846
-    input.ekyc-request:
-      AuthReq.individualIdType: $TestData:indvId_Vid_valid$
-      AuthReq.individualId: $input.otp-generate:otpReq.individualId$
-      AuthReq.requestTime: $TIMESTAMP$HOUR-25
-      AuthReq.transactionID: $input.otp-generate:otpReq.transactionID$
-    output.output-1-expected-otp-gen-res:
-      output.1.y.response.resTime: $TIMESTAMP$
-      output.1.y.response.txnID: $input.otp-generate:otpReq.transactionID$
-      output.1.y.response.maskedEmail: $REGEXP:XX.*XX.*$
-      output.1.y.response.maskedMobile: $REGEXP:XX.*XX.*$
-      output.1.y.response.id: $TestData:id_otp_valid$
-      output.1.y.response.ver: $version$
-    output.output-2-expected-n-kyc-res:
-      output.2.response.err.status: $TestData:auth_Fail_status$
-      output.2.response.err.responseTime: $IGNORE$
-      output.2.response.err.errorMessage: $errors:RequestTimeLT24HR:errorMessage$
-      output.2.response.err.errorCode: $errors:RequestTimeLT24HR:errorCode$
-      output.2.response.err.transactionID: $input.ekyc-request:AuthReq.transactionID$
-      output.2.response.err.version: $version$
-      #output.2.response.err.response.identity: null
-      
-  Authentication_KYC_OTP_Invalid VID which is not as per defenition_Neg_28:
-    endpoint.url:
-      partnerID: $PIDMLKURL:ValidPID$
-      mispLK: $PIDMLKURL:ValidMLK$
-    input.otp-generate:
-      otpReq.id: $TestData:id_otp_valid$
-      otpReq.individualId: $VID$
-      otpReq.individualIdType: $TestData:indvId_Vid_valid$
-      otpReq.email: EMAIL
-      otpReq.phone: PHONE
-      otpReq.requestTime: $TIMESTAMP$
-      otpReq.transactionID: $RANDOM:N:10$
-      otpReq.version: $version$
-    input.identity-encrypt-data:
-      identityReq.timestamp: $TIMESTAMP$
-      #identityReq.transactionID: $input.otp-generate:otpReq.transactionID:$
-      identityReq.otp: '%$input.otp-generate:otpReq.individualId$%_5'
-      #identityReq.otp: 7846
-    input.ekyc-request:
-      AuthReq.individualId: $TestData:uin_invalid$
-      AuthReq.individualIdType: $TestData:indvId_Vid_valid$
-      AuthReq.requestTime: $TIMESTAMP$
-      AuthReq.transactionID: $input.otp-generate:otpReq.transactionID$
-    output.output-1-expected-otp-gen-res:
-      output.1.y.response.resTime: $TIMESTAMP$
-      output.1.y.response.txnID: $input.otp-generate:otpReq.transactionID$
-      output.1.y.response.maskedEmail: $REGEXP:XX.*XX.*$
-      output.1.y.response.maskedMobile: $REGEXP:XX.*XX.*$
-      output.1.y.response.id: $TestData:id_otp_valid$
-      output.1.y.response.ver: $version$
-    output.output-2-expected-n-kyc-res:
-      output.2.response.err.status: $TestData:auth_Fail_status$
-      output.2.response.err.responseTime: $TIMESTAMP$
-      output.2.response.err.errorMessage: $errors:InvalidVID:errorMessage$
-      output.2.response.err.errorCode: $errors:InvalidVID:errorCode$
-      output.2.response.err.transactionID: $input.ekyc-request:AuthReq.transactionID$
-      output.2.response.err.version: $version$
-      #output.2.response.err.response.identity: null
-      
-  Authentication_KYC_OTP_Invalid TransactionID which is not as per defenition_For VID_Neg_29:
-    endpoint.url:
-      partnerID: $PIDMLKURL:ValidPID$
-      mispLK: $PIDMLKURL:ValidMLK$
-    input.otp-generate:
-      otpReq.id: $TestData:id_otp_valid$
-      otpReq.individualId: $VID$
-      otpReq.individualIdType: $TestData:indvId_Vid_valid$
-      otpReq.email: EMAIL
-      otpReq.phone: PHONE
-      otpReq.requestTime: $TIMESTAMP$
-      otpReq.transactionID: $RANDOM:N:10$
-      otpReq.version: $version$
-    input.ekyc-request:
-      AuthReq.individualId: $input.otp-generate:otpReq.individualId:$
-      AuthReq.individualIdType: $TestData:indvId_Uin_valid$
-      AuthReq.requestTime: $TIMESTAMP$
-      AuthReq.transactionID: $RANDOM:N:12$
-    input.identity-encrypt-data:
-      identityReq.timestamp: $TIMESTAMP$
-      #identityReq.transactionID:  $input.ekyc-request:AuthReq.transactionID$
-      identityReq.transactionID: $RANDOM:N:10$
-      identityReq.otp: '%$input.otp-generate:otpReq.individualId$%_5'
-      AuthReq.individualIdType: $TestData:indvId_Vid_valid$
-    output.output-1-expected-otp-gen-res:
-      output.1.y.response.resTime: $TIMESTAMP$
-      output.1.y.response.txnID: $input.otp-generate:otpReq.transactionID$
-      output.1.y.response.maskedEmail: $REGEXP:XX.*XX.*$
-      output.1.y.response.maskedMobile: $REGEXP:XX.*XX.*$
-      output.1.y.response.id: $TestData:id_otp_valid$
-      output.1.y.response.ver: $version$
-    output.output-2-expected-n-kyc-res:
-      output.2.response.err.status: $TestData:auth_Fail_status$
-      output.2.response.err.responseTime: $TIMESTAMP$
-      output.2.response.err.errorMessage: $errors:InvalidtransactionID:errorMessage$
-      output.2.response.err.errorCode: $errors:InvalidtransactionID:errorCode$
-      output.2.response.err.transactionID: $input.ekyc-request:AuthReq.transactionID$
-      output.2.response.err.version: $version$
-      #output.2.response.err.response.identity: null
-      
-  Authentication_KYC_OTP_Invalid reqTime which is not as per defenition_for VID_Neg_30:
-    endpoint.url:
-      partnerID: $PIDMLKURL:ValidPID$
-      mispLK: $PIDMLKURL:ValidMLK$
-    input.otp-generate:
-      otpReq.id: $TestData:id_otp_valid$
-      otpReq.individualId: $VID$
-      otpReq.individualIdType: $TestData:indvId_Vid_valid$
-      otpReq.email: EMAIL
-      otpReq.phone: PHONE
-      otpReq.requestTime: $TIMESTAMP$
-      otpReq.transactionID: $RANDOM:N:10$
-      otpReq.version: $version$
-    input.identity-encrypt-data:
-      identityReq.timestamp: $TIMESTAMP$
-      #identityReq.transactionID: $input.otp-generate:otpReq.transactionID$
-      identityReq.otp: '%$input.otp-generate:otpReq.individualId$%_5'
-      #identityReq.otp: 7846
-    input.ekyc-request:
-      AuthReq.individualId: $input.otp-generate:otpReq.individualId$
-      AuthReq.requestTime: $TestData:timestamp_invalid$
-      AuthReq.individualIdType: $TestData:indvId_Vid_valid$
-      AuthReq.transactionID: $input.otp-generate:otpReq.transactionID$
-    output.output-1-expected-otp-gen-res:
-      output.1.y.response.resTime: $TIMESTAMP$
-      output.1.y.response.txnID: $input.otp-generate:otpReq.transactionID$
-      output.1.y.response.maskedEmail: $REGEXP:XX.*XX.*$
-      output.1.y.response.maskedMobile: $REGEXP:XX.*XX.*$
-      output.1.y.response.id: $TestData:id_otp_valid$
-      output.1.y.response.ver: $version$
-    output.output-2-expected-n-kyc-res:
-      output.2.response.err.status: $TestData:auth_Fail_status$
-      output.2.response.err.responseTime: $IGNORE$
-      output.2.response.err.errorMessage: $errors:InvalidrequestTime:errorMessage$
-      output.2.response.err.errorCode: $errors:InvalidrequestTime:errorCode$
-      output.2.response.err.transactionID: $input.ekyc-request:AuthReq.transactionID$
-      output.2.response.err.version: $version$
-      #output.2.response.err.response.identity: null
-      
-  Authentication_KYC_OTP_Invalid individualIdType which is not as per defenition_for VID_Neg_31:
-    endpoint.url:
-      partnerID: $PIDMLKURL:ValidPID$
-      mispLK: $PIDMLKURL:ValidMLK$
-    input.otp-generate:
-      otpReq.id: $TestData:id_otp_valid$
-      otpReq.individualId: $VID$
-      otpReq.individualIdType: $TestData:indvId_Vid_valid$
-      otpReq.email: EMAIL
-      otpReq.phone: PHONE
-      otpReq.requestTime: $TIMESTAMP$
-      otpReq.transactionID: $RANDOM:N:10$
-      otpReq.version: $version$
-    input.ekyc-request:
-      AuthReq.individualId: $input.otp-generate:otpReq.individualId$
-      AuthReq.requestTime: $TIMESTAMP$
-      AuthReq.individualIdType: $TestData:indvId_invalid$
-      AuthReq.transactionID: $input.otp-generate:otpReq.transactionID$
-      AuthReq.version: $version$
-    input.identity-encrypt-data:
-      identityReq.timestamp: $TIMESTAMP$
-      identityReq.transactionID: $input.ekyc-request:AuthReq.transactionID$
-      identityReq.otp: '%$input.otp-generate:otpReq.individualId$%_5'
-      #identityReq.otp: 7846
-    output.output-1-expected-otp-gen-res:
-      output.1.y.response.resTime: $TIMESTAMP$
-      output.1.y.response.txnID: $input.otp-generate:otpReq.transactionID$
-      output.1.y.response.maskedEmail: $REGEXP:XX.*XX.*$
-      output.1.y.response.maskedMobile: $REGEXP:XX.*XX.*$
-      output.1.y.response.id: $TestData:id_otp_valid$
-      output.1.y.response.ver: $version$
-    output.output-2-expected-n-kyc-res:
-      output.2.response.err.status: $TestData:auth_Fail_status$
-      output.2.response.err.responseTime: $IGNORE$
-      output.2.response.err.errorMessage: $errors:InvalidindividualIdType:errorMessage$
-      output.2.response.err.errorCode: $errors:InvalidindividualIdType:errorCode$
-      output.2.response.err.transactionID: $input.ekyc-request:AuthReq.transactionID$
-      output.2.response.err.version: $version$
-      #output.2.response.err.response.identity: null
-      
-  Authentication_KYC_OTP_Invalid version which is not as per defenition_for VID_Neg_32:
-    endpoint.url:
-      partnerID: $PIDMLKURL:ValidPID$
-      mispLK: $PIDMLKURL:ValidMLK$
-    input.otp-generate:
-      otpReq.id: $TestData:id_otp_valid$
-      otpReq.individualId: $VID$
-      otpReq.individualIdType: $TestData:indvId_Vid_valid$
-      otpReq.email: EMAIL
-      otpReq.phone: PHONE
-      otpReq.requestTime: $TIMESTAMP$
-      otpReq.transactionID: $RANDOM:N:10$
-      otpReq.version: $version$
-    input.ekyc-request:
-      AuthReq.individualId: $input.otp-generate:otpReq.individualId$
-      AuthReq.requestTime: $TIMESTAMP$
-      AuthReq.individualIdType: $TestData:indvId_Vid_valid$
-      AuthReq.transactionID: $input.otp-generate:otpReq.transactionID$
-      AuthReq.version: $TestData:id_version_invalid$
-    input.identity-encrypt-data:
-      identityReq.timestamp: $TIMESTAMP$
-      identityReq.transactionID: $input.ekyc-request:AuthReq.transactionID$
-      identityReq.otp: '%$input.otp-generate:otpReq.individualId$%_5'
-      #identityReq.otp: 7846
-    output.output-1-expected-otp-gen-res:
-      output.1.y.response.resTime: $TIMESTAMP$
-      output.1.y.response.txnID: $input.otp-generate:otpReq.transactionID$
-      output.1.y.response.maskedEmail: $REGEXP:XX.*XX.*$
-      output.1.y.response.maskedMobile: $REGEXP:XX.*XX.*$
-      output.1.y.response.id: $TestData:id_otp_valid$
-      output.1.y.response.ver: $version$
-    output.output-2-expected-n-kyc-res:
-      output.2.response.err.status: $TestData:auth_Fail_status$
-      output.2.response.err.responseTime: $IGNORE$
-      output.2.response.err.errorMessage: $errors:Invalidversion:errorMessage$
-      output.2.response.err.errorCode: $errors:Invalidversion:errorCode$
-      output.2.response.err.transactionID: $input.ekyc-request:AuthReq.transactionID$
-      #output.2.response.err.response.identity: null
-      
-  Authentication_KYC_OTP_Missing VID_Neg_33:
-    endpoint.url:
-      partnerID: $PIDMLKURL:ValidPID$
-      mispLK: $PIDMLKURL:ValidMLK$
-    input.otp-generate:
-      otpReq.id: $TestData:id_otp_valid$
-      otpReq.individualId: $VID$
-      otpReq.individualIdType: $TestData:indvId_Vid_valid$
-      otpReq.email: EMAIL
-      otpReq.phone: PHONE
-      otpReq.requestTime: $TIMESTAMP$
-      otpReq.transactionID: $RANDOM:N:10$
-      otpReq.version: $version$
-    input.identity-encrypt-data:
-      identityReq.timestamp: $TIMESTAMP$
-      #identityReq.transactionID: $input.otp-generate:otpReq.transactionID:$
-      identityReq.otp: '%$input.otp-generate:otpReq.individualId$%_5'
-      #identityReq.otp: 7846
-    input.ekyc-request:
-      AuthReq.individualId: $REMOVE$
-      AuthReq.individualIdType: $TestData:indvId_Vid_valid$
-      AuthReq.requestTime: $TIMESTAMP$
-      AuthReq.transactionID: $input.otp-generate:otpReq.transactionID$
-    output.output-1-expected-otp-gen-res:
-      output.1.y.response.resTime: $TIMESTAMP$
-      output.1.y.response.txnID: $input.otp-generate:otpReq.transactionID$
-      output.1.y.response.maskedEmail: $REGEXP:XX.*XX.*$
-      output.1.y.response.maskedMobile: $REGEXP:XX.*XX.*$
-      output.1.y.response.id: $TestData:id_otp_valid$
-      output.1.y.response.ver: $version$
-    output.output-2-expected-n-kyc-res:
-      output.2.response.err.status: $TestData:auth_Fail_status$
-      output.2.response.err.responseTime: $TIMESTAMP$
-      output.2.response.err.errorMessage: $errors:MissingUIN:errorMessage$
-      output.2.response.err.errorCode: $errors:MissingUIN:errorCode$
-      output.2.response.err.transactionID: $input.ekyc-request:AuthReq.transactionID$
-      output.2.response.err.version: $version$
-      #output.2.response.err.response.identity: null
-      
-  Authentication_KYC_OTP_Missing TransactionID_for VID_Neg_34:
-    endpoint.url:
-      partnerID: $PIDMLKURL:ValidPID$
-      mispLK: $PIDMLKURL:ValidMLK$
-    input.otp-generate:
-      otpReq.id: $TestData:id_otp_valid$
-      otpReq.individualId: $VID$
-      otpReq.individualIdType: $TestData:indvId_Vid_valid$
-      otpReq.email: EMAIL
-      otpReq.phone: PHONE
-      otpReq.requestTime: $TIMESTAMP$
-      otpReq.transactionID: $RANDOM:N:10$
-      otpReq.version: $version$
-    input.ekyc-request:
-      AuthReq.individualId: $REMOVE$
-      AuthReq.individualIdType: $TestData:indvId_Vid_valid$
-      AuthReq.requestTime: $TIMESTAMP$
-      AuthReq.transactionID: $REMOVE$
-    input.identity-encrypt-data:
-      identityReq.timestamp: $TIMESTAMP$
-      #identityReq.transactionID:  $input.ekyc-request:AuthReq.transactionID$
-      identityReq.transactionID: $RANDOM:N:10$
-      identityReq.otp: '%$input.otp-generate:otpReq.individualId$%_5'
-      #identityReq.otp: 7846
-    output.output-1-expected-otp-gen-res:
-      output.1.y.response.resTime: $TIMESTAMP$
-      output.1.y.response.txnID: $input.otp-generate:otpReq.transactionID$
-      output.1.y.response.maskedEmail: $REGEXP:XX.*XX.*$
-      output.1.y.response.maskedMobile: $REGEXP:XX.*XX.*$
-      output.1.y.response.id: $TestData:id_otp_valid$
-      output.1.y.response.ver: $version$
-    output.output-2-expected-n-kyc-res:
-      output.2.response.err.status: $TestData:auth_Fail_status$
-      output.2.response.err.responseTime: $TIMESTAMP$
-      output.2.response.err.errorMessage: $errors:MissingtransactionID:errorMessage$
-<<<<<<< HEAD
-      output.2.response.err.errorCode: $errors:MissingtransactionIDerrorCode$
-      output.2.response.err.transactionID: $input.ekyc-request:AuthReq.transactionID$
-=======
-      output.2.response.err.errorCode: $errors:MissingtransactionID:errorCode$
-      output.2.response.err.transactionID: $IGNORE$
->>>>>>> 0e32de05
-      output.2.response.err.version: $version$
-      #output.2.response.err.response.identity: null
-      
-  Authentication_KYC_OTP_Missing reqTime_for VID_Neg_35:
-    endpoint.url:
-      partnerID: $PIDMLKURL:ValidPID$
-      mispLK: $PIDMLKURL:ValidMLK$
-    input.otp-generate:
-      otpReq.id: $TestData:id_otp_valid$
-      otpReq.individualId: $VID$
-      otpReq.individualIdType: $TestData:indvId_Vid_valid$
-      otpReq.email: EMAIL
-      otpReq.phone: PHONE
-      otpReq.requestTime: $TIMESTAMP$
-      otpReq.transactionID: $RANDOM:N:10$
-      otpReq.version: $version$
-    input.identity-encrypt-data:
-      identityReq.timestamp: $TIMESTAMP$
-      #identityReq.transactionID: $input.otp-generate:otpReq.transactionID$
-      identityReq.otp: '%$input.otp-generate:otpReq.individualId$%_5'
-      #identityReq.otp: 7846
-    input.ekyc-request:
-      AuthReq.individualId: $input.otp-generate:otpReq.individualId$
-      AuthReq.requestTime: $REMOVE$
-      AuthReq.individualIdType: $TestData:indvId_Vid_valid$
-      AuthReq.transactionID: $input.otp-generate:otpReq.transactionID$
-    output.output-1-expected-otp-gen-res:
-      output.1.y.response.resTime: $TIMESTAMP$
-      output.1.y.response.txnID: $input.otp-generate:otpReq.transactionID$
-      output.1.y.response.maskedEmail: $REGEXP:XX.*XX.*$
-      output.1.y.response.maskedMobile: $REGEXP:XX.*XX.*$
-      output.1.y.response.id: $TestData:id_otp_valid$
-      output.1.y.response.ver: $version$
-    output.output-2-expected-n-kyc-res:
-      output.2.response.err.status: $TestData:auth_Fail_status$
-      output.2.response.err.responseTime: $IGNORE$
-      output.2.response.err.errorMessage: $errors:MissingrequestTime:errorMessage$
-      output.2.response.err.errorCode: $errors:MissingrequestTime:errorCode$
-      output.2.response.err.transactionID: $input.ekyc-request:AuthReq.transactionID$
-      output.2.response.err.version: $version$
-      #output.2.response.err.response.identity: null
-      
-  Authentication_KYC_OTP_Missing individualIdType_for UIN_Neg_36:
-    endpoint.url:
-      partnerID: $PIDMLKURL:ValidPID$
-      mispLK: $PIDMLKURL:ValidMLK$
-    input.otp-generate:
-      otpReq.id: $TestData:id_otp_valid$
-      otpReq.individualId: $UIN$
-      otpReq.individualIdType: $TestData:indvId_Uin_valid$
-      otpReq.email: EMAIL
-      otpReq.phone: PHONE
-      otpReq.requestTime: $TIMESTAMP$
-      otpReq.transactionID: $RANDOM:N:10$
-      otpReq.version: $version$
-    input.ekyc-request:
-      AuthReq.individualId: $input.otp-generate:otpReq.individualId$
-      AuthReq.requestTime: $TIMESTAMP$
-      AuthReq.individualIdType: $REMOVE$
-      AuthReq.transactionID: $input.otp-generate:otpReq.transactionID$
-      AuthReq.version: $version$
-    input.identity-encrypt-data:
-      identityReq.timestamp: $TIMESTAMP$
-      identityReq.transactionID: $input.ekyc-request:AuthReq.transactionID$
-      identityReq.otp: '%$input.otp-generate:otpReq.individualId$%_5'
-      #identityReq.otp: 7846
-    output.output-1-expected-otp-gen-res:
-      output.1.y.response.resTime: $TIMESTAMP$
-      output.1.y.response.txnID: $input.otp-generate:otpReq.transactionID$
-      output.1.y.response.maskedEmail: $REGEXP:XX.*XX.*$
-      output.1.y.response.maskedMobile: $REGEXP:XX.*XX.*$
-      output.1.y.response.id: $TestData:id_otp_valid$
-      output.1.y.response.ver: $version$
-    output.output-2-expected-n-kyc-res:
-      output.2.response.err.status: $TestData:auth_Fail_status$
-      output.2.response.err.responseTime: $IGNORE$
-      output.2.response.err.errorMessage: $errors:MissingindividualIdType:errorMessage$
-      output.2.response.err.errorCode: $errors:MissingindividualIdType:errorCode$
-      output.2.response.err.transactionID: $input.ekyc-request:AuthReq.transactionID$
-      output.2.response.err.version: $version$
-      #output.2.response.err.response.identity: null
-      
-  Authentication_KYC_OTP_Missing version_for VID_Neg_37:
-    endpoint.url:
-      partnerID: $PIDMLKURL:ValidPID$
-      mispLK: $PIDMLKURL:ValidMLK$
-    input.otp-generate:
-      otpReq.id: $TestData:id_otp_valid$
-      otpReq.individualId: $VID$
-      otpReq.individualIdType: $TestData:indvId_Vid_valid$
-      otpReq.email: EMAIL
-      otpReq.phone: PHONE
-      otpReq.requestTime: $TIMESTAMP$
-      otpReq.transactionID: $RANDOM:N:10$
-      otpReq.version: $version$
-    input.ekyc-request:
-      AuthReq.individualId: $input.otp-generate:otpReq.individualId$
-      AuthReq.requestTime: $TIMESTAMP$
-      AuthReq.individualIdType: $TestData:indvId_Vid_valid$
-      AuthReq.transactionID: $input.otp-generate:otpReq.transactionID$
-      AuthReq.version: $REMOVE$
-    input.identity-encrypt-data:
-      identityReq.timestamp: $TIMESTAMP$
-      identityReq.transactionID: $input.ekyc-request:AuthReq.transactionID$
-      identityReq.otp: '%$input.otp-generate:otpReq.individualId$%_5'
-      #identityReq.otp: 7846
-    output.output-1-expected-otp-gen-res:
-      output.1.y.response.resTime: $TIMESTAMP$
-      output.1.y.response.txnID: $input.otp-generate:otpReq.transactionID$
-      output.1.y.response.maskedEmail: $REGEXP:XX.*XX.*$
-      output.1.y.response.maskedMobile: $REGEXP:XX.*XX.*$
-      output.1.y.response.id: $TestData:id_otp_valid$
-      output.1.y.response.ver: $version$
-    output.output-2-expected-n-kyc-res:
-      output.2.response.err.status: $TestData:auth_Fail_status$
-      output.2.response.err.responseTime: $IGNORE$
-      output.2.response.err.errorMessage: $errors:Missingversion:errorMessage$
-      output.2.response.err.errorCode: $errors:Missingversion:errorCode$
-      output.2.response.err.transactionID: $input.ekyc-request:AuthReq.transactionID$
-      output.2.response.err.version: $version$
-      #output.2.response.err.response.identity: null
-  +      #output.2.response.err.response: $IGNORE$