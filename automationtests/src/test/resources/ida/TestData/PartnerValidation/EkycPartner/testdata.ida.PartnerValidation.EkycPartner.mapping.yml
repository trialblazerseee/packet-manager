--- conflicted
+++ resolved
@@ -1,1126 +1,3 @@
-<<<<<<< HEAD
-testdata:
-  Autheticate_EkycPartner_smoke_For UIN_Pos_01:
-    endpoint.url:
-      partnerIDMispLK: $PIDMLKURL:ValidEkycPIDMLK$
-    input.auth-request:
-      AuthReq.individualId: $UIN$
-      AuthReq.bio: BOOLEAN:true
-      AuthReq.demo: BOOLEAN:false
-      AuthReq.requestTime: $TIMESTAMP$
-      AuthReq.transactionID: $RANDOM:N:10$
-      AuthReq.secondaryLangCode: $REMOVE$
-    input.identity-encrypt-bio-data:
-      identityReq.bioValue: $idrepo~$input.auth-request:AuthReq.individualId$~DECODEFILE:individualBiometricsValue~//BIR/BDBInfo[Type='Finger'][Subtype='Left IndexFinger']//following::BDB$
-      identityReq.timestamp: $TIMESTAMP$
-    output.output-1-expected-y-res:
-      #output.1.response.y.status: true
-      output.1.response.y.responseTime: $TIMESTAMP$
-      output.1.response.y.transactionID: $input.auth-request:AuthReq.transactionID$
-      output.1.response.y.response: $IGNORE$
-      output.1.response.y.staticToken: $IGNORE$
-      output.1.response.y.response: '$DECODE$->output-2-expected-decoded-one-lang-kyc-res.json'
-    output.output-2-expected-decoded-one-lang-kyc-res:
-      output.2.res.kyc.status: BOOLEAN:true
-      output.2.res.kyc.phone: $idrepo~$input.auth-request:AuthReq.individualId$~phone$
-      #output.2.res.kyc.valuepostalCode0: $idrepo~$input.auth-request:AuthReq.individualId$~postalCode$
-      output.2.res.kyc.valuepostalCode0: $IGNORE$
-      output.2.res.kyc.valueaddressLine10: $idrepo~$input.auth-request:AuthReq.individualId$~valueaddressLine1:langcode:TestData:primary_lang_code$
-      output.2.res.kyc.valuelocation20: $idrepo~$input.auth-request:AuthReq.individualId$~valueregion:langcode:TestData:primary_lang_code$
-      output.2.res.kyc.valuelocation10: $idrepo~$input.auth-request:AuthReq.individualId$~valuecity:langcode:TestData:primary_lang_code$
-      output.2.res.kyc.languagelocation30: $TestData:primary_lang_code$
-      output.2.res.kyc.languageaddressLine10: $TestData:primary_lang_code$
-      output.2.res.kyc.valuefullName0: $idrepo~$input.auth-request:AuthReq.individualId$~valuefullName:langcode:TestData:primary_lang_code$
-      output.2.res.kyc.languagegender0: $TestData:primary_lang_code$
-      output.2.res.kyc.valueaddressLine30: $idrepo~$input.auth-request:AuthReq.individualId$~valueaddressLine3:langcode:TestData:primary_lang_code$
-      output.2.res.kyc.valuedateOfBirth0: $idrepo~$input.auth-request:AuthReq.individualId$~dateOfBirth$
-      output.2.res.kyc.valueaddressLine30: $idrepo~$input.auth-request:AuthReq.individualId$~valueaddressLine3:langcode:TestData:primary_lang_code$
-      output.2.res.kyc.languagelocation20: $TestData:primary_lang_code$
-      output.2.res.kyc.valuelocation30: $idrepo~$input.auth-request:AuthReq.individualId$~valueprovince:langcode:TestData:primary_lang_code$
-      output.2.res.kyc.languageaddressLine30: $TestData:primary_lang_code$
-      output.2.res.kyc.languagelocation10: $TestData:primary_lang_code$
-      output.2.res.kyc.valueaddressLine20: $idrepo~$input.auth-request:AuthReq.individualId$~valueaddressLine2:langcode:TestData:primary_lang_code$
-      output.2.res.kyc.languagefullName0: $TestData:primary_lang_code$
-      output.2.res.kyc.languageaddressLine20: $TestData:primary_lang_code$
-      output.2.res.kyc.valueemail0: $idrepo~$input.auth-request:AuthReq.individualId$~email$
-      output.2.res.kyc.valuegender0: $idrepo~$input.auth-request:AuthReq.individualId$~valuegender:langcode:TestData:primary_lang_code$
-      output.2.res.kyc.staticToken: $TOKENID~$input.auth-request:AuthReq.individualId$~$endpoint.url:partnerIDMispLK$
-  
-  EkycPartner_Invalid_UIN_Neg_02:
-    endpoint.url:
-      partnerIDMispLK: $PIDMLKURL:ValidPIDMLK$
-    input.auth-request:
-      AuthReq.individualId: $TestData:uin_invalid$
-      AuthReq.requestTime: $TIMESTAMP$
-      AuthReq.transactionID: $RANDOM:N:10$
-    input.identity-encrypt-bio-data:
-      identityReq.bioValue: $idrepo~$input.auth-request:AuthReq.individualId$~DECODEFILE:individualBiometricsValue~//BIR/BDBInfo[Type='Finger'][Subtype='Left IndexFinger']//following::BDB$  
-    output.output-1-expected-n-error-res:
-      output.1.response.n.err.status: $TestData:auth_Fail_status$
-      output.1.response.y.responseTime: $TIMESTAMP$
-      output.1.response.n.err.errorMessage: $errors:InvalidUIN:errorMessage$
-      output.1.response.n.err.errorCode: $errors:InvalidUIN:errorCode$
-     
-  EkycPartner_Invalid_reqTime_For UIN_Neg_03:
-    endpoint.url:
-      partnerIDMispLK: $PIDMLKURL:ValidPIDMLK$
-    input.auth-request:
-      AuthReq.individualId: $UIN$
-      AuthReq.requestTime: $INVALIDTIMESTAMPZ$
-      AuthReq.transactionID: $RANDOM:N:10$
-    input.identity-encrypt-bio-data:
-      identityReq.timestamp: $TIMESTAMP$
-      identityReq.bioValue: $idrepo~$input.auth-request:AuthReq.individualId$~DECODEFILE:individualBiometricsValue~//BIR/BDBInfo[Type='Finger'][Subtype='Left IndexFinger']//following::BDB$  
-    output.output-1-expected-n-error-res:
-      output.1.response.n.err.status: $TestData:auth_Fail_status$
-      output.1.response.y.responseTime:  $TIMESTAMPZ$
-      output.1.response.n.err.errorMessage: $errors:InvalidrequestTime:errorMessage$
-      output.1.response.n.err.errorCode: $errors:InvalidrequestTime:errorCode$
-      
-  EkycPartner_Invalid_reqTime_greaterthan24hrs_For UIN_Neg_04:
-    endpoint.url:
-      partnerIDMispLK: $PIDMLKURL:ValidPIDMLK$
-    input.auth-request:
-      AuthReq.individualId: $UIN$
-      AuthReq.requestTime: $TIMESTAMP$HOUR+25
-      AuthReq.transactionID: $RANDOM:N:10$
-    input.identity-encrypt-bio-data:
-      identityReq.timestamp: $TIMESTAMP$
-      identityReq.bioValue: $idrepo~$input.auth-request:AuthReq.individualId$~DECODEFILE:individualBiometricsValue~//BIR/BDBInfo[Type='Finger'][Subtype='Left IndexFinger']//following::BDB$ 
-    output.output-1-expected-n-error-res:
-      output.1.response.n.err.status: $TestData:auth_Fail_status$
-      output.1.response.y.responseTime:  $TIMESTAMP$
-      output.1.response.n.err.errorMessage: $errors:RequestTimeGT24HR:errorMessage$
-      output.1.response.n.err.errorCode: $errors:RequestTimeGT24HR:errorCode$
-   
-  EkycPartner_Invalid_individualIdType_For UIN_Neg_05:
-    endpoint.url:
-      partnerIDMispLK: $PIDMLKURL:ValidPIDMLK$
-    input.auth-request:
-      AuthReq.individualId:  $UIN$
-      AuthReq.requestTime: $TIMESTAMP$
-      AuthReq.transactionID: $RANDOM:N:10$
-      AuthReq.individualIdType: $TestData:indvId_invalid$
-    input.identity-encrypt-bio-data:
-      identityReq.bioValue: $idrepo~$input.auth-request:AuthReq.individualId$~DECODEFILE:individualBiometricsValue~//BIR/BDBInfo[Type='Finger'][Subtype='Left IndexFinger']//following::BDB$  
-    output.output-1-expected-n-error-res:
-      output.1.response.n.err.status: $TestData:auth_Fail_status$
-      output.1.response.y.responseTime:  $TIMESTAMP$
-      output.1.response.n.err.errorMessage: $errors:InvalidindividualIdType:errorMessage$
-      output.1.response.n.err.errorCode: $errors:InvalidindividualIdType:errorCode$
-      
-  EkycPartner_Invalid_version_For UIN_Neg_06:
-    endpoint.url:
-      partnerIDMispLK: $PIDMLKURL:ValidPIDMLK$
-    input.auth-request:
-      AuthReq.individualId:  $UIN$
-      AuthReq.requestTime: $TIMESTAMP$
-      AuthReq.transactionID: $RANDOM:N:10$
-      AuthReq.version: 0.8
-    input.identity-encrypt-bio-data:
-      identityReq.timestamp: $TIMESTAMP$
-      identityReq.bioValue: $idrepo~$input.auth-request:AuthReq.individualId$~DECODEFILE:individualBiometricsValue~//BIR/BDBInfo[Type='Finger'][Subtype='Left IndexFinger']//following::BDB$  
-    output.output-1-expected-n-error-res:
-      output.1.response.n.err.status: $TestData:auth_Fail_status$
-      output.1.response.y.responseTime:  $TIMESTAMP$
-      output.1.response.n.err.errorMessage: $errors:Invalidversion:errorMessage$
-      output.1.response.n.err.errorCode: $errors:Invalidversion:errorCode$
-   
-  EkycPartner_Invalid_txnID_For UIN_Neg_07:
-    endpoint.url:
-      partnerIDMispLK: $PIDMLKURL:ValidPIDMLK$
-    input.auth-request:
-      AuthReq.individualId:  $UIN$
-      AuthReq.requestTime: $TIMESTAMP$
-      AuthReq.transactionID: $RANDOM:N:12$
-    input.identity-encrypt-bio-data:
-      identityReq.timestamp: $TIMESTAMP$
-      identityReq.bioValue: $idrepo~$input.auth-request:AuthReq.individualId$~DECODEFILE:individualBiometricsValue~//BIR/BDBInfo[Type='Finger'][Subtype='Left IndexFinger']//following::BDB$  
-    output.output-1-expected-n-error-res:
-      output.1.response.n.err.status: $TestData:auth_Fail_status$
-      output.1.response.y.responseTime:  $TIMESTAMP$
-      output.1.response.n.err.errorMessage: $IGNORE$ 
-      output.1.response.n.err.errorCode:  $IGNORE$
-      
-  EkycPartner_Missing_UIN_For UIN_Neg_08:
-    endpoint.url:
-      partnerIDMispLK: $PIDMLKURL:ValidPIDMLK$
-    input.auth-request:
-      AuthReq.individualId: $REMOVE$
-      AuthReq.requestTime: $TIMESTAMP$
-      AuthReq.transactionID: $RANDOM:N:10$
-    input.identity-encrypt-bio-data:
-      identityReq.bioValue: "Rk1SACAyMAAAAAFcAAABPAFiAMUAxQEAAAAoNUB9AMF0V4CBAKBBPEC0AL68ZIC4AKjNZEBiAJvWXUBPANPWNUDSAK7RUIC2AQIfZEDJAPMxPEByAGwPXYCpARYPZECfAFjoZECGAEv9ZEBEAFmtV0BpAUGNXUC/AUEESUCUAVIEPEC2AVNxPICcALWuZICuALm3ZECNAJqxQ0CUAI3GQ0CXAPghV0BVAKDOZEBfAPqHXUBDAKe/ZIB9AG3xXUDPAIbZUEBcAGYhZECIASgHXYBJAGAnV0DjAR4jG0DKATqJIUCGADGSZEDSAUYGIUAxAD+nV0CXAK+oSUBoALr6Q4CSAOuKXUCiAIvNZEC9AJzQZIBNALbTXUBBAL68V0CeAHDZZECwAHPaZEBRAPwHUIBHAHW2XUDXARAUDUC4AS4HZEDXAS0CQ0CYADL4ZECsAUzuPEBkACgRZAAA"
-    output.output-1-expected-n-error-res:
-      output.1.response.n.err.status: $TestData:auth_Fail_status$
-      output.1.response.y.responseTime:  $TIMESTAMP$
-      output.1.response.n.err.errorMessage: $errors:MissingUIN:errorMessage$
-      output.1.response.n.err.errorCode: $errors:MissingUIN:errorCode$
-      
-  EkycPartner_Missing_txnID_For UIN_Neg_09:
-    endpoint.url:
-      partnerIDMispLK: $PIDMLKURL:ValidPIDMLK$
-    input.auth-request:
-      AuthReq.individualId: $UIN$
-      AuthReq.requestTime: $TIMESTAMP$
-      AuthReq.transactionID: $REMOVE$
-    input.identity-encrypt-bio-data:
-      identityReq.timestamp: $TIMESTAMP$
-      identityReq.bioValue: $idrepo~$input.auth-request:AuthReq.individualId$~DECODEFILE:individualBiometricsValue~//BIR/BDBInfo[Type='Finger'][Subtype='Left IndexFinger']//following::BDB$  
-    output.output-1-expected-n-error-res:
-      output.1.response.n.err.status: $TestData:auth_Fail_status$
-      output.1.response.y.responseTime:  $TIMESTAMP$
-      output.1.response.n.err.errorMessage: $errors:MissingtransactionID:errorMessage$
-      output.1.response.n.err.errorCode: $errors:MissingtransactionID:errorCode$
-  
-  EkycPartner_Missing_reqTime_For UIN_Neg_10:
-    endpoint.url:
-      partnerIDMispLK: $PIDMLKURL:ValidPIDMLK$
-    input.auth-request:
-      AuthReq.individualId: $UIN$
-      AuthReq.requestTime: $REMOVE$
-      AuthReq.transactionID:  $RANDOM:N:10$
-    input.identity-encrypt-bio-data:
-      identityReq.timestamp: $TIMESTAMP$
-      identityReq.bioValue: $idrepo~$input.auth-request:AuthReq.individualId$~DECODEFILE:individualBiometricsValue~//BIR/BDBInfo[Type='Finger'][Subtype='Left IndexFinger']//following::BDB$  
-    output.output-1-expected-n-error-res:
-      output.1.response.n.err.status: $TestData:auth_Fail_status$
-      output.1.response.y.responseTime:  $TIMESTAMPZ$
-      output.1.response.n.err.errorMessage: $errors:MissingrequestTime:errorMessage$
-      output.1.response.n.err.errorCode: $errors:MissingrequestTime:errorCode$
-  
-  EkycPartner_Missing_version_For UIN_Neg_11_BUG_MOS-20195:
-    endpoint.url:
-      partnerIDMispLK: $PIDMLKURL:ValidPIDMLK$
-    input.auth-request:
-      AuthReq.individualId: $UIN$
-      AuthReq.requestTime: $TIMESTAMP$
-      AuthReq.transactionID:  $RANDOM:N:10$
-      AuthReq.version: $REMOVE$
-    input.identity-encrypt-bio-data:
-      identityReq.timestamp: $TIMESTAMP$
-      identityReq.bioValue: $idrepo~$input.auth-request:AuthReq.individualId$~DECODEFILE:individualBiometricsValue~//BIR/BDBInfo[Type='Finger'][Subtype='Left IndexFinger']//following::BDB$  
-    output.output-1-expected-n-error-res:
-      output.1.response.n.err.status: $TestData:auth_Fail_status$
-      output.1.response.y.responseTime:  $TIMESTAMP$
-      output.1.response.n.err.errorMessage: $errors:Missingversion:errorMessage$
-      output.1.response.n.err.errorCode: $errors:Missingversion:errorCode$
-      
-  EkycPartner_Missing_individualIdType_For UIN_Neg_12:
-    endpoint.url:
-      partnerIDMispLK: $PIDMLKURL:ValidPIDMLK$
-    input.auth-request:
-      AuthReq.individualId: $UIN$
-      AuthReq.requestTime: $TIMESTAMP$
-      AuthReq.transactionID: $RANDOM:N:10$
-      AuthReq.individualIdType: $REMOVE$
-    input.identity-encrypt-bio-data:
-      identityReq.timestamp: $TIMESTAMP$
-      identityReq.bioValue: $idrepo~$input.auth-request:AuthReq.individualId$~DECODEFILE:individualBiometricsValue~//BIR/BDBInfo[Type='Finger'][Subtype='Left IndexFinger']//following::BDB$  
-    output.output-1-expected-n-error-res:
-      output.1.response.n.err.status: $TestData:auth_Fail_status$
-      output.1.response.y.responseTime:  $TIMESTAMP$
-      output.1.response.n.err.errorMessage: $errors:MissingindividualIdType:errorMessage$
-      output.1.response.n.err.errorCode: $errors:MissingindividualIdType:errorCode$
-  
-  EkycPartner_Invalid_UIN which is not as per data definition_Neg_13:
-    endpoint.url:
-      partnerIDMispLK: $PIDMLKURL:ValidPIDMLK$
-    input.auth-request:
-      AuthReq.individualId: $TestData:uin_invalid$
-      AuthReq.requestTime: $TIMESTAMP$
-      AuthReq.transactionID: $RANDOM:N:10$
-    input.identity-encrypt-bio-data:
-      identityReq.timestamp: $TIMESTAMP$
-      identityReq.bioValue: $idrepo~$input.auth-request:AuthReq.individualId$~DECODEFILE:individualBiometricsValue~//BIR/BDBInfo[Type='Finger'][Subtype='Left IndexFinger']//following::BDB$  
-    output.output-1-expected-n-error-res:
-      output.1.response.n.err.status: $TestData:auth_Fail_status$
-      output.1.response.y.responseTime: $TIMESTAMP$
-      output.1.response.n.err.errorMessage: $errors:InvalidUIN:errorMessage$
-      output.1.response.n.err.errorCode: $errors:InvalidUIN:errorCode$
-     
-  EkycPartner_Invalid_reqTime which is not as per definition_For UIN_Neg_14:
-    endpoint.url:
-      partnerIDMispLK: $PIDMLKURL:ValidPIDMLK$
-    input.auth-request:
-      AuthReq.individualId: $UIN$
-      AuthReq.requestTime: $TestData:timestamp_invalid$
-      AuthReq.transactionID: $RANDOM:N:10$
-    input.identity-encrypt-bio-data:
-      identityReq.timestamp: $TIMESTAMP$
-      identityReq.bioValue: $idrepo~$input.auth-request:AuthReq.individualId$~DECODEFILE:individualBiometricsValue~//BIR/BDBInfo[Type='Finger'][Subtype='Left IndexFinger']//following::BDB$  
-    output.output-1-expected-n-error-res:
-      output.1.response.n.err.status: $TestData:auth_Fail_status$
-      output.1.response.y.responseTime:  $TIMESTAMPZ$
-      output.1.response.n.err.errorMessage: $errors:InvalidrequestTime:errorMessage$
-      output.1.response.n.err.errorCode: $errors:InvalidrequestTime:errorCode$
-      
-  EkycPartner_Invalid_individualIdType which is not as per defenition_For UIN_Neg_15:
-    endpoint.url:
-      partnerIDMispLK: $PIDMLKURL:ValidPIDMLK$
-    input.auth-request:
-      AuthReq.individualId: $UIN$
-      AuthReq.requestTime: $TIMESTAMP$
-      AuthReq.transactionID: $RANDOM:N:10$
-      AuthReq.individualIdType: $TestData:indvId_invalid$
-    input.identity-encrypt-bio-data:
-      identityReq.timestamp: $TIMESTAMP$
-      identityReq.bioValue: $idrepo~$input.auth-request:AuthReq.individualId$~DECODEFILE:individualBiometricsValue~//BIR/BDBInfo[Type='Finger'][Subtype='Left IndexFinger']//following::BDB$  
-    output.output-1-expected-n-error-res:
-      output.1.response.n.err.status: $TestData:auth_Fail_status$
-      output.1.response.y.responseTime:  $TIMESTAMP$
-      output.1.response.n.err.errorMessage: $errors:InvalidindividualIdType:errorMessage$
-      output.1.response.n.err.errorCode: $errors:InvalidindividualIdType:errorCode$
-      
-  EkycPartner_Invalid_version which is not as per defenition_For UIN_Neg_16:
-    endpoint.url:
-      partnerIDMispLK: $PIDMLKURL:ValidPIDMLK$
-    input.auth-request:
-      AuthReq.individualId: $UIN$
-      AuthReq.requestTime: $TIMESTAMP$
-      AuthReq.transactionID: $RANDOM:N:10$
-      AuthReq.version: $TestData:id_version_invalid$
-    input.identity-encrypt-bio-data:
-      identityReq.timestamp: $TIMESTAMP$
-      identityReq.bioValue: $idrepo~$input.auth-request:AuthReq.individualId$~DECODEFILE:individualBiometricsValue~//BIR/BDBInfo[Type='Finger'][Subtype='Left IndexFinger']//following::BDB$  
-    output.output-1-expected-n-error-res:
-      output.1.response.n.err.status: $TestData:auth_Fail_status$
-      output.1.response.y.responseTime:  $TIMESTAMP$
-      output.1.response.n.err.errorMessage: $errors:Invalidversion:errorMessage$
-      output.1.response.n.err.errorCode: $errors:Invalidversion:errorCode$
-   
-  EkycPartner_Invalid_txnID which is not as per defenition_For UIN_Neg_17:
-    endpoint.url:
-      partnerIDMispLK: $PIDMLKURL:ValidPIDMLK$
-    input.auth-request:
-      AuthReq.individualId: $UIN$
-      AuthReq.requestTime: $TIMESTAMP$
-      AuthReq.transactionID: $TestData:txnID_Invalid$
-    input.identity-encrypt-bio-data:
-      identityReq.timestamp: $TIMESTAMP$
-      identityReq.bioValue: $idrepo~$input.auth-request:AuthReq.individualId$~DECODEFILE:individualBiometricsValue~//BIR/BDBInfo[Type='Finger'][Subtype='Left IndexFinger']//following::BDB$  
-    output.output-1-expected-n-error-res:
-      output.1.response.n.err.status: $TestData:auth_Fail_status$
-      output.1.response.y.responseTime:  $TIMESTAMP$
-      output.1.response.n.err.errorMessage: $IGNORE$ 
-      output.1.response.n.err.errorCode:  $IGNORE$
-      
-  Autheticate_EkycPartner_smoke_For UIN_Pos_18:
-    endpoint.url:
-      partnerIDMispLK: $PIDMLKURL:ValidEkycPIDMLK$
-    input.auth-request:
-      AuthReq.individualId: $VID$
-      AuthReq.individualIdType: VID
-      AuthReq.bio: BOOLEAN:true
-      AuthReq.demo: BOOLEAN:false
-      AuthReq.requestTime: $TIMESTAMP$
-      AuthReq.transactionID: $RANDOM:N:10$
-      AuthReq.secondaryLangCode: $TestData:secondary_lang_code$
-    input.identity-encrypt-bio-data:
-      identityReq.timestamp: $TIMESTAMP$
-      identityReq.bioValue: $idrepo~$input.auth-request:AuthReq.individualId$~DECODEFILE:individualBiometricsValue~//BIR/BDBInfo[Type='Finger'][Subtype='Left IndexFinger']//following::BDB$
-    output.output-1-expected-y-res:
-      #output.1.response.y.status: true
-      output.1.response.y.responseTime: $TIMESTAMP$
-      output.1.response.y.transactionID: $input.auth-request:AuthReq.transactionID$
-      output.1.response.y.response: $IGNORE$
-      output.1.response.y.staticToken: $IGNORE$
-      output.1.response.y.response: '$DECODE$->output-2-expected-decoded-one-lang-kyc-res.json'
-    output.output-2-expected-decoded-one-lang-kyc-res:
-      output.2.res.kyc.status: BOOLEAN:true
-      output.2.res.kyc.phone: $idrepo~$input.bio-auth-request:AuthReq.individualId$~phone$
-      #output.2.res.kyc.valuepostalCode0: $idrepo~$input.bio-auth-request:AuthReq.individualId$~postalCode$
-      output.2.res.kyc.valuepostalCode0: $IGNORE$
-      output.2.res.kyc.valueaddressLine10: $idrepo~$input.bio-auth-request:AuthReq.individualId$~valueaddressLine1:langcode:input.bio-auth-request:AuthReq.secondaryLangCode$
-      output.2.res.kyc.valuelocation20: $idrepo~$input.bio-auth-request:AuthReq.individualId$~valueregion:langcode:input.bio-auth-request:AuthReq.secondaryLangCode$
-      output.2.res.kyc.valuelocation10: $idrepo~$input.bio-auth-request:AuthReq.individualId$~valuecity:langcode:input.bio-auth-request:AuthReq.secondaryLangCode$
-      output.2.res.kyc.languagelocation30: $input.bio-auth-request:AuthReq.secondaryLangCode$
-      output.2.res.kyc.languageaddressLine10: $input.bio-auth-request:AuthReq.secondaryLangCode$
-      output.2.res.kyc.valuefullName0: $idrepo~$input.bio-auth-request:AuthReq.individualId$~valuefullName:langcode:input.bio-auth-request:AuthReq.secondaryLangCode$
-      output.2.res.kyc.languagegender0: $input.bio-auth-request:AuthReq.secondaryLangCode$
-      output.2.res.kyc.valueaddressLine30: $idrepo~$input.bio-auth-request:AuthReq.individualId$~valueaddressLine3:langcode:input.bio-auth-request:AuthReq.secondaryLangCode$
-      output.2.res.kyc.valuedateOfBirth0: $idrepo~$input.bio-auth-request:AuthReq.individualId$~dateOfBirth$
-      output.2.res.kyc.valueaddressLine30: $idrepo~$input.bio-auth-request:AuthReq.individualId$~valueaddressLine3:langcode:input.bio-auth-request:AuthReq.secondaryLangCode$
-      output.2.res.kyc.languagelocation20: $input.bio-auth-request:AuthReq.secondaryLangCode$
-      output.2.res.kyc.valuelocation30: $idrepo~$input.bio-auth-request:AuthReq.individualId$~valueprovince:langcode:input.bio-auth-request:AuthReq.secondaryLangCode$
-      output.2.res.kyc.languageaddressLine30: $input.bio-auth-request:AuthReq.secondaryLangCode$
-      output.2.res.kyc.languagelocation10: $input.bio-auth-request:AuthReq.secondaryLangCode$
-      output.2.res.kyc.valueaddressLine20: $idrepo~$input.bio-auth-request:AuthReq.individualId$~valueaddressLine2:langcode:input.bio-auth-request:AuthReq.secondaryLangCode$
-      output.2.res.kyc.languagefullName0: $input.bio-auth-request:AuthReq.secondaryLangCode$
-      output.2.res.kyc.languageaddressLine20: $input.bio-auth-request:AuthReq.secondaryLangCode$
-      output.2.res.kyc.valueemail0: $idrepo~$input.bio-auth-request:AuthReq.individualId$~email$
-      output.2.res.kyc.valuegender0: $idrepo~$input.bio-auth-request:AuthReq.individualId$~valuegender:langcode:input.bio-auth-request:AuthReq.secondaryLangCode$
-      output.2.res.kyc.valueaddressLine11: $idrepo~$input.bio-auth-request:AuthReq.individualId$~valueaddressLine1:langcode:TestData:primary_lang_code$
-      output.2.res.kyc.valuelocation21: $idrepo~$input.bio-auth-request:AuthReq.individualId$~valueregion:langcode:TestData:primary_lang_code$
-      output.2.res.kyc.valuelocation11: $idrepo~$input.bio-auth-request:AuthReq.individualId$~valuecity:langcode:TestData:primary_lang_code$
-      output.2.res.kyc.languagelocation31: $TestData:primary_lang_code$
-      output.2.res.kyc.languageaddressLine11: $TestData:primary_lang_code$
-      output.2.res.kyc.valuefullName1: $idrepo~$input.bio-auth-request:AuthReq.individualId$~valuefullName:langcode:TestData:primary_lang_code$
-      output.2.res.kyc.languagegender1: $TestData:primary_lang_code$
-      output.2.res.kyc.valueaddressLine31: $idrepo~$input.bio-auth-request:AuthReq.individualId$~valueaddressLine3:langcode:TestData:primary_lang_code$
-      #output.2.res.kyc.valuedateOfBirth0: $idrepo~$input.bio-auth-request:AuthReq.individualId$~dateOfBirth$
-      output.2.res.kyc.valueaddressLine31: $idrepo~$input.bio-auth-request:AuthReq.individualId$~valueaddressLine3:langcode:TestData:primary_lang_code$
-      output.2.res.kyc.languagelocation21: $TestData:primary_lang_code$
-      output.2.res.kyc.valuelocation31: $idrepo~$input.bio-auth-request:AuthReq.individualId$~valueprovince:langcode:TestData:primary_lang_code$
-      output.2.res.kyc.languageaddressLine31: $TestData:primary_lang_code$
-      output.2.res.kyc.languagelocation11: $TestData:primary_lang_code$
-      output.2.res.kyc.valueaddressLine21: $idrepo~$input.bio-auth-request:AuthReq.individualId$~valueaddressLine2:langcode:TestData:primary_lang_code$
-      output.2.res.kyc.languagefullName1: $TestData:primary_lang_code$
-      output.2.res.kyc.languageaddressLine21: $TestData:primary_lang_code$
-      #output.2.res.kyc.valueemail0: $idrepo~$input.bio-auth-request:AuthReq.individualId$~email$
-      output.2.res.kyc.valuegender1: $idrepo~$input.bio-auth-request:AuthReq.individualId$~valuegender:langcode:TestData:primary_lang_code$
-      output.2.res.kyc.staticToken: $TOKENID~$input.bio-auth-request:AuthReq.individualId$~$endpoint.url:partnerIDMispLK$
-   
-  EkycPartner_Invalid_VID_Neg_19:
-    endpoint.url:
-      partnerIDMispLK: $PIDMLKURL:ValidPIDMLK$
-    input.auth-request:
-      AuthReq.individualId: $TestData:vid_invalid$
-      AuthReq.individualIdType: VID
-      AuthReq.requestTime: $TIMESTAMP$
-      AuthReq.transactionID: $RANDOM:N:10$
-    input.identity-encrypt-bio-data:
-      identityReq.timestamp: $TIMESTAMP$
-      identityReq.bioValue: $idrepo~$input.auth-request:AuthReq.individualId$~DECODEFILE:individualBiometricsValue~//BIR/BDBInfo[Type='Finger'][Subtype='Left IndexFinger']//following::BDB$  
-    output.output-1-expected-n-error-res:
-      output.1.response.n.err.status: $TestData:auth_Fail_status$
-      output.1.response.y.responseTime: $TIMESTAMP$
-      output.1.response.n.err.errorMessage: $errors:InvalidVID:errorMessage$
-      output.1.response.n.err.errorCode: $errors:InvalidVID:errorCode$
-     
-  EkycPartner_Invalid_reqTime_For VID_Neg_20:
-    endpoint.url:
-      partnerIDMispLK: $PIDMLKURL:ValidPIDMLK$
-    input.auth-request:
-      AuthReq.individualId: $VID$
-      AuthReq.individualIdType: VID
-      AuthReq.requestTime: $INVALIDTIMESTAMPZ$
-      AuthReq.transactionID: $RANDOM:N:10$
-    input.identity-encrypt-bio-data:
-      identityReq.timestamp: $TIMESTAMP$
-      identityReq.bioValue: $idrepo~$input.auth-request:AuthReq.individualId$~DECODEFILE:individualBiometricsValue~//BIR/BDBInfo[Type='Finger'][Subtype='Left IndexFinger']//following::BDB$  
-    output.output-1-expected-n-error-res:
-      output.1.response.n.err.status: $TestData:auth_Fail_status$
-      output.1.response.y.responseTime:  $TIMESTAMPZ$
-      output.1.response.n.err.errorMessage: $errors:InvalidrequestTime:errorMessage$
-      output.1.response.n.err.errorCode: $errors:InvalidrequestTime:errorCode$
-      
-  EkycPartner_Invalid_reqTime_greaterthan24hrs_For VID_Neg_21:
-    endpoint.url:
-      partnerIDMispLK: $PIDMLKURL:ValidPIDMLK$
-    input.auth-request:
-      AuthReq.individualId: $VID$
-      AuthReq.individualIdType: VID
-      AuthReq.requestTime: $TIMESTAMP$HOUR+25
-      AuthReq.transactionID: $RANDOM:N:10$
-    input.identity-encrypt-bio-data:
-      identityReq.timestamp: $TIMESTAMP$
-      identityReq.bioValue: $idrepo~$input.auth-request:AuthReq.individualId$~DECODEFILE:individualBiometricsValue~//BIR/BDBInfo[Type='Finger'][Subtype='Left IndexFinger']//following::BDB$ 
-    output.output-1-expected-n-error-res:
-      output.1.response.n.err.status: $TestData:auth_Fail_status$
-      output.1.response.y.responseTime:  $TIMESTAMP$
-      output.1.response.n.err.errorMessage: $errors:RequestTimeGT24HR:errorMessage$
-      output.1.response.n.err.errorCode: $errors:RequestTimeGT24HR:errorCode$
-   
-  EkycPartner_Invalid_individualIdType_For VID_Neg_22:
-    endpoint.url:
-      partnerIDMispLK: $PIDMLKURL:ValidPIDMLK$
-    input.auth-request:
-      AuthReq.individualId:  $VID$
-      AuthReq.individualIdType: VID
-      AuthReq.requestTime: $TIMESTAMP$
-      AuthReq.transactionID: $RANDOM:N:10$
-      AuthReq.individualIdType: $TestData:indvId_invalid$
-    input.identity-encrypt-bio-data:
-      identityReq.bioValue: $idrepo~$input.auth-request:AuthReq.individualId$~DECODEFILE:individualBiometricsValue~//BIR/BDBInfo[Type='Finger'][Subtype='Left IndexFinger']//following::BDB$  
-    output.output-1-expected-n-error-res:
-      output.1.response.n.err.status: $TestData:auth_Fail_status$
-      output.1.response.y.responseTime:  $TIMESTAMP$
-      output.1.response.n.err.errorMessage: $errors:InvalidindividualIdType:errorMessage$
-      output.1.response.n.err.errorCode: $errors:InvalidindividualIdType:errorCode$
-      
-  EkycPartner_Invalid_version_For VID_Neg_23:
-    endpoint.url:
-      partnerIDMispLK: $PIDMLKURL:ValidPIDMLK$
-    input.auth-request:
-      AuthReq.individualId:  $VID$
-      AuthReq.individualIdType: VID
-      AuthReq.requestTime: $TIMESTAMP$
-      AuthReq.transactionID: $RANDOM:N:10$
-      AuthReq.version: 0.*
-    input.identity-encrypt-bio-data:
-      identityReq.timestamp: $TIMESTAMP$
-      identityReq.bioValue: $idrepo~$input.auth-request:AuthReq.individualId$~DECODEFILE:individualBiometricsValue~//BIR/BDBInfo[Type='Finger'][Subtype='Left IndexFinger']//following::BDB$  
-    output.output-1-expected-n-error-res:
-      output.1.response.n.err.status: $TestData:auth_Fail_status$
-      output.1.response.y.responseTime:  $TIMESTAMP$
-      output.1.response.n.err.errorMessage: $errors:Invalidversion:errorMessage$
-      output.1.response.n.err.errorCode: $errors:Invalidversion:errorCode$
-   
-  EkycPartner_Invalid_txnID_For VID_Neg_24:
-    endpoint.url:
-      partnerIDMispLK: $PIDMLKURL:ValidPIDMLK$
-    input.auth-request:
-      AuthReq.individualId:  $VID$
-      AuthReq.individualIdType: VID
-      AuthReq.requestTime: $TIMESTAMP$
-      AuthReq.transactionID: $RANDOM:N:12$
-    input.identity-encrypt-bio-data:
-      identityReq.timestamp: $TIMESTAMP$
-      identityReq.bioValue: $idrepo~$input.auth-request:AuthReq.individualId$~DECODEFILE:individualBiometricsValue~//BIR/BDBInfo[Type='Finger'][Subtype='Left IndexFinger']//following::BDB$  
-    output.output-1-expected-n-error-res:
-      output.1.response.n.err.status: $TestData:auth_Fail_status$
-      output.1.response.y.responseTime:  $TIMESTAMP$
-      output.1.response.n.err.errorMessage: $IGNORE$ 
-      output.1.response.n.err.errorCode:  $IGNORE$
-      
-  EkycPartner_Missing_VID_For VID_Neg_25:
-    endpoint.url:
-      partnerIDMispLK: $PIDMLKURL:ValidPIDMLK$
-    input.auth-request:
-      AuthReq.individualId: $REMOVE$
-      AuthReq.individualIdType: VID
-      AuthReq.requestTime: $TIMESTAMP$
-      AuthReq.transactionID: $RANDOM:N:10$
-    input.identity-encrypt-bio-data:
-      identityReq.timestamp: $TIMESTAMP$
-      identityReq.bioValue: Rk1SACAyMAAAAAFcAAABPAFiAMUAxQEAAAAoNUB9AMF0V4CBAKBBPEC0AL68ZIC4AKjNZEBiAJvWXUBPANPWNUDSAK7RUIC2AQIfZEDJAPMxPEByAGwPXYCpARYPZECfAFjoZECGAEv9ZEBEAFmtV0BpAUGNXUC/AUEESUCUAVIEPEC2AVNxPICcALWuZICuALm3ZECNAJqxQ0CUAI3GQ0CXAPghV0BVAKDOZEBfAPqHXUBDAKe/ZIB9AG3xXUDPAIbZUEBcAGYhZECIASgHXYBJAGAnV0DjAR4jG0DKATqJIUCGADGSZEDSAUYGIUAxAD+nV0CXAK+oSUBoALr6Q4CSAOuKXUCiAIvNZEC9AJzQZIBNALbTXUBBAL68V0CeAHDZZECwAHPaZEBRAPwHUIBHAHW2XUDXARAUDUC4AS4HZEDXAS0CQ0CYADL4ZECsAUzuPEBkACgRZAAA
-    output.output-1-expected-n-error-res:
-      output.1.response.n.err.status: $TestData:auth_Fail_status$
-      output.1.response.y.responseTime:  $TIMESTAMP$
-      output.1.response.n.err.errorMessage: $errors:MissingVID:errorMessage$
-      output.1.response.n.err.errorCode: $errors:MissingVID:errorCode$
-      
-  EkycPartner_Missing_txnID_For VID_Neg_26:
-    endpoint.url:
-      partnerIDMispLK: $PIDMLKURL:ValidPIDMLK$
-    input.auth-request:
-      AuthReq.individualId: $VID$
-      AuthReq.individualIdType: VID
-      AuthReq.requestTime: $TIMESTAMP$
-      AuthReq.transactionID: $REMOVE$
-    input.identity-encrypt-bio-data:
-      identityReq.timestamp: $TIMESTAMP$
-      identityReq.bioValue: $idrepo~$input.auth-request:AuthReq.individualId$~DECODEFILE:individualBiometricsValue~//BIR/BDBInfo[Type='Finger'][Subtype='Left IndexFinger']//following::BDB$  
-    output.output-1-expected-n-error-res:
-      output.1.response.n.err.status: $TestData:auth_Fail_status$
-      output.1.response.y.responseTime:  $TIMESTAMP$
-      output.1.response.n.err.errorMessage: $errors:MissingtransactionID:errorMessage$
-      output.1.response.n.err.errorCode: $errors:MissingtransactionID:errorCode$
-  
-  EkycPartner_Missing_reqTime_For VID_Neg_27:
-    endpoint.url:
-      partnerIDMispLK: $PIDMLKURL:ValidPIDMLK$
-    input.auth-request:
-      AuthReq.individualId: $VID$
-      AuthReq.individualIdType: VID
-      AuthReq.requestTime: $REMOVE$
-      AuthReq.transactionID:  $RANDOM:N:10$
-    input.identity-encrypt-bio-data:
-      identityReq.timestamp: $TIMESTAMP$
-      identityReq.bioValue: $idrepo~$input.auth-request:AuthReq.individualId$~DECODEFILE:individualBiometricsValue~//BIR/BDBInfo[Type='Finger'][Subtype='Left IndexFinger']//following::BDB$  
-    output.output-1-expected-n-error-res:
-      output.1.response.n.err.status: $TestData:auth_Fail_status$
-      output.1.response.y.responseTime:  $TIMESTAMPZ$
-      output.1.response.n.err.errorMessage: $errors:MissingrequestTime:errorMessage$
-      output.1.response.n.err.errorCode: $errors:MissingrequestTime:errorCode$
-  
-  EkycPartner_Missing_version_For VID_Neg_28_BUG_MOS-20195:
-    endpoint.url:
-      partnerIDMispLK: $PIDMLKURL:ValidPIDMLK$
-    input.auth-request:
-      AuthReq.individualId: $VID$
-      AuthReq.individualIdType: VID
-      AuthReq.requestTime: $TIMESTAMP$
-      AuthReq.transactionID:  $RANDOM:N:10$
-      AuthReq.version: $REMOVE$
-    input.identity-encrypt-bio-data:
-      identityReq.timestamp: $TIMESTAMP$
-      identityReq.bioValue: $idrepo~$input.auth-request:AuthReq.individualId$~DECODEFILE:individualBiometricsValue~//BIR/BDBInfo[Type='Finger'][Subtype='Left IndexFinger']//following::BDB$  
-    output.output-1-expected-n-error-res:
-      output.1.response.n.err.status: $TestData:auth_Fail_status$
-      output.1.response.y.responseTime:  $TIMESTAMP$
-      output.1.response.n.err.errorMessage: $errors:Missingversion:errorMessage$
-      output.1.response.n.err.errorCode: $errors:Missingversion:errorCode$
-      
-  EkycPartner_Missing_individualIdType_For VID_Neg_29:
-    endpoint.url:
-      partnerIDMispLK: $PIDMLKURL:ValidPIDMLK$
-    input.auth-request:
-      AuthReq.individualId: $VID$
-      AuthReq.requestTime: $TIMESTAMP$
-      AuthReq.transactionID: $RANDOM:N:10$
-      AuthReq.individualIdType: $REMOVE$
-    input.identity-encrypt-bio-data:
-      identityReq.timestamp: $TIMESTAMP$
-      identityReq.bioValue: $idrepo~$input.auth-request:AuthReq.individualId$~DECODEFILE:individualBiometricsValue~//BIR/BDBInfo[Type='Finger'][Subtype='Left IndexFinger']//following::BDB$  
-    output.output-1-expected-n-error-res:
-      output.1.response.n.err.status: $TestData:auth_Fail_status$
-      output.1.response.y.responseTime:  $TIMESTAMP$
-      output.1.response.n.err.errorMessage: $errors:MissingindividualIdType:errorMessage$
-      output.1.response.n.err.errorCode: $errors:MissingindividualIdType:errorCode$
-  
-  EkycPartner_Invalid_VID which is not as per data definition_Neg_30:
-    endpoint.url:
-      partnerIDMispLK: $PIDMLKURL:ValidPIDMLK$
-    input.auth-request:
-      AuthReq.individualId: $TestData:vid_invalid$
-      AuthReq.individualIdType: VID
-      AuthReq.requestTime: $TIMESTAMP$
-      AuthReq.transactionID: $RANDOM:N:10$
-    input.identity-encrypt-bio-data:
-      identityReq.timestamp: $TIMESTAMP$
-      identityReq.bioValue: $idrepo~$input.auth-request:AuthReq.individualId$~DECODEFILE:individualBiometricsValue~//BIR/BDBInfo[Type='Finger'][Subtype='Left IndexFinger']//following::BDB$  
-    output.output-1-expected-n-error-res:
-      output.1.response.n.err.status: $TestData:auth_Fail_status$
-      output.1.response.y.responseTime: $TIMESTAMP$
-      output.1.response.n.err.errorMessage: $errors:InvalidVID:errorMessage$
-      output.1.response.n.err.errorCode: $errors:InvalidVID:errorCode$
-     
-  EkycPartner_Invalid_reqTime which is not as per definition_For VID_Neg_31:
-    endpoint.url:
-      partnerIDMispLK: $PIDMLKURL:ValidPIDMLK$
-    input.auth-request:
-      AuthReq.individualId: $VID$
-      AuthReq.individualIdType: VID
-      AuthReq.requestTime: $TestData:timestamp_invalid$
-      AuthReq.transactionID: $RANDOM:N:10$
-    input.identity-encrypt-bio-data:
-      identityReq.timestamp: $TIMESTAMP$
-      identityReq.bioValue: $idrepo~$input.auth-request:AuthReq.individualId$~DECODEFILE:individualBiometricsValue~//BIR/BDBInfo[Type='Finger'][Subtype='Left IndexFinger']//following::BDB$  
-    output.output-1-expected-n-error-res:
-      output.1.response.n.err.status: $TestData:auth_Fail_status$
-      output.1.response.y.responseTime:  $TIMESTAMPZ$
-      output.1.response.n.err.errorMessage: $errors:InvalidrequestTime:errorMessage$
-      output.1.response.n.err.errorCode: $errors:InvalidrequestTime:errorCode$
-      
-  EkycPartner_Invalid_individualIdType which is not as per defenition_For VID_Neg_32:
-    endpoint.url:
-      partnerIDMispLK: $PIDMLKURL:ValidPIDMLK$
-    input.auth-request:
-      AuthReq.individualId: $VID$
-      AuthReq.individualIdType: VID
-      AuthReq.requestTime: $TIMESTAMP$
-      AuthReq.transactionID: $RANDOM:N:10$
-      AuthReq.individualIdType: $TestData:indvId_invalid$
-    input.identity-encrypt-bio-data:
-      identityReq.timestamp: $TIMESTAMP$
-      identityReq.bioValue: $idrepo~$input.auth-request:AuthReq.individualId$~DECODEFILE:individualBiometricsValue~//BIR/BDBInfo[Type='Finger'][Subtype='Left IndexFinger']//following::BDB$  
-    output.output-1-expected-n-error-res:
-      output.1.response.n.err.status: $TestData:auth_Fail_status$
-      output.1.response.y.responseTime:  $TIMESTAMP$
-      output.1.response.n.err.errorMessage: $errors:InvalidindividualIdType:errorMessage$
-      output.1.response.n.err.errorCode: $errors:InvalidindividualIdType:errorCode$
-      
-  EkycPartner_Invalid_version which is not as per defenition_For VID_Neg_33:
-    endpoint.url:
-      partnerIDMispLK: $PIDMLKURL:ValidPIDMLK$
-    input.auth-request:
-      AuthReq.individualId: $VID$
-      AuthReq.individualIdType: VID
-      AuthReq.requestTime: $TIMESTAMP$
-      AuthReq.transactionID: $RANDOM:N:10$
-      AuthReq.version: $TestData:id_version_invalid$
-    input.identity-encrypt-bio-data:
-      identityReq.timestamp: $TIMESTAMP$
-      identityReq.bioValue: $idrepo~$input.auth-request:AuthReq.individualId$~DECODEFILE:individualBiometricsValue~//BIR/BDBInfo[Type='Finger'][Subtype='Left IndexFinger']//following::BDB$  
-    output.output-1-expected-n-error-res:
-      output.1.response.n.err.status: $TestData:auth_Fail_status$
-      output.1.response.y.responseTime:  $TIMESTAMP$
-      output.1.response.n.err.errorMessage: $errors:Invalidversion:errorMessage$
-      output.1.response.n.err.errorCode: $errors:Invalidversion:errorCode$
-   
-  EkycPartner_Invalid_txnID which is not as per defenition_For VID_Neg_34:
-    endpoint.url:
-      partnerIDMispLK: $PIDMLKURL:ValidPIDMLK$
-    input.auth-request:
-      AuthReq.individualId: $VID$
-      AuthReq.individualIdType: VID
-      AuthReq.requestTime: $TIMESTAMP$
-      AuthReq.transactionID: $TestData:txnID_Invalid$
-    input.identity-encrypt-bio-data:
-      identityReq.timestamp: $TIMESTAMP$
-      identityReq.bioValue: $idrepo~$input.auth-request:AuthReq.individualId$~DECODEFILE:individualBiometricsValue~//BIR/BDBInfo[Type='Finger'][Subtype='Left IndexFinger']//following::BDB$  
-    output.output-1-expected-n-error-res:
-      output.1.response.n.err.status: $TestData:auth_Fail_status$
-      output.1.response.y.responseTime:  $TIMESTAMP$
-      output.1.response.n.err.errorMessage: $IGNORE$ 
-      output.1.response.n.err.errorCode:  $IGNORE$
-  
-  EkycPartner_No Authentication Type is selected_For UIN_Neg_35:
-    endpoint.url:
-      partnerIDMispLK: $PIDMLKURL:ValidEkycPIDMLK$
-    input.auth-request:
-      AuthReq.individualId: $UIN$
-      AuthReq.bio: BOOLEAN:false
-      AuthReq.requestTime: $TIMESTAMP$
-      AuthReq.transactionID: $RANDOM:N:10$
-    input.identity-encrypt-bio-data:
-      identityReq.timestamp: $TIMESTAMP$
-      identityReq.bioValue: $idrepo~$input.auth-request:AuthReq.individualId$~DECODEFILE:individualBiometricsValue~//BIR/BDBInfo[Type='Finger'][Subtype='Left IndexFinger']//following::BDB$
-    output.output-1-expected-n-error-res:
-      output.1.response.n.err.status: $TestData:auth_Fail_status$
-      output.1.response.y.responseTime:  $TIMESTAMP$
-      output.1.response.n.err.errorMessage: $errors:NoAuthTypeSelected:errorMessage$
-      output.1.response.n.err.errorCode: $errors:NoAuthTypeSelected:errorCode$
-  
-  EkycPartner_No Authentication Type is selected_For VID_Neg_36:
-    endpoint.url:
-      partnerIDMispLK: $PIDMLKURL:ValidEkycPIDMLK$
-    input.auth-request:
-      AuthReq.individualId: $VID$
-      AuthReq.individualIdType: VID
-      AuthReq.bio: BOOLEAN:false
-      AuthReq.requestTime: $TIMESTAMP$
-      AuthReq.transactionID: $RANDOM:N:10$
-    input.identity-encrypt-bio-data:
-      identityReq.timestamp: $TIMESTAMP$
-      identityReq.bioValue: $idrepo~$input.auth-request:AuthReq.individualId$~DECODEFILE:individualBiometricsValue~//BIR/BDBInfo[Type='Finger'][Subtype='Left IndexFinger']//following::BDB$
-    output.output-1-expected-n-error-res:
-      output.1.response.n.err.status: $TestData:auth_Fail_status$
-      output.1.response.y.responseTime:  $TIMESTAMP$
-      output.1.response.n.err.errorMessage: $errors:NoAuthTypeSelected:errorMessage$
-      output.1.response.n.err.errorCode: $errors:NoAuthTypeSelected:errorCode$
-      
-  EkycPartner_Partner has no permission for e-kyc_For UIN_Neg_37_Bug_MOS-21951:
-    endpoint.url:
-      partnerIDMispLK: $PIDMLKURL:InValidEkycPIDMLK$
-    input.auth-request:
-      AuthReq.individualId: $UIN$
-      AuthReq.requestTime: $TIMESTAMP$
-      AuthReq.transactionID: $RANDOM:N:10$
-    input.identity-encrypt-bio-data:
-      identityReq.timestamp: $TIMESTAMP$
-      identityReq.bioValue: $idrepo~$input.auth-request:AuthReq.individualId$~DECODEFILE:individualBiometricsValue~//BIR/BDBInfo[Type='Finger'][Subtype='Left IndexFinger']//following::BDB$
-    output.output-1-expected-n-error-res:
-      output.1.response.n.err.status: $TestData:auth_Fail_status$
-      output.1.response.y.responseTime:  $TIMESTAMP$
-      output.1.response.n.err.errorMessage: $errors:PartnerWithoutEkyc:errorMessage$
-      output.1.response.n.err.errorCode: $errors:PartnerWithoutEkyc:errorCode$
-  
-  EkycPartner_Partner has no permission for e-kyc_For VID_Neg_38_Bug_MOS-21951:
-    endpoint.url:
-      partnerIDMispLK: $PIDMLKURL:InValidEkycPIDMLK$
-    input.auth-request:
-      AuthReq.individualId: $VID$
-      AuthReq.individualIdType: VID
-      AuthReq.requestTime: $TIMESTAMP$
-      AuthReq.transactionID: $RANDOM:N:10$
-    input.identity-encrypt-bio-data:
-      identityReq.timestamp: $TIMESTAMP$
-      identityReq.bioValue: $idrepo~$input.auth-request:AuthReq.individualId$~DECODEFILE:individualBiometricsValue~//BIR/BDBInfo[Type='Finger'][Subtype='Left IndexFinger']//following::BDB$
-    output.output-1-expected-n-error-res:
-      output.1.response.n.err.status: $TestData:auth_Fail_status$
-      output.1.response.y.responseTime:  $TIMESTAMP$
-      output.1.response.n.err.errorMessage: $errors:PartnerWithoutEkyc:errorMessage$
-      output.1.response.n.err.errorCode: $errors:PartnerWithoutEkyc:errorCode$
-      
-  EkycPartner_With Deactivated UIN_For UIN_Neg_39:
-    endpoint.url:
-      partnerIDMispLK: $PIDMLKURL:ValidEkycPIDMLK$
-    input.auth-request:
-      AuthReq.individualId: $UIN:WITH:Deactivated$
-      AuthReq.requestTime: $TIMESTAMP$
-      AuthReq.transactionID: $RANDOM:N:10$
-    input.identity-encrypt-bio-data:
-      identityReq.timestamp: $TIMESTAMP$
-      identityReq.bioValue: $idrepo~$input.auth-request:AuthReq.individualId$~DECODEFILE:individualBiometricsValue~//BIR/BDBInfo[Type='Finger'][Subtype='Left IndexFinger']//following::BDB$
-    output.output-1-expected-n-error-res:
-      output.1.response.n.err.status: $TestData:auth_Fail_status$
-      output.1.response.y.responseTime:  $TIMESTAMP$
-      output.1.response.n.err.errorMessage: $errors:DeactivetedUIN:errorMessage$
-      output.1.response.n.err.errorCode: $errors:DeactivetedUIN:errorCode$
-  
-  Autheticate_EkycPartner_With Secondary language_For UIN_Pos_40:
-    endpoint.url:
-      partnerIDMispLK: $PIDMLKURL:ValidEkycPIDMLK$
-    input.withSecLang-auth-request:
-      AuthReq.individualId: $UIN$
-      AuthReq.bio: BOOLEAN:true
-      AuthReq.demo: BOOLEAN:false
-      AuthReq.requestTime: $TIMESTAMP$
-      AuthReq.transactionID: $RANDOM:N:10$
-      AuthReq.secondaryLangCode: ara
-    input.identity-encrypt-bio-data:
-      identityReq.timestamp: $TIMESTAMP$
-      identityReq.bioValue: $idrepo~$input.withSecLang-auth-request:AuthReq.individualId$~DECODEFILE:individualBiometricsValue~//BIR/BDBInfo[Type='Finger'][Subtype='Left IndexFinger']//following::BDB$
-    output.output-1-expected-y-res:
-      #output.1.response.y.status: true
-      output.1.response.y.responseTime: $TIMESTAMP$
-      output.1.response.y.transactionID: $input.withSecLang-auth-request:AuthReq.transactionID$
-      output.1.response.y.response: $IGNORE$
-      output.1.response.y.staticToken: $IGNORE$
-      output.1.response.y.response: '$DECODE$->output-2-expected-decoded-sec-lang-kyc-res.json'
-    output.output-2-expected-decoded-sec-lang-kyc-res:
-      output.2.res.kyc.phone: $idrepo~$input.withSecLang-auth-request:AuthReq.individualId$~phone$
-      output.2.res.kyc.valuepostalCode0: $idrepo~$input.withSecLang-auth-request:AuthReq.individualId$~postalCode$
-      output.2.res.kyc.valueaddressLine10: $idrepo~$input.withSecLang-auth-request:AuthReq.individualId$~valueaddressLine10$
-      output.2.res.kyc.valuelocation20: $idrepo~$input.withSecLang-auth-request:AuthReq.individualId$~valueregion0$
-      output.2.res.kyc.valuelocation10: $idrepo~$input.withSecLang-auth-request:AuthReq.individualId$~valuecity0$
-      output.2.res.kyc.languagelocation30: $idrepo~$input.withSecLang-auth-request:AuthReq.individualId$~languageprovince0$
-      output.2.res.kyc.languageaddressLine10: $idrepo~$input.withSecLang-auth-request:AuthReq.individualId$~languageaddressLine10$
-      output.2.res.kyc.valuefullName0: $idrepo~$input.withSecLang-auth-request:AuthReq.individualId$~valuefullName0$
-      output.2.res.kyc.languagegender0: $idrepo~$input.withSecLang-auth-request:AuthReq.individualId$~languagegender0$
-      output.2.res.kyc.valueaddressLine30: $idrepo~$input.withSecLang-auth-request:AuthReq.individualId$~valueaddressLine30$
-      output.2.res.kyc.valuedateOfBirth0: $idrepo~$input.withSecLang-auth-request:AuthReq.individualId$~dateOfBirth$
-      output.2.res.kyc.valueaddressLine30: $idrepo~$input.withSecLang-auth-request:AuthReq.individualId$~valueaddressLine30$
-      output.2.res.kyc.languagelocation20: $idrepo~$input.withSecLang-auth-request:AuthReq.individualId$~languageregion0$
-      output.2.res.kyc.valuelocation30: $idrepo~$input.withSecLang-auth-request:AuthReq.individualId$~valueprovince0$
-      output.2.res.kyc.languageaddressLine30: $idrepo~$input.withSecLang-auth-request:AuthReq.individualId$~languageaddressLine30$
-      output.2.res.kyc.languagelocation10: $idrepo~$input.withSecLang-auth-request:AuthReq.individualId$~languagecity0$
-      output.2.res.kyc.valueaddressLine20: $idrepo~$input.withSecLang-auth-request:AuthReq.individualId$~valueaddressLine20$
-      output.2.res.kyc.languagefullName0: $idrepo~$input.withSecLang-auth-request:AuthReq.individualId$~languagefullName0$
-      output.2.res.kyc.languageaddressLine20: $idrepo~$input.withSecLang-auth-request:AuthReq.individualId$~languageaddressLine20$
-      output.2.res.kyc.valueemail0: $idrepo~$input.withSecLang-auth-request:AuthReq.individualId$~email$
-      output.2.res.kyc.valuegender0: $idrepo~$input.withSecLang-auth-request:AuthReq.individualId$~valuegender0$
-      output.2.res.kyc.valueaddressLine11: $idrepo~$input.withSecLang-auth-request:AuthReq.individualId$~valueaddressLine11$
-      output.2.res.kyc.valuelocation21: $idrepo~$input.withSecLang-auth-request:AuthReq.individualId$~valueregion1$
-      output.2.res.kyc.valuelocation11: $idrepo~$input.withSecLang-auth-request:AuthReq.individualId$~valuecity1$
-      output.2.res.kyc.languagelocation31: $idrepo~$input.withSecLang-auth-request:AuthReq.individualId$~languageprovince1$
-      output.2.res.kyc.languageaddressLine11: $idrepo~$input.withSecLang-auth-request:AuthReq.individualId$~languageaddressLine11$
-      output.2.res.kyc.valuefullName1: $idrepo~$input.withSecLang-auth-request:AuthReq.individualId$~valuefullName1$
-      output.2.res.kyc.languagegender1: $idrepo~$input.withSecLang-auth-request:AuthReq.individualId$~languagegender1$
-      output.2.res.kyc.valueaddressLine31: $idrepo~$input.withSecLang-auth-request:AuthReq.individualId$~valueaddressLine31$
-      #output.2.res.kyc.valuedateOfBirth0: $idrepo~$input.withSecLang-auth-request:AuthReq.individualId$~dateOfBirth$
-      output.2.res.kyc.valueaddressLine31: $idrepo~$input.withSecLang-auth-request:AuthReq.individualId$~valueaddressLine31$
-      output.2.res.kyc.languagelocation21: $idrepo~$input.withSecLang-auth-request:AuthReq.individualId$~languageregion1$
-      output.2.res.kyc.valuelocation31: $idrepo~$input.withSecLang-auth-request:AuthReq.individualId$~valueprovince1$
-      output.2.res.kyc.languageaddressLine31: $idrepo~$input.withSecLang-auth-request:AuthReq.individualId$~languageaddressLine31$
-      output.2.res.kyc.languagelocation11: $idrepo~$input.withSecLang-auth-request:AuthReq.individualId$~languagecity1$
-      output.2.res.kyc.valueaddressLine21: $idrepo~$input.withSecLang-auth-request:AuthReq.individualId$~valueaddressLine21$
-      output.2.res.kyc.languagefullName1: $idrepo~$input.withSecLang-auth-request:AuthReq.individualId$~languagefullName1$
-      output.2.res.kyc.languageaddressLine21: $idrepo~$input.withSecLang-auth-request:AuthReq.individualId$~languageaddressLine21$
-      #output.2.res.kyc.valueemail0: $idrepo~$input.withSecLang-auth-request:AuthReq.individualId$~email$
-      output.2.res.kyc.valuegender1: $idrepo~$input.withSecLang-auth-request:AuthReq.individualId$~valuegender1$
-      
-  Autheticate_EkycPartner_With not supported Secondary language _For UIN_Pos_41_bug_mos-21966:
-    endpoint.url:
-      partnerIDMispLK: $PIDMLKURL:ValidEkycPIDMLK$
-    input.withSecLang-auth-request:
-      AuthReq.individualId: $UIN$
-      AuthReq.bio: BOOLEAN:true
-      AuthReq.demo: BOOLEAN:false
-      AuthReq.requestTime: $TIMESTAMP$
-      AuthReq.transactionID: $RANDOM:N:10$
-      AuthReq.secondaryLangCode: ara
-    input.identity-encrypt-bio-data:
-      identityReq.timestamp: $TIMESTAMP$
-      identityReq.bioValue: $idrepo~$input.withSecLang-auth-request:AuthReq.individualId$~DECODEFILE:individualBiometricsValue~//BIR/BDBInfo[Type='Finger'][Subtype='Left IndexFinger']//following::BDB$
-    output.output-1-expected-n-error-res:
-      output.1.response.n.err.status: $TestData:auth_Fail_status$
-      output.1.response.y.responseTime: $TIMESTAMP$
-      output.1.response.n.err.errorMessage: $errors:UnsupportedLang:errorMessage$
-      output.1.response.n.err.errorCode: $errors:UnsupportedLang:errorCode$
-      
-  Autheticate_EkycPartner_With Secondary language_For VID_Pos_42:
-    endpoint.url:
-      partnerIDMispLK: $PIDMLKURL:ValidEkycPIDMLK$
-    input.withSecLang-auth-request:
-      AuthReq.individualId: $VID$
-      AuthReq.individualIdType: VID
-      AuthReq.bio: BOOLEAN:true
-      AuthReq.demo: BOOLEAN:false
-      AuthReq.requestTime: $TIMESTAMP$
-      AuthReq.transactionID: $RANDOM:N:10$
-      AuthReq.secondaryLangCode: ara
-    input.identity-encrypt-bio-data:
-      identityReq.bioValue: $idrepo~$input.withSecLang-auth-request:AuthReq.individualId$~DECODEFILE:individualBiometricsValue~//BIR/BDBInfo[Type='Finger'][Subtype='Left IndexFinger']//following::BDB$
-    output.output-1-expected-y-res:
-      #output.1.response.y.status: true
-      output.1.response.y.responseTime: $TIMESTAMP$
-      output.1.response.y.transactionID: $input.withSecLang-auth-request:AuthReq.transactionID$
-      output.1.response.y.response: $IGNORE$
-      output.1.response.y.staticToken: $IGNORE$
-      output.1.response.y.response: '$DECODE$->output-2-expected-decoded-sec-lang-kyc-res.json'
-    output.output-2-expected-decoded-sec-lang-kyc-res:
-      output.2.res.kyc.phone: $idrepo~$input.withSecLang-auth-request:AuthReq.individualId$~phone$
-      output.2.res.kyc.valuepostalCode0: $idrepo~$input.withSecLang-auth-request:AuthReq.individualId$~postalCode$
-      output.2.res.kyc.valueaddressLine10: $idrepo~$input.withSecLang-auth-request:AuthReq.individualId$~valueaddressLine10$
-      output.2.res.kyc.valuelocation20: $idrepo~$input.withSecLang-auth-request:AuthReq.individualId$~valueregion0$
-      output.2.res.kyc.valuelocation10: $idrepo~$input.withSecLang-auth-request:AuthReq.individualId$~valuecity0$
-      output.2.res.kyc.languagelocation30: $idrepo~$input.withSecLang-auth-request:AuthReq.individualId$~languageprovince0$
-      output.2.res.kyc.languageaddressLine10: $idrepo~$input.withSecLang-auth-request:AuthReq.individualId$~languageaddressLine10$
-      output.2.res.kyc.valuefullName0: $idrepo~$input.withSecLang-auth-request:AuthReq.individualId$~valuefullName0$
-      output.2.res.kyc.languagegender0: $idrepo~$input.withSecLang-auth-request:AuthReq.individualId$~languagegender0$
-      output.2.res.kyc.valueaddressLine30: $idrepo~$input.withSecLang-auth-request:AuthReq.individualId$~valueaddressLine30$
-      output.2.res.kyc.valuedateOfBirth0: $idrepo~$input.withSecLang-auth-request:AuthReq.individualId$~dateOfBirth$
-      output.2.res.kyc.valueaddressLine30: $idrepo~$input.withSecLang-auth-request:AuthReq.individualId$~valueaddressLine30$
-      output.2.res.kyc.languagelocation20: $idrepo~$input.withSecLang-auth-request:AuthReq.individualId$~languageregion0$
-      output.2.res.kyc.valuelocation30: $idrepo~$input.withSecLang-auth-request:AuthReq.individualId$~valueprovince0$
-      output.2.res.kyc.languageaddressLine30: $idrepo~$input.withSecLang-auth-request:AuthReq.individualId$~languageaddressLine30$
-      output.2.res.kyc.languagelocation10: $idrepo~$input.withSecLang-auth-request:AuthReq.individualId$~languagecity0$
-      output.2.res.kyc.valueaddressLine20: $idrepo~$input.withSecLang-auth-request:AuthReq.individualId$~valueaddressLine20$
-      output.2.res.kyc.languagefullName0: $idrepo~$input.withSecLang-auth-request:AuthReq.individualId$~languagefullName0$
-      output.2.res.kyc.languageaddressLine20: $idrepo~$input.withSecLang-auth-request:AuthReq.individualId$~languageaddressLine20$
-      output.2.res.kyc.valueemail0: $idrepo~$input.withSecLang-auth-request:AuthReq.individualId$~email$
-      output.2.res.kyc.valuegender0: $idrepo~$input.withSecLang-auth-request:AuthReq.individualId$~valuegender0$
-      output.2.res.kyc.valueaddressLine11: $idrepo~$input.withSecLang-auth-request:AuthReq.individualId$~valueaddressLine11$
-      output.2.res.kyc.valuelocation21: $idrepo~$input.withSecLang-auth-request:AuthReq.individualId$~valueregion1$
-      output.2.res.kyc.valuelocation11: $idrepo~$input.withSecLang-auth-request:AuthReq.individualId$~valuecity1$
-      output.2.res.kyc.languagelocation31: $idrepo~$input.withSecLang-auth-request:AuthReq.individualId$~languageprovince1$
-      output.2.res.kyc.languageaddressLine11: $idrepo~$input.withSecLang-auth-request:AuthReq.individualId$~languageaddressLine11$
-      output.2.res.kyc.valuefullName1: $idrepo~$input.withSecLang-auth-request:AuthReq.individualId$~valuefullName1$
-      output.2.res.kyc.languagegender1: $idrepo~$input.withSecLang-auth-request:AuthReq.individualId$~languagegender1$
-      output.2.res.kyc.valueaddressLine31: $idrepo~$input.withSecLang-auth-request:AuthReq.individualId$~valueaddressLine31$
-      #output.2.res.kyc.valuedateOfBirth0: $idrepo~$input.withSecLang-auth-request:AuthReq.individualId$~dateOfBirth$
-      output.2.res.kyc.valueaddressLine31: $idrepo~$input.withSecLang-auth-request:AuthReq.individualId$~valueaddressLine31$
-      output.2.res.kyc.languagelocation21: $idrepo~$input.withSecLang-auth-request:AuthReq.individualId$~languageregion1$
-      output.2.res.kyc.valuelocation31: $idrepo~$input.withSecLang-auth-request:AuthReq.individualId$~valueprovince1$
-      output.2.res.kyc.languageaddressLine31: $idrepo~$input.withSecLang-auth-request:AuthReq.individualId$~languageaddressLine31$
-      output.2.res.kyc.languagelocation11: $idrepo~$input.withSecLang-auth-request:AuthReq.individualId$~languagecity1$
-      output.2.res.kyc.valueaddressLine21: $idrepo~$input.withSecLang-auth-request:AuthReq.individualId$~valueaddressLine21$
-      output.2.res.kyc.languagefullName1: $idrepo~$input.withSecLang-auth-request:AuthReq.individualId$~languagefullName1$
-      output.2.res.kyc.languageaddressLine21: $idrepo~$input.withSecLang-auth-request:AuthReq.individualId$~languageaddressLine21$
-      #output.2.res.kyc.valueemail0: $idrepo~$input.withSecLang-auth-request:AuthReq.individualId$~email$
-      output.2.res.kyc.valuegender1: $idrepo~$input.withSecLang-auth-request:AuthReq.individualId$~valuegender1$
-      
-  Autheticate_EkycPartner_With not supported Secondary language _For VID_Pos_43_bug_mos-21966:
-    endpoint.url:
-      partnerIDMispLK: $PIDMLKURL:ValidEkycPIDMLK$
-    input.withSecLang-auth-request:
-      AuthReq.individualId: $VID$
-      AuthReq.bio: BOOLEAN:true
-      AuthReq.demo: BOOLEAN:false
-      AuthReq.requestTime: $TIMESTAMP$
-      AuthReq.transactionID: $RANDOM:N:10$
-      AuthReq.secondaryLangCode: ara
-    input.identity-encrypt-bio-data:
-      identityReq.timestamp: $TIMESTAMP$
-      identityReq.bioValue: $idrepo~$input.withSecLang-auth-request:AuthReq.individualId$~DECODEFILE:individualBiometricsValue~//BIR/BDBInfo[Type='Finger'][Subtype='Left IndexFinger']//following::BDB$
-    output.output-1-expected-n-error-res:
-      output.1.response.n.err.status: $TestData:auth_Fail_status$
-      output.1.response.y.responseTime: $TIMESTAMP$
-      output.1.response.n.err.errorMessage: $errors:UnsupportedLang:errorMessage$
-      output.1.response.n.err.errorCode: $errors:UnsupportedLang:errorCode$
-    
-  EkycPartner_Invalid_PartnerID_For UIN_Neg_44:
-    endpoint.url:
-      partnerIDMispLK: $PIDMLKURL:PIDNotRegistered$
-    input.auth-request:
-      AuthReq.individualId: $UIN$
-      AuthReq.requestTime: $TIMESTAMP$
-      AuthReq.transactionID: $RANDOM:N:10$
-    input.identity-encrypt-bio-data:
-      identityReq.timestamp: $TIMESTAMP$
-      identityReq.bioValue: $idrepo~$input.auth-request:AuthReq.individualId$~DECODEFILE:individualBiometricsValue~//BIR/BDBInfo[Type='Finger'][Subtype='Left IndexFinger']//following::BDB$  
-    output.output-1-expected-n-error-res:
-      output.1.response.n.err.status: $TestData:auth_Fail_status$
-      output.1.response.y.responseTime:  $TIMESTAMP$
-      output.1.response.n.err.errorMessage: $errors:PartnerIDNotRegistered:errorMessage$
-      output.1.response.n.err.errorCode: $errors:PartnerIDNotRegistered:errorCode$
-      
-  EkycPartner_Invalid_PartnerID_For VID_Neg_45:
-    endpoint.url:
-      partnerIDMispLK: $PIDMLKURL:PIDNotRegistered$
-    input.auth-request:
-      AuthReq.individualId: $VID$
-      AuthReq.individualIdType: VID
-      AuthReq.requestTime: $TIMESTAMP$
-      AuthReq.transactionID: $RANDOM:N:10$
-    input.identity-encrypt-bio-data:
-      identityReq.bioValue: $idrepo~$input.auth-request:AuthReq.individualId$~DECODEFILE:individualBiometricsValue~//BIR/BDBInfo[Type='Finger'][Subtype='Left IndexFinger']//following::BDB$  
-    output.output-1-expected-n-error-res:
-      output.1.response.n.err.status: $TestData:auth_Fail_status$
-      output.1.response.y.responseTime:  $TIMESTAMP$
-      output.1.response.n.err.errorMessage: $errors:PartnerIDNotRegistered:errorMessage$
-      output.1.response.n.err.errorCode: $errors:PartnerIDNotRegistered:errorCode$
-      
-  EkycPartner_Invalid_PartnerID not as per defintion_For UIN_Neg_46:
-    endpoint.url:
-      partnerIDMispLK: $PIDMLKURL:PIDNotRegistered$
-    input.auth-request:
-      AuthReq.individualId: $UIN$
-      AuthReq.requestTime: $TIMESTAMP$
-      AuthReq.transactionID: $RANDOM:N:10$
-    input.identity-encrypt-bio-data:
-      identityReq.timestamp: $TIMESTAMP$
-      identityReq.bioValue: $idrepo~$input.auth-request:AuthReq.individualId$~DECODEFILE:individualBiometricsValue~//BIR/BDBInfo[Type='Finger'][Subtype='Left IndexFinger']//following::BDB$  
-    output.output-1-expected-n-error-res:
-      output.1.response.n.err.status: $TestData:auth_Fail_status$
-      output.1.response.y.responseTime:  $TIMESTAMP$
-      output.1.response.n.err.errorMessage: $errors:PartnerIDNotRegistered:errorMessage$
-      output.1.response.n.err.errorCode: $errors:PartnerIDNotRegistered:errorCode$
-      
-  EkycPartner_Invalid_PartnerID not as per defintion_For VID_Neg_47:
-    endpoint.url:
-      partnerIDMispLK: $PIDMLKURL:PIDNotRegistered$
-    input.auth-request:
-      AuthReq.individualId: $VID$
-      AuthReq.individualIdType: VID
-      AuthReq.requestTime: $TIMESTAMP$
-      AuthReq.transactionID: $RANDOM:N:10$
-    input.identity-encrypt-bio-data:
-      identityReq.bioValue: $idrepo~$input.auth-request:AuthReq.individualId$~DECODEFILE:individualBiometricsValue~//BIR/BDBInfo[Type='Finger'][Subtype='Left IndexFinger']//following::BDB$  
-    output.output-1-expected-n-error-res:
-      output.1.response.n.err.status: $TestData:auth_Fail_status$
-      output.1.response.y.responseTime:  $TIMESTAMP$
-      output.1.response.n.err.errorMessage: $errors:PartnerIDNotRegistered:errorMessage$
-      output.1.response.n.err.errorCode: $errors:PartnerIDNotRegistered:errorCode$
-      
-  EkycPartner_Missing_PartnerID_For UIN_Neg_48:
-    endpoint.url:
-      partnerIDMispLK: $PIDMLKURL:MissingPID$
-    input.auth-request:
-      AuthReq.individualId: $UIN$
-      AuthReq.requestTime: $TIMESTAMP$
-      AuthReq.transactionID: $RANDOM:N:10$
-    input.identity-encrypt-bio-data:
-      identityReq.timestamp: $TIMESTAMP$
-      identityReq.bioValue: $idrepo~$input.auth-request:AuthReq.individualId$~DECODEFILE:individualBiometricsValue~//BIR/BDBInfo[Type='Finger'][Subtype='Left IndexFinger']//following::BDB$  
-    output.output-1-expected-n-res:
-      output.1.response.n.res.status: 500
-      output.1.response.n.res.timestamp:  $TIMESTAMPZ$
-      output.1.response.n.res.error: Internal Server Error
-      output.1.response.n.res.path: $IGNORE$
-   
-  EkycPartner_Missing_PartnerID_For VID_Neg_49:
-    endpoint.url:
-      partnerIDMispLK: $PIDMLKURL:MissingPID$
-    input.auth-request:
-      AuthReq.individualId: $VID$
-      AuthReq.individualIdType: VID
-      AuthReq.requestTime: $TIMESTAMP$
-      AuthReq.transactionID: $RANDOM:N:10$
-    input.identity-encrypt-bio-data:
-      identityReq.bioValue: $idrepo~$input.auth-request:AuthReq.individualId$~DECODEFILE:individualBiometricsValue~//BIR/BDBInfo[Type='Finger'][Subtype='Left IndexFinger']//following::BDB$  
-    output.output-1-expected-n-res:
-      output.1.response.n.res.status: 500
-      output.1.response.n.res.timestamp:  $TIMESTAMPZ$
-      output.1.response.n.res.error: Internal Server Error
-      output.1.response.n.res.path: $IGNORE$
-      
-  EkycPartner_Missing_MISP LK_For UIN_Neg_50:
-    endpoint.url:
-      partnerIDMispLK: $PIDMLKURL:MissingMLK$
-    input.auth-request:
-      AuthReq.individualId: $UIN$
-      AuthReq.requestTime: $TIMESTAMP$
-      AuthReq.transactionID: $RANDOM:N:10$
-    input.identity-encrypt-bio-data:
-      identityReq.timestamp: $TIMESTAMP$
-      identityReq.bioValue: $idrepo~$input.auth-request:AuthReq.individualId$~DECODEFILE:individualBiometricsValue~//BIR/BDBInfo[Type='Finger'][Subtype='Left IndexFinger']//following::BDB$  
-    output.output-1-expected-n-res:
-      output.1.response.n.res.status: 500
-      output.1.response.n.res.timestamp:  $TIMESTAMPZ$
-      output.1.response.n.res.error: Internal Server Error
-      output.1.response.n.res.path: $IGNORE$
-   
-  EkycPartner_Missing_MISP LK_For VID_Neg_51:
-    endpoint.url:
-      partnerIDMispLK: $PIDMLKURL:MissingMLK$
-    input.auth-request:
-      AuthReq.individualId: $VID$
-      AuthReq.individualIdType: VID
-      AuthReq.requestTime: $TIMESTAMP$
-      AuthReq.transactionID: $RANDOM:N:10$
-    input.identity-encrypt-bio-data:
-      identityReq.bioValue: $idrepo~$input.auth-request:AuthReq.individualId$~DECODEFILE:individualBiometricsValue~//BIR/BDBInfo[Type='Finger'][Subtype='Left IndexFinger']//following::BDB$  
-    output.output-1-expected-n-res:
-      output.1.response.n.res.status: 500
-      output.1.response.n.res.timestamp:  $TIMESTAMPZ$
-      output.1.response.n.res.error: Internal Server Error
-      output.1.response.n.res.path: $IGNORE$
-  
-  EkycPartner_Invalid encryption of session key or request_For UIN_Neg_52_bug_mos-22025:
-    endpoint.url:
-      partnerIDMispLK: $PIDMLKURL:ValidEkycPIDMLK$
-    input.auth-request:
-      AuthReq.individualId: $UIN$
-      AuthReq.requestTime: $TIMESTAMP$
-      AuthReq.transactionID: $RANDOM:N:10$
-      AuthReq.requestSessionKey: MsGZjrxhS3kAzEJIf2xu1R8qIo34M9BUoZlrRKqSW7Z1cy6_2dPwQeylmhxXMaUK-4HXI7uMWwsbBcY1hhXG0Zrs3E17eRi9vj9-wrhvMjGsygIYjCl5TIgI6syNPbEEja6_yiBW85hupXNofOthPZ84ifV8iEkl82ayS5jrve_DQIxhHnAFYVWbpA9quWEwdusrp_U1xx9wU1M2vGt76_NMyDoFuD77cVLGK3CYiTjyVLiXmLMqYhZLIfVgTUGm-oTc5jpUtjNFKXh3ykmH2bMoJLw3m-PM7CUeWWEay
-    input.identity-encrypt-bio-data:
-      identityReq.timestamp: $TIMESTAMP$
-      identityReq.bioValue: $idrepo~$input.auth-request:AuthReq.individualId$~DECODEFILE:individualBiometricsValue~//BIR/BDBInfo[Type='Finger'][Subtype='Left IndexFinger']//following::BDB$  
-    output.output-1-expected-n-error-res:
-      output.1.response.n.err.status: $TestData:auth_Fail_status$
-      output.1.response.y.responseTime:  $TIMESTAMP$
-      output.1.response.n.err.errorMessage: $errors:InvalidRequestorSessionKey:errorMessage$
-      output.1.response.n.err.errorCode: $errors:InvalidRequestorSessionKey:errorCode$
-      
-  EkycPartner_Invalid_Invalid encryption of session key or request_For VID_Neg_53_bug_mos-22025:
-    endpoint.url:
-      partnerIDMispLK: $PIDMLKURL:ValidEkycPIDMLK$
-    input.auth-request:
-      AuthReq.individualId: $VID$
-      AuthReq.individualIdType: VID
-      AuthReq.requestTime: $TIMESTAMP$
-      AuthReq.transactionID: $RANDOM:N:10$
-      AuthReq.requestSessionKey: MsGZjrxhS3kAzEJIf2xu1R8qIo34M9BUoZlrRKqSW7Z1cy6_2dPwQeylmhxXMaUK-4HXI7uMWwsbBcY1hhXG0Zrs3E17eRi9vj9-wrhvMjGsygIYjCl5TIgI6syNPbEEja6_yiBW85hupXNofOthPZ84ifV8iEkl82ayS5jrve_DQIxhHnAFYVWbpA9quWEwdusrp_U1xx9wU1M2vGt76_NMyDoFuD77cVLGK3CYiTjyVLiXmLMqYhZLIfVgTUGm-oTc5jpUtjNFKXh3ykmH2bMoJLw3m-PM7CUeWWEay
-    input.identity-encrypt-bio-data:
-      identityReq.bioValue: $idrepo~$input.auth-request:AuthReq.individualId$~DECODEFILE:individualBiometricsValue~//BIR/BDBInfo[Type='Finger'][Subtype='Left IndexFinger']//following::BDB$  
-    output.output-1-expected-n-error-res:
-      output.1.response.n.err.status: $TestData:auth_Fail_status$
-      output.1.response.y.responseTime:  $TIMESTAMP$
-      output.1.response.n.err.errorMessage: $errors:InvalidRequestorSessionKey:errorMessage$
-      output.1.response.n.err.errorCode: $errors:InvalidRequestorSessionKey:errorCode$
-      
-  EkycPartner_Invalid MLK_For UIN_Neg_54:
-    endpoint.url:
-      partnerIDMispLK: $PIDMLKURL:MLKNotRegistered$
-    input.auth-request:
-      AuthReq.individualId: $UIN$
-      AuthReq.requestTime: $TIMESTAMP$
-      AuthReq.transactionID: $RANDOM:N:10$
-    input.identity-encrypt-bio-data:
-      identityReq.bioValue: $idrepo~$input.auth-request:AuthReq.individualId$~DECODEFILE:individualBiometricsValue~//BIR/BDBInfo[Type='Finger'][Subtype='Left IndexFinger']//following::BDB$  
-    output.output-1-expected-n-error-res:
-      output.1.response.n.err.status: $TestData:auth_Fail_status$
-      output.1.response.y.responseTime:  $TIMESTAMP$
-      output.1.response.n.err.errorMessage: $errors:MSLKNotRegisteredToPID:errorMessage$
-      output.1.response.n.err.errorCode: $errors:MSLKNotRegisteredToPID:errorCode$
-      
-  EkycPartner_Invalid MLK_For VID_Neg_55:
-    endpoint.url:
-      partnerIDMispLK: $PIDMLKURL:MLKNotRegistered$
-    input.auth-request:
-      AuthReq.individualId: $VID$
-      AuthReq.individualIdType: VID
-      AuthReq.requestTime: $TIMESTAMP$
-      AuthReq.transactionID: $RANDOM:N:10$
-    input.identity-encrypt-bio-data:
-      identityReq.bioValue: $idrepo~$input.auth-request:AuthReq.individualId$~DECODEFILE:individualBiometricsValue~//BIR/BDBInfo[Type='Finger'][Subtype='Left IndexFinger']//following::BDB$  
-    output.output-1-expected-n-error-res:
-      output.1.response.n.err.status: $TestData:auth_Fail_status$
-      output.1.response.y.responseTime:  $TIMESTAMP$
-      output.1.response.n.err.errorMessage: $errors:MSLKNotRegisteredToPID:errorMessage$
-      output.1.response.n.err.errorCode: $errors:MSLKNotRegisteredToPID:errorCode$
-      
-  EkycPartner_Invalid MLK not as per defintion_For UIN_Neg_56:
-    endpoint.url:
-      partnerIDMispLK: $PIDMLKURL:MLKNotRegistered$
-    input.auth-request:
-      AuthReq.individualId: $UIN$
-      AuthReq.requestTime: $TIMESTAMP$
-      AuthReq.transactionID: $RANDOM:N:10$
-    input.identity-encrypt-bio-data:
-      identityReq.timestamp: $TIMESTAMP$
-      identityReq.bioValue: $idrepo~$input.auth-request:AuthReq.individualId$~DECODEFILE:individualBiometricsValue~//BIR/BDBInfo[Type='Finger'][Subtype='Left IndexFinger']//following::BDB$  
-    output.output-1-expected-n-error-res:
-      output.1.response.n.err.status: $TestData:auth_Fail_status$
-      output.1.response.y.responseTime:  $TIMESTAMP$
-      output.1.response.n.err.errorMessage: $errors:MSLKNotRegisteredToPID:errorMessage$
-      output.1.response.n.err.errorCode: $errors:MSLKNotRegisteredToPID:errorCode$
-      
-  EkycPartner_Invalid MLK not as per defintion_For VID_Neg_57:
-    endpoint.url:
-      partnerIDMispLK: $PIDMLKURL:MLKNotRegistered$
-    input.auth-request:
-      AuthReq.individualId: $VID$
-      AuthReq.individualIdType: VID
-      AuthReq.requestTime: $TIMESTAMP$
-      AuthReq.transactionID: $RANDOM:N:10$
-    input.identity-encrypt-bio-data:
-      identityReq.timestamp: $TIMESTAMP$
-      identityReq.bioValue: $idrepo~$input.auth-request:AuthReq.individualId$~DECODEFILE:individualBiometricsValue~//BIR/BDBInfo[Type='Finger'][Subtype='Left IndexFinger']//following::BDB$  
-    output.output-1-expected-n-error-res:
-      output.1.response.n.err.status: $TestData:auth_Fail_status$
-      output.1.response.y.responseTime:  $TIMESTAMP$
-      output.1.response.n.err.errorMessage: $errors:MSLKNotRegisteredToPID:errorMessage$
-      output.1.response.n.err.errorCode: $errors:MSLKNotRegisteredToPID:errorCode$
-   
-  
-=======
 testdata:
   Autheticate_EkycPartner_smoke_For UIN_Pos_01:
     endpoint.url:
@@ -2243,5 +1120,4 @@
       output.1.response.n.err.errorCode: $errors:MSLKNotRegisteredToPID:errorCode$
    
   
->>>>>>> 6b2837f1
      