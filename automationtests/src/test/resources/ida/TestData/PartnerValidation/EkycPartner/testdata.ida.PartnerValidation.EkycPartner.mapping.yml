testdata:
  Autheticate_EkycPartner_smoke_For UIN_Pos_01:
    endpoint.url:
      partnerIDMispLK: $PIDMLKURL:ValidEkycPIDMLK$
    input.auth-request:
      AuthReq.individualId: $UIN$
      AuthReq.bio: BOOLEAN:true
      AuthReq.demo: BOOLEAN:false
      AuthReq.requestTime: $TIMESTAMP$
      AuthReq.transactionID: $RANDOM:N:10$
      AuthReq.secondaryLangCode: $REMOVE$
    input.identity-encrypt-bio-data:
      identityReq.bioValue: $idrepo~$input.auth-request:AuthReq.individualId$~DECODEFILE:individualBiometricsValue~//BIR/BDBInfo[Type='Finger'][Subtype='Left IndexFinger']//following::BDB$
      identityReq.timestamp: $TIMESTAMP$
      identityReq.data.timestamp: $TIMESTAMP$
    output.output-1-expected-y-res:
      #output.1.response.y.status: true
      output.1.response.y.responseTime: $TIMESTAMP$
      output.1.response.y.transactionID: $input.auth-request:AuthReq.transactionID$
      output.1.response.y.response.kycStatus: $IGNORE$
      output.1.response.y.staticToken: $IGNORE$
      output.1.response.y.response.kycStatus: BOOLEAN:true
     
  EkycPartner_Invalid_UIN_Neg_02:
    endpoint.url:
      partnerIDMispLK: $PIDMLKURL:ValidPIDMLK$
    input.auth-request:
      AuthReq.individualId: $TestData:uin_invalid$
      AuthReq.requestTime: $TIMESTAMP$
      AuthReq.transactionID: $RANDOM:N:10$
      AuthReq.bio: BOOLEAN:true
    input.identity-encrypt-bio-data:
      identityReq.data.timestamp: $TIMESTAMP$
      identityReq.timestamp: $TIMESTAMP$
      identityReq.bioValue: $idrepo~$input.auth-request:AuthReq.individualId$~DECODEFILE:individualBiometricsValue~//BIR/BDBInfo[Type='Finger'][Subtype='Left IndexFinger']//following::BDB$  
    output.output-1-expected-n-error-res:
      output.1.response.n.err.status: $TestData:auth_Fail_status$
      output.1.response.y.responseTime: $TIMESTAMP$
      output.1.response.n.err.errorMessage: $errors:InvalidUIN:errorMessage$
      output.1.response.n.err.errorCode: $errors:InvalidUIN:errorCode$
     
  EkycPartner_Invalid_reqTime_For UIN_Neg_03:
    endpoint.url:
      partnerIDMispLK: $PIDMLKURL:ValidPIDMLK$
    input.auth-request:
      AuthReq.individualId: $UIN$
      AuthReq.requestTime: $INVALIDTIMESTAMPZ$
      AuthReq.transactionID: $RANDOM:N:10$
    input.identity-encrypt-bio-data:
      identityReq.timestamp: $TIMESTAMP$
      identityReq.data.timestamp: $TIMESTAMP$
      identityReq.bioValue: $idrepo~$input.auth-request:AuthReq.individualId$~DECODEFILE:individualBiometricsValue~//BIR/BDBInfo[Type='Finger'][Subtype='Left IndexFinger']//following::BDB$  
    output.output-1-expected-n-error-res:
      output.1.response.n.err.status: $TestData:auth_Fail_status$
      output.1.response.y.responseTime:  $TIMESTAMPZ$
      output.1.response.n.err.errorMessage: $errors:InvalidrequestTime:errorMessage$
      output.1.response.n.err.errorCode: $errors:InvalidrequestTime:errorCode$
      
  EkycPartner_Invalid_reqTime_greaterthan24hrs_For UIN_Neg_04:
    endpoint.url:
      partnerIDMispLK: $PIDMLKURL:ValidPIDMLK$
    input.auth-request:
      AuthReq.individualId: $UIN$
      AuthReq.requestTime: $TIMESTAMP$HOUR+25
      AuthReq.transactionID: $RANDOM:N:10$
    input.identity-encrypt-bio-data:
      identityReq.timestamp: $TIMESTAMP$
      identityReq.data.timestamp: $TIMESTAMP$
      identityReq.bioValue: $idrepo~$input.auth-request:AuthReq.individualId$~DECODEFILE:individualBiometricsValue~//BIR/BDBInfo[Type='Finger'][Subtype='Left IndexFinger']//following::BDB$ 
    output.output-1-expected-n-error-res:
      output.1.response.n.err.status: $TestData:auth_Fail_status$
      output.1.response.y.responseTime:  $TIMESTAMP$
      output.1.response.n.err.errorMessage: $errors:RequestTimeGT24HR:errorMessage$
      output.1.response.n.err.errorCode: $errors:RequestTimeGT24HR:errorCode$
   
  EkycPartner_Invalid_individualIdType_For UIN_Neg_05:
    endpoint.url:
      partnerIDMispLK: $PIDMLKURL:ValidPIDMLK$
    input.auth-request:
      AuthReq.individualId:  $UIN$
      AuthReq.requestTime: $TIMESTAMP$
      AuthReq.transactionID: $RANDOM:N:10$
      AuthReq.individualIdType: $TestData:indvId_invalid$
      AuthReq.bio: BOOLEAN:true
    input.identity-encrypt-bio-data:
      identityReq.timestamp: $TIMESTAMP$
      identityReq.data.timestamp: $TIMESTAMP$
      identityReq.bioValue: $idrepo~$input.auth-request:AuthReq.individualId$~DECODEFILE:individualBiometricsValue~//BIR/BDBInfo[Type='Finger'][Subtype='Left IndexFinger']//following::BDB$  
    output.output-1-expected-n-error-res:
      output.1.response.n.err.status: $TestData:auth_Fail_status$
      output.1.response.y.responseTime:  $TIMESTAMP$
      output.1.response.n.err.errorMessage: $errors:InvalidindividualIdType:errorMessage$
      output.1.response.n.err.errorCode: $errors:InvalidindividualIdType:errorCode$
      
  EkycPartner_Invalid_version_For UIN_Neg_06:
    endpoint.url:
      partnerIDMispLK: $PIDMLKURL:ValidPIDMLK$
    input.auth-request:
      AuthReq.individualId:  $UIN$
      AuthReq.requestTime: $TIMESTAMP$
      AuthReq.transactionID: $RANDOM:N:10$
      AuthReq.version: 0.^
      AuthReq.bio: BOOLEAN:true
    input.identity-encrypt-bio-data:
      identityReq.timestamp: $TIMESTAMP$
      identityReq.data.timestamp: $TIMESTAMP$
      identityReq.bioValue: $idrepo~$input.auth-request:AuthReq.individualId$~DECODEFILE:individualBiometricsValue~//BIR/BDBInfo[Type='Finger'][Subtype='Left IndexFinger']//following::BDB$  
    output.output-1-expected-n-error-res:
      output.1.response.n.err.status: $TestData:auth_Fail_status$
      output.1.response.y.responseTime:  $TIMESTAMP$
      output.1.response.n.err.errorMessage: $errors:Invalidversion:errorMessage$
      output.1.response.n.err.errorCode: $errors:Invalidversion:errorCode$
   
  EkycPartner_Invalid_txnID_For UIN_Neg_07:
    endpoint.url:
      partnerIDMispLK: $PIDMLKURL:ValidPIDMLK$
    input.auth-request:
      AuthReq.individualId:  $UIN$
      AuthReq.requestTime: $TIMESTAMP$
      AuthReq.transactionID: $RANDOM:N:12$
    input.identity-encrypt-bio-data:
      identityReq.timestamp: $TIMESTAMP$
      identityReq.data.timestamp: $TIMESTAMP$
      identityReq.bioValue: $idrepo~$input.auth-request:AuthReq.individualId$~DECODEFILE:individualBiometricsValue~//BIR/BDBInfo[Type='Finger'][Subtype='Left IndexFinger']//following::BDB$  
    output.output-1-expected-n-error-res:
      output.1.response.n.err.status: $TestData:auth_Fail_status$
      output.1.response.y.responseTime:  $TIMESTAMP$
      output.1.response.n.err.errorMessage: $IGNORE$ 
      output.1.response.n.err.errorCode:  $IGNORE$
      
  EkycPartner_Missing_UIN_For UIN_Neg_08:
    endpoint.url:
      partnerIDMispLK: $PIDMLKURL:ValidPIDMLK$
    input.auth-request:
      AuthReq.individualId: $REMOVE$
      AuthReq.requestTime: $TIMESTAMP$
      AuthReq.transactionID: $RANDOM:N:10$
      AuthReq.bio: BOOLEAN:true
    input.identity-encrypt-bio-data:
      identityReq.timestamp: $TIMESTAMP$
      identityReq.data.timestamp: $TIMESTAMP$
      identityReq.bioValue: "Rk1SACAyMAAAAAFcAAABPAFiAMUAxQEAAAAoNUB9AMF0V4CBAKBBPEC0AL68ZIC4AKjNZEBiAJvWXUBPANPWNUDSAK7RUIC2AQIfZEDJAPMxPEByAGwPXYCpARYPZECfAFjoZECGAEv9ZEBEAFmtV0BpAUGNXUC/AUEESUCUAVIEPEC2AVNxPICcALWuZICuALm3ZECNAJqxQ0CUAI3GQ0CXAPghV0BVAKDOZEBfAPqHXUBDAKe/ZIB9AG3xXUDPAIbZUEBcAGYhZECIASgHXYBJAGAnV0DjAR4jG0DKATqJIUCGADGSZEDSAUYGIUAxAD+nV0CXAK+oSUBoALr6Q4CSAOuKXUCiAIvNZEC9AJzQZIBNALbTXUBBAL68V0CeAHDZZECwAHPaZEBRAPwHUIBHAHW2XUDXARAUDUC4AS4HZEDXAS0CQ0CYADL4ZECsAUzuPEBkACgRZAAA"
    output.output-1-expected-n-error-res:
      output.1.response.n.err.status: $TestData:auth_Fail_status$
      output.1.response.y.responseTime:  $TIMESTAMP$
      output.1.response.n.err.errorMessage: $errors:MissingUIN:errorMessage$
      output.1.response.n.err.errorCode: $errors:MissingUIN:errorCode$
      
  EkycPartner_Missing_txnID_For UIN_Neg_09:
    endpoint.url:
      partnerIDMispLK: $PIDMLKURL:ValidPIDMLK$
    input.auth-request:
      AuthReq.individualId: $UIN$
      AuthReq.requestTime: $TIMESTAMP$
      AuthReq.transactionID: $REMOVE$
    input.identity-encrypt-bio-data:
      identityReq.timestamp: $TIMESTAMP$
      identityReq.data.timestamp: $TIMESTAMP$
      identityReq.bioValue: $idrepo~$input.auth-request:AuthReq.individualId$~DECODEFILE:individualBiometricsValue~//BIR/BDBInfo[Type='Finger'][Subtype='Left IndexFinger']//following::BDB$  
    output.output-1-expected-n-error-res:
      output.1.response.n.err.status: $TestData:auth_Fail_status$
      output.1.response.y.responseTime:  $TIMESTAMP$
      output.1.response.n.err.errorMessage: $errors:MissingtransactionID:errorMessage$
      output.1.response.n.err.errorCode: $errors:MissingtransactionID:errorCode$
  
  EkycPartner_Missing_reqTime_For UIN_Neg_10:
    endpoint.url:
      partnerIDMispLK: $PIDMLKURL:ValidPIDMLK$
    input.auth-request:
      AuthReq.individualId: $UIN$
      AuthReq.requestTime: $REMOVE$
      AuthReq.transactionID:  $RANDOM:N:10$
    input.identity-encrypt-bio-data:
      identityReq.timestamp: $TIMESTAMP$
      identityReq.data.timestamp: $TIMESTAMP$
      identityReq.bioValue: $idrepo~$input.auth-request:AuthReq.individualId$~DECODEFILE:individualBiometricsValue~//BIR/BDBInfo[Type='Finger'][Subtype='Left IndexFinger']//following::BDB$  
    output.output-1-expected-n-error-res:
      output.1.response.n.err.status: $TestData:auth_Fail_status$
      output.1.response.y.responseTime:  $TIMESTAMPZ$
      output.1.response.n.err.errorMessage: $errors:MissingrequestTime:errorMessage$
      output.1.response.n.err.errorCode: $errors:MissingrequestTime:errorCode$
  
  EkycPartner_Missing_version_For UIN_Neg_11_BUG_MOS-20195:
    endpoint.url:
      partnerIDMispLK: $PIDMLKURL:ValidPIDMLK$
    input.auth-request:
      AuthReq.individualId: $UIN$
      AuthReq.requestTime: $TIMESTAMP$
      AuthReq.transactionID:  $RANDOM:N:10$
      AuthReq.version: $REMOVE$
    input.identity-encrypt-bio-data:
      identityReq.timestamp: $TIMESTAMP$
      identityReq.data.timestamp: $TIMESTAMP$
      identityReq.bioValue: $idrepo~$input.auth-request:AuthReq.individualId$~DECODEFILE:individualBiometricsValue~//BIR/BDBInfo[Type='Finger'][Subtype='Left IndexFinger']//following::BDB$  
    output.output-1-expected-n-error-res:
      output.1.response.n.err.status: $TestData:auth_Fail_status$
      output.1.response.y.responseTime:  $TIMESTAMP$
      output.1.response.n.err.errorMessage: $errors:Missingversion:errorMessage$
      output.1.response.n.err.errorCode: $errors:Missingversion:errorCode$
      
  EkycPartner_Missing_individualIdType_For UIN_Neg_12:
    endpoint.url:
      partnerIDMispLK: $PIDMLKURL:ValidPIDMLK$
    input.auth-request:
      AuthReq.individualId: $UIN$
      AuthReq.requestTime: $TIMESTAMP$
      AuthReq.transactionID: $RANDOM:N:10$
      AuthReq.individualIdType: $REMOVE$
      AuthReq.bio: BOOLEAN:true
    input.identity-encrypt-bio-data:
      identityReq.timestamp: $TIMESTAMP$
      identityReq.data.timestamp: $TIMESTAMP$
      identityReq.bioValue: $idrepo~$input.auth-request:AuthReq.individualId$~DECODEFILE:individualBiometricsValue~//BIR/BDBInfo[Type='Finger'][Subtype='Left IndexFinger']//following::BDB$  
    output.output-1-expected-n-error-res:
      output.1.response.n.err.status: $TestData:auth_Fail_status$
      output.1.response.y.responseTime:  $TIMESTAMP$
      output.1.response.n.err.errorMessage: $errors:MissingindividualIdType:errorMessage$
      output.1.response.n.err.errorCode: $errors:MissingindividualIdType:errorCode$
  
  EkycPartner_Invalid_UIN which is not as per data definition_Neg_13:
    endpoint.url:
      partnerIDMispLK: $PIDMLKURL:ValidPIDMLK$
    input.auth-request:
      AuthReq.individualId: $TestData:uin_invalid$
      AuthReq.requestTime: $TIMESTAMP$
      AuthReq.transactionID: $RANDOM:N:10$
      AuthReq.bio: BOOLEAN:true
    input.identity-encrypt-bio-data:
      identityReq.timestamp: $TIMESTAMP$
      identityReq.data.timestamp: $TIMESTAMP$
      identityReq.bioValue: $idrepo~$input.auth-request:AuthReq.individualId$~DECODEFILE:individualBiometricsValue~//BIR/BDBInfo[Type='Finger'][Subtype='Left IndexFinger']//following::BDB$  
    output.output-1-expected-n-error-res:
      output.1.response.n.err.status: $TestData:auth_Fail_status$
      output.1.response.y.responseTime: $TIMESTAMP$
      output.1.response.n.err.errorMessage: $errors:InvalidUIN:errorMessage$
      output.1.response.n.err.errorCode: $errors:InvalidUIN:errorCode$
     
  EkycPartner_Invalid_reqTime which is not as per definition_For UIN_Neg_14:
    endpoint.url:
      partnerIDMispLK: $PIDMLKURL:ValidPIDMLK$
    input.auth-request:
      AuthReq.individualId: $UIN$
      AuthReq.requestTime: $TestData:timestamp_invalid$
      AuthReq.transactionID: $RANDOM:N:10$
    input.identity-encrypt-bio-data:
      identityReq.timestamp: $TIMESTAMP$
      identityReq.data.timestamp: $TIMESTAMP$
      identityReq.bioValue: $idrepo~$input.auth-request:AuthReq.individualId$~DECODEFILE:individualBiometricsValue~//BIR/BDBInfo[Type='Finger'][Subtype='Left IndexFinger']//following::BDB$  
    output.output-1-expected-n-error-res:
      output.1.response.n.err.status: $TestData:auth_Fail_status$
      output.1.response.y.responseTime:  $TIMESTAMPZ$
      output.1.response.n.err.errorMessage: $errors:InvalidrequestTime:errorMessage$
      output.1.response.n.err.errorCode: $errors:InvalidrequestTime:errorCode$
      
  EkycPartner_Invalid_individualIdType which is not as per defenition_For UIN_Neg_15:
    endpoint.url:
      partnerIDMispLK: $PIDMLKURL:ValidPIDMLK$
    input.auth-request:
      AuthReq.individualId: $UIN$
      AuthReq.requestTime: $TIMESTAMP$
      AuthReq.transactionID: $RANDOM:N:10$
      AuthReq.individualIdType: $TestData:indvId_invalid$
      AuthReq.bio: BOOLEAN:true
    input.identity-encrypt-bio-data:
      identityReq.timestamp: $TIMESTAMP$
      identityReq.data.timestamp: $TIMESTAMP$
      identityReq.bioValue: $idrepo~$input.auth-request:AuthReq.individualId$~DECODEFILE:individualBiometricsValue~//BIR/BDBInfo[Type='Finger'][Subtype='Left IndexFinger']//following::BDB$  
    output.output-1-expected-n-error-res:
      output.1.response.n.err.status: $TestData:auth_Fail_status$
      output.1.response.y.responseTime:  $TIMESTAMP$
      output.1.response.n.err.errorMessage: $errors:InvalidindividualIdType:errorMessage$
      output.1.response.n.err.errorCode: $errors:InvalidindividualIdType:errorCode$
      
  EkycPartner_Invalid_version which is not as per defenition_For UIN_Neg_16:
    endpoint.url:
      partnerIDMispLK: $PIDMLKURL:ValidPIDMLK$
    input.auth-request:
      AuthReq.individualId: $UIN$
      AuthReq.requestTime: $TIMESTAMP$
      AuthReq.transactionID: $RANDOM:N:10$
      AuthReq.version: $TestData:id_version_invalid$
    input.identity-encrypt-bio-data:
      identityReq.timestamp: $TIMESTAMP$
      identityReq.data.timestamp: $TIMESTAMP$
      identityReq.bioValue: $idrepo~$input.auth-request:AuthReq.individualId$~DECODEFILE:individualBiometricsValue~//BIR/BDBInfo[Type='Finger'][Subtype='Left IndexFinger']//following::BDB$  
    output.output-1-expected-n-error-res:
      output.1.response.n.err.status: $TestData:auth_Fail_status$
      output.1.response.y.responseTime:  $TIMESTAMP$
      output.1.response.n.err.errorMessage: $errors:Invalidversion:errorMessage$
      output.1.response.n.err.errorCode: $errors:Invalidversion:errorCode$
   
  EkycPartner_Invalid_txnID which is not as per defenition_For UIN_Neg_17:
    endpoint.url:
      partnerIDMispLK: $PIDMLKURL:ValidPIDMLK$
    input.auth-request:
      AuthReq.individualId: $UIN$
      AuthReq.requestTime: $TIMESTAMP$
      AuthReq.transactionID: $TestData:txnID_Invalid$
    input.identity-encrypt-bio-data:
      identityReq.timestamp: $TIMESTAMP$
      identityReq.data.timestamp: $TIMESTAMP$
      identityReq.bioValue: $idrepo~$input.auth-request:AuthReq.individualId$~DECODEFILE:individualBiometricsValue~//BIR/BDBInfo[Type='Finger'][Subtype='Left IndexFinger']//following::BDB$  
    output.output-1-expected-n-error-res:
      output.1.response.n.err.status: $TestData:auth_Fail_status$
      output.1.response.y.responseTime:  $TIMESTAMP$
      output.1.response.n.err.errorMessage: $IGNORE$ 
      output.1.response.n.err.errorCode:  $IGNORE$
      
  Autheticate_EkycPartner_smoke_For VID_Pos_18:
    endpoint.url:
      partnerIDMispLK: $PIDMLKURL:ValidEkycPIDMLK$
    input.auth-request:
      AuthReq.individualId: $VID$
<<<<<<< HEAD
      AuthReq.individualIdType: VID
=======
      AuthReq.individualIdType: $TestData:indvId_Vid_valid$
>>>>>>> 0e32de05
      AuthReq.bio: BOOLEAN:true
      AuthReq.demo: BOOLEAN:false
      AuthReq.requestTime: $TIMESTAMP$
      AuthReq.transactionID: $RANDOM:N:10$
      AuthReq.secondaryLangCode: $TestData:secondary_lang_code$
    input.identity-encrypt-bio-data:
      identityReq.timestamp: $TIMESTAMP$
      identityReq.data.timestamp: $TIMESTAMP$
      identityReq.bioValue: $idrepo~$input.auth-request:AuthReq.individualId$~DECODEFILE:individualBiometricsValue~//BIR/BDBInfo[Type='Finger'][Subtype='Left IndexFinger']//following::BDB$
    output.output-1-expected-y-res:
      #output.1.response.y.status: true
      output.1.response.y.responseTime: $TIMESTAMP$
      output.1.response.y.transactionID: $input.auth-request:AuthReq.transactionID$
      output.1.response.y.response.kycStatus: $IGNORE$
      output.1.response.y.staticToken: $IGNORE$
      output.1.response.y.response.kycStatus: BOOLEAN:true
<<<<<<< HEAD
    output.output-2-expected-decoded-one-lang-kyc-res:
      output.2.res.kyc.status: BOOLEAN:true
      output.2.res.kyc.phone: $idrepo~$input.bio-auth-request:AuthReq.individualId$~phone$
      #output.2.res.kyc.valuepostalCode0: $idrepo~$input.bio-auth-request:AuthReq.individualId$~postalCode$
      output.2.res.kyc.valuepostalCode0: $IGNORE$
      output.2.res.kyc.valueaddressLine10: $idrepo~$input.bio-auth-request:AuthReq.individualId$~valueaddressLine1:langcode:input.bio-auth-request:AuthReq.secondaryLangCode$
      output.2.res.kyc.valuelocation20: $idrepo~$input.bio-auth-request:AuthReq.individualId$~valueregion:langcode:input.bio-auth-request:AuthReq.secondaryLangCode$
      output.2.res.kyc.valuelocation10: $idrepo~$input.bio-auth-request:AuthReq.individualId$~valuecity:langcode:input.bio-auth-request:AuthReq.secondaryLangCode$
      output.2.res.kyc.languagelocation30: $input.bio-auth-request:AuthReq.secondaryLangCode$
      output.2.res.kyc.languageaddressLine10: $input.bio-auth-request:AuthReq.secondaryLangCode$
      output.2.res.kyc.valuefullName0: $idrepo~$input.bio-auth-request:AuthReq.individualId$~valuefullName:langcode:input.bio-auth-request:AuthReq.secondaryLangCode$
      output.2.res.kyc.languagegender0: $input.bio-auth-request:AuthReq.secondaryLangCode$
      output.2.res.kyc.valueaddressLine30: $idrepo~$input.bio-auth-request:AuthReq.individualId$~valueaddressLine3:langcode:input.bio-auth-request:AuthReq.secondaryLangCode$
      output.2.res.kyc.valuedateOfBirth0: $idrepo~$input.bio-auth-request:AuthReq.individualId$~dateOfBirth$
      output.2.res.kyc.valueaddressLine30: $idrepo~$input.bio-auth-request:AuthReq.individualId$~valueaddressLine3:langcode:input.bio-auth-request:AuthReq.secondaryLangCode$
      output.2.res.kyc.languagelocation20: $input.bio-auth-request:AuthReq.secondaryLangCode$
      output.2.res.kyc.valuelocation30: $idrepo~$input.bio-auth-request:AuthReq.individualId$~valueprovince:langcode:input.bio-auth-request:AuthReq.secondaryLangCode$
      output.2.res.kyc.languageaddressLine30: $input.bio-auth-request:AuthReq.secondaryLangCode$
      output.2.res.kyc.languagelocation10: $input.bio-auth-request:AuthReq.secondaryLangCode$
      output.2.res.kyc.valueaddressLine20: $idrepo~$input.bio-auth-request:AuthReq.individualId$~valueaddressLine2:langcode:input.bio-auth-request:AuthReq.secondaryLangCode$
      output.2.res.kyc.languagefullName0: $input.bio-auth-request:AuthReq.secondaryLangCode$
      output.2.res.kyc.languageaddressLine20: $input.bio-auth-request:AuthReq.secondaryLangCode$
      output.2.res.kyc.valueemail0: $idrepo~$input.bio-auth-request:AuthReq.individualId$~email$
      output.2.res.kyc.valuegender0: $idrepo~$input.bio-auth-request:AuthReq.individualId$~valuegender:langcode:input.bio-auth-request:AuthReq.secondaryLangCode$
      output.2.res.kyc.valueaddressLine11: $idrepo~$input.bio-auth-request:AuthReq.individualId$~valueaddressLine1:langcode:TestData:primary_lang_code$
      output.2.res.kyc.valuelocation21: $idrepo~$input.bio-auth-request:AuthReq.individualId$~valueregion:langcode:TestData:primary_lang_code$
      output.2.res.kyc.valuelocation11: $idrepo~$input.bio-auth-request:AuthReq.individualId$~valuecity:langcode:TestData:primary_lang_code$
      output.2.res.kyc.languagelocation31: $TestData:primary_lang_code$
      output.2.res.kyc.languageaddressLine11: $TestData:primary_lang_code$
      output.2.res.kyc.valuefullName1: $idrepo~$input.bio-auth-request:AuthReq.individualId$~valuefullName:langcode:TestData:primary_lang_code$
      output.2.res.kyc.languagegender1: $TestData:primary_lang_code$
      output.2.res.kyc.valueaddressLine31: $idrepo~$input.bio-auth-request:AuthReq.individualId$~valueaddressLine3:langcode:TestData:primary_lang_code$
      #output.2.res.kyc.valuedateOfBirth0: $idrepo~$input.bio-auth-request:AuthReq.individualId$~dateOfBirth$
      output.2.res.kyc.valueaddressLine31: $idrepo~$input.bio-auth-request:AuthReq.individualId$~valueaddressLine3:langcode:TestData:primary_lang_code$
      output.2.res.kyc.languagelocation21: $TestData:primary_lang_code$
      output.2.res.kyc.valuelocation31: $idrepo~$input.bio-auth-request:AuthReq.individualId$~valueprovince:langcode:TestData:primary_lang_code$
      output.2.res.kyc.languageaddressLine31: $TestData:primary_lang_code$
      output.2.res.kyc.languagelocation11: $TestData:primary_lang_code$
      output.2.res.kyc.valueaddressLine21: $idrepo~$input.bio-auth-request:AuthReq.individualId$~valueaddressLine2:langcode:TestData:primary_lang_code$
      output.2.res.kyc.languagefullName1: $TestData:primary_lang_code$
      output.2.res.kyc.languageaddressLine21: $TestData:primary_lang_code$
      #output.2.res.kyc.valueemail0: $idrepo~$input.bio-auth-request:AuthReq.individualId$~email$
      output.2.res.kyc.valuegender1: $idrepo~$input.bio-auth-request:AuthReq.individualId$~valuegender:langcode:TestData:primary_lang_code$
      output.2.res.kyc.staticToken: $TOKENID~$input.bio-auth-request:AuthReq.individualId$~$endpoint.url:partnerIDMispLK$
   
=======
    
>>>>>>> 0e32de05
  EkycPartner_Invalid_VID_Neg_19:
    endpoint.url:
      partnerIDMispLK: $PIDMLKURL:ValidPIDMLK$
    input.auth-request:
      AuthReq.individualId: $TestData:vid_invalid$
      AuthReq.individualIdType: VID
      AuthReq.requestTime: $TIMESTAMP$
      AuthReq.transactionID: $RANDOM:N:10$
<<<<<<< HEAD
=======
      AuthReq.bio: BOOLEAN:true
>>>>>>> 0e32de05
    input.identity-encrypt-bio-data:
      identityReq.timestamp: $TIMESTAMP$
      identityReq.data.timestamp: $TIMESTAMP$
      identityReq.bioValue: $idrepo~$input.auth-request:AuthReq.individualId$~DECODEFILE:individualBiometricsValue~//BIR/BDBInfo[Type='Finger'][Subtype='Left IndexFinger']//following::BDB$  
    output.output-1-expected-n-error-res:
      output.1.response.n.err.status: $TestData:auth_Fail_status$
      output.1.response.y.responseTime: $TIMESTAMP$
      output.1.response.n.err.errorMessage: $errors:InvalidVID:errorMessage$
      output.1.response.n.err.errorCode: $errors:InvalidVID:errorCode$
     
  EkycPartner_Invalid_reqTime_For VID_Neg_20:
    endpoint.url:
      partnerIDMispLK: $PIDMLKURL:ValidPIDMLK$
    input.auth-request:
      AuthReq.individualId: $VID$
      AuthReq.individualIdType: VID
      AuthReq.requestTime: $INVALIDTIMESTAMPZ$
      AuthReq.transactionID: $RANDOM:N:10$
    input.identity-encrypt-bio-data:
      identityReq.timestamp: $TIMESTAMP$
      identityReq.data.timestamp: $TIMESTAMP$
      identityReq.bioValue: $idrepo~$input.auth-request:AuthReq.individualId$~DECODEFILE:individualBiometricsValue~//BIR/BDBInfo[Type='Finger'][Subtype='Left IndexFinger']//following::BDB$  
    output.output-1-expected-n-error-res:
      output.1.response.n.err.status: $TestData:auth_Fail_status$
      output.1.response.y.responseTime:  $TIMESTAMPZ$
      output.1.response.n.err.errorMessage: $errors:InvalidrequestTime:errorMessage$
      output.1.response.n.err.errorCode: $errors:InvalidrequestTime:errorCode$
      
  EkycPartner_Invalid_reqTime_greaterthan24hrs_For VID_Neg_21:
    endpoint.url:
      partnerIDMispLK: $PIDMLKURL:ValidPIDMLK$
    input.auth-request:
      AuthReq.individualId: $VID$
      AuthReq.individualIdType: VID
      AuthReq.requestTime: $TIMESTAMP$HOUR+25
      AuthReq.transactionID: $RANDOM:N:10$
    input.identity-encrypt-bio-data:
      identityReq.timestamp: $TIMESTAMP$
      identityReq.data.timestamp: $TIMESTAMP$
      identityReq.bioValue: $idrepo~$input.auth-request:AuthReq.individualId$~DECODEFILE:individualBiometricsValue~//BIR/BDBInfo[Type='Finger'][Subtype='Left IndexFinger']//following::BDB$ 
    output.output-1-expected-n-error-res:
      output.1.response.n.err.status: $TestData:auth_Fail_status$
      output.1.response.y.responseTime:  $TIMESTAMP$
      output.1.response.n.err.errorMessage: $errors:RequestTimeGT24HR:errorMessage$
      output.1.response.n.err.errorCode: $errors:RequestTimeGT24HR:errorCode$
   
  EkycPartner_Invalid_individualIdType_For VID_Neg_22:
    endpoint.url:
      partnerIDMispLK: $PIDMLKURL:ValidPIDMLK$
    input.auth-request:
      AuthReq.individualId:  $VID$
      AuthReq.individualIdType: VID
      AuthReq.requestTime: $TIMESTAMP$
      AuthReq.transactionID: $RANDOM:N:10$
      AuthReq.individualIdType: $TestData:indvId_invalid$
      AuthReq.bio: BOOLEAN:true
    input.identity-encrypt-bio-data:
      identityReq.timestamp: $TIMESTAMP$
      identityReq.data.timestamp: $TIMESTAMP$
      identityReq.bioValue: $idrepo~$input.auth-request:AuthReq.individualId$~DECODEFILE:individualBiometricsValue~//BIR/BDBInfo[Type='Finger'][Subtype='Left IndexFinger']//following::BDB$  
    output.output-1-expected-n-error-res:
      output.1.response.n.err.status: $TestData:auth_Fail_status$
      output.1.response.y.responseTime:  $TIMESTAMP$
      output.1.response.n.err.errorMessage: $errors:InvalidindividualIdType:errorMessage$
      output.1.response.n.err.errorCode: $errors:InvalidindividualIdType:errorCode$
      
  EkycPartner_Invalid_version_For VID_Neg_23:
    endpoint.url:
      partnerIDMispLK: $PIDMLKURL:ValidPIDMLK$
    input.auth-request:
      AuthReq.individualId:  $VID$
      AuthReq.individualIdType: VID
      AuthReq.requestTime: $TIMESTAMP$
      AuthReq.transactionID: $RANDOM:N:10$
      AuthReq.version: 0.*
    input.identity-encrypt-bio-data:
      identityReq.timestamp: $TIMESTAMP$
      identityReq.data.timestamp: $TIMESTAMP$
      identityReq.bioValue: $idrepo~$input.auth-request:AuthReq.individualId$~DECODEFILE:individualBiometricsValue~//BIR/BDBInfo[Type='Finger'][Subtype='Left IndexFinger']//following::BDB$  
    output.output-1-expected-n-error-res:
      output.1.response.n.err.status: $TestData:auth_Fail_status$
      output.1.response.y.responseTime:  $TIMESTAMP$
      output.1.response.n.err.errorMessage: $errors:Invalidversion:errorMessage$
      output.1.response.n.err.errorCode: $errors:Invalidversion:errorCode$
   
  EkycPartner_Invalid_txnID_For VID_Neg_24:
    endpoint.url:
      partnerIDMispLK: $PIDMLKURL:ValidPIDMLK$
    input.auth-request:
      AuthReq.individualId:  $VID$
      AuthReq.individualIdType: VID
      AuthReq.requestTime: $TIMESTAMP$
      AuthReq.transactionID: $RANDOM:N:12$
    input.identity-encrypt-bio-data:
      identityReq.timestamp: $TIMESTAMP$
      identityReq.data.timestamp: $TIMESTAMP$
      identityReq.bioValue: $idrepo~$input.auth-request:AuthReq.individualId$~DECODEFILE:individualBiometricsValue~//BIR/BDBInfo[Type='Finger'][Subtype='Left IndexFinger']//following::BDB$  
    output.output-1-expected-n-error-res:
      output.1.response.n.err.status: $TestData:auth_Fail_status$
      output.1.response.y.responseTime:  $TIMESTAMP$
      output.1.response.n.err.errorMessage: $IGNORE$ 
      output.1.response.n.err.errorCode:  $IGNORE$
      
  EkycPartner_Missing_VID_For VID_Neg_25:
    endpoint.url:
      partnerIDMispLK: $PIDMLKURL:ValidPIDMLK$
    input.auth-request:
      AuthReq.individualId: $REMOVE$
      AuthReq.individualIdType: VID
      AuthReq.requestTime: $TIMESTAMP$
      AuthReq.transactionID: $RANDOM:N:10$
      AuthReq.bio: BOOLEAN:true
    input.identity-encrypt-bio-data:
      identityReq.timestamp: $TIMESTAMP$
      identityReq.data.timestamp: $TIMESTAMP$
      identityReq.bioValue: Rk1SACAyMAAAAAFcAAABPAFiAMUAxQEAAAAoNUB9AMF0V4CBAKBBPEC0AL68ZIC4AKjNZEBiAJvWXUBPANPWNUDSAK7RUIC2AQIfZEDJAPMxPEByAGwPXYCpARYPZECfAFjoZECGAEv9ZEBEAFmtV0BpAUGNXUC/AUEESUCUAVIEPEC2AVNxPICcALWuZICuALm3ZECNAJqxQ0CUAI3GQ0CXAPghV0BVAKDOZEBfAPqHXUBDAKe/ZIB9AG3xXUDPAIbZUEBcAGYhZECIASgHXYBJAGAnV0DjAR4jG0DKATqJIUCGADGSZEDSAUYGIUAxAD+nV0CXAK+oSUBoALr6Q4CSAOuKXUCiAIvNZEC9AJzQZIBNALbTXUBBAL68V0CeAHDZZECwAHPaZEBRAPwHUIBHAHW2XUDXARAUDUC4AS4HZEDXAS0CQ0CYADL4ZECsAUzuPEBkACgRZAAA
    output.output-1-expected-n-error-res:
      output.1.response.n.err.status: $TestData:auth_Fail_status$
      output.1.response.y.responseTime:  $TIMESTAMP$
<<<<<<< HEAD
      output.1.response.n.err.errorMessage: $errors:MissingVID:errorMessage$
      output.1.response.n.err.errorCode: $errors:MissingVID:errorCode$
=======
      output.1.response.n.err.errorMessage: $errors:MissingUIN:errorMessage$
      output.1.response.n.err.errorCode: $errors:MissingUIN:errorCode$
>>>>>>> 0e32de05
      
  EkycPartner_Missing_txnID_For VID_Neg_26:
    endpoint.url:
      partnerIDMispLK: $PIDMLKURL:ValidPIDMLK$
    input.auth-request:
      AuthReq.individualId: $VID$
      AuthReq.individualIdType: VID
      AuthReq.requestTime: $TIMESTAMP$
      AuthReq.transactionID: $REMOVE$
    input.identity-encrypt-bio-data:
      identityReq.timestamp: $TIMESTAMP$
      identityReq.data.timestamp: $TIMESTAMP$
      identityReq.bioValue: $idrepo~$input.auth-request:AuthReq.individualId$~DECODEFILE:individualBiometricsValue~//BIR/BDBInfo[Type='Finger'][Subtype='Left IndexFinger']//following::BDB$  
    output.output-1-expected-n-error-res:
      output.1.response.n.err.status: $TestData:auth_Fail_status$
      output.1.response.y.responseTime:  $TIMESTAMP$
      output.1.response.n.err.errorMessage: $errors:MissingtransactionID:errorMessage$
      output.1.response.n.err.errorCode: $errors:MissingtransactionID:errorCode$
  
  EkycPartner_Missing_reqTime_For VID_Neg_27:
    endpoint.url:
      partnerIDMispLK: $PIDMLKURL:ValidPIDMLK$
    input.auth-request:
      AuthReq.individualId: $VID$
      AuthReq.individualIdType: VID
      AuthReq.requestTime: $REMOVE$
      AuthReq.transactionID:  $RANDOM:N:10$
    input.identity-encrypt-bio-data:
      identityReq.timestamp: $TIMESTAMP$
      identityReq.data.timestamp: $TIMESTAMP$
      identityReq.bioValue: $idrepo~$input.auth-request:AuthReq.individualId$~DECODEFILE:individualBiometricsValue~//BIR/BDBInfo[Type='Finger'][Subtype='Left IndexFinger']//following::BDB$  
    output.output-1-expected-n-error-res:
      output.1.response.n.err.status: $TestData:auth_Fail_status$
      output.1.response.y.responseTime:  $TIMESTAMPZ$
      output.1.response.n.err.errorMessage: $errors:MissingrequestTime:errorMessage$
      output.1.response.n.err.errorCode: $errors:MissingrequestTime:errorCode$
  
  EkycPartner_Missing_version_For VID_Neg_28_BUG_MOS-20195:
    endpoint.url:
      partnerIDMispLK: $PIDMLKURL:ValidPIDMLK$
    input.auth-request:
      AuthReq.individualId: $VID$
      AuthReq.individualIdType: VID
      AuthReq.requestTime: $TIMESTAMP$
      AuthReq.transactionID:  $RANDOM:N:10$
      AuthReq.version: $REMOVE$
    input.identity-encrypt-bio-data:
      identityReq.timestamp: $TIMESTAMP$
      identityReq.data.timestamp: $TIMESTAMP$
      identityReq.bioValue: $idrepo~$input.auth-request:AuthReq.individualId$~DECODEFILE:individualBiometricsValue~//BIR/BDBInfo[Type='Finger'][Subtype='Left IndexFinger']//following::BDB$  
    output.output-1-expected-n-error-res:
      output.1.response.n.err.status: $TestData:auth_Fail_status$
      output.1.response.y.responseTime:  $TIMESTAMP$
      output.1.response.n.err.errorMessage: $errors:Missingversion:errorMessage$
      output.1.response.n.err.errorCode: $errors:Missingversion:errorCode$
      
  EkycPartner_Missing_individualIdType_For VID_Neg_29:
    endpoint.url:
      partnerIDMispLK: $PIDMLKURL:ValidPIDMLK$
    input.auth-request:
      AuthReq.individualId: $VID$
      AuthReq.requestTime: $TIMESTAMP$
      AuthReq.transactionID: $RANDOM:N:10$
      AuthReq.individualIdType: $REMOVE$
      AuthReq.bio: BOOLEAN:true
    input.identity-encrypt-bio-data:
      identityReq.timestamp: $TIMESTAMP$
      identityReq.data.timestamp: $TIMESTAMP$
      identityReq.bioValue: $idrepo~$input.auth-request:AuthReq.individualId$~DECODEFILE:individualBiometricsValue~//BIR/BDBInfo[Type='Finger'][Subtype='Left IndexFinger']//following::BDB$  
    output.output-1-expected-n-error-res:
      output.1.response.n.err.status: $TestData:auth_Fail_status$
      output.1.response.y.responseTime:  $TIMESTAMP$
      output.1.response.n.err.errorMessage: $errors:MissingindividualIdType:errorMessage$
      output.1.response.n.err.errorCode: $errors:MissingindividualIdType:errorCode$
  
  EkycPartner_Invalid_VID which is not as per data definition_Neg_30:
    endpoint.url:
      partnerIDMispLK: $PIDMLKURL:ValidPIDMLK$
    input.auth-request:
      AuthReq.individualId: $TestData:vid_invalid$
      AuthReq.individualIdType: VID
      AuthReq.requestTime: $TIMESTAMP$
      AuthReq.transactionID: $RANDOM:N:10$
<<<<<<< HEAD
=======
      AuthReq.bio: BOOLEAN:true
>>>>>>> 0e32de05
    input.identity-encrypt-bio-data:
      identityReq.timestamp: $TIMESTAMP$
      identityReq.data.timestamp: $TIMESTAMP$
      identityReq.bioValue: $idrepo~$input.auth-request:AuthReq.individualId$~DECODEFILE:individualBiometricsValue~//BIR/BDBInfo[Type='Finger'][Subtype='Left IndexFinger']//following::BDB$  
    output.output-1-expected-n-error-res:
      output.1.response.n.err.status: $TestData:auth_Fail_status$
      output.1.response.y.responseTime: $TIMESTAMP$
      output.1.response.n.err.errorMessage: $errors:InvalidVID:errorMessage$
      output.1.response.n.err.errorCode: $errors:InvalidVID:errorCode$
     
  EkycPartner_Invalid_reqTime which is not as per definition_For VID_Neg_31:
    endpoint.url:
      partnerIDMispLK: $PIDMLKURL:ValidPIDMLK$
    input.auth-request:
      AuthReq.individualId: $VID$
      AuthReq.individualIdType: VID
      AuthReq.requestTime: $TestData:timestamp_invalid$
      AuthReq.transactionID: $RANDOM:N:10$
    input.identity-encrypt-bio-data:
      identityReq.timestamp: $TIMESTAMP$
      identityReq.data.timestamp: $TIMESTAMP$
      identityReq.bioValue: $idrepo~$input.auth-request:AuthReq.individualId$~DECODEFILE:individualBiometricsValue~//BIR/BDBInfo[Type='Finger'][Subtype='Left IndexFinger']//following::BDB$  
    output.output-1-expected-n-error-res:
      output.1.response.n.err.status: $TestData:auth_Fail_status$
      output.1.response.y.responseTime:  $TIMESTAMPZ$
      output.1.response.n.err.errorMessage: $errors:InvalidrequestTime:errorMessage$
      output.1.response.n.err.errorCode: $errors:InvalidrequestTime:errorCode$
      
  EkycPartner_Invalid_individualIdType which is not as per defenition_For VID_Neg_32:
    endpoint.url:
      partnerIDMispLK: $PIDMLKURL:ValidPIDMLK$
    input.auth-request:
      AuthReq.individualId: $VID$
      AuthReq.individualIdType: VID
      AuthReq.requestTime: $TIMESTAMP$
      AuthReq.transactionID: $RANDOM:N:10$
      AuthReq.individualIdType: $TestData:indvId_invalid$
<<<<<<< HEAD
=======
      AuthReq.bio: BOOLEAN:true
>>>>>>> 0e32de05
    input.identity-encrypt-bio-data:
      identityReq.timestamp: $TIMESTAMP$
      identityReq.data.timestamp: $TIMESTAMP$
      identityReq.bioValue: $idrepo~$input.auth-request:AuthReq.individualId$~DECODEFILE:individualBiometricsValue~//BIR/BDBInfo[Type='Finger'][Subtype='Left IndexFinger']//following::BDB$  
    output.output-1-expected-n-error-res:
      output.1.response.n.err.status: $TestData:auth_Fail_status$
      output.1.response.y.responseTime:  $TIMESTAMP$
      output.1.response.n.err.errorMessage: $errors:InvalidindividualIdType:errorMessage$
      output.1.response.n.err.errorCode: $errors:InvalidindividualIdType:errorCode$
      
  EkycPartner_Invalid_version which is not as per defenition_For VID_Neg_33:
    endpoint.url:
      partnerIDMispLK: $PIDMLKURL:ValidPIDMLK$
    input.auth-request:
      AuthReq.individualId: $VID$
      AuthReq.individualIdType: VID
      AuthReq.requestTime: $TIMESTAMP$
      AuthReq.transactionID: $RANDOM:N:10$
      AuthReq.version: $TestData:id_version_invalid$
    input.identity-encrypt-bio-data:
      identityReq.timestamp: $TIMESTAMP$
      identityReq.data.timestamp: $TIMESTAMP$
      identityReq.bioValue: $idrepo~$input.auth-request:AuthReq.individualId$~DECODEFILE:individualBiometricsValue~//BIR/BDBInfo[Type='Finger'][Subtype='Left IndexFinger']//following::BDB$  
    output.output-1-expected-n-error-res:
      output.1.response.n.err.status: $TestData:auth_Fail_status$
      output.1.response.y.responseTime:  $TIMESTAMP$
      output.1.response.n.err.errorMessage: $errors:Invalidversion:errorMessage$
      output.1.response.n.err.errorCode: $errors:Invalidversion:errorCode$
   
  EkycPartner_Invalid_txnID which is not as per defenition_For VID_Neg_34:
    endpoint.url:
      partnerIDMispLK: $PIDMLKURL:ValidPIDMLK$
    input.auth-request:
      AuthReq.individualId: $VID$
      AuthReq.individualIdType: VID
      AuthReq.requestTime: $TIMESTAMP$
      AuthReq.transactionID: $TestData:txnID_Invalid$
    input.identity-encrypt-bio-data:
      identityReq.timestamp: $TIMESTAMP$
      identityReq.data.timestamp: $TIMESTAMP$
      identityReq.bioValue: $idrepo~$input.auth-request:AuthReq.individualId$~DECODEFILE:individualBiometricsValue~//BIR/BDBInfo[Type='Finger'][Subtype='Left IndexFinger']//following::BDB$  
    output.output-1-expected-n-error-res:
      output.1.response.n.err.status: $TestData:auth_Fail_status$
      output.1.response.y.responseTime:  $TIMESTAMP$
      output.1.response.n.err.errorMessage: $IGNORE$ 
      output.1.response.n.err.errorCode:  $IGNORE$
  
  EkycPartner_No Authentication Type is selected_For UIN_Neg_35:
    endpoint.url:
      partnerIDMispLK: $PIDMLKURL:ValidEkycPIDMLK$
    input.auth-request:
      AuthReq.individualId: $UIN$
      AuthReq.bio: BOOLEAN:false
      AuthReq.requestTime: $TIMESTAMP$
      AuthReq.transactionID: $RANDOM:N:10$
    input.identity-encrypt-bio-data:
      identityReq.timestamp: $TIMESTAMP$
      identityReq.data.timestamp: $TIMESTAMP$
      identityReq.bioValue: $idrepo~$input.auth-request:AuthReq.individualId$~DECODEFILE:individualBiometricsValue~//BIR/BDBInfo[Type='Finger'][Subtype='Left IndexFinger']//following::BDB$
    output.output-1-expected-n-error-res:
      output.1.response.n.err.status: $TestData:auth_Fail_status$
      output.1.response.y.responseTime:  $TIMESTAMP$
      output.1.response.n.err.errorMessage: $errors:NoAuthTypeSelected:errorMessage$
      output.1.response.n.err.errorCode: $errors:NoAuthTypeSelected:errorCode$
  
  EkycPartner_No Authentication Type is selected_For VID_Neg_36:
    endpoint.url:
      partnerIDMispLK: $PIDMLKURL:ValidEkycPIDMLK$
    input.auth-request:
      AuthReq.individualId: $VID$
      AuthReq.individualIdType: VID
      AuthReq.bio: BOOLEAN:false
      AuthReq.requestTime: $TIMESTAMP$
      AuthReq.transactionID: $RANDOM:N:10$
    input.identity-encrypt-bio-data:
      identityReq.timestamp: $TIMESTAMP$
      identityReq.data.timestamp: $TIMESTAMP$
      identityReq.bioValue: $idrepo~$input.auth-request:AuthReq.individualId$~DECODEFILE:individualBiometricsValue~//BIR/BDBInfo[Type='Finger'][Subtype='Left IndexFinger']//following::BDB$
    output.output-1-expected-n-error-res:
      output.1.response.n.err.status: $TestData:auth_Fail_status$
      output.1.response.y.responseTime:  $TIMESTAMP$
      output.1.response.n.err.errorMessage: $errors:NoAuthTypeSelected:errorMessage$
      output.1.response.n.err.errorCode: $errors:NoAuthTypeSelected:errorCode$
      
  EkycPartner_Partner has no permission for e-kyc_For UIN_Neg_37:
    endpoint.url:
      partnerIDMispLK: $PIDMLKURL:InValidEkycPIDMLK$
    input.auth-request:
      AuthReq.individualId: $UIN$
      AuthReq.requestTime: $TIMESTAMP$
      AuthReq.transactionID: $RANDOM:N:10$
      AuthReq.bio: BOOLEAN:true
    input.identity-encrypt-bio-data:
      identityReq.timestamp: $TIMESTAMP$
      identityReq.data.timestamp: $TIMESTAMP$
      identityReq.bioValue: $idrepo~$input.auth-request:AuthReq.individualId$~DECODEFILE:individualBiometricsValue~//BIR/BDBInfo[Type='Finger'][Subtype='Left IndexFinger']//following::BDB$
    output.output-1-expected-n-error-res:
      output.1.response.n.err.status: $TestData:auth_Fail_status$
      output.1.response.y.responseTime:  $TIMESTAMP$
      output.1.response.n.err.errorMessage: $errors:PartnerWithoutEkyc:errorMessage$
      output.1.response.n.err.errorCode: $errors:PartnerWithoutEkyc:errorCode$
  
  EkycPartner_Partner has no permission for e-kyc_For VID_Neg_38:
    endpoint.url:
      partnerIDMispLK: $PIDMLKURL:InValidEkycPIDMLK$
    input.auth-request:
      AuthReq.individualId: $VID$
      AuthReq.individualIdType: VID
      AuthReq.requestTime: $TIMESTAMP$
      AuthReq.transactionID: $RANDOM:N:10$
    input.identity-encrypt-bio-data:
      identityReq.timestamp: $TIMESTAMP$
      identityReq.data.timestamp: $TIMESTAMP$
      identityReq.bioValue: $idrepo~$input.auth-request:AuthReq.individualId$~DECODEFILE:individualBiometricsValue~//BIR/BDBInfo[Type='Finger'][Subtype='Left IndexFinger']//following::BDB$
    output.output-1-expected-n-error-res:
      output.1.response.n.err.status: $TestData:auth_Fail_status$
      output.1.response.y.responseTime:  $TIMESTAMP$
      output.1.response.n.err.errorMessage: $errors:PartnerWithoutEkyc:errorMessage$
      output.1.response.n.err.errorCode: $errors:PartnerWithoutEkyc:errorCode$
      
  EkycPartner_With Deactivated UIN_For UIN_Neg_39:
    endpoint.url:
      partnerIDMispLK: $PIDMLKURL:ValidEkycPIDMLK$
    input.auth-request:
      AuthReq.individualId: $UIN:WITH:Deactivated$
      AuthReq.requestTime: $TIMESTAMP$
      AuthReq.transactionID: $RANDOM:N:10$
      AuthReq.bio: BOOLEAN:true
    input.identity-encrypt-bio-data:
      identityReq.timestamp: $TIMESTAMP$
      identityReq.data.timestamp: $TIMESTAMP$
      identityReq.bioValue: $idrepo~$input.auth-request:AuthReq.individualId$~DECODEFILE:individualBiometricsValue~//BIR/BDBInfo[Type='Finger'][Subtype='Left IndexFinger']//following::BDB$
    output.output-1-expected-n-error-res:
      output.1.response.n.err.status: $TestData:auth_Fail_status$
      output.1.response.y.responseTime:  $TIMESTAMP$
      output.1.response.n.err.errorMessage: $errors:DeactivatedUIN:errorMessage$
      output.1.response.n.err.errorCode: $errors:DeactivatedUIN:errorCode$
  
  Autheticate_EkycPartner_With Secondary language_For UIN_Pos_40:
    endpoint.url:
      partnerIDMispLK: $PIDMLKURL:ValidEkycPIDMLK$
    input.withSecLang-auth-request:
      AuthReq.individualId: $UIN$
      AuthReq.bio: BOOLEAN:true
      AuthReq.demo: BOOLEAN:false
      AuthReq.requestTime: $TIMESTAMP$
      AuthReq.transactionID: $RANDOM:N:10$
      AuthReq.secondaryLangCode: ara
    input.identity-encrypt-bio-data:
      identityReq.timestamp: $TIMESTAMP$
      identityReq.data.timestamp: $TIMESTAMP$
      identityReq.bioValue: $idrepo~$input.withSecLang-auth-request:AuthReq.individualId$~DECODEFILE:individualBiometricsValue~//BIR/BDBInfo[Type='Finger'][Subtype='Left IndexFinger']//following::BDB$
    output.output-1-expected-y-res:
      #output.1.response.y.status: true
      output.1.response.y.responseTime: $TIMESTAMP$
      output.1.response.y.transactionID: $input.withSecLang-auth-request:AuthReq.transactionID$
      output.1.response.y.response.kycStatus: $IGNORE$
      output.1.response.y.staticToken: $IGNORE$
      output.1.response.y.response.kycStatus: BOOLEAN:true
    output.output-2-expected-decoded-sec-lang-kyc-res:
      output.2.res.kyc.phone: $idrepo~$input.withSecLang-auth-request:AuthReq.individualId$~phone$
      output.2.res.kyc.valuepostalCode0: $idrepo~$input.withSecLang-auth-request:AuthReq.individualId$~postalCode$
      output.2.res.kyc.valueaddressLine10: $idrepo~$input.withSecLang-auth-request:AuthReq.individualId$~valueaddressLine10$
      output.2.res.kyc.valuelocation20: $idrepo~$input.withSecLang-auth-request:AuthReq.individualId$~valueregion0$
      output.2.res.kyc.valuelocation10: $idrepo~$input.withSecLang-auth-request:AuthReq.individualId$~valuecity0$
      output.2.res.kyc.languagelocation30: $idrepo~$input.withSecLang-auth-request:AuthReq.individualId$~languageprovince0$
      output.2.res.kyc.languageaddressLine10: $idrepo~$input.withSecLang-auth-request:AuthReq.individualId$~languageaddressLine10$
      output.2.res.kyc.valuefullName0: $idrepo~$input.withSecLang-auth-request:AuthReq.individualId$~valuefullName0$
      output.2.res.kyc.languagegender0: $idrepo~$input.withSecLang-auth-request:AuthReq.individualId$~languagegender0$
      output.2.res.kyc.valueaddressLine30: $idrepo~$input.withSecLang-auth-request:AuthReq.individualId$~valueaddressLine30$
      output.2.res.kyc.valuedateOfBirth0: $idrepo~$input.withSecLang-auth-request:AuthReq.individualId$~dateOfBirth$
      output.2.res.kyc.valueaddressLine30: $idrepo~$input.withSecLang-auth-request:AuthReq.individualId$~valueaddressLine30$
      output.2.res.kyc.languagelocation20: $idrepo~$input.withSecLang-auth-request:AuthReq.individualId$~languageregion0$
      output.2.res.kyc.valuelocation30: $idrepo~$input.withSecLang-auth-request:AuthReq.individualId$~valueprovince0$
      output.2.res.kyc.languageaddressLine30: $idrepo~$input.withSecLang-auth-request:AuthReq.individualId$~languageaddressLine30$
      output.2.res.kyc.languagelocation10: $idrepo~$input.withSecLang-auth-request:AuthReq.individualId$~languagecity0$
      output.2.res.kyc.valueaddressLine20: $idrepo~$input.withSecLang-auth-request:AuthReq.individualId$~valueaddressLine20$
      output.2.res.kyc.languagefullName0: $idrepo~$input.withSecLang-auth-request:AuthReq.individualId$~languagefullName0$
      output.2.res.kyc.languageaddressLine20: $idrepo~$input.withSecLang-auth-request:AuthReq.individualId$~languageaddressLine20$
      output.2.res.kyc.valueemail0: $idrepo~$input.withSecLang-auth-request:AuthReq.individualId$~email$
      output.2.res.kyc.valuegender0: $idrepo~$input.withSecLang-auth-request:AuthReq.individualId$~valuegender0$
      output.2.res.kyc.valueaddressLine11: $idrepo~$input.withSecLang-auth-request:AuthReq.individualId$~valueaddressLine11$
      output.2.res.kyc.valuelocation21: $idrepo~$input.withSecLang-auth-request:AuthReq.individualId$~valueregion1$
      output.2.res.kyc.valuelocation11: $idrepo~$input.withSecLang-auth-request:AuthReq.individualId$~valuecity1$
      output.2.res.kyc.languagelocation31: $idrepo~$input.withSecLang-auth-request:AuthReq.individualId$~languageprovince1$
      output.2.res.kyc.languageaddressLine11: $idrepo~$input.withSecLang-auth-request:AuthReq.individualId$~languageaddressLine11$
      output.2.res.kyc.valuefullName1: $idrepo~$input.withSecLang-auth-request:AuthReq.individualId$~valuefullName1$
      output.2.res.kyc.languagegender1: $idrepo~$input.withSecLang-auth-request:AuthReq.individualId$~languagegender1$
      output.2.res.kyc.valueaddressLine31: $idrepo~$input.withSecLang-auth-request:AuthReq.individualId$~valueaddressLine31$
      #output.2.res.kyc.valuedateOfBirth0: $idrepo~$input.withSecLang-auth-request:AuthReq.individualId$~dateOfBirth$
      output.2.res.kyc.valueaddressLine31: $idrepo~$input.withSecLang-auth-request:AuthReq.individualId$~valueaddressLine31$
      output.2.res.kyc.languagelocation21: $idrepo~$input.withSecLang-auth-request:AuthReq.individualId$~languageregion1$
      output.2.res.kyc.valuelocation31: $idrepo~$input.withSecLang-auth-request:AuthReq.individualId$~valueprovince1$
      output.2.res.kyc.languageaddressLine31: $idrepo~$input.withSecLang-auth-request:AuthReq.individualId$~languageaddressLine31$
      output.2.res.kyc.languagelocation11: $idrepo~$input.withSecLang-auth-request:AuthReq.individualId$~languagecity1$
      output.2.res.kyc.valueaddressLine21: $idrepo~$input.withSecLang-auth-request:AuthReq.individualId$~valueaddressLine21$
      output.2.res.kyc.languagefullName1: $idrepo~$input.withSecLang-auth-request:AuthReq.individualId$~languagefullName1$
      output.2.res.kyc.languageaddressLine21: $idrepo~$input.withSecLang-auth-request:AuthReq.individualId$~languageaddressLine21$
      #output.2.res.kyc.valueemail0: $idrepo~$input.withSecLang-auth-request:AuthReq.individualId$~email$
      output.2.res.kyc.valuegender1: $idrepo~$input.withSecLang-auth-request:AuthReq.individualId$~valuegender1$
      
  Autheticate_EkycPartner_With not supported Secondary language _For UIN_Pos_41:
    endpoint.url:
      partnerIDMispLK: $PIDMLKURL:ValidEkycPIDMLK$
    input.withSecLang-auth-request:
      AuthReq.individualId: $UIN$
      AuthReq.bio: BOOLEAN:true
      AuthReq.demo: BOOLEAN:false
      AuthReq.requestTime: $TIMESTAMP$
      AuthReq.transactionID: $RANDOM:N:10$
      AuthReq.secondaryLangCode: fre
    input.identity-encrypt-bio-data:
      identityReq.timestamp: $TIMESTAMP$
      identityReq.data.timestamp: $TIMESTAMP$
      identityReq.bioValue: $idrepo~$input.withSecLang-auth-request:AuthReq.individualId$~DECODEFILE:individualBiometricsValue~//BIR/BDBInfo[Type='Finger'][Subtype='Left IndexFinger']//following::BDB$
    output.output-1-expected-n-error-res:
      output.1.response.n.err.status: $TestData:auth_Fail_status$
      output.1.response.y.responseTime: $TIMESTAMP$
      output.1.response.n.err.errorMessage: $errors:InvalidSecLang:errorMessage$
      output.1.response.n.err.errorCode: $errors:InvalidSecLang:errorCode$
      
  Autheticate_EkycPartner_With Secondary language_For VID_Pos_42:
    endpoint.url:
      partnerIDMispLK: $PIDMLKURL:ValidEkycPIDMLK$
    input.withSecLang-auth-request:
      AuthReq.individualId: $VID$
      AuthReq.individualIdType: VID
      AuthReq.bio: BOOLEAN:true
      AuthReq.demo: BOOLEAN:false
      AuthReq.requestTime: $TIMESTAMP$
      AuthReq.transactionID: $RANDOM:N:10$
      AuthReq.secondaryLangCode: ara
    input.identity-encrypt-bio-data:
      identityReq.data.timestamp: $TIMESTAMP$
<<<<<<< HEAD
=======
      identityReq.timestamp: $TIMESTAMP$
>>>>>>> 0e32de05
      identityReq.bioValue: $idrepo~$input.withSecLang-auth-request:AuthReq.individualId$~DECODEFILE:individualBiometricsValue~//BIR/BDBInfo[Type='Finger'][Subtype='Left IndexFinger']//following::BDB$
    output.output-1-expected-y-res:
      #output.1.response.y.status: true
      output.1.response.y.responseTime: $TIMESTAMP$
      output.1.response.y.transactionID: $input.withSecLang-auth-request:AuthReq.transactionID$
      output.1.response.y.response.kycStatus: $IGNORE$
      output.1.response.y.staticToken: $IGNORE$
      output.1.response.y.response.kycStatus: BOOLEAN:true
<<<<<<< HEAD
    output.output-2-expected-decoded-sec-lang-kyc-res:
      output.2.res.kyc.phone: $idrepo~$input.withSecLang-auth-request:AuthReq.individualId$~phone$
      output.2.res.kyc.valuepostalCode0: $idrepo~$input.withSecLang-auth-request:AuthReq.individualId$~postalCode$
      output.2.res.kyc.valueaddressLine10: $idrepo~$input.withSecLang-auth-request:AuthReq.individualId$~valueaddressLine10$
      output.2.res.kyc.valuelocation20: $idrepo~$input.withSecLang-auth-request:AuthReq.individualId$~valueregion0$
      output.2.res.kyc.valuelocation10: $idrepo~$input.withSecLang-auth-request:AuthReq.individualId$~valuecity0$
      output.2.res.kyc.languagelocation30: $idrepo~$input.withSecLang-auth-request:AuthReq.individualId$~languageprovince0$
      output.2.res.kyc.languageaddressLine10: $idrepo~$input.withSecLang-auth-request:AuthReq.individualId$~languageaddressLine10$
      output.2.res.kyc.valuefullName0: $idrepo~$input.withSecLang-auth-request:AuthReq.individualId$~valuefullName0$
      output.2.res.kyc.languagegender0: $idrepo~$input.withSecLang-auth-request:AuthReq.individualId$~languagegender0$
      output.2.res.kyc.valueaddressLine30: $idrepo~$input.withSecLang-auth-request:AuthReq.individualId$~valueaddressLine30$
      output.2.res.kyc.valuedateOfBirth0: $idrepo~$input.withSecLang-auth-request:AuthReq.individualId$~dateOfBirth$
      output.2.res.kyc.valueaddressLine30: $idrepo~$input.withSecLang-auth-request:AuthReq.individualId$~valueaddressLine30$
      output.2.res.kyc.languagelocation20: $idrepo~$input.withSecLang-auth-request:AuthReq.individualId$~languageregion0$
      output.2.res.kyc.valuelocation30: $idrepo~$input.withSecLang-auth-request:AuthReq.individualId$~valueprovince0$
      output.2.res.kyc.languageaddressLine30: $idrepo~$input.withSecLang-auth-request:AuthReq.individualId$~languageaddressLine30$
      output.2.res.kyc.languagelocation10: $idrepo~$input.withSecLang-auth-request:AuthReq.individualId$~languagecity0$
      output.2.res.kyc.valueaddressLine20: $idrepo~$input.withSecLang-auth-request:AuthReq.individualId$~valueaddressLine20$
      output.2.res.kyc.languagefullName0: $idrepo~$input.withSecLang-auth-request:AuthReq.individualId$~languagefullName0$
      output.2.res.kyc.languageaddressLine20: $idrepo~$input.withSecLang-auth-request:AuthReq.individualId$~languageaddressLine20$
      output.2.res.kyc.valueemail0: $idrepo~$input.withSecLang-auth-request:AuthReq.individualId$~email$
      output.2.res.kyc.valuegender0: $idrepo~$input.withSecLang-auth-request:AuthReq.individualId$~valuegender0$
      output.2.res.kyc.valueaddressLine11: $idrepo~$input.withSecLang-auth-request:AuthReq.individualId$~valueaddressLine11$
      output.2.res.kyc.valuelocation21: $idrepo~$input.withSecLang-auth-request:AuthReq.individualId$~valueregion1$
      output.2.res.kyc.valuelocation11: $idrepo~$input.withSecLang-auth-request:AuthReq.individualId$~valuecity1$
      output.2.res.kyc.languagelocation31: $idrepo~$input.withSecLang-auth-request:AuthReq.individualId$~languageprovince1$
      output.2.res.kyc.languageaddressLine11: $idrepo~$input.withSecLang-auth-request:AuthReq.individualId$~languageaddressLine11$
      output.2.res.kyc.valuefullName1: $idrepo~$input.withSecLang-auth-request:AuthReq.individualId$~valuefullName1$
      output.2.res.kyc.languagegender1: $idrepo~$input.withSecLang-auth-request:AuthReq.individualId$~languagegender1$
      output.2.res.kyc.valueaddressLine31: $idrepo~$input.withSecLang-auth-request:AuthReq.individualId$~valueaddressLine31$
      #output.2.res.kyc.valuedateOfBirth0: $idrepo~$input.withSecLang-auth-request:AuthReq.individualId$~dateOfBirth$
      output.2.res.kyc.valueaddressLine31: $idrepo~$input.withSecLang-auth-request:AuthReq.individualId$~valueaddressLine31$
      output.2.res.kyc.languagelocation21: $idrepo~$input.withSecLang-auth-request:AuthReq.individualId$~languageregion1$
      output.2.res.kyc.valuelocation31: $idrepo~$input.withSecLang-auth-request:AuthReq.individualId$~valueprovince1$
      output.2.res.kyc.languageaddressLine31: $idrepo~$input.withSecLang-auth-request:AuthReq.individualId$~languageaddressLine31$
      output.2.res.kyc.languagelocation11: $idrepo~$input.withSecLang-auth-request:AuthReq.individualId$~languagecity1$
      output.2.res.kyc.valueaddressLine21: $idrepo~$input.withSecLang-auth-request:AuthReq.individualId$~valueaddressLine21$
      output.2.res.kyc.languagefullName1: $idrepo~$input.withSecLang-auth-request:AuthReq.individualId$~languagefullName1$
      output.2.res.kyc.languageaddressLine21: $idrepo~$input.withSecLang-auth-request:AuthReq.individualId$~languageaddressLine21$
      #output.2.res.kyc.valueemail0: $idrepo~$input.withSecLang-auth-request:AuthReq.individualId$~email$
      output.2.res.kyc.valuegender1: $idrepo~$input.withSecLang-auth-request:AuthReq.individualId$~valuegender1$
      
=======
          
>>>>>>> 0e32de05
  Autheticate_EkycPartner_With not supported Secondary language _For VID_Pos_43:
    endpoint.url:
      partnerIDMispLK: $PIDMLKURL:ValidEkycPIDMLK$
    input.withSecLang-auth-request:
      AuthReq.individualId: $VID$
<<<<<<< HEAD
      AuthReq.bio: BOOLEAN:true
      AuthReq.demo: BOOLEAN:false
      AuthReq.requestTime: $TIMESTAMP$
      AuthReq.transactionID: $RANDOM:N:10$
      AuthReq.secondaryLangCode: ara
=======
      AuthReq.individualIdType: $TestData:indvId_Vid_valid$
      AuthReq.demo: BOOLEAN:false
      AuthReq.bio: BOOLEAN:true
      AuthReq.requestTime: $TIMESTAMP$
      AuthReq.transactionID: $RANDOM:N:10$
      AuthReq.secondaryLangCode: are
>>>>>>> 0e32de05
    input.identity-encrypt-bio-data:
      identityReq.timestamp: $TIMESTAMP$
      identityReq.data.timestamp: $TIMESTAMP$
      identityReq.bioValue: $idrepo~$input.withSecLang-auth-request:AuthReq.individualId$~DECODEFILE:individualBiometricsValue~//BIR/BDBInfo[Type='Finger'][Subtype='Left IndexFinger']//following::BDB$
    output.output-1-expected-n-error-res:
      output.1.response.n.err.status: $TestData:auth_Fail_status$
      output.1.response.y.responseTime: $TIMESTAMP$
      output.1.response.n.err.errorMessage: $errors:InvalidSecLang:errorMessage$
      output.1.response.n.err.errorCode: $errors:InvalidSecLang:errorCode$
    
  EkycPartner_Invalid_PartnerID_For UIN_Neg_44:
    endpoint.url:
      partnerIDMispLK: $PIDMLKURL:PIDNotRegistered$
    input.auth-request:
      AuthReq.individualId: $UIN$
      AuthReq.requestTime: $TIMESTAMP$
      AuthReq.transactionID: $RANDOM:N:10$
    input.identity-encrypt-bio-data:
      identityReq.timestamp: $TIMESTAMP$
      identityReq.data.timestamp: $TIMESTAMP$
      identityReq.bioValue: $idrepo~$input.auth-request:AuthReq.individualId$~DECODEFILE:individualBiometricsValue~//BIR/BDBInfo[Type='Finger'][Subtype='Left IndexFinger']//following::BDB$  
    output.output-1-expected-n-error-res:
      output.1.response.n.err.status: $TestData:auth_Fail_status$
      output.1.response.y.responseTime:  $TIMESTAMP$
      output.1.response.n.err.errorMessage: $errors:PartnerIDNotRegistered:errorMessage$
      output.1.response.n.err.errorCode: $errors:PartnerIDNotRegistered:errorCode$
      
  EkycPartner_Invalid_PartnerID_For VID_Neg_45:
    endpoint.url:
      partnerIDMispLK: $PIDMLKURL:PIDNotRegistered$
    input.auth-request:
      AuthReq.individualId: $VID$
      AuthReq.individualIdType: VID
      AuthReq.requestTime: $TIMESTAMP$
      AuthReq.transactionID: $RANDOM:N:10$
    input.identity-encrypt-bio-data:
      identityReq.data.timestamp: $TIMESTAMP$
      identityReq.bioValue: $idrepo~$input.auth-request:AuthReq.individualId$~DECODEFILE:individualBiometricsValue~//BIR/BDBInfo[Type='Finger'][Subtype='Left IndexFinger']//following::BDB$  
    output.output-1-expected-n-error-res:
      output.1.response.n.err.status: $TestData:auth_Fail_status$
      output.1.response.y.responseTime:  $TIMESTAMP$
      output.1.response.n.err.errorMessage: $errors:PartnerIDNotRegistered:errorMessage$
      output.1.response.n.err.errorCode: $errors:PartnerIDNotRegistered:errorCode$
      
  EkycPartner_Invalid_PartnerID not as per defintion_For UIN_Neg_46:
    endpoint.url:
      partnerIDMispLK: $PIDMLKURL:PIDNotRegistered$
    input.auth-request:
      AuthReq.individualId: $UIN$
      AuthReq.requestTime: $TIMESTAMP$
      AuthReq.transactionID: $RANDOM:N:10$
    input.identity-encrypt-bio-data:
      identityReq.timestamp: $TIMESTAMP$
      identityReq.data.timestamp: $TIMESTAMP$
      identityReq.bioValue: $idrepo~$input.auth-request:AuthReq.individualId$~DECODEFILE:individualBiometricsValue~//BIR/BDBInfo[Type='Finger'][Subtype='Left IndexFinger']//following::BDB$  
    output.output-1-expected-n-error-res:
      output.1.response.n.err.status: $TestData:auth_Fail_status$
      output.1.response.y.responseTime:  $TIMESTAMP$
      output.1.response.n.err.errorMessage: $errors:PartnerIDNotRegistered:errorMessage$
      output.1.response.n.err.errorCode: $errors:PartnerIDNotRegistered:errorCode$
      
  EkycPartner_Invalid_PartnerID not as per defintion_For VID_Neg_47:
    endpoint.url:
      partnerIDMispLK: $PIDMLKURL:PIDNotRegistered$
    input.auth-request:
      AuthReq.individualId: $VID$
      AuthReq.individualIdType: VID
      AuthReq.requestTime: $TIMESTAMP$
      AuthReq.transactionID: $RANDOM:N:10$
    input.identity-encrypt-bio-data:
      identityReq.bioValue: $idrepo~$input.auth-request:AuthReq.individualId$~DECODEFILE:individualBiometricsValue~//BIR/BDBInfo[Type='Finger'][Subtype='Left IndexFinger']//following::BDB$  
    output.output-1-expected-n-error-res:
      output.1.response.n.err.status: $TestData:auth_Fail_status$
      output.1.response.y.responseTime:  $TIMESTAMP$
      output.1.response.n.err.errorMessage: $errors:PartnerIDNotRegistered:errorMessage$
      output.1.response.n.err.errorCode: $errors:PartnerIDNotRegistered:errorCode$
   
  EkycPartner_Missing_PartnerID_For VID_Neg_49:
    endpoint.url:
      partnerIDMispLK: $PIDMLKURL:MissingPID$
    input.auth-request:
      AuthReq.individualId: $VID$
      AuthReq.individualIdType: VID
      AuthReq.requestTime: $TIMESTAMP$
      AuthReq.transactionID: $RANDOM:N:10$
    input.identity-encrypt-bio-data:
      identityReq.timestamp: $TIMESTAMP$
      identityReq.data.timestamp: $TIMESTAMP$
      identityReq.bioValue: $idrepo~$input.auth-request:AuthReq.individualId$~DECODEFILE:individualBiometricsValue~//BIR/BDBInfo[Type='Finger'][Subtype='Left IndexFinger']//following::BDB$  
    output.output-1-expected-code-res:
      output.code.res.status: 404
      output.code.res.timestamp: $IGNORE$
      output.code.res.message: No message available
<<<<<<< HEAD
=======
      output.code.res.path: $IGNORE$
>>>>>>> 0e32de05
      
  EkycPartner_Missing_MISP LK_For UIN_Neg_50:
    endpoint.url:
      partnerIDMispLK: $PIDMLKURL:MissingMLK$
    input.auth-request:
      AuthReq.individualId: $UIN$
      AuthReq.requestTime: $TIMESTAMP$
      AuthReq.transactionID: $RANDOM:N:10$
    input.identity-encrypt-bio-data:
      identityReq.timestamp: $TIMESTAMP$
      identityReq.data.timestamp: $TIMESTAMP$
      identityReq.bioValue: $idrepo~$input.auth-request:AuthReq.individualId$~DECODEFILE:individualBiometricsValue~//BIR/BDBInfo[Type='Finger'][Subtype='Left IndexFinger']//following::BDB$  
    output.output-1-expected-code-res:
      output.code.res.status: 404
      output.code.res.timestamp: $IGNORE$
      output.code.res.message: No message available
      
  EkycPartner_Invalid MLK_For UIN_Neg_54:
    endpoint.url:
      partnerIDMispLK: $PIDMLKURL:MLKNotRegToPID$
    input.auth-request:
      AuthReq.individualId: $UIN$
      AuthReq.requestTime: $TIMESTAMP$
      AuthReq.transactionID: $RANDOM:N:10$
    input.identity-encrypt-bio-data:
      identityReq.timestamp: $TIMESTAMP$
      identityReq.data.timestamp: $TIMESTAMP$
      identityReq.bioValue: $idrepo~$input.auth-request:AuthReq.individualId$~DECODEFILE:individualBiometricsValue~//BIR/BDBInfo[Type='Finger'][Subtype='Left IndexFinger']//following::BDB$  
    output.output-1-expected-n-error-res:
      output.1.response.n.err.status: $TestData:auth_Fail_status$
      output.1.response.y.responseTime:  $TIMESTAMP$
      output.1.response.n.err.errorMessage: $errors:MSLKNotRegisteredToPID:errorMessage$
      output.1.response.n.err.errorCode: $errors:MSLKNotRegisteredToPID:errorCode$
<<<<<<< HEAD
      
  EkycPartner_Invalid MLK_For VID_Neg_55:
    endpoint.url:
      partnerIDMispLK: $PIDMLKURL:MLKNotRegistered$
    input.auth-request:
      AuthReq.individualId: $VID$
      AuthReq.individualIdType: VID
      AuthReq.requestTime: $TIMESTAMP$
      AuthReq.transactionID: $RANDOM:N:10$
    input.identity-encrypt-bio-data:
      identityReq.bioValue: $idrepo~$input.auth-request:AuthReq.individualId$~DECODEFILE:individualBiometricsValue~//BIR/BDBInfo[Type='Finger'][Subtype='Left IndexFinger']//following::BDB$  
    output.output-1-expected-n-error-res:
      output.1.response.n.err.status: $TestData:auth_Fail_status$
      output.1.response.y.responseTime:  $TIMESTAMP$
      output.1.response.n.err.errorMessage: $errors:MSLKNotRegisteredToPID:errorMessage$
      output.1.response.n.err.errorCode: $errors:MSLKNotRegisteredToPID:errorCode$
=======
     
>>>>>>> 0e32de05
      
  EkycPartner_Invalid MLK not as per defintion_For UIN_Neg_56:
    endpoint.url:
      partnerIDMispLK: $PIDMLKURL:MLKNotRegToPID$
    input.auth-request:
      AuthReq.individualId: $UIN$
      AuthReq.requestTime: $TIMESTAMP$
      AuthReq.transactionID: $RANDOM:N:10$
    input.identity-encrypt-bio-data:
      identityReq.timestamp: $TIMESTAMP$
      identityReq.data.timestamp: $TIMESTAMP$
      identityReq.bioValue: $idrepo~$input.auth-request:AuthReq.individualId$~DECODEFILE:individualBiometricsValue~//BIR/BDBInfo[Type='Finger'][Subtype='Left IndexFinger']//following::BDB$  
    output.output-1-expected-n-error-res:
      output.1.response.n.err.status: $TestData:auth_Fail_status$
      output.1.response.y.responseTime:  $TIMESTAMP$
      output.1.response.n.err.errorMessage: $errors:MSLKNotRegisteredToPID:errorMessage$
      output.1.response.n.err.errorCode: $errors:MSLKNotRegisteredToPID:errorCode$
<<<<<<< HEAD
      
  EkycPartner_Invalid MLK not as per defintion_For VID_Neg_57:
    endpoint.url:
      partnerIDMispLK: $PIDMLKURL:MLKNotRegistered$
    input.auth-request:
      AuthReq.individualId: $VID$
      AuthReq.individualIdType: VID
      AuthReq.requestTime: $TIMESTAMP$
      AuthReq.transactionID: $RANDOM:N:10$
    input.identity-encrypt-bio-data:
      identityReq.timestamp: $TIMESTAMP$
      identityReq.data.timestamp: $TIMESTAMP$
      identityReq.bioValue: $idrepo~$input.auth-request:AuthReq.individualId$~DECODEFILE:individualBiometricsValue~//BIR/BDBInfo[Type='Finger'][Subtype='Left IndexFinger']//following::BDB$  
    output.output-1-expected-n-error-res:
      output.1.response.n.err.status: $TestData:auth_Fail_status$
      output.1.response.y.responseTime:  $TIMESTAMP$
      output.1.response.n.err.errorMessage: $errors:MSLKNotRegisteredToPID:errorMessage$
      output.1.response.n.err.errorCode: $errors:MSLKNotRegisteredToPID:errorCode$
   
=======
>>>>>>> 0e32de05
  
     <|MERGE_RESOLUTION|>--- conflicted
+++ resolved
@@ -20,7 +20,32 @@
       output.1.response.y.response.kycStatus: $IGNORE$
       output.1.response.y.staticToken: $IGNORE$
       output.1.response.y.response.kycStatus: BOOLEAN:true
-     
+    output.output-2-expected-decoded-one-lang-kyc-res:
+      output.2.res.kyc.status: BOOLEAN:true
+      output.2.res.kyc.phone: $idrepo~$input.auth-request:AuthReq.individualId$~phone$
+      #output.2.res.kyc.valuepostalCode0: $idrepo~$input.auth-request:AuthReq.individualId$~postalCode$
+      output.2.res.kyc.valuepostalCode0: $IGNORE$
+      output.2.res.kyc.valueaddressLine10: $idrepo~$input.auth-request:AuthReq.individualId$~valueaddressLine1:langcode:TestData:primary_lang_code$
+      output.2.res.kyc.valuelocation20: $idrepo~$input.auth-request:AuthReq.individualId$~valueregion:langcode:TestData:primary_lang_code$
+      output.2.res.kyc.valuelocation10: $idrepo~$input.auth-request:AuthReq.individualId$~valuecity:langcode:TestData:primary_lang_code$
+      output.2.res.kyc.languagelocation30: $TestData:primary_lang_code$
+      output.2.res.kyc.languageaddressLine10: $TestData:primary_lang_code$
+      output.2.res.kyc.valuefullName0: $idrepo~$input.auth-request:AuthReq.individualId$~valuefullName:langcode:TestData:primary_lang_code$
+      output.2.res.kyc.languagegender0: $TestData:primary_lang_code$
+      output.2.res.kyc.valueaddressLine30: $idrepo~$input.auth-request:AuthReq.individualId$~valueaddressLine3:langcode:TestData:primary_lang_code$
+      output.2.res.kyc.valuedateOfBirth0: $idrepo~$input.auth-request:AuthReq.individualId$~dateOfBirth$
+      output.2.res.kyc.valueaddressLine30: $idrepo~$input.auth-request:AuthReq.individualId$~valueaddressLine3:langcode:TestData:primary_lang_code$
+      output.2.res.kyc.languagelocation20: $TestData:primary_lang_code$
+      output.2.res.kyc.valuelocation30: $idrepo~$input.auth-request:AuthReq.individualId$~valueprovince:langcode:TestData:primary_lang_code$
+      output.2.res.kyc.languageaddressLine30: $TestData:primary_lang_code$
+      output.2.res.kyc.languagelocation10: $TestData:primary_lang_code$
+      output.2.res.kyc.valueaddressLine20: $idrepo~$input.auth-request:AuthReq.individualId$~valueaddressLine2:langcode:TestData:primary_lang_code$
+      output.2.res.kyc.languagefullName0: $TestData:primary_lang_code$
+      output.2.res.kyc.languageaddressLine20: $TestData:primary_lang_code$
+      output.2.res.kyc.valueemail0: $idrepo~$input.auth-request:AuthReq.individualId$~email$
+      output.2.res.kyc.valuegender0: $idrepo~$input.auth-request:AuthReq.individualId$~valuegender:langcode:TestData:primary_lang_code$
+      output.2.res.kyc.staticToken: $TOKENID~$input.auth-request:AuthReq.individualId$~$endpoint.url:partnerIDMispLK$
+  
   EkycPartner_Invalid_UIN_Neg_02:
     endpoint.url:
       partnerIDMispLK: $PIDMLKURL:ValidPIDMLK$
@@ -311,11 +336,7 @@
       partnerIDMispLK: $PIDMLKURL:ValidEkycPIDMLK$
     input.auth-request:
       AuthReq.individualId: $VID$
-<<<<<<< HEAD
-      AuthReq.individualIdType: VID
-=======
-      AuthReq.individualIdType: $TestData:indvId_Vid_valid$
->>>>>>> 0e32de05
+      AuthReq.individualIdType: VID
       AuthReq.bio: BOOLEAN:true
       AuthReq.demo: BOOLEAN:false
       AuthReq.requestTime: $TIMESTAMP$
@@ -332,7 +353,6 @@
       output.1.response.y.response.kycStatus: $IGNORE$
       output.1.response.y.staticToken: $IGNORE$
       output.1.response.y.response.kycStatus: BOOLEAN:true
-<<<<<<< HEAD
     output.output-2-expected-decoded-one-lang-kyc-res:
       output.2.res.kyc.status: BOOLEAN:true
       output.2.res.kyc.phone: $idrepo~$input.bio-auth-request:AuthReq.individualId$~phone$
@@ -378,9 +398,6 @@
       output.2.res.kyc.valuegender1: $idrepo~$input.bio-auth-request:AuthReq.individualId$~valuegender:langcode:TestData:primary_lang_code$
       output.2.res.kyc.staticToken: $TOKENID~$input.bio-auth-request:AuthReq.individualId$~$endpoint.url:partnerIDMispLK$
    
-=======
-    
->>>>>>> 0e32de05
   EkycPartner_Invalid_VID_Neg_19:
     endpoint.url:
       partnerIDMispLK: $PIDMLKURL:ValidPIDMLK$
@@ -389,10 +406,6 @@
       AuthReq.individualIdType: VID
       AuthReq.requestTime: $TIMESTAMP$
       AuthReq.transactionID: $RANDOM:N:10$
-<<<<<<< HEAD
-=======
-      AuthReq.bio: BOOLEAN:true
->>>>>>> 0e32de05
     input.identity-encrypt-bio-data:
       identityReq.timestamp: $TIMESTAMP$
       identityReq.data.timestamp: $TIMESTAMP$
@@ -512,13 +525,8 @@
     output.output-1-expected-n-error-res:
       output.1.response.n.err.status: $TestData:auth_Fail_status$
       output.1.response.y.responseTime:  $TIMESTAMP$
-<<<<<<< HEAD
       output.1.response.n.err.errorMessage: $errors:MissingVID:errorMessage$
       output.1.response.n.err.errorCode: $errors:MissingVID:errorCode$
-=======
-      output.1.response.n.err.errorMessage: $errors:MissingUIN:errorMessage$
-      output.1.response.n.err.errorCode: $errors:MissingUIN:errorCode$
->>>>>>> 0e32de05
       
   EkycPartner_Missing_txnID_For VID_Neg_26:
     endpoint.url:
@@ -602,10 +610,6 @@
       AuthReq.individualIdType: VID
       AuthReq.requestTime: $TIMESTAMP$
       AuthReq.transactionID: $RANDOM:N:10$
-<<<<<<< HEAD
-=======
-      AuthReq.bio: BOOLEAN:true
->>>>>>> 0e32de05
     input.identity-encrypt-bio-data:
       identityReq.timestamp: $TIMESTAMP$
       identityReq.data.timestamp: $TIMESTAMP$
@@ -643,10 +647,6 @@
       AuthReq.requestTime: $TIMESTAMP$
       AuthReq.transactionID: $RANDOM:N:10$
       AuthReq.individualIdType: $TestData:indvId_invalid$
-<<<<<<< HEAD
-=======
-      AuthReq.bio: BOOLEAN:true
->>>>>>> 0e32de05
     input.identity-encrypt-bio-data:
       identityReq.timestamp: $TIMESTAMP$
       identityReq.data.timestamp: $TIMESTAMP$
@@ -881,10 +881,6 @@
       AuthReq.secondaryLangCode: ara
     input.identity-encrypt-bio-data:
       identityReq.data.timestamp: $TIMESTAMP$
-<<<<<<< HEAD
-=======
-      identityReq.timestamp: $TIMESTAMP$
->>>>>>> 0e32de05
       identityReq.bioValue: $idrepo~$input.withSecLang-auth-request:AuthReq.individualId$~DECODEFILE:individualBiometricsValue~//BIR/BDBInfo[Type='Finger'][Subtype='Left IndexFinger']//following::BDB$
     output.output-1-expected-y-res:
       #output.1.response.y.status: true
@@ -893,7 +889,6 @@
       output.1.response.y.response.kycStatus: $IGNORE$
       output.1.response.y.staticToken: $IGNORE$
       output.1.response.y.response.kycStatus: BOOLEAN:true
-<<<<<<< HEAD
     output.output-2-expected-decoded-sec-lang-kyc-res:
       output.2.res.kyc.phone: $idrepo~$input.withSecLang-auth-request:AuthReq.individualId$~phone$
       output.2.res.kyc.valuepostalCode0: $idrepo~$input.withSecLang-auth-request:AuthReq.individualId$~postalCode$
@@ -936,28 +931,16 @@
       #output.2.res.kyc.valueemail0: $idrepo~$input.withSecLang-auth-request:AuthReq.individualId$~email$
       output.2.res.kyc.valuegender1: $idrepo~$input.withSecLang-auth-request:AuthReq.individualId$~valuegender1$
       
-=======
-          
->>>>>>> 0e32de05
   Autheticate_EkycPartner_With not supported Secondary language _For VID_Pos_43:
     endpoint.url:
       partnerIDMispLK: $PIDMLKURL:ValidEkycPIDMLK$
     input.withSecLang-auth-request:
       AuthReq.individualId: $VID$
-<<<<<<< HEAD
       AuthReq.bio: BOOLEAN:true
       AuthReq.demo: BOOLEAN:false
       AuthReq.requestTime: $TIMESTAMP$
       AuthReq.transactionID: $RANDOM:N:10$
       AuthReq.secondaryLangCode: ara
-=======
-      AuthReq.individualIdType: $TestData:indvId_Vid_valid$
-      AuthReq.demo: BOOLEAN:false
-      AuthReq.bio: BOOLEAN:true
-      AuthReq.requestTime: $TIMESTAMP$
-      AuthReq.transactionID: $RANDOM:N:10$
-      AuthReq.secondaryLangCode: are
->>>>>>> 0e32de05
     input.identity-encrypt-bio-data:
       identityReq.timestamp: $TIMESTAMP$
       identityReq.data.timestamp: $TIMESTAMP$
@@ -1051,10 +1034,6 @@
       output.code.res.status: 404
       output.code.res.timestamp: $IGNORE$
       output.code.res.message: No message available
-<<<<<<< HEAD
-=======
-      output.code.res.path: $IGNORE$
->>>>>>> 0e32de05
       
   EkycPartner_Missing_MISP LK_For UIN_Neg_50:
     endpoint.url:
@@ -1088,7 +1067,6 @@
       output.1.response.y.responseTime:  $TIMESTAMP$
       output.1.response.n.err.errorMessage: $errors:MSLKNotRegisteredToPID:errorMessage$
       output.1.response.n.err.errorCode: $errors:MSLKNotRegisteredToPID:errorCode$
-<<<<<<< HEAD
       
   EkycPartner_Invalid MLK_For VID_Neg_55:
     endpoint.url:
@@ -1105,9 +1083,6 @@
       output.1.response.y.responseTime:  $TIMESTAMP$
       output.1.response.n.err.errorMessage: $errors:MSLKNotRegisteredToPID:errorMessage$
       output.1.response.n.err.errorCode: $errors:MSLKNotRegisteredToPID:errorCode$
-=======
-     
->>>>>>> 0e32de05
       
   EkycPartner_Invalid MLK not as per defintion_For UIN_Neg_56:
     endpoint.url:
@@ -1125,7 +1100,6 @@
       output.1.response.y.responseTime:  $TIMESTAMP$
       output.1.response.n.err.errorMessage: $errors:MSLKNotRegisteredToPID:errorMessage$
       output.1.response.n.err.errorCode: $errors:MSLKNotRegisteredToPID:errorCode$
-<<<<<<< HEAD
       
   EkycPartner_Invalid MLK not as per defintion_For VID_Neg_57:
     endpoint.url:
@@ -1145,7 +1119,5 @@
       output.1.response.n.err.errorMessage: $errors:MSLKNotRegisteredToPID:errorMessage$
       output.1.response.n.err.errorCode: $errors:MSLKNotRegisteredToPID:errorCode$
    
-=======
->>>>>>> 0e32de05
   
      