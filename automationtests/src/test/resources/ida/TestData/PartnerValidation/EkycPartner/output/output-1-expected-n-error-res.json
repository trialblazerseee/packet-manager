--- conflicted
+++ resolved
@@ -1,17 +1,3 @@
-<<<<<<< HEAD
-{
-	"errors": [
-		{
-			"errorCode": "IDA-MLC-002",
-			"errorMessage": "Invalid UIN"
-		}
-	],
-	"responseTime": "2019-03-21T16:28:48.422+05:30",
-	"version": "$version$",
-	"response": {
-		"authStatus": false
-	}
-=======
 {
 	"errors": [
 		{
@@ -26,5 +12,4 @@
 		"staticToken": "$IGNORE$",
 		"identity": "$IGNORE$"
 	}
->>>>>>> 6b2837f1
 }