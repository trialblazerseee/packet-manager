--- conflicted
+++ resolved
@@ -1,7 +1,6 @@
 {	
-<<<<<<< HEAD
-	"invalid":""
-=======
+
+
 	"invalid" : ""
->>>>>>> e0974fe9
+
 }