--- conflicted
+++ resolved
@@ -20,11 +20,7 @@
 
 			 <test name="Kernel Tests">
 						 <classes>
-<<<<<<< HEAD
-                           <class name="io.mosip.kernel.tests.AuditLog" />   
-=======
                             <class name="io.mosip.kernel.tests.AuditLog" />   
->>>>>>> 04e37aa8
                            <class name="io.mosip.kernel.tests.CentetMachineUserMappingToMasterData" /> 
                            <class name="io.mosip.kernel.tests.EmailNotification" />
                            <class name="io.mosip.kernel.tests.EncrptionDecryption" />
@@ -147,10 +143,7 @@
 	</test>  
 
 
-<<<<<<< HEAD
-=======
 
->>>>>>> 04e37aa8
  	 <test name="RegistrationProcessor Tests">
 		<classes>
 					<class name="io.mosip.registrationProcessor.tests.SecurityTests" />
