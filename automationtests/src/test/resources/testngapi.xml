--- conflicted
+++ resolved
@@ -74,105 +74,6 @@
                            <class name="io.mosip.kernel.tests.ValidateLocationByName" /> 
                  </classes>
 				</test>   
-<<<<<<< HEAD
-<!-- 
- 		  <test name="PreReg Tests">
-		<classes>
-		
-			 <class name="io.mosip.preregistration.tests.BatchJob" />		
-
-			<class name="io.mosip.preregistration.tests.Audit" />
-			<class name="io.mosip.preregistration.tests.BookingAppointment" />
-			<class name="io.mosip.preregistration.tests.CancelAnBookedAppointment" />
-			<class name="io.mosip.preregistration.tests.CopyUploadedDocument" />
-			<class name="io.mosip.preregistration.tests.CreatePreRegistration" />
-			<class name="io.mosip.preregistration.tests.DeleteAllDocumentsByPreRegID" />
-			<class name="io.mosip.preregistration.tests.DeleteDocumentByDocId" />
-			<class name="io.mosip.preregistration.tests.DiscardIndividual" />
-			<class name="io.mosip.preregistration.tests.DocumentUpload" />
-			<class name="io.mosip.preregistration.tests.FetchAllApplicationCreatedByUser" />
-			<class name="io.mosip.preregistration.tests.FetchAllPreRegistrationIds" />
-			<class name="io.mosip.preregistration.tests.FetchAppointmentDetails" />
-			<class name="io.mosip.preregistration.tests.FetchAvailabilityDataOfRegistrationCenters" />
-			<class name="io.mosip.preregistration.tests.FetchTheStatusOfApplication" />
-			<class name="io.mosip.preregistration.tests.GetAllDocumentForDocId" />
-			<class name="io.mosip.preregistration.tests.GetAllDocumentForPreRegId" />
-			<class name="io.mosip.preregistration.tests.GetPreRegistartionData" />
-			<class name="io.mosip.preregistration.tests.IntegrationScenarios" />
-			<class name="io.mosip.preregistration.tests.InvalidateToken" />
-			<class name="io.mosip.preregistration.tests.MultipleBookingAppointment" />
-			<class name="io.mosip.preregistration.tests.QRCode" />	
-			<class name="io.mosip.preregistration.tests.RetriveAllPreRegIdByRegCenterId" />
-			<class name="io.mosip.preregistration.tests.RetrivePreRegistration" />
-			<class name="io.mosip.preregistration.tests.SendOtp" />
-			<class name="io.mosip.preregistration.tests.Translitration" />
-			<class name="io.mosip.preregistration.tests.TriggerNotification" />
-			<class name="io.mosip.preregistration.tests.UpdateDemographicDetails" />
-			<class name="io.mosip.preregistration.tests.ValidateOtp" />  
-
-			<class name="io.mosip.preregistration.tests.SyncAvailabilityBatchJob" />   
-
-		</classes>
-	</test> 
-
-	
-
- 	 <test name="RegistrationProcessor Tests">
-		<classes>
-					<class name="io.mosip.registrationProcessor.tests.SecurityTests" />
-
-                   <class name="io.mosip.registrationProcessor.tests.Sync" />
-                    <class name="io.mosip.registrationProcessor.tests.PacketStatus" />
-                    <class name="io.mosip.registrationProcessor.tests.PacketReceiver" />
-                    <class name="io.mosip.registrationProcessor.tests.StageValidationTests" />
-                    <class name="io.mosip.registrationProcessor.tests.PacketGenerator" />
-                    <class name="io.mosip.registrationProcessor.tests.PacketGeneratorReactivate" />
-                    <class name="io.mosip.registrationProcessor.tests.Assignment" />
-                    <class name="io.mosip.registrationProcessor.tests.Decision" />
-                    <class name="io.mosip.registrationProcessor.tests.IntegrationScenarios" />
-                    <class name="io.mosip.registrationProcessor.tests.ApplicantDemographic" />
-                    <class name="io.mosip.registrationProcessor.tests.ApplicantBiometric" />
-                    <class name="io.mosip.registrationProcessor.tests.PacketInfo" /> 
-
-		</classes>
-
-
-	</test>    
-
-
-
-	<test name="AuthenticationTest">
-		<classes>
-			 <class name="io.mosip.authentication.idRepository.prerequiste.CreateUinRecord" />
-			<class name="io.mosip.authentication.idRepository.prerequiste.CreateVID" />
-			<class name="io.mosip.authentication.idRepository.prerequiste.UpdateUinRecord" />		 
-		 <class name="io.mosip.authentication.idRepository.prerequiste.UpdateVID" />
-		 
-		 	<class name="io.mosip.authentication.tests.DemographicAuthentication" />
-			 <class
-				name="io.mosip.authentication.tests.AuthPartnerAuthentication" />
-			<class
-				name="io.mosip.authentication.tests.EkycPartnerAuthentication" /> 
-		    <class
-				name="io.mosip.authentication.tests.BiometricAuthentication" />
-			<class
-				name="io.mosip.authentication.tests.EkycWithBiometricAuthentication" />		
-			<class
-				name="io.mosip.authentication.tests.InternalBiometricAuthentication" />
-			<class
-				name="io.mosip.authentication.tests.EkycWithOtpAuthentication" />
-		    <class name="io.mosip.authentication.tests.OtpGeneration" />
-			<class name="io.mosip.authentication.tests.OtpAuthentication" /> 
-						
-			<class name="io.mosip.authentication.idRepository.tests.AddIdentity" />
-			<class name="io.mosip.authentication.idRepository.tests.CreateVid" />
-			<class name="io.mosip.authentication.idRepository.tests.UpdateVidStatus" /> 
-		</classes>
-	</test>  -->
-</suite>
-=======
-
  	</suite>
->>>>>>> c796cc2f
 		
 	
