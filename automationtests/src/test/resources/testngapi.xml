--- conflicted
+++ resolved
@@ -160,11 +160,6 @@
                     <class name="io.mosip.registrationProcessor.tests.PacketInfo" />
 
 		</classes>
-<<<<<<< HEAD
-	</test> 
 
-=======
 	</test>   
-  
->>>>>>> 17933478
 </suite>