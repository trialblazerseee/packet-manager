<?xml version="1.0" encoding="UTF-8"?>
<!DOCTYPE suite SYSTEM "http://testng.org/testng-1.0.dtd">
<<<<<<< HEAD
<suite name="Mosip Kernel API Suite">

	<!-- Passing Group as parmeter unsing "testType" Possible Groups are: smoke 
		regression smokeAndRegression -->

	<!-- <test name="Kernel Tests">
=======
<suite name="Mosip API Suite">
	<!-- Passing Group as parmeter unsing "testType" Possible Groups are: smoke 
		regression smokeAndRegression -->
	<test name="Kernel Tests">
>>>>>>> 5a327455
		<parameter name="testType" value="smokeandregression" />
		<classes>
			<class name="io.mosip.kernel.tests.AuditLog" />
			<class
				name="io.mosip.kernel.tests.CentetMachineUserMappingToMasterData" />
			<class name="io.mosip.kernel.tests.EmailNotification" />
			<class name="io.mosip.kernel.tests.EncrptionDecryption" />
			<class name="io.mosip.kernel.tests.FetchApplication" />
			<class name="io.mosip.kernel.tests.FetchBiometricAttribute" />
			<class name="io.mosip.kernel.tests.FetchBiometricAuthType" />
			<class name="io.mosip.kernel.tests.FetchBlackListedWord" />
			<class name="io.mosip.kernel.tests.FetchDevice" />
			<class name="io.mosip.kernel.tests.FetchDeviceSpec" />
			<class name="io.mosip.kernel.tests.FetchDocumentCategories" />
			<class name="io.mosip.kernel.tests.FetchDocumentTypes" />
			<class name="io.mosip.kernel.tests.FetchGenderType" />
			<class name="io.mosip.kernel.tests.FetchHolidays" />
			<class name="io.mosip.kernel.tests.FetchIDlist" />
			<class name="io.mosip.kernel.tests.FetchLocationHierarchy" />
			<class name="io.mosip.kernel.tests.FetchMachineByIdLang" />
			<class name="io.mosip.kernel.tests.FetchMachineHistory" />
			<class name="io.mosip.kernel.tests.FetchRegCent" />
			<class name="io.mosip.kernel.tests.FetchRegCentHistory" />
			<class name="io.mosip.kernel.tests.FetchRegCentHolidays" />
			<class name="io.mosip.kernel.tests.FetchRegcentMachUserMaping" />
			<class name="io.mosip.kernel.tests.FetchRejectionReason" />
			<class name="io.mosip.kernel.tests.FetchTemplate" />
			<class name="io.mosip.kernel.tests.FetchTitle" />
			<class name="io.mosip.kernel.tests.GetListOfRoles" />
			<class name="io.mosip.kernel.tests.GetRegCenterByIDTimestamp" />
			<class
				name="io.mosip.kernel.tests.GetRegistrationCenterDeviceHistory" />
			<class name="io.mosip.kernel.tests.GetusersBasedOnRegCenter" />
			<class name="io.mosip.kernel.tests.LicenseKeyController" />
			<class name="io.mosip.kernel.tests.OtpGenerate" />
			<class name="io.mosip.kernel.tests.OTP" />
			<class name="io.mosip.kernel.tests.OtpNotificationController" />
			<class name="io.mosip.kernel.tests.SmsNotification" />
			<class name="io.mosip.kernel.tests.SyncConfigurations" />
			<class name="io.mosip.kernel.tests.SyncMasterDataWithTimestamp" />
<<<<<<< HEAD

			<class name="io.mosip.kernel.tests.SyncPublicKeyToRegClient" />
		</classes>
	</test>



	<test name="GetDeviceHistory"> <parameter name="testType" value="smoke" 
		/> <classes> <class name="io.mosip.kernel.tests.GetDeviceHistory" /> </classes> 
		</test> <test name="GetImmediateChildrenByLocCodeAndLangCode"> <parameter 
		name="testType" value="smoke" /> <classes> <class name="io.mosip.kernel.tests.FetchGenderType" 
		/> </classes> </test>
	<test name="PreRegistration Tests">
=======
>>>>>>> 5a327455

			<class name="io.mosip.kernel.tests.SyncPublicKeyToRegClient" />
		</classes>
	</test>
	<test name="GetDeviceHistory">
		<parameter name="testType" value="smoke" />
		<classes>
<<<<<<< HEAD

=======
			<class name="io.mosip.kernel.tests.GetDeviceHistory" />
		</classes>
	</test>
	<test name="GetImmediateChildrenByLocCodeAndLangCode">
		<parameter name="testType" value="smoke" />
		<classes>
			<class name="io.mosip.kernel.tests.FetchGenderType" />
		</classes>
	</test>
	<test name="PreRegistration Tests">
		<parameter name="testType" value="smoke" />
		<classes>
>>>>>>> 5a327455
			<class
				name="io.mosip.preregistration.tests.Fetch_all_application_created_by_user" />
			<class
				name="io.mosip.preregistration.tests.Fetch_the_status_of_a_application" />
			<class
				name="io.mosip.preregistration.tests.Get_Pre_Registartion_data" />
			<class
				name="io.mosip.preregistration.tests.Create_PreRegistration" />
			<class
				name="io.mosip.preregistration.tests.Update_Pre_Registration_Status" />
			<class
				name="io.mosip.preregistration.tests.Get_PreRegistration_data_by_date_and_time" />
			<class
				name="io.mosip.preregistration.tests.Fetch_all_PreRegistration_Ids" />
			<class
				name="io.mosip.preregistration.tests.Retrive_PreRegistration" />
			<class name="io.mosip.preregistration.tests.Discard_Individual" />
			<class name="io.mosip.preregistration.tests.DocumentUpload" />
			<class
				name="io.mosip.preregistration.tests.GetAllDocumentForPreRegId" />
			<class
				name="io.mosip.preregistration.tests.DeleteAllDocumentsByPreRegID" />
			<class
				name="io.mosip.preregistration.tests.DeleteDocumentByDocId" />
			<class
				name="io.mosip.preregistration.tests.CopyUploadedDocument" />
			<class
				name="io.mosip.preregistration.tests.FetchAppointmentDetails" />
			<class name="io.mosip.preregistration.tests.BookingAppointment" />
			<class
				name="io.mosip.preregistration.tests.FetchAvailabilityDataOfRegistrationCenters" />
			<class
				name="io.mosip.preregistration.tests.CancelAnBookedAppointment" />
			<class
				name="io.mosip.preregistration.tests.RetriveAllPreRegIdByRegCenterId" />
			<class
				name="io.mosip.preregistration.tests.ReBookingAnAppointment" />
<<<<<<< HEAD

		</classes>

	</test> 
 -->

	<test name="RegistrationProcessor Tests">
		<parameter name="testType" value="smokeAndregression" />
		<classes>
			<class name="io.mosip.regProc.tests.PacketStatus" />
			<class name="io.mosip.regProc.tests.Sync" />
			<class name="io.mosip.regProc.tests.PacketReceiver" />
			<class name="io.mosip.regProc.tests.IntegrationScenarios" />
		</classes>
	</test>






<!-- </suite>
<suite name="idaTestSuite"> -->
<!-- 	<test name="CreateUINData">
		<parameter name="testDatPath"
			value="ida\\TestData\\UINData\\CreateTestData\\" />
		<parameter name="testDataFileName"
			value="testdata.ida.UINData.CreateTestData.mapping.yml" />
		<classes>
			<class name="io.mosip.authentication.tests.CreateUinRecord" />
		</classes>
	</test>
	<test name="UpdateUINData">
		<parameter name="testDatPath"
			value="ida\\TestData\\UINData\\UpdateTestData\\" />
		<parameter name="testDataFileName"
			value="testdata.ida.UINData.UpdateTestData.mapping.yml" />
		<classes>
			<class name="io.mosip.authentication.tests.UpdateUinRecord" />
		</classes>
	</test>
	<test name="GenerateVID">
		<parameter name="testDatPath" value="ida\\TestData\\UINData" />
		<parameter name="testDataFileName" value="dummy.dummy" />
		<classes>
			<class name="io.mosip.authentication.tests.CreateVID" />
		</classes>
	</test>
	<test name="Bio.IrisAuthentication">
		<parameter name="testDatPath"
			value="ida\\TestData\\Bio\\Iris\\" />
		<parameter name="testDataFileName"
			value="testdata.ida.bio.AuthWithIris.mapping.yml" />
		<parameter name="testType" value="smokeandregression" />
		<classes>
			<class name="io.mosip.authentication.tests.BioAuthentication" />
		</classes>
	</test>
	<test name="InternalBio.IrisAuthentication">
		<parameter name="testDatPath"
			value="ida\\TestData\\InternalBio\\Iris\\" />
		<parameter name="testDataFileName"
			value="testdata.ida.InternalBio.AuthWithIris.mapping.yml" />
		<parameter name="testType" value="smokeandregression" />
		<classes>
			<class
				name="io.mosip.authentication.tests.InternalBioAuthentication" />
		</classes>
	</test>
	<test name="Eyc.IrisAuthentication">
		<parameter name="testDatPath"
			value="ida\\TestData\\eKYC\\Iris\\" />
		<parameter name="testDataFileName"
			value="testdata.ida.eKYC.AuthWithIris.mapping.yml" />
		<parameter name="testType" value="smokeandregression" />
		<classes>
			<class
				name="io.mosip.authentication.tests.EkycWithBioAuthentication" />
		</classes>
	</test>
	<test name="OtpGeneration">
		<parameter name="testDatPath"
			value="ida\\TestData\\Otp\\OtpGeneration\\" />
		<parameter name="testDataFileName"
			value="testdata.ida.Otp.OtpGeneration.mapping.yml" />
		<parameter name="testType" value="smokeandregression" />
		<classes>
			<class name="io.mosip.authentication.tests.OtpGeneration" />
		</classes>
	</test>
	<test name="OtpAuthentication">
		<parameter name="testDatPath"
			value="ida\\TestData\\Otp\\OtpAuthentication\\" />
		<parameter name="testDataFileName"
			value="testdata.ida.Otp.OtpAuthentication.mapping.yml" />
		<parameter name="testType" value="smokeandregression" />
		<classes>
			<class name="io.mosip.authentication.tests.OtpAuthentication" />
		</classes>
	</test>
	<test name="OtpFlooding">
		<parameter name="testDatPath"
			value="ida\\TestData\\Otp\\OtpGeneration\\" />
		<parameter name="testDataFileName"
			value="testdata.ida.Otp.OtpGenerationFlooding.mapping.yml" />
		<parameter name="testType" value="smokeandregression" />
		<classes>
			<class name="io.mosip.authentication.tests.OtpGeneration" />
		</classes>
	</test>
	<test name="Ekyc.OtpAuthentication">
		<parameter name="testDatPath"
			value="ida\\TestData\\eKYC\\Otp\\" />
		<parameter name="testDataFileName"
			value="testdata.ida.eKYC.AuthWithOtp.mapping.yml" />
		<parameter name="testType" value="smokeandregression" />
		<classes>
			<class
				name="io.mosip.authentication.tests.EkycWithOtpAuthentication" />
		</classes>
	</test>
	<test name="Bio.FingerPrintAuthentication">
		<parameter name="testDatPath"
			value="ida\\TestData\\Bio\\FingerPrint\\" />
		<parameter name="testDataFileName"
			value="testdata.ida.bio.AuthWithFingerPrint.mapping.yml" />
		<parameter name="testType" value="smokeandregression" />
		<classes>
			<class name="io.mosip.authentication.tests.BioAuthentication" />
		</classes>
	</test>
	<test name="InternalBio.FingerPrintAuthentication">
		<parameter name="testDatPath"
			value="ida\\TestData\\InternalBio\\FingerPrint\\" />
		<parameter name="testDataFileName"
			value="testdata.ida.internalbio.AuthWithFingerPrint.mapping.yml" />
		<parameter name="testType" value="smokeandregression" />
		<classes>
			<class
				name="io.mosip.authentication.tests.InternalBioAuthentication" />
		</classes>
	</test>
	<test name="eKYC.FingerPrintAuthentication">
		<parameter name="testDatPath"
			value="ida\\TestData\\eKYC\\FingerPrint\\" />
		<parameter name="testDataFileName"
			value="testdata.ida.eKYC.AuthWithFingerPrint.mapping.yml" />
		<parameter name="testType" value="smokeandregression" />
		<classes>
			<class
				name="io.mosip.authentication.tests.EkycWithBioAuthentication" />
		</classes>
	</test>
	<test name="demo.NameAuthentication">
		<parameter name="testDatPath"
			value="ida\\TestData\\Demo\\Name\\" />
		<parameter name="testDataFileName"
			value="testdata.ida.Demo.AuthWithName.mapping.yml" />
		<parameter name="testType" value="smokeandregression" />
		<classes>
			<class name="io.mosip.authentication.tests.DemoAuthentication" />
		</classes>
	</test>
	<test name="demo.EmailAuthentication">
		<parameter name="testDatPath"
			value="ida\\TestData\\Demo\\Email\\" />
		<parameter name="testDataFileName"
			value="testdata.ida.Demo.AuthWithEmail.mapping.yml" />
		<parameter name="testType" value="smokeandregression" />
		<classes>
			<class name="io.mosip.authentication.tests.DemoAuthentication" />
		</classes>
	</test>
	<test name="demo.PhoneNumberAuthentication">
		<parameter name="testDatPath"
			value="ida\\TestData\\Demo\\PhoneNumber\\" />
		<parameter name="testDataFileName"
			value="testdata.ida.Demo.AuthWithPhoneNumber.mapping.yml" />
		<parameter name="testType" value="smokeandregression" />
		<classes>
			<class name="io.mosip.authentication.tests.DemoAuthentication" />
		</classes>
	</test>
	<test name="demo.DateOfBirthAuthentication">
		<parameter name="testDatPath"
			value="ida\\TestData\\Demo\\DateOfBirth\\" />
		<parameter name="testDataFileName"
			value="testdata.ida.Demo.AuthWithDateOfBirth.mapping.yml" />
		<parameter name="testType" value="smokeandregression" />
		<classes>
			<class name="io.mosip.authentication.tests.DemoAuthentication" />
		</classes>
	</test>
	<test name="demo.GenderAuthentication">
		<parameter name="testDatPath"
			value="ida\\TestData\\Demo\\Gender\\" />
		<parameter name="testDataFileName"
			value="testdata.ida.Demo.AuthWithGender.mapping.yml" />
		<parameter name="testType" value="smokeandregression" />
		<classes>
			<class name="io.mosip.authentication.tests.DemoAuthentication" />
		</classes>
	</test>
	<test name="demo.AddressAuthentication">
		<parameter name="testDatPath"
			value="ida\\TestData\\Demo\\Address\\" />
		<parameter name="testDataFileName"
			value="testdata.ida.Demo.AuthWithAddress.mapping.yml" />
		<parameter name="testType" value="smokeandregression" />
		<classes>
			<class name="io.mosip.authentication.tests.DemoAuthentication" />
		</classes>
	</test>
	<test name="StaticPin.StoreStaticPin">
		<parameter name="testDatPath"
			value="ida\\TestData\\StaticPin\\StoreStaticPin\\" />
		<parameter name="testDataFileName"
			value="testdata.ida.StaticPin.StoreStaticPin.mapping.yml" />
		<parameter name="testType" value="smokeandregression" />
		<classes>
			<class name="io.mosip.authentication.tests.StaticPinStorage" />
		</classes>
	</test>
	<test name="StaticPin.InternalStaticPinAuthentication">
		<parameter name="testDatPath"
			value="ida\\TestData\\StaticPin\\InternalStaticPinAuth\\" />
		<parameter name="testDataFileName"
			value="testdata.ida.StaticPin.InternalStaticPinAuth.mapping.yml" />
		<parameter name="testType" value="smokeandregression" />
		<classes>
			<class
				name="io.mosip.authentication.tests.InternalStaticPinAuthentication" />
		</classes>
	</test>
	<test name="StaticPin.StaticPinAuthentication">
		<parameter name="testDatPath"
			value="ida\\TestData\\StaticPin\\StaticPinAuth\\" />
		<parameter name="testDataFileName"
			value="testdata.ida.StaticPin.StaticPinAuth.mapping.yml" />
		<parameter name="testType" value="smokeandregression" />
		<classes>
			<class
				name="io.mosip.authentication.tests.StaticPinAuthentication" />
		</classes>
	</test>
	<test name="StaticPin.EkycWithStaticPinAuthentication">
		<parameter name="testDatPath"
			value="ida\\TestData\\StaticPin\\eKYCWithStaticPin\\" />
		<parameter name="testDataFileName"
			value="testdata.ida.StaticPin.eKYCWithStaticPin.mapping.yml" />
		<parameter name="testType" value="smokeandregression" />
		<classes>
			<class
				name="io.mosip.authentication.tests.EkycWithStaticPinAuthentication" />
		</classes>
	</test> -->
</suite>
<!-- Suite -->

=======
		</classes>
	</test>
	<test name="RegistrationProcessor Tests">
		<parameter name="testType" value="smokeAndregression" />
		<classes>
			<class name="io.mosip.regProc.tests.PacketStatus" />
			<class name="io.mosip.regProc.tests.Sync" />
			<class name="io.mosip.regProc.tests.PacketReceiver" />
			<class name="io.mosip.regProc.tests.IntegrationScenarios" />
		</classes>
	</test>
	<test name="Authentication Tests">
		<parameter name="testType" value="smokeandregression" />
		<classes>
			<class name="io.mosip.authentication.tests.CreateUinRecord" />
			<class name="io.mosip.authentication.tests.UpdateUinRecord" />
			<class name="io.mosip.authentication.tests.CreateVID" />
			<class
				name="io.mosip.authentication.tests.BioIrisAuthentication" />
			<class
				name="io.mosip.authentication.tests.InternalBioIrisAuthentication" />
			<class
				name="io.mosip.authentication.tests.EkycWithBioIrisAuthentication" />
			<class name="io.mosip.authentication.tests.OtpGeneration" />
			<class name="io.mosip.authentication.tests.OtpAuthentication" />
			<class name="io.mosip.authentication.tests.OtpGeneration" />
			<class
				name="io.mosip.authentication.tests.EkycWithOtpAuthentication" />
			<class
				name="io.mosip.authentication.tests.BioFingerAuthentication" />
			<class
				name="io.mosip.authentication.tests.InternalBioFingerAuthentication" />
			<class
				name="io.mosip.authentication.tests.EkycWithBioFingerAuthentication" />
			<class
				name="io.mosip.authentication.tests.DemoNameAuthentication" />
			<class
				name="io.mosip.authentication.tests.DemoEmailAuthentication" />
			<class
				name="io.mosip.authentication.tests.DemoPhoneNumberAuthentication" />
			<class
				name="io.mosip.authentication.tests.DemoDOBAuthentication" />
			<class
				name="io.mosip.authentication.tests.DemoGenderAuthentication" />
			<class
				name="io.mosip.authentication.tests.DemoAddressAuthentication" />
			<class
				name="io.mosip.authentication.tests.StaticTokenIdGenerationForDemoAuth" />
			<class
				name="io.mosip.authentication.tests.StaticTokenIdGenerationForBioFingerAuth" />
			<class
				name="io.mosip.authentication.tests.StaticTokenIdGenerationForBioIrisAuth" />
			<class
				name="io.mosip.authentication.tests.StaticTokenIdGenerationForOTPAuth" />
			<class name="io.mosip.authentication.tests.VidGeneration" />
		</classes>
	</test>
</suite>
	
>>>>>>> 5a327455
<|MERGE_RESOLUTION|>--- conflicted
+++ resolved
@@ -1,142 +1,64 @@
 <?xml version="1.0" encoding="UTF-8"?>
 <!DOCTYPE suite SYSTEM "http://testng.org/testng-1.0.dtd">
-<<<<<<< HEAD
-<suite name="Mosip Kernel API Suite">
 
+<suite name="Mosip API Suite">
 	<!-- Passing Group as parmeter unsing "testType" Possible Groups are: smoke 
 		regression smokeAndRegression -->
 
-	<!-- <test name="Kernel Tests">
-=======
-<suite name="Mosip API Suite">
-	<!-- Passing Group as parmeter unsing "testType" Possible Groups are: smoke 
-		regression smokeAndRegression -->
-	<test name="Kernel Tests">
->>>>>>> 5a327455
-		<parameter name="testType" value="smokeandregression" />
-		<classes>
-			<class name="io.mosip.kernel.tests.AuditLog" />
-			<class
-				name="io.mosip.kernel.tests.CentetMachineUserMappingToMasterData" />
-			<class name="io.mosip.kernel.tests.EmailNotification" />
-			<class name="io.mosip.kernel.tests.EncrptionDecryption" />
-			<class name="io.mosip.kernel.tests.FetchApplication" />
-			<class name="io.mosip.kernel.tests.FetchBiometricAttribute" />
-			<class name="io.mosip.kernel.tests.FetchBiometricAuthType" />
-			<class name="io.mosip.kernel.tests.FetchBlackListedWord" />
-			<class name="io.mosip.kernel.tests.FetchDevice" />
-			<class name="io.mosip.kernel.tests.FetchDeviceSpec" />
-			<class name="io.mosip.kernel.tests.FetchDocumentCategories" />
-			<class name="io.mosip.kernel.tests.FetchDocumentTypes" />
+   		<!--    <test name="Kernel Tests">
+			<parameter name="testType" value="smokeandregression" />
+			<classes>
+				<class name="io.mosip.kernel.tests.AuditLog" />
+				<class name="io.mosip.kernel.tests.CentetMachineUserMappingToMasterData" />
+				<class name="io.mosip.kernel.tests.EmailNotification" />
+				<class name="io.mosip.kernel.tests.EncrptionDecryption" />
+				<class name="io.mosip.kernel.tests.FetchApplication" />
+				<class name="io.mosip.kernel.tests.FetchBiometricAttribute" />
+				<class name="io.mosip.kernel.tests.FetchBiometricAuthType" />
+				<class name="io.mosip.kernel.tests.FetchBlackListedWord" />
+				<class name="io.mosip.kernel.tests.FetchDevice" />
+				<class name="io.mosip.kernel.tests.FetchDeviceSpec" />
+				<class name="io.mosip.kernel.tests.FetchDocumentCategories" />
+				<class name="io.mosip.kernel.tests.FetchDocumentTypes" />
+				<class name="io.mosip.kernel.tests.FetchGenderType" />
+				<class name="io.mosip.kernel.tests.FetchHolidays" />
+				<class name="io.mosip.kernel.tests.FetchIDlist" />
+				<class name="io.mosip.kernel.tests.FetchLocationHierarchy" />
+				<class name="io.mosip.kernel.tests.FetchMachineByIdLang" />
+     			<class name="io.mosip.kernel.tests.FetchMachineHistory" />
+				<class name="io.mosip.kernel.tests.FetchRegCent" />		        
+				<class name="io.mosip.kernel.tests.FetchRegCentHistory" />
+				<class name="io.mosip.kernel.tests.FetchRegCentHolidays" />	
+				<class name="io.mosip.kernel.tests.FetchRegcentMachUserMaping" />	
+				<class name="io.mosip.kernel.tests.FetchRejectionReason" />
+				<class name="io.mosip.kernel.tests.FetchTemplate" />	    	
+				<class name="io.mosip.kernel.tests.FetchTitle" />		
+				<class name="io.mosip.kernel.tests.GetListOfRoles" />
+				<class name="io.mosip.kernel.tests.GetRegCenterByIDTimestamp" />		
+				<class name="io.mosip.kernel.tests.GetRegistrationCenterDeviceHistory" />
+				<class name="io.mosip.kernel.tests.GetusersBasedOnRegCenter" />
+				<class name="io.mosip.kernel.tests.LicenseKeyController" />
+				<class name="io.mosip.kernel.tests.OtpGenerate" />
+				<class name="io.mosip.kernel.tests.OTP" />	
+				<class name="io.mosip.kernel.tests.OtpNotificationController" />
+				<class name="io.mosip.kernel.tests.SmsNotification" />
+				<class name="io.mosip.kernel.tests.SyncConfigurations" />
+				<class name="io.mosip.kernel.tests.SyncMasterDataWithTimestamp" />
+																																																				
+				<class name="io.mosip.kernel.tests.SyncPublicKeyToRegClient" />
+				<class name="io.mosip.kernel.tests.UINGeneration"/>
+
+			<class name="io.mosip.kernel.tests.ValidateGenderByName"/>
+
+			<class name="io.mosip.kernel.tests.ValidateLocationByName"/>
+			<class name="io.mosip.kernel.tests.GetDeviceHistory" />
 			<class name="io.mosip.kernel.tests.FetchGenderType" />
-			<class name="io.mosip.kernel.tests.FetchHolidays" />
-			<class name="io.mosip.kernel.tests.FetchIDlist" />
-			<class name="io.mosip.kernel.tests.FetchLocationHierarchy" />
-			<class name="io.mosip.kernel.tests.FetchMachineByIdLang" />
-			<class name="io.mosip.kernel.tests.FetchMachineHistory" />
-			<class name="io.mosip.kernel.tests.FetchRegCent" />
-			<class name="io.mosip.kernel.tests.FetchRegCentHistory" />
-			<class name="io.mosip.kernel.tests.FetchRegCentHolidays" />
-			<class name="io.mosip.kernel.tests.FetchRegcentMachUserMaping" />
-			<class name="io.mosip.kernel.tests.FetchRejectionReason" />
-			<class name="io.mosip.kernel.tests.FetchTemplate" />
-			<class name="io.mosip.kernel.tests.FetchTitle" />
-			<class name="io.mosip.kernel.tests.GetListOfRoles" />
-			<class name="io.mosip.kernel.tests.GetRegCenterByIDTimestamp" />
-			<class
-				name="io.mosip.kernel.tests.GetRegistrationCenterDeviceHistory" />
-			<class name="io.mosip.kernel.tests.GetusersBasedOnRegCenter" />
-			<class name="io.mosip.kernel.tests.LicenseKeyController" />
-			<class name="io.mosip.kernel.tests.OtpGenerate" />
-			<class name="io.mosip.kernel.tests.OTP" />
-			<class name="io.mosip.kernel.tests.OtpNotificationController" />
-			<class name="io.mosip.kernel.tests.SmsNotification" />
-			<class name="io.mosip.kernel.tests.SyncConfigurations" />
-			<class name="io.mosip.kernel.tests.SyncMasterDataWithTimestamp" />
-<<<<<<< HEAD
-
-			<class name="io.mosip.kernel.tests.SyncPublicKeyToRegClient" />
-		</classes>
-	</test>
-
-
-
-	<test name="GetDeviceHistory"> <parameter name="testType" value="smoke" 
-		/> <classes> <class name="io.mosip.kernel.tests.GetDeviceHistory" /> </classes> 
-		</test> <test name="GetImmediateChildrenByLocCodeAndLangCode"> <parameter 
-		name="testType" value="smoke" /> <classes> <class name="io.mosip.kernel.tests.FetchGenderType" 
-		/> </classes> </test>
-	<test name="PreRegistration Tests">
-=======
->>>>>>> 5a327455
-
-			<class name="io.mosip.kernel.tests.SyncPublicKeyToRegClient" />
-		</classes>
-	</test>
-	<test name="GetDeviceHistory">
-		<parameter name="testType" value="smoke" />
-		<classes>
-<<<<<<< HEAD
-
-=======
-			<class name="io.mosip.kernel.tests.GetDeviceHistory" />
-		</classes>
-	</test>
-	<test name="GetImmediateChildrenByLocCodeAndLangCode">
-		<parameter name="testType" value="smoke" />
-		<classes>
-			<class name="io.mosip.kernel.tests.FetchGenderType" />
-		</classes>
-	</test>
-	<test name="PreRegistration Tests">
-		<parameter name="testType" value="smoke" />
-		<classes>
->>>>>>> 5a327455
-			<class
-				name="io.mosip.preregistration.tests.Fetch_all_application_created_by_user" />
-			<class
-				name="io.mosip.preregistration.tests.Fetch_the_status_of_a_application" />
-			<class
-				name="io.mosip.preregistration.tests.Get_Pre_Registartion_data" />
-			<class
-				name="io.mosip.preregistration.tests.Create_PreRegistration" />
-			<class
-				name="io.mosip.preregistration.tests.Update_Pre_Registration_Status" />
-			<class
-				name="io.mosip.preregistration.tests.Get_PreRegistration_data_by_date_and_time" />
-			<class
-				name="io.mosip.preregistration.tests.Fetch_all_PreRegistration_Ids" />
-			<class
-				name="io.mosip.preregistration.tests.Retrive_PreRegistration" />
-			<class name="io.mosip.preregistration.tests.Discard_Individual" />
-			<class name="io.mosip.preregistration.tests.DocumentUpload" />
-			<class
-				name="io.mosip.preregistration.tests.GetAllDocumentForPreRegId" />
-			<class
-				name="io.mosip.preregistration.tests.DeleteAllDocumentsByPreRegID" />
-			<class
-				name="io.mosip.preregistration.tests.DeleteDocumentByDocId" />
-			<class
-				name="io.mosip.preregistration.tests.CopyUploadedDocument" />
-			<class
-				name="io.mosip.preregistration.tests.FetchAppointmentDetails" />
-			<class name="io.mosip.preregistration.tests.BookingAppointment" />
-			<class
-				name="io.mosip.preregistration.tests.FetchAvailabilityDataOfRegistrationCenters" />
-			<class
-				name="io.mosip.preregistration.tests.CancelAnBookedAppointment" />
-			<class
-				name="io.mosip.preregistration.tests.RetriveAllPreRegIdByRegCenterId" />
-			<class
-				name="io.mosip.preregistration.tests.ReBookingAnAppointment" />
-<<<<<<< HEAD
-
-		</classes>
-
-	</test> 
- -->
-
-	<test name="RegistrationProcessor Tests">
+			</classes>
+			</test> -->
+		
+		
+       <!--     		
+			<test name="RegistrationProcessor Tests">
 		<parameter name="testType" value="smokeAndregression" />
 		<classes>
 			<class name="io.mosip.regProc.tests.PacketStatus" />
@@ -144,268 +66,54 @@
 			<class name="io.mosip.regProc.tests.PacketReceiver" />
 			<class name="io.mosip.regProc.tests.IntegrationScenarios" />
 		</classes>
+	</test> 
+
+	
+	<test name="PreRegistration Tests">
+
+		<parameter name="testType" value="smokeandregression" />
+
+
+		<classes>
+
+						   <class name="io.mosip.preregistration.tests.BookingAppointment" />
+                           <class name="io.mosip.preregistration.tests.CancelAnBookedAppointment" />
+                           <class name="io.mosip.preregistration.tests.CopyUploadedDocument" />
+                           <class name="io.mosip.preregistration.tests.CreatePreRegistration" />
+                           <class name="io.mosip.preregistration.tests.DeleteAllDocumentsByPreRegID" />
+                           <class name="io.mosip.preregistration.tests.DeleteDocumentByDocId" />
+                           <class name="io.mosip.preregistration.tests.DiscardIndividual" />
+                           <class name="io.mosip.preregistration.tests.DocumentUpload" />
+                           <class name="io.mosip.preregistration.tests.FetchAllApplicationCreatedByUser" />
+                           <class name="io.mosip.preregistration.tests.FetchAllPreRegistrationIds" />
+                           <class name="io.mosip.preregistration.tests.FetchAppointmentDetails" />
+                           <class name="io.mosip.preregistration.tests.FetchAvailabilityDataOfRegistrationCenters" />
+                           <class name="io.mosip.preregistration.tests.FetchTheStatusOfApplication" />
+                           <class name="io.mosip.preregistration.tests.GetAllDocumentForPreRegId" />
+                           <class name="io.mosip.preregistration.tests.GetPreRegistartionData" />
+                           <class name="io.mosip.preregistration.tests.GetPreRegistrationDataByDateAndTime" />
+                           <class name="io.mosip.preregistration.tests.IntegrationScenarios" />
+                           <class name="io.mosip.preregistration.tests.ReBookingAnAppointment" />
+                           <class name="io.mosip.preregistration.tests.RetriveAllPreRegIdByRegCenterId" />
+                           <class name="io.mosip.preregistration.tests.RetrivePreRegistration" />
+                           <class name="io.mosip.preregistration.tests.UpdatePreRegistrationStatus" />
+                           <class name="io.mosip.preregistration.tests.BatchJob" />
+                           <class name="io.mosip.preregistration.tests.SyncMasterData" />
+			
+		</classes>
+
 	</test>
 
+	
 
 
-
-
-
-<!-- </suite>
-<suite name="idaTestSuite"> -->
-<!-- 	<test name="CreateUINData">
-		<parameter name="testDatPath"
-			value="ida\\TestData\\UINData\\CreateTestData\\" />
-		<parameter name="testDataFileName"
-			value="testdata.ida.UINData.CreateTestData.mapping.yml" />
-		<classes>
-			<class name="io.mosip.authentication.tests.CreateUinRecord" />
-		</classes>
-	</test>
-	<test name="UpdateUINData">
-		<parameter name="testDatPath"
-			value="ida\\TestData\\UINData\\UpdateTestData\\" />
-		<parameter name="testDataFileName"
-			value="testdata.ida.UINData.UpdateTestData.mapping.yml" />
-		<classes>
-			<class name="io.mosip.authentication.tests.UpdateUinRecord" />
-		</classes>
-	</test>
-	<test name="GenerateVID">
-		<parameter name="testDatPath" value="ida\\TestData\\UINData" />
-		<parameter name="testDataFileName" value="dummy.dummy" />
-		<classes>
-			<class name="io.mosip.authentication.tests.CreateVID" />
-		</classes>
-	</test>
-	<test name="Bio.IrisAuthentication">
-		<parameter name="testDatPath"
-			value="ida\\TestData\\Bio\\Iris\\" />
-		<parameter name="testDataFileName"
-			value="testdata.ida.bio.AuthWithIris.mapping.yml" />
-		<parameter name="testType" value="smokeandregression" />
-		<classes>
-			<class name="io.mosip.authentication.tests.BioAuthentication" />
-		</classes>
-	</test>
-	<test name="InternalBio.IrisAuthentication">
-		<parameter name="testDatPath"
-			value="ida\\TestData\\InternalBio\\Iris\\" />
-		<parameter name="testDataFileName"
-			value="testdata.ida.InternalBio.AuthWithIris.mapping.yml" />
-		<parameter name="testType" value="smokeandregression" />
-		<classes>
-			<class
-				name="io.mosip.authentication.tests.InternalBioAuthentication" />
-		</classes>
-	</test>
-	<test name="Eyc.IrisAuthentication">
-		<parameter name="testDatPath"
-			value="ida\\TestData\\eKYC\\Iris\\" />
-		<parameter name="testDataFileName"
-			value="testdata.ida.eKYC.AuthWithIris.mapping.yml" />
-		<parameter name="testType" value="smokeandregression" />
-		<classes>
-			<class
-				name="io.mosip.authentication.tests.EkycWithBioAuthentication" />
-		</classes>
-	</test>
-	<test name="OtpGeneration">
-		<parameter name="testDatPath"
-			value="ida\\TestData\\Otp\\OtpGeneration\\" />
-		<parameter name="testDataFileName"
-			value="testdata.ida.Otp.OtpGeneration.mapping.yml" />
-		<parameter name="testType" value="smokeandregression" />
-		<classes>
-			<class name="io.mosip.authentication.tests.OtpGeneration" />
-		</classes>
-	</test>
-	<test name="OtpAuthentication">
-		<parameter name="testDatPath"
-			value="ida\\TestData\\Otp\\OtpAuthentication\\" />
-		<parameter name="testDataFileName"
-			value="testdata.ida.Otp.OtpAuthentication.mapping.yml" />
-		<parameter name="testType" value="smokeandregression" />
-		<classes>
-			<class name="io.mosip.authentication.tests.OtpAuthentication" />
-		</classes>
-	</test>
-	<test name="OtpFlooding">
-		<parameter name="testDatPath"
-			value="ida\\TestData\\Otp\\OtpGeneration\\" />
-		<parameter name="testDataFileName"
-			value="testdata.ida.Otp.OtpGenerationFlooding.mapping.yml" />
-		<parameter name="testType" value="smokeandregression" />
-		<classes>
-			<class name="io.mosip.authentication.tests.OtpGeneration" />
-		</classes>
-	</test>
-	<test name="Ekyc.OtpAuthentication">
-		<parameter name="testDatPath"
-			value="ida\\TestData\\eKYC\\Otp\\" />
-		<parameter name="testDataFileName"
-			value="testdata.ida.eKYC.AuthWithOtp.mapping.yml" />
-		<parameter name="testType" value="smokeandregression" />
-		<classes>
-			<class
-				name="io.mosip.authentication.tests.EkycWithOtpAuthentication" />
-		</classes>
-	</test>
-	<test name="Bio.FingerPrintAuthentication">
-		<parameter name="testDatPath"
-			value="ida\\TestData\\Bio\\FingerPrint\\" />
-		<parameter name="testDataFileName"
-			value="testdata.ida.bio.AuthWithFingerPrint.mapping.yml" />
-		<parameter name="testType" value="smokeandregression" />
-		<classes>
-			<class name="io.mosip.authentication.tests.BioAuthentication" />
-		</classes>
-	</test>
-	<test name="InternalBio.FingerPrintAuthentication">
-		<parameter name="testDatPath"
-			value="ida\\TestData\\InternalBio\\FingerPrint\\" />
-		<parameter name="testDataFileName"
-			value="testdata.ida.internalbio.AuthWithFingerPrint.mapping.yml" />
-		<parameter name="testType" value="smokeandregression" />
-		<classes>
-			<class
-				name="io.mosip.authentication.tests.InternalBioAuthentication" />
-		</classes>
-	</test>
-	<test name="eKYC.FingerPrintAuthentication">
-		<parameter name="testDatPath"
-			value="ida\\TestData\\eKYC\\FingerPrint\\" />
-		<parameter name="testDataFileName"
-			value="testdata.ida.eKYC.AuthWithFingerPrint.mapping.yml" />
-		<parameter name="testType" value="smokeandregression" />
-		<classes>
-			<class
-				name="io.mosip.authentication.tests.EkycWithBioAuthentication" />
-		</classes>
-	</test>
-	<test name="demo.NameAuthentication">
-		<parameter name="testDatPath"
-			value="ida\\TestData\\Demo\\Name\\" />
-		<parameter name="testDataFileName"
-			value="testdata.ida.Demo.AuthWithName.mapping.yml" />
-		<parameter name="testType" value="smokeandregression" />
-		<classes>
-			<class name="io.mosip.authentication.tests.DemoAuthentication" />
-		</classes>
-	</test>
-	<test name="demo.EmailAuthentication">
-		<parameter name="testDatPath"
-			value="ida\\TestData\\Demo\\Email\\" />
-		<parameter name="testDataFileName"
-			value="testdata.ida.Demo.AuthWithEmail.mapping.yml" />
-		<parameter name="testType" value="smokeandregression" />
-		<classes>
-			<class name="io.mosip.authentication.tests.DemoAuthentication" />
-		</classes>
-	</test>
-	<test name="demo.PhoneNumberAuthentication">
-		<parameter name="testDatPath"
-			value="ida\\TestData\\Demo\\PhoneNumber\\" />
-		<parameter name="testDataFileName"
-			value="testdata.ida.Demo.AuthWithPhoneNumber.mapping.yml" />
-		<parameter name="testType" value="smokeandregression" />
-		<classes>
-			<class name="io.mosip.authentication.tests.DemoAuthentication" />
-		</classes>
-	</test>
-	<test name="demo.DateOfBirthAuthentication">
-		<parameter name="testDatPath"
-			value="ida\\TestData\\Demo\\DateOfBirth\\" />
-		<parameter name="testDataFileName"
-			value="testdata.ida.Demo.AuthWithDateOfBirth.mapping.yml" />
-		<parameter name="testType" value="smokeandregression" />
-		<classes>
-			<class name="io.mosip.authentication.tests.DemoAuthentication" />
-		</classes>
-	</test>
-	<test name="demo.GenderAuthentication">
-		<parameter name="testDatPath"
-			value="ida\\TestData\\Demo\\Gender\\" />
-		<parameter name="testDataFileName"
-			value="testdata.ida.Demo.AuthWithGender.mapping.yml" />
-		<parameter name="testType" value="smokeandregression" />
-		<classes>
-			<class name="io.mosip.authentication.tests.DemoAuthentication" />
-		</classes>
-	</test>
-	<test name="demo.AddressAuthentication">
-		<parameter name="testDatPath"
-			value="ida\\TestData\\Demo\\Address\\" />
-		<parameter name="testDataFileName"
-			value="testdata.ida.Demo.AuthWithAddress.mapping.yml" />
-		<parameter name="testType" value="smokeandregression" />
-		<classes>
-			<class name="io.mosip.authentication.tests.DemoAuthentication" />
-		</classes>
-	</test>
-	<test name="StaticPin.StoreStaticPin">
-		<parameter name="testDatPath"
-			value="ida\\TestData\\StaticPin\\StoreStaticPin\\" />
-		<parameter name="testDataFileName"
-			value="testdata.ida.StaticPin.StoreStaticPin.mapping.yml" />
-		<parameter name="testType" value="smokeandregression" />
-		<classes>
-			<class name="io.mosip.authentication.tests.StaticPinStorage" />
-		</classes>
-	</test>
-	<test name="StaticPin.InternalStaticPinAuthentication">
-		<parameter name="testDatPath"
-			value="ida\\TestData\\StaticPin\\InternalStaticPinAuth\\" />
-		<parameter name="testDataFileName"
-			value="testdata.ida.StaticPin.InternalStaticPinAuth.mapping.yml" />
-		<parameter name="testType" value="smokeandregression" />
-		<classes>
-			<class
-				name="io.mosip.authentication.tests.InternalStaticPinAuthentication" />
-		</classes>
-	</test>
-	<test name="StaticPin.StaticPinAuthentication">
-		<parameter name="testDatPath"
-			value="ida\\TestData\\StaticPin\\StaticPinAuth\\" />
-		<parameter name="testDataFileName"
-			value="testdata.ida.StaticPin.StaticPinAuth.mapping.yml" />
-		<parameter name="testType" value="smokeandregression" />
-		<classes>
-			<class
-				name="io.mosip.authentication.tests.StaticPinAuthentication" />
-		</classes>
-	</test>
-	<test name="StaticPin.EkycWithStaticPinAuthentication">
-		<parameter name="testDatPath"
-			value="ida\\TestData\\StaticPin\\eKYCWithStaticPin\\" />
-		<parameter name="testDataFileName"
-			value="testdata.ida.StaticPin.eKYCWithStaticPin.mapping.yml" />
-		<parameter name="testType" value="smokeandregression" />
-		<classes>
-			<class
-				name="io.mosip.authentication.tests.EkycWithStaticPinAuthentication" />
-		</classes>
-	</test> -->
-</suite>
-<!-- Suite -->
-
-=======
-		</classes>
-	</test>
-	<test name="RegistrationProcessor Tests">
-		<parameter name="testType" value="smokeAndregression" />
-		<classes>
-			<class name="io.mosip.regProc.tests.PacketStatus" />
-			<class name="io.mosip.regProc.tests.Sync" />
-			<class name="io.mosip.regProc.tests.PacketReceiver" />
-			<class name="io.mosip.regProc.tests.IntegrationScenarios" />
-		</classes>
-	</test>
+	
 	<test name="Authentication Tests">
 		<parameter name="testType" value="smokeandregression" />
 		<classes>
+		
 			<class name="io.mosip.authentication.tests.CreateUinRecord" />
-			<class name="io.mosip.authentication.tests.UpdateUinRecord" />
+		 	<class name="io.mosip.authentication.tests.UpdateUinRecord" />
 			<class name="io.mosip.authentication.tests.CreateVID" />
 			<class
 				name="io.mosip.authentication.tests.BioIrisAuthentication" />
@@ -444,9 +152,38 @@
 				name="io.mosip.authentication.tests.StaticTokenIdGenerationForBioIrisAuth" />
 			<class
 				name="io.mosip.authentication.tests.StaticTokenIdGenerationForOTPAuth" />
-			<class name="io.mosip.authentication.tests.VidGeneration" />
+			<class name="io.mosip.authentication.tests.VidGeneration" /> 
 		</classes>
-	</test>
+	</test>  
+	
+	<test name="ID Repo Tests">
+		<parameter name="testType" value="smoke" />
+		<classes>
+			<class
+				name="io.mosip.authentication.idrepo.tests.IdRepoPostiveScenerio" />
+				<class
+				name="io.mosip.authentication.idrepo.tests.StoreIdentityDetailIDRepoNegativeScenario" />
+				<class
+				name="io.mosip.authentication.idrepo.tests.UpdateIdentityDetailIDRepoNegativeScenario" />
+		</classes>
+	</test>  -->
+	
+	
+   		  <test name="Authentication Tests">
+		<parameter name="testType" value="smokeandregression" />
+		<classes>
+		
+			
+			<class name="io.mosip.authentication.tests.OtpGeneration" />
+			<class name="io.mosip.authentication.tests.OtpAuthentication" />
+			<class name="io.mosip.authentication.tests.OtpGeneration" />
+			
+		</classes>
+	</test>  
+	
+	
+	
+	
+	
 </suite>
 	
->>>>>>> 5a327455
