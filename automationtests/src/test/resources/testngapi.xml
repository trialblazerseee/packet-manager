<?xml version="1.0" encoding="UTF-8"?>
<!DOCTYPE suite SYSTEM "http://testng.org/testng-1.0.dtd">

<suite name="Mosip API Suite">
	<!-- Passing Group as parmeter unsing "testType" Possible Groups are: smoke 
		regression smokeAndRegression -->
<<<<<<< HEAD
	<listeners>
		<listener class-name="io.mosip.util.CustomTestNGReporter" />
	</listeners>
=======

 	<listeners>
		<listener class-name="io.mosip.util.CustomTestNGReporter" />
	</listeners>  

<!-- 
  Passing Group as parmeter unsing "testType"
  Possible Groups are:
  						smoke
  						regression
  						smokeAndRegression -->

                      <test name="Kernel Tests">
                     <parameter name="testType" value="smoke" />
                     <classes>
                           <class name="io.mosip.kernel.tests.AuditLog" /> 
                    <!--        <class name="io.mosip.kernel.tests.CentetMachineUserMappingToMasterData" />
                           <class name="io.mosip.kernel.tests.EmailNotification" />
                           <class name="io.mosip.kernel.tests.EncrptionDecryption" />
                           <class name="io.mosip.kernel.tests.FetchApplication" /> 
                           <class name="io.mosip.kernel.tests.FetchBiometricAttribute" />
                           <class name="io.mosip.kernel.tests.FetchBiometricAuthType" />
                           <class name="io.mosip.kernel.tests.FetchBlackListedWord" />
                           <class name="io.mosip.kernel.tests.FetchDevice" />
                           <class name="io.mosip.kernel.tests.FetchDeviceSpec" />
                           <class name="io.mosip.kernel.tests.FetchDocumentCategories" />
                           <class name="io.mosip.kernel.tests.FetchDocumentTypes" />
                           <class name="io.mosip.kernel.tests.FetchGenderType" />
                           <class name="io.mosip.kernel.tests.FetchHolidays" />
                           <class name="io.mosip.kernel.tests.FetchIDlist" />
                           <class name="io.mosip.kernel.tests.FetchLocationHierarchy" />
                           <class name="io.mosip.kernel.tests.FetchMachine" />
                           <class name="io.mosip.kernel.tests.FetchMachineHistory" /> 
                           <class name="io.mosip.kernel.tests.FetchRegCent" />                
                           <class name="io.mosip.kernel.tests.FetchRegCentHistory" />
                           <class name="io.mosip.kernel.tests.FetchRegCentHolidays" />       
                           <class name="io.mosip.kernel.tests.FetchRegcentMachUserMaping" /> 
                           <class name="io.mosip.kernel.tests.FetchRejectionReason" />
                           <class name="io.mosip.kernel.tests.FetchTemplate" />        
                           <class name="io.mosip.kernel.tests.FetchTitle" />   
                           <class name="io.mosip.kernel.tests.GetAllTemplateByTemplateTypeCode" />   
                           <class name="io.mosip.kernel.tests.GetApplicantType" />
                           <class name="io.mosip.kernel.tests.GetDeviceHistory" />
                           <class name="io.mosip.kernel.tests.GetDocTypeDocCatByAppID" /> 
                           <class name="io.mosip.kernel.tests.GetImmediateChildrenByLocCodeAndLangCode" />
                           <class name="io.mosip.kernel.tests.GetIndividualType" />
                           <class name="io.mosip.kernel.tests.GetListOfRoles" />
                           <class name="io.mosip.kernel.tests.GetRegCenterByIDTimestamp" />         
                           <class name="io.mosip.kernel.tests.GetRegistrationCenterDeviceHistory" /> 
                           <class name="io.mosip.kernel.tests.GetusersBasedOnRegCenter" />  
                           <class name="io.mosip.kernel.tests.LicenseKeyController" />
                           <class name="io.mosip.kernel.tests.OtpGenerate" />
                           <class name="io.mosip.kernel.tests.OTP" />  
                           <class name="io.mosip.kernel.tests.OtpNotificationController" />   
                           <class name="io.mosip.kernel.tests.RIDGenerator" />   
                           <class name="io.mosip.kernel.tests.SmsNotification" />
                           <class name="io.mosip.kernel.tests.SyncConfigurations" />
                           <class name="io.mosip.kernel.tests.SyncIncrementalData" />
                           <class name="io.mosip.kernel.tests.SyncMasterDataWithoutRegID" />    
                           <class name="io.mosip.kernel.tests.SyncMasterDataWithRegID" />                                                                                                                                                                                                                                                                                                                                      
                           <class name="io.mosip.kernel.tests.SyncPublicKeyToRegClient" />
                           <class name="io.mosip.kernel.tests.UINGeneration" />
                           <class name="io.mosip.kernel.tests.UINStatusCheck" /> 
                           <class name="io.mosip.kernel.tests.UINStatusUpdate" />
                           <class name="io.mosip.kernel.tests.ValidateGenderByName" />
                           <class name="io.mosip.kernel.tests.ValidateLocationByName" />      
                           <class name="io.mosip.kernel.tests.GetDocTypeDocCatByLangCode" />   -->       
                     </classes>
              </test> 

		

 <!--          		
			<test name="RegistrationProcessor Tests">
		<parameter name="testType" value="smokeAndregression" />
		<classes>
			<class name="io.mosip.regProc.tests.PacketStatus" />
			<class name="io.mosip.regProc.tests.Sync" />
			<class name="io.mosip.regProc.tests.PacketReceiver" />
			<class name="io.mosip.regProc.tests.IntegrationScenarios" />
		</classes>
	</test>   
 -->
	<!-- 
	
		
	
	  <test name="PreRegistration Tests">

		<parameter name="testType" value="smoke" />
>>>>>>> 0de16d86

	<!-- Passing Group as parmeter unsing "testType" Possible Groups are: smoke 
		regression smokeAndRegression -->
	<!-- <test name="Kernel Tests"> <parameter name="testType" value="smokeandregression" 
		/> <classes> <class name="io.mosip.kernel.tests.AuditLog" /> <class name="io.mosip.kernel.tests.CentetMachineUserMappingToMasterData" 
		/> <class name="io.mosip.kernel.tests.EmailNotification" /> <class name="io.mosip.kernel.tests.EncrptionDecryption" 
		/> <class name="io.mosip.kernel.tests.FetchApplication" /> <class name="io.mosip.kernel.tests.FetchBiometricAttribute" 
		/> <class name="io.mosip.kernel.tests.FetchBiometricAuthType" /> <class name="io.mosip.kernel.tests.FetchBlackListedWord" 
		/> <class name="io.mosip.kernel.tests.FetchDevice" /> <class name="io.mosip.kernel.tests.FetchDeviceSpec" 
		/> <class name="io.mosip.kernel.tests.FetchDocumentCategories" /> <class 
		name="io.mosip.kernel.tests.FetchDocumentTypes" /> <class name="io.mosip.kernel.tests.FetchGenderType" 
		/> <class name="io.mosip.kernel.tests.FetchHolidays" /> <class name="io.mosip.kernel.tests.FetchIDlist" 
		/> <class name="io.mosip.kernel.tests.FetchLocationHierarchy" /> <class name="io.mosip.kernel.tests.FetchMachineHistory" 
		/> <class name="io.mosip.kernel.tests.FetchRegCent" /> <class name="io.mosip.kernel.tests.FetchRegCentHistory" 
		/> <class name="io.mosip.kernel.tests.FetchRegCentHolidays" /> <class name="io.mosip.kernel.tests.FetchRegcentMachUserMaping" 
		/> <class name="io.mosip.kernel.tests.FetchRejectionReason" /> <class name="io.mosip.kernel.tests.FetchTemplate" 
		/> <class name="io.mosip.kernel.tests.FetchTitle" /> <class name="io.mosip.kernel.tests.GetApplicantType" 
		/> <class name="io.mosip.kernel.tests.GetDeviceHistory" /> <class name="io.mosip.kernel.tests.GetDocType_DocCatByAppID" 
		/> <class name="io.mosip.kernel.tests.GetImmediateChildrenByLocCodeAndLangCode" 
		/> <class name="io.mosip.kernel.tests.GetIndividualType" /> <class name="io.mosip.kernel.tests.GetListOfRoles" 
		/> <class name="io.mosip.kernel.tests.GetRegCenterByIDTimestamp" /> <class 
		name="io.mosip.kernel.tests.GetRegistrationCenterDeviceHistory" /> <class 
		name="io.mosip.kernel.tests.GetusersBasedOnRegCenter" /> <class name="io.mosip.kernel.tests.LicenseKeyController" 
		/> <class name="io.mosip.kernel.tests.OtpGenerate" /> <class name="io.mosip.kernel.tests.OTP" 
		/> <class name="io.mosip.kernel.tests.OtpNotificationController" /> <class 
		name="io.mosip.kernel.tests.SmsNotification" /> <class name="io.mosip.kernel.tests.SyncConfigurations" 
		/> <class name="io.mosip.kernel.tests.SyncMasterdataController" /> <class 
		name="io.mosip.kernel.tests.SyncMasterDataWithTimestamp" /> <class name="io.mosip.kernel.tests.SyncPublicKeyToRegClient" 
		/> <class name="io.mosip.kernel.tests.UINGeneration" /> <class name="io.mosip.kernel.tests.ValidateGenderByName" 
		/> <class name="io.mosip.kernel.tests.ValidateLocationByName" /> <class name="io.mosip.kernel.tests.SyncMasterDataWithoutRegID" 
		/> <class name="io.mosip.kernel.tests.SyncMasterDataWithRegID" /> <class 
		name="io.mosip.kernel.tests.UINStatusCheck" /> <class name="io.mosip.kernel.tests.UINStatusUpdate" 
		/> <class name="io.mosip.kernel.tests.GetAllTemplateByTemplateTypeCode" /> 
		</classes> </test> <test name="RegistrationProcessor Tests"> <parameter name="testType" 
		value="smokeAndregression" /> <classes> <class name="io.mosip.regProc.tests.PacketStatus" 
		/> <class name="io.mosip.regProc.tests.Sync" /> <class name="io.mosip.regProc.tests.PacketReceiver" 
		/> <class name="io.mosip.regProc.tests.IntegrationScenarios" /> </classes> 
		</test> -->




	<test name="PreRegistration Tests">

		<parameter name="testType" value="smokeandregression" />

		<classes>
			 <class name="io.mosip.preregistration.tests.BatchJob" />
			<class name="io.mosip.preregistration.tests.BookingAppointment" />
			<class name="io.mosip.preregistration.tests.CancelAnBookedAppointment" />
			<class name="io.mosip.preregistration.tests.CopyUploadedDocument" />
			<class name="io.mosip.preregistration.tests.CreatePreRegistration" />
			<class name="io.mosip.preregistration.tests.DeleteAllDocumentsByPreRegID" />
			<class name="io.mosip.preregistration.tests.DeleteDocumentByDocId" />
			<class name="io.mosip.preregistration.tests.DiscardIndividual" />
			<class name="io.mosip.preregistration.tests.DocumentUpload" />
			<class
				name="io.mosip.preregistration.tests.FetchAllApplicationCreatedByUser" />
			<class name="io.mosip.preregistration.tests.FetchAllPreRegistrationIds" />
			<class name="io.mosip.preregistration.tests.FetchAppointmentDetails" />
			<class
				name="io.mosip.preregistration.tests.FetchAvailabilityDataOfRegistrationCenters" />
				<class
				name="io.mosip.preregistration.tests.FetchTheStatusOfApplication" />
			<class name="io.mosip.preregistration.tests.GetAllDocumentForDocId" />
			<class name="io.mosip.preregistration.tests.GetAllDocumentForPreRegId" />
			<class name="io.mosip.preregistration.tests.GetPreRegistartionData" />
			<class name="io.mosip.preregistration.tests.IntegrationScenarios" />
			<class name="io.mosip.preregistration.tests.InvalidateToken" />
			<class name="io.mosip.preregistration.tests.QRCode" />
			<class
				name="io.mosip.preregistration.tests.RetriveAllPreRegIdByRegCenterId" />
			<class name="io.mosip.preregistration.tests.RetrivePreRegistration" />
			<class name="io.mosip.preregistration.tests.SendOtp" />
			<class name="io.mosip.preregistration.tests.Translitration" />
			<class name="io.mosip.preregistration.tests.TriggerNotification" />
			<class name="io.mosip.preregistration.tests.UpdateDemographicDetails" />
			<class name="io.mosip.preregistration.tests.ValidateOtp" />
		</classes>
	</test>

<<<<<<< HEAD
=======
						   <class name="io.mosip.preregistration.tests.BookingAppointment" />
                            <class name="io.mosip.preregistration.tests.CancelAnBookedAppointment" />
                           <class name="io.mosip.preregistration.tests.CopyUploadedDocument" />
                           <class name="io.mosip.preregistration.tests.CreatePreRegistration" />
                           <class name="io.mosip.preregistration.tests.DeleteAllDocumentsByPreRegID" />
                           <class name="io.mosip.preregistration.tests.DeleteDocumentByDocId" />
                           <class name="io.mosip.preregistration.tests.DiscardIndividual" />
                           <class name="io.mosip.preregistration.tests.DocumentUpload" />
                           <class name="io.mosip.preregistration.tests.FetchAllApplicationCreatedByUser" />
                           <class name="io.mosip.preregistration.tests.FetchAllPreRegistrationIds" />
                           <class name="io.mosip.preregistration.tests.FetchAppointmentDetails" />
                           <class name="io.mosip.preregistration.tests.FetchAvailabilityDataOfRegistrationCenters" />
                           <class name="io.mosip.preregistration.tests.FetchTheStatusOfApplication" />
                           <class name="io.mosip.preregistration.tests.GetAllDocumentForPreRegId" />
                           <class name="io.mosip.preregistration.tests.GetPreRegistartionData" />
                           <class name="io.mosip.preregistration.tests.GetPreRegistrationDataByDateAndTime" />
                           <class name="io.mosip.preregistration.tests.IntegrationScenarios" />
                           <class name="io.mosip.preregistration.tests.ReBookingAnAppointment" />
                           <class name="io.mosip.preregistration.tests.RetriveAllPreRegIdByRegCenterId" />

                           <class name="io.mosip.preregistration.tests.RetrivePreRegistration" /> 
                        <class name="io.mosip.preregistration.tests.UpdatePreRegistrationStatus" />

                           
                            <class name="io.mosip.preregistration.tests.SyncMasterData" /> 
			

			
>>>>>>> 0de16d86


<<<<<<< HEAD
=======
	</test>   -->
 
>>>>>>> 0de16d86


	<!-- <test name="Authentication Tests"> <parameter name="testType" value="smokeandregression" 
		/> <classes> <class name="io.mosip.authentication.tests.CreateUinRecord" 
		/> <class name="io.mosip.authentication.tests.UpdateUinRecord" /> <class 
		name="io.mosip.authentication.tests.CreateVID" /> <class name="io.mosip.authentication.tests.BioIrisAuthentication" 
		/> <class name="io.mosip.authentication.tests.InternalBioIrisAuthentication" 
		/> <class name="io.mosip.authentication.tests.EkycWithBioIrisAuthentication" 
		/> <class name="io.mosip.authentication.tests.OtpGeneration" /> <class name="io.mosip.authentication.tests.OtpAuthentication" 
		/> <class name="io.mosip.authentication.tests.OtpGeneration" /> <class name="io.mosip.authentication.tests.EkycWithOtpAuthentication" 
		/> <class name="io.mosip.authentication.tests.BioFingerAuthentication" /> 
		<class name="io.mosip.authentication.tests.InternalBioFingerAuthentication" 
		/> <class name="io.mosip.authentication.tests.EkycWithBioFingerAuthentication" 
		/> <class name="io.mosip.authentication.tests.DemoNameAuthentication" /> 
		<class name="io.mosip.authentication.tests.DemoEmailAuthentication" /> <class 
		name="io.mosip.authentication.tests.DemoPhoneNumberAuthentication" /> <class 
		name="io.mosip.authentication.tests.DemoDOBAuthentication" /> <class name="io.mosip.authentication.tests.DemoGenderAuthentication" 
		/> <class name="io.mosip.authentication.tests.DemoAddressAuthentication" 
		/> <class name="io.mosip.authentication.tests.StaticTokenIdGenerationForDemoAuth" 
		/> <class name="io.mosip.authentication.tests.StaticTokenIdGenerationForBioFingerAuth" 
		/> <class name="io.mosip.authentication.tests.StaticTokenIdGenerationForBioIrisAuth" 
		/> <class name="io.mosip.authentication.tests.StaticTokenIdGenerationForOTPAuth" 
		/> <class name="io.mosip.authentication.tests.VidGeneration" /> <class name="io.mosip.authentication.idrepo.tests.IdRepoPostiveScenerio" 
		/> <class name="io.mosip.authentication.idrepo.tests.StoreIdentityDetailIDRepoNegativeScenario" 
		/> <class name="io.mosip.authentication.idrepo.tests.UpdateIdentityDetailIDRepoNegativeScenario" 
		/> </classes> </test> <test name="ID Repo Tests"> <parameter name="testType" 
		value="smoke" /> <classes> <class name="io.mosip.authentication.idrepo.tests.IdRepoPostiveScenerio" 
		/> <class name="io.mosip.authentication.idrepo.tests.StoreIdentityDetailIDRepoNegativeScenario" 
		/> <class name="io.mosip.authentication.idrepo.tests.UpdateIdentityDetailIDRepoNegativeScenario" 
		/> </classes> </test> -->


<<<<<<< HEAD
=======
	<!-- <test name="Authentication Tests">
		<parameter name="testType" value="smokeandregression" />
		<classes>
		
			<class name="io.mosip.authentication.tests.CreateUinRecord" />
		 	<class name="io.mosip.authentication.tests.UpdateUinRecord" />
			<class name="io.mosip.authentication.tests.CreateVID" />
			<class
				name="io.mosip.authentication.tests.BioIrisAuthentication" />
			<class
				name="io.mosip.authentication.tests.InternalBioIrisAuthentication" />
			<class
				name="io.mosip.authentication.tests.EkycWithBioIrisAuthentication" />
			<class name="io.mosip.authentication.tests.OtpGeneration" />
			<class name="io.mosip.authentication.tests.OtpAuthentication" />
			<class name="io.mosip.authentication.tests.OtpGeneration" />
			<class
				name="io.mosip.authentication.tests.EkycWithOtpAuthentication" />
			<class
				name="io.mosip.authentication.tests.BioFingerAuthentication" />
			<class
				name="io.mosip.authentication.tests.InternalBioFingerAuthentication" />
			<class
				name="io.mosip.authentication.tests.EkycWithBioFingerAuthentication" />
			<class
				name="io.mosip.authentication.tests.DemoNameAuthentication" />
			<class
				name="io.mosip.authentication.tests.DemoEmailAuthentication" />
			<class
				name="io.mosip.authentication.tests.DemoPhoneNumberAuthentication" />
			<class
				name="io.mosip.authentication.tests.DemoDOBAuthentication" />
			<class
				name="io.mosip.authentication.tests.DemoGenderAuthentication" />
			<class
				name="io.mosip.authentication.tests.DemoAddressAuthentication" />
			<class
				name="io.mosip.authentication.tests.StaticTokenIdGenerationForDemoAuth" />
			<class
				name="io.mosip.authentication.tests.StaticTokenIdGenerationForBioFingerAuth" />
			<class
				name="io.mosip.authentication.tests.StaticTokenIdGenerationForBioIrisAuth" />
			<class
				name="io.mosip.authentication.tests.StaticTokenIdGenerationForOTPAuth" />
			<class name="io.mosip.authentication.tests.VidGeneration" /> 
			<class
				name="io.mosip.authentication.idrepo.tests.IdRepoPostiveScenerio" />
				<class
				name="io.mosip.authentication.idrepo.tests.StoreIdentityDetailIDRepoNegativeScenario" />
				<class
				name="io.mosip.authentication.idrepo.tests.UpdateIdentityDetailIDRepoNegativeScenario" />
		</classes>
	</test>  
	-->
	
	<!-- <test name="ID Repo Tests">
		<parameter name="testType" value="smoke" />
		<classes>
			<class
				name="io.mosip.authentication.idrepo.tests.IdRepoPostiveScenerio" />
				<class
				name="io.mosip.authentication.idrepo.tests.StoreIdentityDetailIDRepoNegativeScenario" />
				<class
				name="io.mosip.authentication.idrepo.tests.UpdateIdentityDetailIDRepoNegativeScenario" />
		</classes>
	</test>  -->
 
	
>>>>>>> 0de16d86


</suite>
	<|MERGE_RESOLUTION|>--- conflicted
+++ resolved
@@ -4,142 +4,9 @@
 <suite name="Mosip API Suite">
 	<!-- Passing Group as parmeter unsing "testType" Possible Groups are: smoke 
 		regression smokeAndRegression -->
-<<<<<<< HEAD
 	<listeners>
 		<listener class-name="io.mosip.util.CustomTestNGReporter" />
 	</listeners>
-=======
-
- 	<listeners>
-		<listener class-name="io.mosip.util.CustomTestNGReporter" />
-	</listeners>  
-
-<!-- 
-  Passing Group as parmeter unsing "testType"
-  Possible Groups are:
-  						smoke
-  						regression
-  						smokeAndRegression -->
-
-                      <test name="Kernel Tests">
-                     <parameter name="testType" value="smoke" />
-                     <classes>
-                           <class name="io.mosip.kernel.tests.AuditLog" /> 
-                    <!--        <class name="io.mosip.kernel.tests.CentetMachineUserMappingToMasterData" />
-                           <class name="io.mosip.kernel.tests.EmailNotification" />
-                           <class name="io.mosip.kernel.tests.EncrptionDecryption" />
-                           <class name="io.mosip.kernel.tests.FetchApplication" /> 
-                           <class name="io.mosip.kernel.tests.FetchBiometricAttribute" />
-                           <class name="io.mosip.kernel.tests.FetchBiometricAuthType" />
-                           <class name="io.mosip.kernel.tests.FetchBlackListedWord" />
-                           <class name="io.mosip.kernel.tests.FetchDevice" />
-                           <class name="io.mosip.kernel.tests.FetchDeviceSpec" />
-                           <class name="io.mosip.kernel.tests.FetchDocumentCategories" />
-                           <class name="io.mosip.kernel.tests.FetchDocumentTypes" />
-                           <class name="io.mosip.kernel.tests.FetchGenderType" />
-                           <class name="io.mosip.kernel.tests.FetchHolidays" />
-                           <class name="io.mosip.kernel.tests.FetchIDlist" />
-                           <class name="io.mosip.kernel.tests.FetchLocationHierarchy" />
-                           <class name="io.mosip.kernel.tests.FetchMachine" />
-                           <class name="io.mosip.kernel.tests.FetchMachineHistory" /> 
-                           <class name="io.mosip.kernel.tests.FetchRegCent" />                
-                           <class name="io.mosip.kernel.tests.FetchRegCentHistory" />
-                           <class name="io.mosip.kernel.tests.FetchRegCentHolidays" />       
-                           <class name="io.mosip.kernel.tests.FetchRegcentMachUserMaping" /> 
-                           <class name="io.mosip.kernel.tests.FetchRejectionReason" />
-                           <class name="io.mosip.kernel.tests.FetchTemplate" />        
-                           <class name="io.mosip.kernel.tests.FetchTitle" />   
-                           <class name="io.mosip.kernel.tests.GetAllTemplateByTemplateTypeCode" />   
-                           <class name="io.mosip.kernel.tests.GetApplicantType" />
-                           <class name="io.mosip.kernel.tests.GetDeviceHistory" />
-                           <class name="io.mosip.kernel.tests.GetDocTypeDocCatByAppID" /> 
-                           <class name="io.mosip.kernel.tests.GetImmediateChildrenByLocCodeAndLangCode" />
-                           <class name="io.mosip.kernel.tests.GetIndividualType" />
-                           <class name="io.mosip.kernel.tests.GetListOfRoles" />
-                           <class name="io.mosip.kernel.tests.GetRegCenterByIDTimestamp" />         
-                           <class name="io.mosip.kernel.tests.GetRegistrationCenterDeviceHistory" /> 
-                           <class name="io.mosip.kernel.tests.GetusersBasedOnRegCenter" />  
-                           <class name="io.mosip.kernel.tests.LicenseKeyController" />
-                           <class name="io.mosip.kernel.tests.OtpGenerate" />
-                           <class name="io.mosip.kernel.tests.OTP" />  
-                           <class name="io.mosip.kernel.tests.OtpNotificationController" />   
-                           <class name="io.mosip.kernel.tests.RIDGenerator" />   
-                           <class name="io.mosip.kernel.tests.SmsNotification" />
-                           <class name="io.mosip.kernel.tests.SyncConfigurations" />
-                           <class name="io.mosip.kernel.tests.SyncIncrementalData" />
-                           <class name="io.mosip.kernel.tests.SyncMasterDataWithoutRegID" />    
-                           <class name="io.mosip.kernel.tests.SyncMasterDataWithRegID" />                                                                                                                                                                                                                                                                                                                                      
-                           <class name="io.mosip.kernel.tests.SyncPublicKeyToRegClient" />
-                           <class name="io.mosip.kernel.tests.UINGeneration" />
-                           <class name="io.mosip.kernel.tests.UINStatusCheck" /> 
-                           <class name="io.mosip.kernel.tests.UINStatusUpdate" />
-                           <class name="io.mosip.kernel.tests.ValidateGenderByName" />
-                           <class name="io.mosip.kernel.tests.ValidateLocationByName" />      
-                           <class name="io.mosip.kernel.tests.GetDocTypeDocCatByLangCode" />   -->       
-                     </classes>
-              </test> 
-
-		
-
- <!--          		
-			<test name="RegistrationProcessor Tests">
-		<parameter name="testType" value="smokeAndregression" />
-		<classes>
-			<class name="io.mosip.regProc.tests.PacketStatus" />
-			<class name="io.mosip.regProc.tests.Sync" />
-			<class name="io.mosip.regProc.tests.PacketReceiver" />
-			<class name="io.mosip.regProc.tests.IntegrationScenarios" />
-		</classes>
-	</test>   
- -->
-	<!-- 
-	
-		
-	
-	  <test name="PreRegistration Tests">
-
-		<parameter name="testType" value="smoke" />
->>>>>>> 0de16d86
-
-	<!-- Passing Group as parmeter unsing "testType" Possible Groups are: smoke 
-		regression smokeAndRegression -->
-	<!-- <test name="Kernel Tests"> <parameter name="testType" value="smokeandregression" 
-		/> <classes> <class name="io.mosip.kernel.tests.AuditLog" /> <class name="io.mosip.kernel.tests.CentetMachineUserMappingToMasterData" 
-		/> <class name="io.mosip.kernel.tests.EmailNotification" /> <class name="io.mosip.kernel.tests.EncrptionDecryption" 
-		/> <class name="io.mosip.kernel.tests.FetchApplication" /> <class name="io.mosip.kernel.tests.FetchBiometricAttribute" 
-		/> <class name="io.mosip.kernel.tests.FetchBiometricAuthType" /> <class name="io.mosip.kernel.tests.FetchBlackListedWord" 
-		/> <class name="io.mosip.kernel.tests.FetchDevice" /> <class name="io.mosip.kernel.tests.FetchDeviceSpec" 
-		/> <class name="io.mosip.kernel.tests.FetchDocumentCategories" /> <class 
-		name="io.mosip.kernel.tests.FetchDocumentTypes" /> <class name="io.mosip.kernel.tests.FetchGenderType" 
-		/> <class name="io.mosip.kernel.tests.FetchHolidays" /> <class name="io.mosip.kernel.tests.FetchIDlist" 
-		/> <class name="io.mosip.kernel.tests.FetchLocationHierarchy" /> <class name="io.mosip.kernel.tests.FetchMachineHistory" 
-		/> <class name="io.mosip.kernel.tests.FetchRegCent" /> <class name="io.mosip.kernel.tests.FetchRegCentHistory" 
-		/> <class name="io.mosip.kernel.tests.FetchRegCentHolidays" /> <class name="io.mosip.kernel.tests.FetchRegcentMachUserMaping" 
-		/> <class name="io.mosip.kernel.tests.FetchRejectionReason" /> <class name="io.mosip.kernel.tests.FetchTemplate" 
-		/> <class name="io.mosip.kernel.tests.FetchTitle" /> <class name="io.mosip.kernel.tests.GetApplicantType" 
-		/> <class name="io.mosip.kernel.tests.GetDeviceHistory" /> <class name="io.mosip.kernel.tests.GetDocType_DocCatByAppID" 
-		/> <class name="io.mosip.kernel.tests.GetImmediateChildrenByLocCodeAndLangCode" 
-		/> <class name="io.mosip.kernel.tests.GetIndividualType" /> <class name="io.mosip.kernel.tests.GetListOfRoles" 
-		/> <class name="io.mosip.kernel.tests.GetRegCenterByIDTimestamp" /> <class 
-		name="io.mosip.kernel.tests.GetRegistrationCenterDeviceHistory" /> <class 
-		name="io.mosip.kernel.tests.GetusersBasedOnRegCenter" /> <class name="io.mosip.kernel.tests.LicenseKeyController" 
-		/> <class name="io.mosip.kernel.tests.OtpGenerate" /> <class name="io.mosip.kernel.tests.OTP" 
-		/> <class name="io.mosip.kernel.tests.OtpNotificationController" /> <class 
-		name="io.mosip.kernel.tests.SmsNotification" /> <class name="io.mosip.kernel.tests.SyncConfigurations" 
-		/> <class name="io.mosip.kernel.tests.SyncMasterdataController" /> <class 
-		name="io.mosip.kernel.tests.SyncMasterDataWithTimestamp" /> <class name="io.mosip.kernel.tests.SyncPublicKeyToRegClient" 
-		/> <class name="io.mosip.kernel.tests.UINGeneration" /> <class name="io.mosip.kernel.tests.ValidateGenderByName" 
-		/> <class name="io.mosip.kernel.tests.ValidateLocationByName" /> <class name="io.mosip.kernel.tests.SyncMasterDataWithoutRegID" 
-		/> <class name="io.mosip.kernel.tests.SyncMasterDataWithRegID" /> <class 
-		name="io.mosip.kernel.tests.UINStatusCheck" /> <class name="io.mosip.kernel.tests.UINStatusUpdate" 
-		/> <class name="io.mosip.kernel.tests.GetAllTemplateByTemplateTypeCode" /> 
-		</classes> </test> <test name="RegistrationProcessor Tests"> <parameter name="testType" 
-		value="smokeAndregression" /> <classes> <class name="io.mosip.regProc.tests.PacketStatus" 
-		/> <class name="io.mosip.regProc.tests.Sync" /> <class name="io.mosip.regProc.tests.PacketReceiver" 
-		/> <class name="io.mosip.regProc.tests.IntegrationScenarios" /> </classes> 
-		</test> -->
-
-
 
 
 	<test name="PreRegistration Tests">
@@ -147,7 +14,7 @@
 		<parameter name="testType" value="smokeandregression" />
 
 		<classes>
-			 <class name="io.mosip.preregistration.tests.BatchJob" />
+			<class name="io.mosip.preregistration.tests.BatchJob" />
 			<class name="io.mosip.preregistration.tests.BookingAppointment" />
 			<class name="io.mosip.preregistration.tests.CancelAnBookedAppointment" />
 			<class name="io.mosip.preregistration.tests.CopyUploadedDocument" />
@@ -162,8 +29,7 @@
 			<class name="io.mosip.preregistration.tests.FetchAppointmentDetails" />
 			<class
 				name="io.mosip.preregistration.tests.FetchAvailabilityDataOfRegistrationCenters" />
-				<class
-				name="io.mosip.preregistration.tests.FetchTheStatusOfApplication" />
+			<class name="io.mosip.preregistration.tests.FetchTheStatusOfApplication" />
 			<class name="io.mosip.preregistration.tests.GetAllDocumentForDocId" />
 			<class name="io.mosip.preregistration.tests.GetAllDocumentForPreRegId" />
 			<class name="io.mosip.preregistration.tests.GetPreRegistartionData" />
@@ -181,147 +47,7 @@
 		</classes>
 	</test>
 
-<<<<<<< HEAD
-=======
-						   <class name="io.mosip.preregistration.tests.BookingAppointment" />
-                            <class name="io.mosip.preregistration.tests.CancelAnBookedAppointment" />
-                           <class name="io.mosip.preregistration.tests.CopyUploadedDocument" />
-                           <class name="io.mosip.preregistration.tests.CreatePreRegistration" />
-                           <class name="io.mosip.preregistration.tests.DeleteAllDocumentsByPreRegID" />
-                           <class name="io.mosip.preregistration.tests.DeleteDocumentByDocId" />
-                           <class name="io.mosip.preregistration.tests.DiscardIndividual" />
-                           <class name="io.mosip.preregistration.tests.DocumentUpload" />
-                           <class name="io.mosip.preregistration.tests.FetchAllApplicationCreatedByUser" />
-                           <class name="io.mosip.preregistration.tests.FetchAllPreRegistrationIds" />
-                           <class name="io.mosip.preregistration.tests.FetchAppointmentDetails" />
-                           <class name="io.mosip.preregistration.tests.FetchAvailabilityDataOfRegistrationCenters" />
-                           <class name="io.mosip.preregistration.tests.FetchTheStatusOfApplication" />
-                           <class name="io.mosip.preregistration.tests.GetAllDocumentForPreRegId" />
-                           <class name="io.mosip.preregistration.tests.GetPreRegistartionData" />
-                           <class name="io.mosip.preregistration.tests.GetPreRegistrationDataByDateAndTime" />
-                           <class name="io.mosip.preregistration.tests.IntegrationScenarios" />
-                           <class name="io.mosip.preregistration.tests.ReBookingAnAppointment" />
-                           <class name="io.mosip.preregistration.tests.RetriveAllPreRegIdByRegCenterId" />
 
-                           <class name="io.mosip.preregistration.tests.RetrivePreRegistration" /> 
-                        <class name="io.mosip.preregistration.tests.UpdatePreRegistrationStatus" />
-
-                           
-                            <class name="io.mosip.preregistration.tests.SyncMasterData" /> 
-			
-
-			
->>>>>>> 0de16d86
-
-
-<<<<<<< HEAD
-=======
-	</test>   -->
- 
->>>>>>> 0de16d86
-
-
-	<!-- <test name="Authentication Tests"> <parameter name="testType" value="smokeandregression" 
-		/> <classes> <class name="io.mosip.authentication.tests.CreateUinRecord" 
-		/> <class name="io.mosip.authentication.tests.UpdateUinRecord" /> <class 
-		name="io.mosip.authentication.tests.CreateVID" /> <class name="io.mosip.authentication.tests.BioIrisAuthentication" 
-		/> <class name="io.mosip.authentication.tests.InternalBioIrisAuthentication" 
-		/> <class name="io.mosip.authentication.tests.EkycWithBioIrisAuthentication" 
-		/> <class name="io.mosip.authentication.tests.OtpGeneration" /> <class name="io.mosip.authentication.tests.OtpAuthentication" 
-		/> <class name="io.mosip.authentication.tests.OtpGeneration" /> <class name="io.mosip.authentication.tests.EkycWithOtpAuthentication" 
-		/> <class name="io.mosip.authentication.tests.BioFingerAuthentication" /> 
-		<class name="io.mosip.authentication.tests.InternalBioFingerAuthentication" 
-		/> <class name="io.mosip.authentication.tests.EkycWithBioFingerAuthentication" 
-		/> <class name="io.mosip.authentication.tests.DemoNameAuthentication" /> 
-		<class name="io.mosip.authentication.tests.DemoEmailAuthentication" /> <class 
-		name="io.mosip.authentication.tests.DemoPhoneNumberAuthentication" /> <class 
-		name="io.mosip.authentication.tests.DemoDOBAuthentication" /> <class name="io.mosip.authentication.tests.DemoGenderAuthentication" 
-		/> <class name="io.mosip.authentication.tests.DemoAddressAuthentication" 
-		/> <class name="io.mosip.authentication.tests.StaticTokenIdGenerationForDemoAuth" 
-		/> <class name="io.mosip.authentication.tests.StaticTokenIdGenerationForBioFingerAuth" 
-		/> <class name="io.mosip.authentication.tests.StaticTokenIdGenerationForBioIrisAuth" 
-		/> <class name="io.mosip.authentication.tests.StaticTokenIdGenerationForOTPAuth" 
-		/> <class name="io.mosip.authentication.tests.VidGeneration" /> <class name="io.mosip.authentication.idrepo.tests.IdRepoPostiveScenerio" 
-		/> <class name="io.mosip.authentication.idrepo.tests.StoreIdentityDetailIDRepoNegativeScenario" 
-		/> <class name="io.mosip.authentication.idrepo.tests.UpdateIdentityDetailIDRepoNegativeScenario" 
-		/> </classes> </test> <test name="ID Repo Tests"> <parameter name="testType" 
-		value="smoke" /> <classes> <class name="io.mosip.authentication.idrepo.tests.IdRepoPostiveScenerio" 
-		/> <class name="io.mosip.authentication.idrepo.tests.StoreIdentityDetailIDRepoNegativeScenario" 
-		/> <class name="io.mosip.authentication.idrepo.tests.UpdateIdentityDetailIDRepoNegativeScenario" 
-		/> </classes> </test> -->
-
-
-<<<<<<< HEAD
-=======
-	<!-- <test name="Authentication Tests">
-		<parameter name="testType" value="smokeandregression" />
-		<classes>
-		
-			<class name="io.mosip.authentication.tests.CreateUinRecord" />
-		 	<class name="io.mosip.authentication.tests.UpdateUinRecord" />
-			<class name="io.mosip.authentication.tests.CreateVID" />
-			<class
-				name="io.mosip.authentication.tests.BioIrisAuthentication" />
-			<class
-				name="io.mosip.authentication.tests.InternalBioIrisAuthentication" />
-			<class
-				name="io.mosip.authentication.tests.EkycWithBioIrisAuthentication" />
-			<class name="io.mosip.authentication.tests.OtpGeneration" />
-			<class name="io.mosip.authentication.tests.OtpAuthentication" />
-			<class name="io.mosip.authentication.tests.OtpGeneration" />
-			<class
-				name="io.mosip.authentication.tests.EkycWithOtpAuthentication" />
-			<class
-				name="io.mosip.authentication.tests.BioFingerAuthentication" />
-			<class
-				name="io.mosip.authentication.tests.InternalBioFingerAuthentication" />
-			<class
-				name="io.mosip.authentication.tests.EkycWithBioFingerAuthentication" />
-			<class
-				name="io.mosip.authentication.tests.DemoNameAuthentication" />
-			<class
-				name="io.mosip.authentication.tests.DemoEmailAuthentication" />
-			<class
-				name="io.mosip.authentication.tests.DemoPhoneNumberAuthentication" />
-			<class
-				name="io.mosip.authentication.tests.DemoDOBAuthentication" />
-			<class
-				name="io.mosip.authentication.tests.DemoGenderAuthentication" />
-			<class
-				name="io.mosip.authentication.tests.DemoAddressAuthentication" />
-			<class
-				name="io.mosip.authentication.tests.StaticTokenIdGenerationForDemoAuth" />
-			<class
-				name="io.mosip.authentication.tests.StaticTokenIdGenerationForBioFingerAuth" />
-			<class
-				name="io.mosip.authentication.tests.StaticTokenIdGenerationForBioIrisAuth" />
-			<class
-				name="io.mosip.authentication.tests.StaticTokenIdGenerationForOTPAuth" />
-			<class name="io.mosip.authentication.tests.VidGeneration" /> 
-			<class
-				name="io.mosip.authentication.idrepo.tests.IdRepoPostiveScenerio" />
-				<class
-				name="io.mosip.authentication.idrepo.tests.StoreIdentityDetailIDRepoNegativeScenario" />
-				<class
-				name="io.mosip.authentication.idrepo.tests.UpdateIdentityDetailIDRepoNegativeScenario" />
-		</classes>
-	</test>  
-	-->
-	
-	<!-- <test name="ID Repo Tests">
-		<parameter name="testType" value="smoke" />
-		<classes>
-			<class
-				name="io.mosip.authentication.idrepo.tests.IdRepoPostiveScenerio" />
-				<class
-				name="io.mosip.authentication.idrepo.tests.StoreIdentityDetailIDRepoNegativeScenario" />
-				<class
-				name="io.mosip.authentication.idrepo.tests.UpdateIdentityDetailIDRepoNegativeScenario" />
-		</classes>
-	</test>  -->
- 
-	
->>>>>>> 0de16d86
 
 
 </suite>
