<?xml version="1.0" encoding="UTF-8"?>
<!DOCTYPE suite SYSTEM "http://testng.org/testng-1.0.dtd">

<suite name="Mosip API Suite">
	<!-- Passing Group as parmeter unsing "testType" Possible Groups are: smoke 
		regression smokeAndRegression -->

 <listeners>
		<listener class-name="io.mosip.report.CustomTestNGReporter" />
		<listener class-name="io.mosip.report.ExtentReportListener"></listener> 
	</listeners> 
 
<<<<<<< HEAD
=======
=======

<--<listeners>
		<!-- <listener class-name="io.mosip.report.CustomTestNGReporter" /> -->
		<!-- <listener class-name="io.mosip.report.ExtentReportListener">
		</listener> -->
>>>>>>> d9425a43

<!-- 
  Passing Group as parmeter unsing "testType"
  Possible Groups are:
  						smoke
  						regression
  						smokeAndRegression -->
 

          		
			<test name="RegistrationProcessor Tests">
		<parameter name="testType" value="smokeAndRegression" />
		<classes>
<class name="io.mosip.registrationProcessor.tests.SecurityTests" />
		 <class name="io.mosip.registrationProcessor.tests.Sync" /> 
		<class name="io.mosip.registrationProcessor.tests.PacketStatus" />
		 <class name="io.mosip.registrationProcessor.tests.PacketReceiver" />
			<class name="io.mosip.registrationProcessor.tests.IntegrationScenarios" />
			 <class name="io.mosip.registrationProcessor.tests.StageValidationTests" />  
			<class name="io.mosip.registrationProcessor.tests.PacketGenerator" />
			<class name="io.mosip.registrationProcessor.tests.PacketGeneratorReactivate" />  
			<class name="io.mosip.registrationProcessor.tests.Assignment" />
			<class name="io.mosip.registrationProcessor.tests.Decision" /> 

	

		</classes>
	</test>  
	
	<!--  <test name="Kernel Tests">
                     <parameter name="testType" value="smokeAndRegression" />
                     <parameter name="module" value="Kernel" />
                     <classes>
                         <class name="io.mosip.kernel.tests.AuditLog" />  
                           <class name="io.mosip.kernel.tests.CentetMachineUserMappingToMasterData" /> 
                           <class name="io.mosip.kernel.tests.EmailNotification" />
                           <class name="io.mosip.kernel.tests.EncrptionDecryption" />
                           <class name="io.mosip.kernel.tests.FetchBiometricAttribute" />
                           <class name="io.mosip.kernel.tests.FetchBiometricAuthType" />
                           <class name="io.mosip.kernel.tests.FetchBlackListedWord" />
                           <class name="io.mosip.kernel.tests.FetchDevice" />
                           <class name="io.mosip.kernel.tests.FetchDeviceSpec" />
                           <class name="io.mosip.kernel.tests.FetchDocumentCategories" />
                           <class name="io.mosip.kernel.tests.FetchDocumentTypes" />
                           <class name="io.mosip.kernel.tests.FetchGenderType" />
                           <class name="io.mosip.kernel.tests.FetchHolidays" />
                           <class name="io.mosip.kernel.tests.FetchIDlist" />
                           <class name="io.mosip.kernel.tests.FetchLocationHierarchy" />
                           <class name="io.mosip.kernel.tests.FetchMachine" />
                           <class name="io.mosip.kernel.tests.FetchMachineHistory" /> 
                           <class name="io.mosip.kernel.tests.FetchRegCent" />                
                           <class name="io.mosip.kernel.tests.FetchRegCentHistory" />
                           <class name="io.mosip.kernel.tests.FetchRegCentHolidays" />       
                           <class name="io.mosip.kernel.tests.FetchRegcentMachUserMaping" /> 
                           <class name="io.mosip.kernel.tests.FetchRejectionReason" />
                           <class name="io.mosip.kernel.tests.FetchTemplate" />        
                           <class name="io.mosip.kernel.tests.FetchTitle" />   
                           <class name="io.mosip.kernel.tests.GetAllTemplateByTemplateTypeCode" />   
                           <class name="io.mosip.kernel.tests.GetApplicantType" /> 
                            <class name="io.mosip.kernel.tests.GetDeviceHistory" />
                           <class name="io.mosip.kernel.tests.GetDocTypeDocCatByLangCode" /> 
                           <class name="io.mosip.kernel.tests.GetImmediateChildrenByLocCodeAndLangCode" />
                           <class name="io.mosip.kernel.tests.GetIndividualType" />
                           <class name="io.mosip.kernel.tests.GetListOfRoles" />
                           <class name="io.mosip.kernel.tests.GetRegCenterByIDTimestamp" />       
                           <class name="io.mosip.kernel.tests.GetRegistrationCenterDeviceHistory" />  
                           <class name="io.mosip.kernel.tests.GetusersBasedOnRegCenter" /> 
                           <class name="io.mosip.kernel.tests.LicenseKeyController" />
                           <class name="io.mosip.kernel.tests.OtpGenerate" />
                           <class name="io.mosip.kernel.tests.OTP" />  
                         
                           <class name="io.mosip.kernel.tests.RIDGenerator" />   
                           <class name="io.mosip.kernel.tests.SmsNotification" />
                           <class name="io.mosip.kernel.tests.SyncConfigurations" />
                           <class name="io.mosip.kernel.tests.SyncIncrementalData" />
                           <class name="io.mosip.kernel.tests.SyncMasterDataWithoutRegID" />    
                           <class name="io.mosip.kernel.tests.SyncMasterDataWithRegID" />                                                                                                                                                                                                                                                                                                                                      
                           <class name="io.mosip.kernel.tests.SyncPublicKeyToRegClient" />
                           <class name="io.mosip.kernel.tests.TokenIdGenerator" />
                           <class name="io.mosip.kernel.tests.UINGeneration" />
                           <class name="io.mosip.kernel.tests.UINStatusCheck" /> 
                           <class name="io.mosip.kernel.tests.UINStatusUpdate" />  
                           <class name="io.mosip.kernel.tests.ValidateGenderByName" /> 
                           <class name="io.mosip.kernel.tests.ValidateLocationByName" />    
                          
                     </classes>
              </test>  -->
</suite><|MERGE_RESOLUTION|>--- conflicted
+++ resolved
@@ -10,15 +10,7 @@
 		<listener class-name="io.mosip.report.ExtentReportListener"></listener> 
 	</listeners> 
  
-<<<<<<< HEAD
-=======
-=======
 
-<--<listeners>
-		<!-- <listener class-name="io.mosip.report.CustomTestNGReporter" /> -->
-		<!-- <listener class-name="io.mosip.report.ExtentReportListener">
-		</listener> -->
->>>>>>> d9425a43
 
 <!-- 
   Passing Group as parmeter unsing "testType"
