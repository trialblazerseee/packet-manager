<<<<<<< HEAD
package io.mosip.report;

import java.text.SimpleDateFormat;
import java.util.Date;

import org.testng.ITestContext;
import org.testng.ITestListener;
import org.testng.ITestResult;

import com.relevantcodes.extentreports.ExtentReports;
import com.relevantcodes.extentreports.ExtentTest;
import com.relevantcodes.extentreports.LogStatus;

/**
 * Extent Report Listener
 * 
 * @author Arjun, Vignesh
 *
 */
public class ExtentReportListener extends Reporter implements ITestListener {
	protected static ExtentReports reports;
	protected static ExtentTest test;

	public void onTestStart(ITestResult result) {
		reports.addSystemInfo("Environment", getAppEnvironment());
		reports.addSystemInfo("Deployment Version", getAppDepolymentVersion());
		test = reports.startTest(result.getName());
		test.log(LogStatus.INFO, result.getName() + "testcase is started");
	}

	public void onTestSuccess(ITestResult result) {
		test.log(LogStatus.PASS, result.getName() + "testcase is passed");
	}

	public void onTestFailure(ITestResult result) {
		test.log(LogStatus.FAIL, result.getName() + "testcase is failed");
		test.log(LogStatus.ERROR, "LOG", result.getThrowable());
	}

	public void onTestSkipped(ITestResult result) {
		test.log(LogStatus.SKIP, result.getName() + "test is skipped");
	}

	public void onTestFailedButWithinSuccessPercentage(ITestResult result) {
		System.out.println("on test sucess within percentage");
	}

	public void onStart(ITestContext context) {
		reports = new ExtentReports(
				"extent-report.html");
	}

	public void onFinish(ITestContext context) {
		reports.endTest(test);
		reports.flush();
	}

=======
package io.mosip.report;

import java.text.SimpleDateFormat;
import java.util.Date;

import org.testng.ISuite;
import org.testng.ISuiteListener;
import org.testng.ITestContext;
import org.testng.ITestListener;
import org.testng.ITestResult;

import com.relevantcodes.extentreports.ExtentReports;
import com.relevantcodes.extentreports.ExtentTest;
import com.relevantcodes.extentreports.LogStatus;

/**
 * Extent Report Listener
 * 
 * @author Arjun, Vignesh
 *
 */
public class ExtentReportListener extends Reporter implements ITestListener {
	protected static ExtentReports reports;
	protected static ExtentTest test;

	public void onTestStart(ITestResult result) {
		reports.addSystemInfo("Environment", getAppEnvironment());
		reports.addSystemInfo("Build Number", getAppDepolymentVersion());
		test = reports.startTest(result.getName());
		test.log(LogStatus.INFO, result.getName() + "testcase is started");
	}

	public void onTestSuccess(ITestResult result) {
		test.log(LogStatus.PASS, result.getName() + "testcase is passed");
	}

	public void onTestFailure(ITestResult result) {
		test.log(LogStatus.FAIL, result.getName() + "testcase is failed");
		test.log(LogStatus.ERROR, "LOG", result.getThrowable());
	}

	public void onTestSkipped(ITestResult result) {
		test.log(LogStatus.SKIP, result.getName() + "test is skipped");
	}

	public void onTestFailedButWithinSuccessPercentage(ITestResult result) {
		System.out.println("on test sucess within percentage");
	}

	public void onStart(ITestContext context) {	
		reports = new ExtentReports(
				"extent-report.html");
	}

	public void onFinish(ITestContext context) {		
		reports.endTest(test);
		reports.flush();
	}
>>>>>>> 6b2837f1
}<|MERGE_RESOLUTION|>--- conflicted
+++ resolved
@@ -1,62 +1,3 @@
-<<<<<<< HEAD
-package io.mosip.report;
-
-import java.text.SimpleDateFormat;
-import java.util.Date;
-
-import org.testng.ITestContext;
-import org.testng.ITestListener;
-import org.testng.ITestResult;
-
-import com.relevantcodes.extentreports.ExtentReports;
-import com.relevantcodes.extentreports.ExtentTest;
-import com.relevantcodes.extentreports.LogStatus;
-
-/**
- * Extent Report Listener
- * 
- * @author Arjun, Vignesh
- *
- */
-public class ExtentReportListener extends Reporter implements ITestListener {
-	protected static ExtentReports reports;
-	protected static ExtentTest test;
-
-	public void onTestStart(ITestResult result) {
-		reports.addSystemInfo("Environment", getAppEnvironment());
-		reports.addSystemInfo("Deployment Version", getAppDepolymentVersion());
-		test = reports.startTest(result.getName());
-		test.log(LogStatus.INFO, result.getName() + "testcase is started");
-	}
-
-	public void onTestSuccess(ITestResult result) {
-		test.log(LogStatus.PASS, result.getName() + "testcase is passed");
-	}
-
-	public void onTestFailure(ITestResult result) {
-		test.log(LogStatus.FAIL, result.getName() + "testcase is failed");
-		test.log(LogStatus.ERROR, "LOG", result.getThrowable());
-	}
-
-	public void onTestSkipped(ITestResult result) {
-		test.log(LogStatus.SKIP, result.getName() + "test is skipped");
-	}
-
-	public void onTestFailedButWithinSuccessPercentage(ITestResult result) {
-		System.out.println("on test sucess within percentage");
-	}
-
-	public void onStart(ITestContext context) {
-		reports = new ExtentReports(
-				"extent-report.html");
-	}
-
-	public void onFinish(ITestContext context) {
-		reports.endTest(test);
-		reports.flush();
-	}
-
-=======
 package io.mosip.report;
 
 import java.text.SimpleDateFormat;
@@ -99,7 +40,7 @@
 	}
 
 	public void onTestSkipped(ITestResult result) {
-		test.log(LogStatus.SKIP, result.getName() + "test is skipped");
+		//test.log(LogStatus.SKIP, result.getName() + "test is skipped");
 	}
 
 	public void onTestFailedButWithinSuccessPercentage(ITestResult result) {
@@ -115,5 +56,4 @@
 		reports.endTest(test);
 		reports.flush();
 	}
->>>>>>> 6b2837f1
 }