--- conflicted
+++ resolved
@@ -25,13 +25,9 @@
 
 	public void onTestStart(ITestResult result) {
 		reports.addSystemInfo("Environment", getAppEnvironment());
-<<<<<<< HEAD
-		reports.addSystemInfo("Deployment Version", getAppDepolymentVersion());
-=======
 
 		reports.addSystemInfo("Build Version", getAppDepolymentVersion());
 
->>>>>>> eb0fb6de
 		test = reports.startTest(result.getName());
 		test.log(LogStatus.INFO, result.getName() + "testcase is started");
 	}
@@ -62,5 +58,4 @@
 		reports.endTest(test);
 		reports.flush();
 	}
-
 }