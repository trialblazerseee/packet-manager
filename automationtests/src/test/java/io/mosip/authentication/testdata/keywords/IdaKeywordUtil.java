--- conflicted
+++ resolved
@@ -45,7 +45,7 @@
 	private static XmlPrecondtion objXmlPrecondtion = new XmlPrecondtion();
 	private EncrypDecrptUtils objEncrypDecrptUtils = new EncrypDecrptUtils();
 	private UinVidNumberUtil objUinVidNumberUtil= new UinVidNumberUtil();
-<<<<<<< HEAD
+
 	//private String UIN_PATH="ida/"+RunConfig.getTestDataFolderName()+"/RunConfig/uin.properties";
 	//private String STATIC_PIN_UIN_PATH="ida/"+RunConfig.getTestDataFolderName()+"/RunConfig/uinStaticPin.properties";
 	//public String VID_PATH="ida/"+RunConfig.getTestDataFolderName()+"/RunConfig/vid.properties";
@@ -229,7 +229,7 @@
 			{
 				String value = entry.getValue().replace("$", "");
 				String[] actVal=value.split(":");
-				String file=TestDataConfig.getUserDirectory()+TestDataConfig.getSrcPath()+TestDataConfig.getTestDataPath()+actVal[1];
+				String file=new File(TestDataConfig.getSrcPath()+TestDataConfig.getTestDataPath()+actVal[1]).getAbsolutePath();
 				returnMap.put(entry.getKey(),objEncrypDecrptUtils.getEncodeFile(new File(file)));
 			}
 			else
@@ -324,285 +324,4 @@
 		return objUinVidNumberUtil.getRandomVidKey();
 	}
 
-}
-=======
-	//private String UIN_PATH="ida/"+RunConfig.getTestDataFolderName()+"/RunConfig/uin.properties";
-	//private String STATIC_PIN_UIN_PATH="ida/"+RunConfig.getTestDataFolderName()+"/RunConfig/uinStaticPin.properties";
-	//public String VID_PATH="ida/"+RunConfig.getTestDataFolderName()+"/RunConfig/vid.properties";
-	//private String STATIC_PIN_VID_PATH="ida/"+RunConfig.getTestDataFolderName()+"/RunConfig/vidStaticPin.properties";
-
-	private static Logger logger = Logger.getLogger(IdaKeywordUtil.class);
-	@Override
-	public Map<String, String> precondtionKeywords(Map<String, String> map) {
-		Map<String, String> returnMap = map;
-		boolean flag=false;
-		for (Entry<String, String> entry : map.entrySet()) {
-			if (entry.getValue().contains("TOKENID") && entry.getValue().startsWith("$TOKENID")) {
-				String[] keys = entry.getValue().split(Pattern.quote("~"));
-				Map<String, String> tempmap = new HashMap<String, String>();
-				tempmap.put("uin", keys[1]);
-				tempmap.put("tspId", keys[2]);
-				Map<String, String> dic = precondtionKeywords(tempmap);
-				returnMap.put(entry.getKey(), objUinVidNumberUtil.getTokenId(dic.get("uin"), dic.get("tspId")));
-			}
-			else if (entry.getValue().equals("$TIMESTAMP$")) {
-				if (!entry.getKey().startsWith("output."))
-					returnMap.put(entry.getKey(), generateCurrentTimeStamp());
-				else
-					returnMap.put(entry.getKey(), entry.getValue());
-			} else if (entry.getValue().contains("$TIMESTAMP$")) {
-					String temp = entry.getValue().replace("$TIMESTAMP$", "");
-					if (temp.contains("+")) {
-						String[] time = temp.split(Pattern.quote("+"));
-						String calType = time[0];
-						int number = Integer.parseInt(time[1]);
-						returnMap.put(entry.getKey(), generateTimeStamp(calType, "+", number));
-					} else if (temp.contains("-")) {
-						String[] time = temp.split("-");
-						String calType = time[0];
-						int number = Integer.parseInt(time[1]);
-						returnMap.put(entry.getKey(), generateTimeStamp(calType, "-", number));
-					}
-			} else if (entry.getValue().contains("$TIMESTAMPZ$")) {
-				if (!entry.getKey().startsWith("output."))
-					returnMap.put(entry.getKey(), generateTimeStamp());
-				else
-					returnMap.put(entry.getKey(), entry.getValue());
-		}else if (entry.getValue().contains("$INVALIDTIMESTAMPZ$")) {
-			returnMap.put(entry.getKey(),generateInvalidTimeStamp());
-		}else if (entry.getValue().contains("$") && entry.getValue().contains(":") && (entry.getValue().startsWith("$input") || entry.getValue().startsWith("$output"))) {
-				String keyword = entry.getValue().replace("$", "");
-				String[] keys = keyword.split(":");
-				String jsonFileName = keys[0];
-				String fieldName = keys[1];
-				String val = TestDataUtil.getCurrTestDataDic().get(jsonFileName).get(fieldName);
-				returnMap.put(entry.getKey(), val);
-			}
-			else if(entry.getValue().contains("$") && entry.getValue().startsWith("$idrepo") && !entry.getValue().contains("+") && !(entry.getValue().contains("DECODE:") || entry.getValue().contains("DECODEFILE:"))) 
-			{
-				String[] keys = entry.getValue().split("~");
-				String findUinKeyword=keys[1];
-				String mappingName=keys[2];
-				mappingName=mappingName.replace("$", "");
-				Map<String,String> tempmap = new HashMap<String,String>();
-				tempmap.put("getuin", findUinKeyword);
-				returnMap.put(entry.getKey(),objIdRepoUtil.retrieveDataFromIdRepo(mappingName, precondtionKeywords(tempmap).get("getuin")));
-			}
-			else if (entry.getValue().contains("+") && entry.getValue().contains("$") && !entry.getValue().contains("YYYYMMddHHmmss")
-					&& !entry.getValue().contains("TIMESTAMP") && !entry.getValue().contains("TIMESTAMPZ")) {
-				String[] keys = entry.getValue().split(Pattern.quote("+"));
-				String value = "";
-				for (int i = 0; i < keys.length; i++) {					
-					/*if(keys[i].equals("ARA"))
-					{
-					      value="آنسة";
-					}*/
-					//else
-					//{
-						Map<String, String> tempmap = new HashMap<String, String>();
-						tempmap.put("key", keys[i]);
-						value = value + precondtionKeywords(tempmap).get("key");
-					//}
-				}
-				returnMap.put(entry.getKey(), value);
-			}
-			else if (entry.getValue().contains("$") && entry.getValue().startsWith("$idrepo")
-					&& entry.getValue().contains("DECODEFILE:")) {
-				String[] keys = entry.getValue().split("~");
-				String findUinKeyword = keys[1];
-				Map<String, String> tempmap = new HashMap<String, String>();
-				tempmap.put("getuin", findUinKeyword);
-				String encodedValueMappingName = keys[2].replace("DECODEFILE:", "");
-				String biometricValue = objIdRepoUtil.retrieveDataFromIdRepo(encodedValueMappingName,
-						precondtionKeywords(tempmap).get("getuin"));
-				String expression = keys[3].replace("$", "");
-				String xml=objEncrypDecrptUtils.getDecodeFile(biometricValue);
-				String value=objXmlPrecondtion.getValueFromXmlContent(xml, expression);
-				returnMap.put(entry.getKey(),value);
-			}
-	        else if (entry.getValue().contains("$") && entry.getValue().contains(":") && (entry.getValue().contains("$RANDOM"))) {
-				String keyword = entry.getValue().replace("$", "");
-				String[] keys = keyword.split(":");
-				String type=keys[1];
-				String digit=keys[2];
-				if(type.equals("N"))
-					returnMap.put(entry.getKey(),randomize(Integer.parseInt(digit)));
-				if(type.equals("AN"))
-					returnMap.put(entry.getKey(),randomize(Integer.parseInt(digit)));
-			}
-	        else if (entry.getValue().contains("%") && entry.getValue().contains(":") && entry.getValue().startsWith("%$"))
-	        	{
-	        		Map<String,String> tempMap = new HashMap<String,String>();
-	        		String temp=entry.getValue().replaceAll("%", "");
-	        		String[] getValue=temp.split("_");
-	        		tempMap.put("txnID", getValue[0]);
-	        		tempMap.put("tspId", getValue[1]);
-	        		Map<String,String> tempOut=precondtionKeywords(tempMap);
-	        		String baseQuery="select otp from kernel.otp_transaction where id like ";
-	        		String otpId = "%"+tempOut.get("txnID")+"_"+tempOut.get("tspId")+"%";
-	        		String OtpFindQuery=baseQuery+"'"+otpId+"'"+":"+getValue[2];
-	        		returnMap.put(entry.getKey(),OtpFindQuery);
-	        	}
-			else if (entry.getValue().contains("$YYYYMMddHHmmss$")) {
-				objIdaScriptsUtil.wait(5000);
-				String[] tempArray=entry.getValue().split(Pattern.quote("+"));
-				String constantValue=tempArray[0];
-				DateFormat dateFormatter = new SimpleDateFormat("YYYYMMddHHmmss");
-				Calendar cal = Calendar.getInstance();
-				String timestampValue= dateFormatter.format(cal.getTime());
-				returnMap.put(entry.getKey(), constantValue+timestampValue);
-			}
-			else if (entry.getValue().contains("$") && (entry.getValue().startsWith("$TRANSLATE"))) {
-				String keyword = entry.getValue().replace("$", "");
-				String[] keys = keyword.split("~");
-				String type=keys[0];
-				String text=keys[1];
-				String surceLang=keys[2];
-				String destLang=keys[3];
-				String str=objIdaScriptsUtil.languageConverter(text,surceLang, destLang);
-				returnMap.put(entry.getKey(), str);
-			}
-			//Keyword to get UIN Number
-			else if (entry.getValue().contains("$UIN") &&  !entry.getValue().contains("UIN-PIN")) {
-				returnMap.put(entry.getKey(), objUinVidNumberUtil.getUinNumber(entry.getValue()));
-			}
-			else if (entry.getValue().contains("$VID") &&  !entry.getValue().contains("VID-PIN")) {
-				returnMap.put(entry.getKey(), getVidNumber());
-			}
-			else if (entry.getValue().contains("UIN-PIN")) {
-				returnMap.put(entry.getKey(), getStaticPinUinNumber());
-			}
-			else if (entry.getValue().contains("VID-PIN")) {
-				returnMap.put(entry.getKey(), getStaticPinVidNumber());
-			}
-			else if (entry.getValue().contains("$") && (entry.getValue().startsWith("$audit")
-					|| entry.getValue().startsWith("$input") || entry.getValue().startsWith("$output"))) {
-				String keyword = entry.getValue().replace("$", "");
-				String value = returnMap.get(keyword);
-				if (value.contains("~") || value.contains("$")) {
-					flag = true;
-					returnMap.put(entry.getKey(), entry.getValue());
-				} else
-					returnMap.put(entry.getKey(), value);
-			}
-			else if (entry.getValue().startsWith("$staticPin")) {
-				String[] array = entry.getValue().split(Pattern.quote("~"));
-				String uinKeyword = array[1];
-				String tempValue = uinKeyword.replace("$", "");
-				String value = returnMap.get(tempValue);
-				if (value.contains("~") || value.contains("$")) {
-					flag = true;
-					returnMap.put(entry.getKey(), entry.getValue());
-				} else {
-					if (value.length() == 16) {
-						objUinVidNumberUtil.getStaticPinVidPropertyValue(objUinVidNumberUtil.getStaticPinVidPropertyPath());
-						String pin = VidStaticPinDto.getVidStaticPin().get(value).toString();
-						returnMap.put(entry.getKey(), pin);
-					} else {
-						objUinVidNumberUtil.getStaticPinUinPropertyValue(objUinVidNumberUtil.getStaticPinUinPropertyPath());
-						String pin = UinStaticPinDto.getUinStaticPin().get(value).toString();
-						returnMap.put(entry.getKey(), pin);
-					}
-				}
-			}
-			else if(entry.getValue().contains("ENCODEFILE"))
-			{
-				String value = entry.getValue().replace("$", "");
-				String[] actVal=value.split(":");
-				String file=new File(TestDataConfig.getSrcPath()+TestDataConfig.getTestDataPath()+actVal[1]).getAbsolutePath();
-				returnMap.put(entry.getKey(),objEncrypDecrptUtils.getEncodeFile(new File(file)));
-			}
-			else
-				returnMap.put(entry.getKey(), entry.getValue());
-		}
-		if(flag)
-			precondtionKeywords(returnMap);
-		return returnMap;
-		
-	}
-	private String randomize(int digit){
-        Random r = new Random();
-        String randomNumber="";
-        for (int i = 0; i < digit; i++) {
-        	randomNumber=randomNumber+r.nextInt(9);
-        }
-        return randomNumber;
-    }
-	
-	private String modifyMultiTimestamp(String inputStr) {
-		String temp = inputStr.replace("$TIMESTAMP$", "");
-		if (temp.contains("+")) {
-			String[] time = temp.split(Pattern.quote("+"));
-			String calType = time[0];
-			int number = Integer.parseInt(time[1]);
-			return generateTimeStamp(calType, "+", number);
-		} else if (temp.contains("-")) {
-			String[] time = temp.split("-");
-			String calType = time[0];
-			int number = Integer.parseInt(time[1]);
-			return generateTimeStamp(calType, "-", number);
-		}
-		else
-			return inputStr;
-	}
-	private String generateCurrentTimeStamp()
-	{
-		DateFormat dateFormatter = new SimpleDateFormat("yyyy-MM-dd'T'HH:mm:ss.sss'+'");
-		Calendar cal = Calendar.getInstance();
-		cal.add(Calendar.MINUTE, -2);
-		return dateFormatter.format(cal.getTime()) + "05:30";
-	}
-	
-	private String generateTimeStamp(String calendarType, String addsub, int number) {
-		DateFormat dateFormatter = new SimpleDateFormat("yyyy-MM-dd'T'HH:mm:ss.sss'+'");
-		Calendar cal = Calendar.getInstance();
-		if (calendarType.equals("HOUR") && addsub.equals("-")) {
-			int append = Integer.parseInt(addsub + number);
-			cal.add(Calendar.HOUR, append);
-		} else if (calendarType.equals("HOUR") && addsub.equals("+")) {
-			// int append = Integer.parseInt(addsub+number);
-			cal.add(Calendar.HOUR, number);
-		} else if (calendarType.equals("MINUTE") && addsub.equals("-")) {
-			int append = Integer.parseInt(addsub + number);
-			cal.add(Calendar.MINUTE, append);
-		} else if (calendarType.equals("MINUTE") && addsub.equals("+")) {
-			// int append = Integer.parseInt(addsub+number);
-			cal.add(Calendar.MINUTE, number);
-		} else if (calendarType.equals("SECOND") && addsub.equals("-")) {
-			int append = Integer.parseInt(addsub + number);
-			cal.add(Calendar.SECOND, append);
-		} else if (calendarType.equals("SECOND") && addsub.equals("+")) {
-			// int append = Integer.parseInt(addsub+number);
-			cal.add(Calendar.SECOND, number);
-		}
-		return dateFormatter.format(cal.getTime()) + "05:30";
-	}	
-	
-	private String generateTimeStamp() {
-			Date date = new Date();
-			SimpleDateFormat dateFormat = new SimpleDateFormat("yyyy-MM-dd'T'HH:mm:ss.SSS'Z'");
-			dateFormat.setTimeZone(TimeZone.getTimeZone("UTC"));
-			return dateFormat.format(date);
-	}
-	
-	private String generateInvalidTimeStamp() {
-		Date date = new Date();
-		SimpleDateFormat dateFormat = new SimpleDateFormat("yyyy-MM-ddHH:mm:ss.SSS'Z'");
-		dateFormat.setTimeZone(TimeZone.getTimeZone("UTC"));
-		return dateFormat.format(date);
-	}
-	
-	private String getStaticPinUinNumber() {
-		return objUinVidNumberUtil.getRandomStaticPinUINKey();
-	}
-	
-	private String getStaticPinVidNumber() {
-		return objUinVidNumberUtil.getRandomStaticPinVIDKey();
-	}
-	
-	private String getVidNumber() {
-		return objUinVidNumberUtil.getRandomVidKey();
-	}
-
-}
->>>>>>> a7ae576e
+}