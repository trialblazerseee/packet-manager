package io.mosip.authentication.fw.util;

public abstract class RunConfig {

	/**
	 * The method get endpoint url for IDA
	 * 
	 * @return string
	 */
	public abstract String getEndPointUrl();
	/**
	 * The method set endpoint url
	 * 
	 * @param endPointUrl
	 */
	public abstract void setEndPointUrl(String endPointUrl);
	/**
	 * The method get ekyc url path
	 * 
	 * @returnstring 
	 */
	public abstract String getEkycPath();
	/**
	 * The method set ekyc url path
	 * 
	 * @param ekycPath
	 */
	public abstract void setEkycPath(String ekycPath);
	/**
	 * The method get encryption endpoint path
	 * 
	 * @return string
	 */
	public abstract String getEncryptUtilBaseUrl();

	/**
	 * The method will set encryption endpoint path
	 * 
	 * @param encryptUtilBaseUrl
	 */
	public abstract void setEncryptUtilBaseUrl(String encryptUtilBaseUrl);
	/**
	 * The method will get encryption path
	 * 
	 * @return string
	 */
	public abstract String getEncryptionPath();
	/**
	 * The method set encryption path
	 * 
	 * @param encryptionPath
	 */
	public abstract void setEncryptionPath(String encryptionPath);
	/**
	 * The method get encode path
	 * 
	 * @return string
	 */
	public abstract String getEncodePath();
	/**
	 * The method set encode path
	 * 
	 * @param encodePath
	 */
	public abstract void setEncodePath(String encodePath);
	/**
	 * The method get decode path 
	 * 
	 * @return string
	 */
	public abstract String getDecodePath();
	/**
	 * The method set decode path
	 * 
	 * @param decodePath
	 */
	public abstract void setDecodePath(String decodePath);
	/**
	 * The method get scenario path of current test execution
	 * 
	 * @return string
	 */
	public abstract String getScenarioPath();
	/**
	 * The method set scenatio path of current test execution
	 * 
	 * @param scenarioPath
	 */
	public abstract void setScenarioPath(String scenarioPath);
	/**
	 * The method get source path from config file
	 * 
	 * @return string
	 */
	public abstract String getSrcPath();
	/**
	 * The method set src path
	 * 
	 * @param srcPath
	 */
	public abstract void setSrcPath(String srcPath);
	/**
	 * The method get auth path
	 * 
	 * @return String
	 */
	public abstract String getAuthPath();
	/**
	 * The method set auth path
	 * 
	 * @param authPath
	 */
	public abstract void setAuthPath(String authPath);
	/**
	 * The method get internal auth path
	 * 
	 * @return string
	 */
	public abstract String getInternalAuthPath();
	/**
	 * The method set internal auth path
	 * 
	 * @param internalAuthPath
	 */
	public abstract void setInternalAuthPath(String internalAuthPath);
	/**
	 * The method get otp path
	 * 
	 * @return string
	 */
	public abstract String getOtpPath();
	/**
	 * The method set otp path
	 * 
	 * @param otpPath
	 */
	public abstract void setOtpPath(String otpPath);	
	/**
	 * The method get current test data path
	 * 
	 * @return string
	 */
	public abstract String getTestDataPath();
	/**
	 * The method set current test data path
	 * 
	 * @param testDataPath
	 */
	public abstract void setTestDataPath(String testDataPath);
	/**
	 * The method get user directory of project
	 * 
	 * @return string
	 */
	public abstract String getUserDirectory();
	/**
	 * The method set user directory
	 */
	public abstract void setUserDirectory();
	/**
	 * The method get idrepo endpoint url
	 * 
	 * @return string
	 */
	public abstract String getIdRepoEndPointUrl();
	/**
	 * The method set idrepo endpoint url
	 * 
	 * @param idRepoEndPointUrl
	 */
	public abstract void setIdRepoEndPointUrl(String idRepoEndPointUrl);
	
	/**
	 * The method set configuration 
	 * 
	 * @param testDataPath
	 * @param testDataFileName
	 * @param testType
	 */
	public abstract void setConfig(String testDataPath,String testDataFileName,String testType);	
	
	/**
	 * The method get kernal db table name
	 * 
	 * @return string
	 */
	public abstract String getDbKernelTableName();
	/**
	 * The method set kernel db table name
	 * 
	 * @param dbKernelTableName
	 */
	public abstract void setDbKernelTableName(String dbKernelTableName);
	/**
	 * The method get kernal db schema name
	 * 
	 * @return string
	 */
	public abstract String getDbKernelSchemaName();
	/**
	 * The method set kernal db schema name
	 * 
	 * @param dbKernelSchemaName
	 */
	public abstract void setDbKernelSchemaName(String dbKernelSchemaName);
	/**
	 * The method get db kernel user name
	 * 
	 * @return string
	 */
	public abstract String getDbKernelUserName();
	/**
	 * The method set db kernel username
	 * 
	 * @param dbKernelUserName
	 */
	public abstract void setDbKernelUserName(String dbKernelUserName);
	/**
	 * The method get kernel db password
	 * 
	 * @return string
	 */
	public abstract String getDbKernelPwd();
	/**
	 * The method set kernel db password
	 * 
	 * @param dbKernelPwd
	 */
	public abstract void setDbKernelPwd(String dbKernelPwd);
	/**
	 * The method get test type of current execution
	 * 
	 * @return string
	 */
	public abstract String getTestType();
	/**
	 * The method set test type of current execution
	 * 
	 * @param testType
	 */
	public abstract void setTestType(String testType);	
	/**
	 * The method get UIN generation path
	 * 
	 * @return string
	 */
	public abstract String getGenerateUINPath();
	/**
	 * The method set UIN generation path
	 * 
	 * @param generateUINPath
	 */
	public abstract void setGenerateUINPath(String generateUINPath);	
	
	/**
	 * The method get retrieve idrepo path
	 * 
	 * @return string
	 */
	public abstract String getIdRepoRetrieveDataPath();
	/**
	 * The method set retrieve idrepo path
	 * 
	 * @param idRepoRetrieveDataPath
	 */
	public abstract void setIdRepoRetrieveDataPath(String idRepoRetrieveDataPath);
	/**
	 * The method set create UIN record idrepo path
	 * 
	 * @return string
	 */
	public abstract String getIdRepoCreateUINRecordPath();
	/**
	 * The method set create UIN record idrepo path
	 * 
	 * @param idRepoCreateUINRecordPath
	 */
	public abstract void setIdRepoCreateUINRecordPath(String idRepoCreateUINRecordPath);	
	/**
	 * The method get store UIN Data path
	 * 
	 * @return string
	 */
	public abstract String getStoreUINDataPath();
	/**
	 * The method set store UIN Data path
	 * 
	 * @param storeUINDataPath
	 */
	public abstract void setStoreUINDataPath(String storeUINDataPath);	
	/**
	 * The method set IDA db table name
	 * 
	 * @return string
	 */
	public abstract String getDbIdaTableName();
	/**
	 * The method set ida db table name
	 * 
	 * @param dbIdaTableName
	 */
	public abstract void setDbIdaTableName(String dbIdaTableName);
	/**
	 * The method get ida table name
	 * 
	 * @return string
	 */
	public abstract String getDbIdaSchemaName();
	/**
	 * The method get ida db schema name
	 * 
	 * @param dbIdaSchemaName
	 */
	public abstract void setDbIdaSchemaName(String dbIdaSchemaName);
	/**
	 * The method get ida db user name
	 * 
	 * @return string
	 */
	public abstract String getDbIdaUserName();
	/**
	 * The method set ida db user name
	 * 
	 * @param dbIdaUserName
	 */
	public abstract void setDbIdaUserName(String dbIdaUserName);
	/**
	 * The method get ida db password
	 * 
	 * @return string
	 */
	public abstract String getDbIdaPwd();
	/**
	 * The method set ida db password
	 * 
	 * @param dbIdaPwd
	 */
	public abstract void setDbIdaPwd(String dbIdaPwd);	
	/**
	 * The method get db audit table name
	 * 
	 * @return string
	 */
	public abstract String getDbAuditTableName();
	/**
	 * The method set db audit table name
	 * 
	 * @param dbAuditTableName
	 */
	public abstract void setDbAuditTableName(String dbAuditTableName);
	/**
	 * The method get db audit schema name
	 * 
	 * @return string
	 */
	public abstract String getDbAuditSchemaName();
	/**
	 * The method set db audit schema name
	 * 
	 * @param dbAuditSchemaName
	 */
	public abstract void setDbAuditSchemaName(String dbAuditSchemaName);
	/**
	 * The method get db audit user name
	 * 
	 * @return string
	 */
	public abstract String getDbAuditUserName();
	/**
	 * The method set db audit user name
	 * 
	 * @param dbAuditUserName
	 */
	public abstract void setDbAuditUserName(String dbAuditUserName);
	/**
	 * The method get db audit password
	 * 
	 * @return string
	 */
	public abstract String getDbAuditPwd();
	/**
	 * The method will get audit db password
	 * 
	 * @param dbAuditPwd
	 */
	public abstract void setDbAuditPwd(String dbAuditPwd);
	
	/**
	 * The method get encode file path
	 * 
	 * @return string
	 */
	public abstract String getEncodeFilePath();
	/**
	 * The method will set encode file path
	 * 
	 * @param encodeFile
	 */
	public abstract void setEncodeFilePath(String encodeFile);
	/**
	 * The method get decode file path
	 * 
	 * @return string
	 */
	public abstract String getDecodeFilePath();
	/**
	 * The method set decode file path
	 * 
	 * @param decodeFilePath
	 */
	public abstract void setDecodeFilePath(String decodeFilePath);	
	
	/**
	 * The method get kernel db url
	 * 
	 * @return string
	 */
	public abstract String getDbKernelUrl();
	/**
	 * The method set kernel db url 
	 * 
	 * @param dbKernelUrl
	 */
	public abstract void setDbKernelUrl(String dbKernelUrl);
	/**
	 * The method get IDA db url
	 * 
	 * @return string
	 */
	public abstract String getDbIdaUrl();
	/**
	 * The method set ida db url
	 * 
	 * @param dbIdaUrl
	 */
	public abstract void setDbIdaUrl(String dbIdaUrl);
	/**
	 * The method set audit db url
	 * 
	 * @return string
	 */
	public abstract String getDbAuditUrl();
	/**
	 * The method set DB audit url
	 * 
	 * @param dbAuditUrl
	 */
	public abstract void setDbAuditUrl(String dbAuditUrl);	
	/**
	 * The method set VID generation path
	 * 
	 * @return
	 */
	public abstract String getVidGenPath();
	/**
	 * The method set VID generation path
	 * 
	 * @param vidGenPath
	 */
	public abstract void setVidGenPath(String vidGenPath);	
	/**
	 * The method get test data folder name of current test execution
	 * 
	 * @return string
	 */
	public abstract String getTestDataFolderName();
	/**
	 * The method set test data folder name of current execution
	 * 
	 * @param testDataFolderName
	 */
	public abstract void setTestDataFolderName(String testDataFolderName);	
	/**
	 * The method get current auth version 
	 * 
	 * @return string
	 */
	public abstract String getAuthVersion();
	/**
	 * The method set current auth version from config file
	 * 
	 * @param authVersion
	 */
	public abstract void setAuthVersion(String authVersion);
	
	/**
	 * The method get error config path
	 * 
	 * @return string
	 */
	public abstract String getErrorsConfigPath();	
	public abstract String getClientidsecretkey();
	public abstract void setClientidsecretkey(String clientidsecretkey);
<<<<<<< HEAD
=======
	public abstract String getModuleFolderName();
	public abstract void setModuleFolderName(String moduleFolderName);
	public abstract String getGenerateVIDPath();
	public abstract void setGenerateVIDPath(String generateVIDPath);
	public abstract String getIdRepoCreateVIDRecordPath();
	public abstract void setIdRepoCreateVIDRecordPath(String idRepoCreateVIDRecordPath);
	public abstract String getIdRepoUpdateVIDStatusPath();
	public abstract void setIdRepoUpdateVIDStatusPath(String IdRepoUpdateVIDStatusPath);
>>>>>>> eb0fb6de
}
<|MERGE_RESOLUTION|>--- conflicted
+++ resolved
@@ -1,505 +1,502 @@
-package io.mosip.authentication.fw.util;
-
-public abstract class RunConfig {
-
-	/**
-	 * The method get endpoint url for IDA
-	 * 
-	 * @return string
-	 */
-	public abstract String getEndPointUrl();
-	/**
-	 * The method set endpoint url
-	 * 
-	 * @param endPointUrl
-	 */
-	public abstract void setEndPointUrl(String endPointUrl);
-	/**
-	 * The method get ekyc url path
-	 * 
-	 * @returnstring 
-	 */
-	public abstract String getEkycPath();
-	/**
-	 * The method set ekyc url path
-	 * 
-	 * @param ekycPath
-	 */
-	public abstract void setEkycPath(String ekycPath);
-	/**
-	 * The method get encryption endpoint path
-	 * 
-	 * @return string
-	 */
-	public abstract String getEncryptUtilBaseUrl();
-
-	/**
-	 * The method will set encryption endpoint path
-	 * 
-	 * @param encryptUtilBaseUrl
-	 */
-	public abstract void setEncryptUtilBaseUrl(String encryptUtilBaseUrl);
-	/**
-	 * The method will get encryption path
-	 * 
-	 * @return string
-	 */
-	public abstract String getEncryptionPath();
-	/**
-	 * The method set encryption path
-	 * 
-	 * @param encryptionPath
-	 */
-	public abstract void setEncryptionPath(String encryptionPath);
-	/**
-	 * The method get encode path
-	 * 
-	 * @return string
-	 */
-	public abstract String getEncodePath();
-	/**
-	 * The method set encode path
-	 * 
-	 * @param encodePath
-	 */
-	public abstract void setEncodePath(String encodePath);
-	/**
-	 * The method get decode path 
-	 * 
-	 * @return string
-	 */
-	public abstract String getDecodePath();
-	/**
-	 * The method set decode path
-	 * 
-	 * @param decodePath
-	 */
-	public abstract void setDecodePath(String decodePath);
-	/**
-	 * The method get scenario path of current test execution
-	 * 
-	 * @return string
-	 */
-	public abstract String getScenarioPath();
-	/**
-	 * The method set scenatio path of current test execution
-	 * 
-	 * @param scenarioPath
-	 */
-	public abstract void setScenarioPath(String scenarioPath);
-	/**
-	 * The method get source path from config file
-	 * 
-	 * @return string
-	 */
-	public abstract String getSrcPath();
-	/**
-	 * The method set src path
-	 * 
-	 * @param srcPath
-	 */
-	public abstract void setSrcPath(String srcPath);
-	/**
-	 * The method get auth path
-	 * 
-	 * @return String
-	 */
-	public abstract String getAuthPath();
-	/**
-	 * The method set auth path
-	 * 
-	 * @param authPath
-	 */
-	public abstract void setAuthPath(String authPath);
-	/**
-	 * The method get internal auth path
-	 * 
-	 * @return string
-	 */
-	public abstract String getInternalAuthPath();
-	/**
-	 * The method set internal auth path
-	 * 
-	 * @param internalAuthPath
-	 */
-	public abstract void setInternalAuthPath(String internalAuthPath);
-	/**
-	 * The method get otp path
-	 * 
-	 * @return string
-	 */
-	public abstract String getOtpPath();
-	/**
-	 * The method set otp path
-	 * 
-	 * @param otpPath
-	 */
-	public abstract void setOtpPath(String otpPath);	
-	/**
-	 * The method get current test data path
-	 * 
-	 * @return string
-	 */
-	public abstract String getTestDataPath();
-	/**
-	 * The method set current test data path
-	 * 
-	 * @param testDataPath
-	 */
-	public abstract void setTestDataPath(String testDataPath);
-	/**
-	 * The method get user directory of project
-	 * 
-	 * @return string
-	 */
-	public abstract String getUserDirectory();
-	/**
-	 * The method set user directory
-	 */
-	public abstract void setUserDirectory();
-	/**
-	 * The method get idrepo endpoint url
-	 * 
-	 * @return string
-	 */
-	public abstract String getIdRepoEndPointUrl();
-	/**
-	 * The method set idrepo endpoint url
-	 * 
-	 * @param idRepoEndPointUrl
-	 */
-	public abstract void setIdRepoEndPointUrl(String idRepoEndPointUrl);
-	
-	/**
-	 * The method set configuration 
-	 * 
-	 * @param testDataPath
-	 * @param testDataFileName
-	 * @param testType
-	 */
-	public abstract void setConfig(String testDataPath,String testDataFileName,String testType);	
-	
-	/**
-	 * The method get kernal db table name
-	 * 
-	 * @return string
-	 */
-	public abstract String getDbKernelTableName();
-	/**
-	 * The method set kernel db table name
-	 * 
-	 * @param dbKernelTableName
-	 */
-	public abstract void setDbKernelTableName(String dbKernelTableName);
-	/**
-	 * The method get kernal db schema name
-	 * 
-	 * @return string
-	 */
-	public abstract String getDbKernelSchemaName();
-	/**
-	 * The method set kernal db schema name
-	 * 
-	 * @param dbKernelSchemaName
-	 */
-	public abstract void setDbKernelSchemaName(String dbKernelSchemaName);
-	/**
-	 * The method get db kernel user name
-	 * 
-	 * @return string
-	 */
-	public abstract String getDbKernelUserName();
-	/**
-	 * The method set db kernel username
-	 * 
-	 * @param dbKernelUserName
-	 */
-	public abstract void setDbKernelUserName(String dbKernelUserName);
-	/**
-	 * The method get kernel db password
-	 * 
-	 * @return string
-	 */
-	public abstract String getDbKernelPwd();
-	/**
-	 * The method set kernel db password
-	 * 
-	 * @param dbKernelPwd
-	 */
-	public abstract void setDbKernelPwd(String dbKernelPwd);
-	/**
-	 * The method get test type of current execution
-	 * 
-	 * @return string
-	 */
-	public abstract String getTestType();
-	/**
-	 * The method set test type of current execution
-	 * 
-	 * @param testType
-	 */
-	public abstract void setTestType(String testType);	
-	/**
-	 * The method get UIN generation path
-	 * 
-	 * @return string
-	 */
-	public abstract String getGenerateUINPath();
-	/**
-	 * The method set UIN generation path
-	 * 
-	 * @param generateUINPath
-	 */
-	public abstract void setGenerateUINPath(String generateUINPath);	
-	
-	/**
-	 * The method get retrieve idrepo path
-	 * 
-	 * @return string
-	 */
-	public abstract String getIdRepoRetrieveDataPath();
-	/**
-	 * The method set retrieve idrepo path
-	 * 
-	 * @param idRepoRetrieveDataPath
-	 */
-	public abstract void setIdRepoRetrieveDataPath(String idRepoRetrieveDataPath);
-	/**
-	 * The method set create UIN record idrepo path
-	 * 
-	 * @return string
-	 */
-	public abstract String getIdRepoCreateUINRecordPath();
-	/**
-	 * The method set create UIN record idrepo path
-	 * 
-	 * @param idRepoCreateUINRecordPath
-	 */
-	public abstract void setIdRepoCreateUINRecordPath(String idRepoCreateUINRecordPath);	
-	/**
-	 * The method get store UIN Data path
-	 * 
-	 * @return string
-	 */
-	public abstract String getStoreUINDataPath();
-	/**
-	 * The method set store UIN Data path
-	 * 
-	 * @param storeUINDataPath
-	 */
-	public abstract void setStoreUINDataPath(String storeUINDataPath);	
-	/**
-	 * The method set IDA db table name
-	 * 
-	 * @return string
-	 */
-	public abstract String getDbIdaTableName();
-	/**
-	 * The method set ida db table name
-	 * 
-	 * @param dbIdaTableName
-	 */
-	public abstract void setDbIdaTableName(String dbIdaTableName);
-	/**
-	 * The method get ida table name
-	 * 
-	 * @return string
-	 */
-	public abstract String getDbIdaSchemaName();
-	/**
-	 * The method get ida db schema name
-	 * 
-	 * @param dbIdaSchemaName
-	 */
-	public abstract void setDbIdaSchemaName(String dbIdaSchemaName);
-	/**
-	 * The method get ida db user name
-	 * 
-	 * @return string
-	 */
-	public abstract String getDbIdaUserName();
-	/**
-	 * The method set ida db user name
-	 * 
-	 * @param dbIdaUserName
-	 */
-	public abstract void setDbIdaUserName(String dbIdaUserName);
-	/**
-	 * The method get ida db password
-	 * 
-	 * @return string
-	 */
-	public abstract String getDbIdaPwd();
-	/**
-	 * The method set ida db password
-	 * 
-	 * @param dbIdaPwd
-	 */
-	public abstract void setDbIdaPwd(String dbIdaPwd);	
-	/**
-	 * The method get db audit table name
-	 * 
-	 * @return string
-	 */
-	public abstract String getDbAuditTableName();
-	/**
-	 * The method set db audit table name
-	 * 
-	 * @param dbAuditTableName
-	 */
-	public abstract void setDbAuditTableName(String dbAuditTableName);
-	/**
-	 * The method get db audit schema name
-	 * 
-	 * @return string
-	 */
-	public abstract String getDbAuditSchemaName();
-	/**
-	 * The method set db audit schema name
-	 * 
-	 * @param dbAuditSchemaName
-	 */
-	public abstract void setDbAuditSchemaName(String dbAuditSchemaName);
-	/**
-	 * The method get db audit user name
-	 * 
-	 * @return string
-	 */
-	public abstract String getDbAuditUserName();
-	/**
-	 * The method set db audit user name
-	 * 
-	 * @param dbAuditUserName
-	 */
-	public abstract void setDbAuditUserName(String dbAuditUserName);
-	/**
-	 * The method get db audit password
-	 * 
-	 * @return string
-	 */
-	public abstract String getDbAuditPwd();
-	/**
-	 * The method will get audit db password
-	 * 
-	 * @param dbAuditPwd
-	 */
-	public abstract void setDbAuditPwd(String dbAuditPwd);
-	
-	/**
-	 * The method get encode file path
-	 * 
-	 * @return string
-	 */
-	public abstract String getEncodeFilePath();
-	/**
-	 * The method will set encode file path
-	 * 
-	 * @param encodeFile
-	 */
-	public abstract void setEncodeFilePath(String encodeFile);
-	/**
-	 * The method get decode file path
-	 * 
-	 * @return string
-	 */
-	public abstract String getDecodeFilePath();
-	/**
-	 * The method set decode file path
-	 * 
-	 * @param decodeFilePath
-	 */
-	public abstract void setDecodeFilePath(String decodeFilePath);	
-	
-	/**
-	 * The method get kernel db url
-	 * 
-	 * @return string
-	 */
-	public abstract String getDbKernelUrl();
-	/**
-	 * The method set kernel db url 
-	 * 
-	 * @param dbKernelUrl
-	 */
-	public abstract void setDbKernelUrl(String dbKernelUrl);
-	/**
-	 * The method get IDA db url
-	 * 
-	 * @return string
-	 */
-	public abstract String getDbIdaUrl();
-	/**
-	 * The method set ida db url
-	 * 
-	 * @param dbIdaUrl
-	 */
-	public abstract void setDbIdaUrl(String dbIdaUrl);
-	/**
-	 * The method set audit db url
-	 * 
-	 * @return string
-	 */
-	public abstract String getDbAuditUrl();
-	/**
-	 * The method set DB audit url
-	 * 
-	 * @param dbAuditUrl
-	 */
-	public abstract void setDbAuditUrl(String dbAuditUrl);	
-	/**
-	 * The method set VID generation path
-	 * 
-	 * @return
-	 */
-	public abstract String getVidGenPath();
-	/**
-	 * The method set VID generation path
-	 * 
-	 * @param vidGenPath
-	 */
-	public abstract void setVidGenPath(String vidGenPath);	
-	/**
-	 * The method get test data folder name of current test execution
-	 * 
-	 * @return string
-	 */
-	public abstract String getTestDataFolderName();
-	/**
-	 * The method set test data folder name of current execution
-	 * 
-	 * @param testDataFolderName
-	 */
-	public abstract void setTestDataFolderName(String testDataFolderName);	
-	/**
-	 * The method get current auth version 
-	 * 
-	 * @return string
-	 */
-	public abstract String getAuthVersion();
-	/**
-	 * The method set current auth version from config file
-	 * 
-	 * @param authVersion
-	 */
-	public abstract void setAuthVersion(String authVersion);
-	
-	/**
-	 * The method get error config path
-	 * 
-	 * @return string
-	 */
-	public abstract String getErrorsConfigPath();	
-	public abstract String getClientidsecretkey();
-	public abstract void setClientidsecretkey(String clientidsecretkey);
-<<<<<<< HEAD
-=======
-	public abstract String getModuleFolderName();
-	public abstract void setModuleFolderName(String moduleFolderName);
-	public abstract String getGenerateVIDPath();
-	public abstract void setGenerateVIDPath(String generateVIDPath);
-	public abstract String getIdRepoCreateVIDRecordPath();
-	public abstract void setIdRepoCreateVIDRecordPath(String idRepoCreateVIDRecordPath);
-	public abstract String getIdRepoUpdateVIDStatusPath();
-	public abstract void setIdRepoUpdateVIDStatusPath(String IdRepoUpdateVIDStatusPath);
->>>>>>> eb0fb6de
-}
+package io.mosip.authentication.fw.util;
+
+public abstract class RunConfig {
+
+	/**
+	 * The method get endpoint url for IDA
+	 * 
+	 * @return string
+	 */
+	public abstract String getEndPointUrl();
+	/**
+	 * The method set endpoint url
+	 * 
+	 * @param endPointUrl
+	 */
+	public abstract void setEndPointUrl(String endPointUrl);
+	/**
+	 * The method get ekyc url path
+	 * 
+	 * @returnstring 
+	 */
+	public abstract String getEkycPath();
+	/**
+	 * The method set ekyc url path
+	 * 
+	 * @param ekycPath
+	 */
+	public abstract void setEkycPath(String ekycPath);
+	/**
+	 * The method get encryption endpoint path
+	 * 
+	 * @return string
+	 */
+	public abstract String getEncryptUtilBaseUrl();
+
+	/**
+	 * The method will set encryption endpoint path
+	 * 
+	 * @param encryptUtilBaseUrl
+	 */
+	public abstract void setEncryptUtilBaseUrl(String encryptUtilBaseUrl);
+	/**
+	 * The method will get encryption path
+	 * 
+	 * @return string
+	 */
+	public abstract String getEncryptionPath();
+	/**
+	 * The method set encryption path
+	 * 
+	 * @param encryptionPath
+	 */
+	public abstract void setEncryptionPath(String encryptionPath);
+	/**
+	 * The method get encode path
+	 * 
+	 * @return string
+	 */
+	public abstract String getEncodePath();
+	/**
+	 * The method set encode path
+	 * 
+	 * @param encodePath
+	 */
+	public abstract void setEncodePath(String encodePath);
+	/**
+	 * The method get decode path 
+	 * 
+	 * @return string
+	 */
+	public abstract String getDecodePath();
+	/**
+	 * The method set decode path
+	 * 
+	 * @param decodePath
+	 */
+	public abstract void setDecodePath(String decodePath);
+	/**
+	 * The method get scenario path of current test execution
+	 * 
+	 * @return string
+	 */
+	public abstract String getScenarioPath();
+	/**
+	 * The method set scenatio path of current test execution
+	 * 
+	 * @param scenarioPath
+	 */
+	public abstract void setScenarioPath(String scenarioPath);
+	/**
+	 * The method get source path from config file
+	 * 
+	 * @return string
+	 */
+	public abstract String getSrcPath();
+	/**
+	 * The method set src path
+	 * 
+	 * @param srcPath
+	 */
+	public abstract void setSrcPath(String srcPath);
+	/**
+	 * The method get auth path
+	 * 
+	 * @return String
+	 */
+	public abstract String getAuthPath();
+	/**
+	 * The method set auth path
+	 * 
+	 * @param authPath
+	 */
+	public abstract void setAuthPath(String authPath);
+	/**
+	 * The method get internal auth path
+	 * 
+	 * @return string
+	 */
+	public abstract String getInternalAuthPath();
+	/**
+	 * The method set internal auth path
+	 * 
+	 * @param internalAuthPath
+	 */
+	public abstract void setInternalAuthPath(String internalAuthPath);
+	/**
+	 * The method get otp path
+	 * 
+	 * @return string
+	 */
+	public abstract String getOtpPath();
+	/**
+	 * The method set otp path
+	 * 
+	 * @param otpPath
+	 */
+	public abstract void setOtpPath(String otpPath);	
+	/**
+	 * The method get current test data path
+	 * 
+	 * @return string
+	 */
+	public abstract String getTestDataPath();
+	/**
+	 * The method set current test data path
+	 * 
+	 * @param testDataPath
+	 */
+	public abstract void setTestDataPath(String testDataPath);
+	/**
+	 * The method get user directory of project
+	 * 
+	 * @return string
+	 */
+	public abstract String getUserDirectory();
+	/**
+	 * The method set user directory
+	 */
+	public abstract void setUserDirectory();
+	/**
+	 * The method get idrepo endpoint url
+	 * 
+	 * @return string
+	 */
+	public abstract String getIdRepoEndPointUrl();
+	/**
+	 * The method set idrepo endpoint url
+	 * 
+	 * @param idRepoEndPointUrl
+	 */
+	public abstract void setIdRepoEndPointUrl(String idRepoEndPointUrl);
+	
+	/**
+	 * The method set configuration 
+	 * 
+	 * @param testDataPath
+	 * @param testDataFileName
+	 * @param testType
+	 */
+	public abstract void setConfig(String testDataPath,String testDataFileName,String testType);	
+	
+	/**
+	 * The method get kernal db table name
+	 * 
+	 * @return string
+	 */
+	public abstract String getDbKernelTableName();
+	/**
+	 * The method set kernel db table name
+	 * 
+	 * @param dbKernelTableName
+	 */
+	public abstract void setDbKernelTableName(String dbKernelTableName);
+	/**
+	 * The method get kernal db schema name
+	 * 
+	 * @return string
+	 */
+	public abstract String getDbKernelSchemaName();
+	/**
+	 * The method set kernal db schema name
+	 * 
+	 * @param dbKernelSchemaName
+	 */
+	public abstract void setDbKernelSchemaName(String dbKernelSchemaName);
+	/**
+	 * The method get db kernel user name
+	 * 
+	 * @return string
+	 */
+	public abstract String getDbKernelUserName();
+	/**
+	 * The method set db kernel username
+	 * 
+	 * @param dbKernelUserName
+	 */
+	public abstract void setDbKernelUserName(String dbKernelUserName);
+	/**
+	 * The method get kernel db password
+	 * 
+	 * @return string
+	 */
+	public abstract String getDbKernelPwd();
+	/**
+	 * The method set kernel db password
+	 * 
+	 * @param dbKernelPwd
+	 */
+	public abstract void setDbKernelPwd(String dbKernelPwd);
+	/**
+	 * The method get test type of current execution
+	 * 
+	 * @return string
+	 */
+	public abstract String getTestType();
+	/**
+	 * The method set test type of current execution
+	 * 
+	 * @param testType
+	 */
+	public abstract void setTestType(String testType);	
+	/**
+	 * The method get UIN generation path
+	 * 
+	 * @return string
+	 */
+	public abstract String getGenerateUINPath();
+	/**
+	 * The method set UIN generation path
+	 * 
+	 * @param generateUINPath
+	 */
+	public abstract void setGenerateUINPath(String generateUINPath);	
+	
+	/**
+	 * The method get retrieve idrepo path
+	 * 
+	 * @return string
+	 */
+	public abstract String getIdRepoRetrieveDataPath();
+	/**
+	 * The method set retrieve idrepo path
+	 * 
+	 * @param idRepoRetrieveDataPath
+	 */
+	public abstract void setIdRepoRetrieveDataPath(String idRepoRetrieveDataPath);
+	/**
+	 * The method set create UIN record idrepo path
+	 * 
+	 * @return string
+	 */
+	public abstract String getIdRepoCreateUINRecordPath();
+	/**
+	 * The method set create UIN record idrepo path
+	 * 
+	 * @param idRepoCreateUINRecordPath
+	 */
+	public abstract void setIdRepoCreateUINRecordPath(String idRepoCreateUINRecordPath);	
+	/**
+	 * The method get store UIN Data path
+	 * 
+	 * @return string
+	 */
+	public abstract String getStoreUINDataPath();
+	/**
+	 * The method set store UIN Data path
+	 * 
+	 * @param storeUINDataPath
+	 */
+	public abstract void setStoreUINDataPath(String storeUINDataPath);	
+	/**
+	 * The method set IDA db table name
+	 * 
+	 * @return string
+	 */
+	public abstract String getDbIdaTableName();
+	/**
+	 * The method set ida db table name
+	 * 
+	 * @param dbIdaTableName
+	 */
+	public abstract void setDbIdaTableName(String dbIdaTableName);
+	/**
+	 * The method get ida table name
+	 * 
+	 * @return string
+	 */
+	public abstract String getDbIdaSchemaName();
+	/**
+	 * The method get ida db schema name
+	 * 
+	 * @param dbIdaSchemaName
+	 */
+	public abstract void setDbIdaSchemaName(String dbIdaSchemaName);
+	/**
+	 * The method get ida db user name
+	 * 
+	 * @return string
+	 */
+	public abstract String getDbIdaUserName();
+	/**
+	 * The method set ida db user name
+	 * 
+	 * @param dbIdaUserName
+	 */
+	public abstract void setDbIdaUserName(String dbIdaUserName);
+	/**
+	 * The method get ida db password
+	 * 
+	 * @return string
+	 */
+	public abstract String getDbIdaPwd();
+	/**
+	 * The method set ida db password
+	 * 
+	 * @param dbIdaPwd
+	 */
+	public abstract void setDbIdaPwd(String dbIdaPwd);	
+	/**
+	 * The method get db audit table name
+	 * 
+	 * @return string
+	 */
+	public abstract String getDbAuditTableName();
+	/**
+	 * The method set db audit table name
+	 * 
+	 * @param dbAuditTableName
+	 */
+	public abstract void setDbAuditTableName(String dbAuditTableName);
+	/**
+	 * The method get db audit schema name
+	 * 
+	 * @return string
+	 */
+	public abstract String getDbAuditSchemaName();
+	/**
+	 * The method set db audit schema name
+	 * 
+	 * @param dbAuditSchemaName
+	 */
+	public abstract void setDbAuditSchemaName(String dbAuditSchemaName);
+	/**
+	 * The method get db audit user name
+	 * 
+	 * @return string
+	 */
+	public abstract String getDbAuditUserName();
+	/**
+	 * The method set db audit user name
+	 * 
+	 * @param dbAuditUserName
+	 */
+	public abstract void setDbAuditUserName(String dbAuditUserName);
+	/**
+	 * The method get db audit password
+	 * 
+	 * @return string
+	 */
+	public abstract String getDbAuditPwd();
+	/**
+	 * The method will get audit db password
+	 * 
+	 * @param dbAuditPwd
+	 */
+	public abstract void setDbAuditPwd(String dbAuditPwd);
+	
+	/**
+	 * The method get encode file path
+	 * 
+	 * @return string
+	 */
+	public abstract String getEncodeFilePath();
+	/**
+	 * The method will set encode file path
+	 * 
+	 * @param encodeFile
+	 */
+	public abstract void setEncodeFilePath(String encodeFile);
+	/**
+	 * The method get decode file path
+	 * 
+	 * @return string
+	 */
+	public abstract String getDecodeFilePath();
+	/**
+	 * The method set decode file path
+	 * 
+	 * @param decodeFilePath
+	 */
+	public abstract void setDecodeFilePath(String decodeFilePath);	
+	
+	/**
+	 * The method get kernel db url
+	 * 
+	 * @return string
+	 */
+	public abstract String getDbKernelUrl();
+	/**
+	 * The method set kernel db url 
+	 * 
+	 * @param dbKernelUrl
+	 */
+	public abstract void setDbKernelUrl(String dbKernelUrl);
+	/**
+	 * The method get IDA db url
+	 * 
+	 * @return string
+	 */
+	public abstract String getDbIdaUrl();
+	/**
+	 * The method set ida db url
+	 * 
+	 * @param dbIdaUrl
+	 */
+	public abstract void setDbIdaUrl(String dbIdaUrl);
+	/**
+	 * The method set audit db url
+	 * 
+	 * @return string
+	 */
+	public abstract String getDbAuditUrl();
+	/**
+	 * The method set DB audit url
+	 * 
+	 * @param dbAuditUrl
+	 */
+	public abstract void setDbAuditUrl(String dbAuditUrl);	
+	/**
+	 * The method set VID generation path
+	 * 
+	 * @return
+	 */
+	public abstract String getVidGenPath();
+	/**
+	 * The method set VID generation path
+	 * 
+	 * @param vidGenPath
+	 */
+	public abstract void setVidGenPath(String vidGenPath);	
+	/**
+	 * The method get test data folder name of current test execution
+	 * 
+	 * @return string
+	 */
+	public abstract String getTestDataFolderName();
+	/**
+	 * The method set test data folder name of current execution
+	 * 
+	 * @param testDataFolderName
+	 */
+	public abstract void setTestDataFolderName(String testDataFolderName);	
+	/**
+	 * The method get current auth version 
+	 * 
+	 * @return string
+	 */
+	public abstract String getAuthVersion();
+	/**
+	 * The method set current auth version from config file
+	 * 
+	 * @param authVersion
+	 */
+	public abstract void setAuthVersion(String authVersion);
+	
+	/**
+	 * The method get error config path
+	 * 
+	 * @return string
+	 */
+	public abstract String getErrorsConfigPath();	
+	public abstract String getClientidsecretkey();
+	public abstract void setClientidsecretkey(String clientidsecretkey);
+	public abstract String getModuleFolderName();
+	public abstract void setModuleFolderName(String moduleFolderName);
+	public abstract String getGenerateVIDPath();
+	public abstract void setGenerateVIDPath(String generateVIDPath);
+	public abstract String getIdRepoCreateVIDRecordPath();
+	public abstract void setIdRepoCreateVIDRecordPath(String idRepoCreateVIDRecordPath);
+	public abstract String getIdRepoUpdateVIDStatusPath();
+	public abstract void setIdRepoUpdateVIDStatusPath(String IdRepoUpdateVIDStatusPath);
+}