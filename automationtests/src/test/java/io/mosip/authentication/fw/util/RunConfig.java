--- conflicted
+++ resolved
@@ -1,4 +1,3 @@
-<<<<<<< HEAD
 package io.mosip.authentication.fw.util;
 
 import java.io.File;
@@ -388,394 +387,3 @@
 	}
 
 }
-=======
-package io.mosip.authentication.fw.util;
-
-import java.io.File;
-import java.net.InetAddress;
-import java.util.Map;
-import java.util.regex.Pattern;
-
-import org.apache.log4j.Logger;
-
-import io.mosip.authentication.testdata.TestDataConfig;
-import io.mosip.authentication.testdata.TestDataUtil;
-
-/**
- * Dto to hold all the run config path available in runconfiguration file
- * 
- * @author Vignesh
- *
- */
-public class RunConfig extends IdaScriptsUtil{
-	
-	private static Logger logger = Logger.getLogger(RunConfig.class);
-	private static String endPointUrl;
-	private static String ekycPath;
-	private static String encryptUtilBaseUrl;
-	private static String encryptionPath;
-	private static String encodePath;
-	public static String getEndPointUrl() {
-		return endPointUrl;
-	}
-	public static void setEndPointUrl(String endPointUrl) {
-		RunConfig.endPointUrl = endPointUrl;
-	}
-	public static String getEkycPath() {
-		return ekycPath;
-	}
-	public static void setEkycPath(String ekycPath) {
-		RunConfig.ekycPath = ekycPath;
-	}
-	public static String getEncryptUtilBaseUrl() {
-		return encryptUtilBaseUrl;
-	}
-
-	public static void setEncryptUtilBaseUrl(String encryptUtilBaseUrl) {
-		try {
-			InetAddress inetAddress = InetAddress.getLocalHost();
-			String actualUrl = encryptUtilBaseUrl.replace("$hostname$", inetAddress.getHostName().toLowerCase());
-			RunConfig.encryptUtilBaseUrl = actualUrl;
-		} catch (Exception e) {
-			logger.error("Execption in RunConfig " + e.getMessage());
-		}
-	}
-	public static String getEncryptionPath() {
-		return encryptionPath;
-	}
-	public static void setEncryptionPath(String encryptionPath) {
-		RunConfig.encryptionPath = encryptionPath;
-	}
-	public static String getEncodePath() {
-		return encodePath;
-	}
-	public static void setEncodePath(String encodePath) {
-		RunConfig.encodePath = encodePath;
-	}
-	public static String getDecodePath() {
-		return decodePath;
-	}
-	public static void setDecodePath(String decodePath) {
-		RunConfig.decodePath = decodePath;
-	}
-	public static String getScenarioPath() {
-		return scenarioPath;
-	}
-	public static void setScenarioPath(String scenarioPath) {
-		RunConfig.scenarioPath = scenarioPath;
-	}
-	public static String getSrcPath() {
-		return srcPath;
-	}
-	public static void setSrcPath(String srcPath) {
-		RunConfig.srcPath = srcPath;
-	}
-	public static String getAuthPath() {
-		return authPath;
-	}
-	public static void setAuthPath(String authPath) {
-		RunConfig.authPath = authPath;
-	}
-	public static String getInternalAuthPath() {
-		return internalAuthPath;
-	}
-	public static void setInternalAuthPath(String internalAuthPath) {
-		RunConfig.internalAuthPath = internalAuthPath;
-	}
-	public static String getOtpPath() {
-		return otpPath;
-	}
-	public static void setOtpPath(String otpPath) {
-		RunConfig.otpPath = otpPath;
-	}
-	private static String decodePath;
-	private static String scenarioPath;
-	private static String srcPath;
-	private static String authPath;
-	private static String internalAuthPath;
-	private static String otpPath;
-	private static String userDirectory;
-	private static String testDataPath;
-	
-	public static String getTestDataPath() {
-		return testDataPath;
-	}
-	public static void setTestDataPath(String testDataPath) {
-		RunConfig.testDataPath = testDataPath;
-	}
-	public static String getUserDirectory() {
-		return userDirectory;
-	}
-	public static void setUserDirectory() {
-		RunConfig.userDirectory = System.getProperty("user.dir");
-	}
-	
-	private static String idRepoEndPointUrl;
-	public static String getIdRepoEndPointUrl() {
-		return idRepoEndPointUrl;
-	}
-	public static void setIdRepoEndPointUrl(String idRepoEndPointUrl) {
-		RunConfig.idRepoEndPointUrl = idRepoEndPointUrl;
-	}
-	
-	public void setConfig(String testDataPath,String testDataFileName,String testType) {
-		setAuthVersion(getPropertyValue("authVersion"));
-		setEndPointUrl(getPropertyValue("endPointUrl"));
-		setEkycPath(getPropertyValue("ekycPath"));
-		setSrcPath(getPropertyValue("srcPath"));
-		setAuthPath(getPropertyValue("authPath"));
-		setInternalAuthPath(getPropertyValue("internalAuthPath"));
-		setOtpPath(getPropertyValue("otpPath"));
-		setEncryptUtilBaseUrl(getPropertyValue("encryptUtilBaseUrl"));
-		setEncryptionPath(getPropertyValue("encryptionPath"));
-		setEncodePath(getPropertyValue("encodePath"));
-		setDecodePath(getPropertyValue("decodePath"));
-		setUserDirectory();
-		setTestDataPath(testDataPath);	
-		setIdRepoEndPointUrl(getPropertyValue("idRepoEndPointUrl"));
-		setIdRepoRetrieveDataPath(getPropertyValue("idRepoRetrieveDataPath"));
-		setDbKernelTableName(getPropertyValue("dbKernelTableName"));
-		setDbKernelSchemaName(getPropertyValue("dbKernelSchemaName"));
-		setDbKernelUserName(getPropertyValue("dbKernelUserName"));
-		setDbKernelPwd(getPropertyValue("dbKernelPwd"));
-		File testDataFilePath = new File(RunConfig.getUserDirectory() + RunConfig.getSrcPath()
-		+ testDataPath + testDataFileName);
-		setFilePathFromTestdataFileName(testDataFilePath,testDataPath);
-		setTestType(testType);
-		setGenerateUINPath(getPropertyValue("generateUINPath"));
-		setStaticPinPath(getPropertyValue("staticPinPath"));
-		setIdRepoCreateUINRecordPath(getPropertyValue("idRepoCreateUINRecordPath"));
-		setStoreUINDataPath(getPropertyValue("storeUINDataPath"));
-		setDbIdaTableName(getPropertyValue("dbIdaTableName"));
-		setDbIdaSchemaName(getPropertyValue("dbIdaSchemaName"));
-		setDbIdaUserName(getPropertyValue("dbIdaUserName"));
-		setDbIdaPwd(getPropertyValue("dbIdaPwd"));
-		setDbAuditTableName(getPropertyValue("dbAuditTableName"));
-		setDbAuditSchemaName(getPropertyValue("dbAuditSchemaName"));
-		setDbAuditUserName(getPropertyValue("dbAuditUserName"));
-		setDbAuditPwd(getPropertyValue("dbAuditPwd"));
-		setEncodeFilePath(getPropertyValue("encodeFilePath"));
-		setDecodeFilePath(getPropertyValue("decodeFilePath"));
-		setDbKernelUrl(getPropertyValue("dbKernelUrl"));
-		setDbIdaUrl(getPropertyValue("dbIdaUrl"));
-		setDbAuditUrl(getPropertyValue("dbAuditUrl"));
-		setVidGenPath(getPropertyValue("vidGenPath"));		
-	}
-	
-	private static String dbKernelTableName;
-	private static String dbKernelSchemaName;
-	private static String dbKernelUserName;
-	private static String dbKernelPwd;
-	public static String getDbKernelTableName() {
-		return dbKernelTableName;
-	}
-	public static void setDbKernelTableName(String dbKernelTableName) {
-		RunConfig.dbKernelTableName = dbKernelTableName;
-	}
-	public static String getDbKernelSchemaName() {
-		return dbKernelSchemaName;
-	}
-	public static void setDbKernelSchemaName(String dbKernelSchemaName) {
-		RunConfig.dbKernelSchemaName = dbKernelSchemaName;
-	}
-	public static String getDbKernelUserName() {
-		return dbKernelUserName;
-	}
-	public static void setDbKernelUserName(String dbKernelUserName) {
-		RunConfig.dbKernelUserName = dbKernelUserName;
-	}
-	public static String getDbKernelPwd() {
-		return dbKernelPwd;
-	}
-	public static void setDbKernelPwd(String dbKernelPwd) {
-		RunConfig.dbKernelPwd = dbKernelPwd;
-	}
-	
-	private void setFilePathFromTestdataFileName(File filePath,String testDataPath) {
-		String[] folderList = filePath.getName().split(Pattern.quote("."));
-		String temp = "";
-		for (int i = 1; i < folderList.length - 2; i++) {
-			temp = temp + "/" + folderList[i];
-		}
-		String testDataFolderName="";
-		if(testDataPath.contains("\\"))
-		{
-			String[] list=testDataPath.split(Pattern.quote("\\\\"));
-			testDataFolderName=list[1];
-		}
-		else if(testDataPath.contains("/"))
-		{
-			String[] list=testDataPath.split(Pattern.quote("/"));
-			testDataFolderName=list[1];
-		}		
-		setTestDataFolderName(testDataFolderName);
-		scenarioPath = temp;
-		setScenarioPath(scenarioPath);
-		String mapping = folderList[folderList.length - 2];
-	}
-	private static String testType;
-	public static String getTestType() {
-		return testType;
-	}
-	public static void setTestType(String testType) {
-		RunConfig.testType = testType;
-	}
-	
-	private static String staticPinPath;
-	private static String generateUINPath;
-	public static String getStaticPinPath() {
-		return staticPinPath;
-	}
-	public static void setStaticPinPath(String staticPinPath) {
-		RunConfig.staticPinPath = staticPinPath;
-	}
-	public static String getGenerateUINPath() {
-		return generateUINPath;
-	}
-	public static void setGenerateUINPath(String generateUINPath) {
-		RunConfig.generateUINPath = generateUINPath;
-	}
-	
-	private static String idRepoRetrieveDataPath;
-	private static String idRepoCreateUINRecordPath;
-	public static String getIdRepoRetrieveDataPath() {
-		return idRepoRetrieveDataPath;
-	}
-	public static void setIdRepoRetrieveDataPath(String idRepoRetrieveDataPath) {
-		RunConfig.idRepoRetrieveDataPath = idRepoRetrieveDataPath;
-	}
-	public static String getIdRepoCreateUINRecordPath() {
-		return idRepoCreateUINRecordPath;
-	}
-	public static void setIdRepoCreateUINRecordPath(String idRepoCreateUINRecordPath) {
-		RunConfig.idRepoCreateUINRecordPath = idRepoCreateUINRecordPath;
-	}
-	
-	private static String storeUINDataPath;
-	public static String getStoreUINDataPath() {
-		return storeUINDataPath;
-	}
-	public static void setStoreUINDataPath(String storeUINDataPath) {
-		RunConfig.storeUINDataPath = storeUINDataPath;
-	}
-	
-	private static String dbIdaTableName;
-	private static String dbIdaSchemaName;
-	private static String dbIdaUserName;
-	public static String getDbIdaTableName() {
-		return dbIdaTableName;
-	}
-	public static void setDbIdaTableName(String dbIdaTableName) {
-		RunConfig.dbIdaTableName = dbIdaTableName;
-	}
-	public static String getDbIdaSchemaName() {
-		return dbIdaSchemaName;
-	}
-	public static void setDbIdaSchemaName(String dbIdaSchemaName) {
-		RunConfig.dbIdaSchemaName = dbIdaSchemaName;
-	}
-	public static String getDbIdaUserName() {
-		return dbIdaUserName;
-	}
-	public static void setDbIdaUserName(String dbIdaUserName) {
-		RunConfig.dbIdaUserName = dbIdaUserName;
-	}
-	public static String getDbIdaPwd() {
-		return dbIdaPwd;
-	}
-	public static void setDbIdaPwd(String dbIdaPwd) {
-		RunConfig.dbIdaPwd = dbIdaPwd;
-	}
-	private static String dbIdaPwd;
-	
-	private static String dbAuditTableName;
-	private static String dbAuditSchemaName;
-	private static String dbAuditUserName;
-	private static String dbAuditPwd;
-	public static String getDbAuditTableName() {
-		return dbAuditTableName;
-	}
-	public static void setDbAuditTableName(String dbAuditTableName) {
-		RunConfig.dbAuditTableName = dbAuditTableName;
-	}
-	public static String getDbAuditSchemaName() {
-		return dbAuditSchemaName;
-	}
-	public static void setDbAuditSchemaName(String dbAuditSchemaName) {
-		RunConfig.dbAuditSchemaName = dbAuditSchemaName;
-	}
-	public static String getDbAuditUserName() {
-		return dbAuditUserName;
-	}
-	public static void setDbAuditUserName(String dbAuditUserName) {
-		RunConfig.dbAuditUserName = dbAuditUserName;
-	}
-	public static String getDbAuditPwd() {
-		return dbAuditPwd;
-	}
-	public static void setDbAuditPwd(String dbAuditPwd) {
-		RunConfig.dbAuditPwd = dbAuditPwd;
-	}
-	
-	private static String encodeFilePath;
-	public static String getEncodeFilePath() {
-		return encodeFilePath;
-	}
-	public static void setEncodeFilePath(String encodeFile) {
-		RunConfig.encodeFilePath = encodeFile;
-	}
-	private static String decodeFilePath;
-	public static String getDecodeFilePath() {
-		return decodeFilePath;
-	}
-	public static void setDecodeFilePath(String decodeFilePath) {
-		RunConfig.decodeFilePath = decodeFilePath;
-	}
-	
-	private static String dbKernelUrl;
-	private static String dbIdaUrl;
-	private static String dbAuditUrl;
-	public static String getDbKernelUrl() {
-		return dbKernelUrl;
-	}
-	public static void setDbKernelUrl(String dbKernelUrl) {
-		RunConfig.dbKernelUrl = dbKernelUrl;
-	}
-	public static String getDbIdaUrl() {
-		return dbIdaUrl;
-	}
-	public static void setDbIdaUrl(String dbIdaUrl) {
-		RunConfig.dbIdaUrl = dbIdaUrl;
-	}
-	public static String getDbAuditUrl() {
-		return dbAuditUrl;
-	}
-	public static void setDbAuditUrl(String dbAuditUrl) {
-		RunConfig.dbAuditUrl = dbAuditUrl;
-	}	
-	
-	private static String vidGenPath;
-	public static String getVidGenPath() {
-		return vidGenPath;
-	}
-	public static void setVidGenPath(String vidGenPath) {
-		RunConfig.vidGenPath = vidGenPath;
-	}
-	
-	private static String testDataFolderName;
-	public static String getTestDataFolderName() {
-		return testDataFolderName;
-	}
-	public static void setTestDataFolderName(String testDataFolderName) {
-		RunConfig.testDataFolderName = testDataFolderName;
-	}
-	private static String authVersion;
-	public static String getAuthVersion() {
-		return authVersion;
-	}
-	public static void setAuthVersion(String authVersion) {
-		RunConfig.authVersion = authVersion;
-	}
-
-}
->>>>>>> 5a327455
