--- conflicted
+++ resolved
@@ -127,13 +127,9 @@
 		// add parameters to remove in response before comparison like time stamp
 		ArrayList<String> listOfElementToRemove = new ArrayList<String>();
 		listOfElementToRemove.add("responsetime");
-<<<<<<< HEAD
 
-=======
-		listOfElementToRemove.add("timestamp");
 		//This method is for checking the authentication is pass or fail in rest services
 		new CommonLibrary().responseAuthValidation(response);
->>>>>>> c03ed9cb
 		status = assertions.assertKernel(response, responseObject, listOfElementToRemove);
 		if (!status) {
 			logger.debug(response);
