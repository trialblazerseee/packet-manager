
package io.mosip.kernel.tests;

import java.io.FileWriter;
import java.io.IOException;
import java.lang.reflect.Field;
import java.lang.reflect.Method;
import java.util.ArrayList;
import java.util.HashMap;
import java.util.List;
import java.util.Map;

import org.apache.log4j.Logger;
import org.json.simple.JSONArray;
import org.json.simple.JSONObject;
import org.json.simple.parser.JSONParser;
import org.json.simple.parser.ParseException;
import org.testng.Assert;
import org.testng.ITest;
import org.testng.ITestContext;
import org.testng.ITestResult;
import org.testng.Reporter;
import org.testng.annotations.AfterClass;
import org.testng.annotations.AfterMethod;
import org.testng.annotations.BeforeMethod;
import org.testng.annotations.DataProvider;
import org.testng.annotations.Test;
import org.testng.asserts.SoftAssert;
import org.testng.internal.BaseTestMethod;
import org.testng.internal.TestResult;

import com.fasterxml.jackson.core.JsonParseException;
import com.fasterxml.jackson.databind.JsonMappingException;
import com.google.common.base.Verify;

import io.mosip.kernel.service.ApplicationLibrary;
import io.mosip.kernel.service.AssertKernel;
import io.mosip.kernel.util.CommonLibrary;
import io.mosip.kernel.util.KernelAuthentication;
import io.mosip.kernel.util.KernelDataBaseAccess;
import io.mosip.service.BaseTestCase;
import io.mosip.kernel.util.TestCaseReader;
import io.restassured.response.Response;

/**
 * @author Ravi Kant
 *
 */
public class FetchGenderType extends BaseTestCase implements ITest{
	

	FetchGenderType() {
		super();
	}

	private static Logger logger = Logger.getLogger(FetchGenderType.class);
	private final String jiraID = "MOS-8266";
	private final String moduleName = "kernel";
	private final String apiName = "FetchGenderType";
	private final String requestJsonName = "fetchGenderTypeRequest";
	private final String outputJsonName = "fetchGenderTypeOutput";
	private final Map<String, String> props = new CommonLibrary().kernenReadProperty();
	private final String FetchGenderType_URI = props.get("FetchGenderType_URI").toString();
	private final String FetchGenderType_id_lang_URI = props.get("FetchGenderType_id_lang_URI").toString();

	protected String testCaseName = "";
	SoftAssert softAssert = new SoftAssert();
	boolean status = false;
	public JSONArray arr = new JSONArray();
	Response response = null;
	JSONObject responseObject = null;
	private AssertKernel assertions = new AssertKernel();
	private ApplicationLibrary applicationLibrary = new ApplicationLibrary();
	KernelAuthentication auth=new KernelAuthentication();
	String cookie=null;


	/**
	 * method to set the test case name to the report
	 * 
	 * @param method
	 * @param testdata
	 * @param ctx
	 */
	@BeforeMethod(alwaysRun=true)
	public void getTestCaseName(Method method, Object[] testdata, ITestContext ctx) throws Exception {
		String object = (String) testdata[0];
		testCaseName = moduleName+"_"+apiName+"_"+object.toString();
		cookie=auth.getAuthForIndividual();
	}

	/**
	 * This data provider will return a test case name
	 * 
	 * @param context
	 * @return test case name as object
	 */
	@DataProvider(name = "fetchData")
	public Object[][] readData(ITestContext context)
			throws JsonParseException, JsonMappingException, IOException, ParseException {	
		return new TestCaseReader().readTestCases(moduleName + "/" + apiName, testLevel, requestJsonName);
	}

	/**
	 * This fetch the value of the data provider and run for each test case
	 * 
	 * @param fileName
	 * @param object
	 * 
	 */
	@SuppressWarnings("unchecked")
	@Test(dataProvider = "fetchData", alwaysRun = true)
	public void auditLog(String testcaseName, JSONObject object)
			throws ParseException {
		logger.info("Test Case Name:" + testcaseName);
		object.put("Jira ID", jiraID);

		// getting request and expected response jsondata from json files.
		JSONObject objectDataArray[] = new TestCaseReader().readRequestResponseJson(moduleName, apiName, testcaseName);

		JSONObject objectData = objectDataArray[0];
		responseObject = objectDataArray[1];
					if(objectData!=null)
					response = applicationLibrary.getRequestPathPara(FetchGenderType_id_lang_URI, objectData,cookie);
<<<<<<< HEAD
					else
					{	objectData = new JSONObject();
					response = applicationLibrary.getRequestPathPara(FetchGenderType_URI, objectData,cookie);
					objectData = null;
					}
				// DB validation
=======
			} else if (listofFiles[k].getName().toLowerCase().contains("response")
					&& !testcaseName.toLowerCase().contains("smoke")) {
				responseObject = (JSONObject) new JSONParser().parse(new FileReader(listofFiles[k].getPath()));
				logger.info("Expected Response:" + responseObject.toJSONString());
			}
		}

		// sending request to get request without param
				if (response == null) {
					objectData = new JSONObject();
					response = applicationLibrary.getRequestPathPara(FetchGenderType_URI, objectData,cookie);
					objectData = null;
				}
		int statusCode = response.statusCode();
		logger.info("Status Code is : " + statusCode);
		new CommonLibrary().responseAuthValidation(response);
>>>>>>> c03ed9cb
		if (testcaseName.toLowerCase().contains("smoke")) {

			String queryPart = "select count(*) from master.gender where is_active = true";
			String query = queryPart;
			if (objectData != null) {
		query = queryPart + " and lang_code = '" + objectData.get("langcode") + "'";

			}
			long obtainedObjectsCount = new KernelDataBaseAccess().validateDBCount(query,"masterdata");

			// fetching json object from response
			JSONObject responseJson = (JSONObject) ((JSONObject) new JSONParser().parse(response.asString())).get("response");
			// fetching json array of objects from response
			JSONArray genderTypeFromGet=new JSONArray();;
			try {
				genderTypeFromGet = (JSONArray) responseJson.get("genderType");
			} catch (NullPointerException e) {
				Assert.assertTrue(status, "Not able to get the Gender type from ");
			}
			logger.info("===Dbcount===" + obtainedObjectsCount + "===Get-count===" + genderTypeFromGet.size());

			// validating number of objects obtained form db and from get request
			if (genderTypeFromGet.size() == obtainedObjectsCount) {

				// list to validate existance of attributes in response objects
				List<String> attributesToValidateExistance = new ArrayList();
				attributesToValidateExistance.add("code");
				attributesToValidateExistance.add("genderName");
				attributesToValidateExistance.add("isActive");

				// key value of the attributes passed to fetch the data (should be same in all
				// obtained objects)
				HashMap<String, String> passedAttributesToFetch = new HashMap();
				if (objectData != null) {
						passedAttributesToFetch.put("langCode", objectData.get("langcode").toString());
				}
				status = AssertKernel.validator(genderTypeFromGet, attributesToValidateExistance, passedAttributesToFetch);
			} else
				status = false;

		}

		else {
			// add parameters to remove in response before comparison like time stamp
			ArrayList<String> listOfElementToRemove = new ArrayList<String>();
			listOfElementToRemove.add("responsetime");
			listOfElementToRemove.add("timestamp");
			status = assertions.assertKernel(response, responseObject, listOfElementToRemove);
		}

		if (!status) {
			logger.debug(response);
			object.put("status", "Fail");
		} else if (status) {
			object.put("status", "Pass");
		}
		Verify.verify(status);
		softAssert.assertAll();
		arr.add(object);
	}

	@Override
	public String getTestName() {
		return this.testCaseName;
	}

	@AfterMethod(alwaysRun = true)
	public void setResultTestName(ITestResult result) {
		try {
			Field method = TestResult.class.getDeclaredField("m_method");
			method.setAccessible(true);
			method.set(result, result.getMethod().clone());
			BaseTestMethod baseTestMethod = (BaseTestMethod) result.getMethod();
			Field f = baseTestMethod.getClass().getSuperclass().getDeclaredField("m_methodName");
			f.setAccessible(true);
			f.set(baseTestMethod, testCaseName);
		} catch (Exception e) {
			Reporter.log("Exception : " + e.getMessage());
		}
	}

	/**
	 * this method write the output to corressponding json
	 */
	@AfterClass
	public void updateOutput() throws IOException {
		String configPath =  "src/test/resources/" + moduleName + "/" + apiName
				+ "/" + outputJsonName + ".json";
		try (FileWriter file = new FileWriter(configPath)) {
			file.write(arr.toString());
			logger.info("Successfully updated Results to " + outputJsonName + ".json file.......................!!");
		}
	}
}

<|MERGE_RESOLUTION|>--- conflicted
+++ resolved
@@ -122,31 +122,13 @@
 		responseObject = objectDataArray[1];
 					if(objectData!=null)
 					response = applicationLibrary.getRequestPathPara(FetchGenderType_id_lang_URI, objectData,cookie);
-<<<<<<< HEAD
 					else
 					{	objectData = new JSONObject();
 					response = applicationLibrary.getRequestPathPara(FetchGenderType_URI, objectData,cookie);
 					objectData = null;
 					}
 				// DB validation
-=======
-			} else if (listofFiles[k].getName().toLowerCase().contains("response")
-					&& !testcaseName.toLowerCase().contains("smoke")) {
-				responseObject = (JSONObject) new JSONParser().parse(new FileReader(listofFiles[k].getPath()));
-				logger.info("Expected Response:" + responseObject.toJSONString());
-			}
-		}
-
-		// sending request to get request without param
-				if (response == null) {
-					objectData = new JSONObject();
-					response = applicationLibrary.getRequestPathPara(FetchGenderType_URI, objectData,cookie);
-					objectData = null;
-				}
-		int statusCode = response.statusCode();
-		logger.info("Status Code is : " + statusCode);
 		new CommonLibrary().responseAuthValidation(response);
->>>>>>> c03ed9cb
 		if (testcaseName.toLowerCase().contains("smoke")) {
 
 			String queryPart = "select count(*) from master.gender where is_active = true";
