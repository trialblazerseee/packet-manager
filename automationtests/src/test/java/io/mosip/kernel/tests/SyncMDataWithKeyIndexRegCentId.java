--- conflicted
+++ resolved
@@ -75,11 +75,7 @@
 	public  void getTestCaseName(Method method, Object[] testdata, ITestContext ctx) throws Exception {
 		String object = (String) testdata[0];
 		testCaseName = object.toString();
-<<<<<<< HEAD
-		cookie=auth.getAuthForIndividual();
-=======
 		cookie=auth.getAuthForRegistrationAdmin();
->>>>>>> 04e37aa8
 	}
 
 	/**
@@ -92,61 +88,6 @@
 	public Object[][] readData(ITestContext context)
 			throws JsonParseException, JsonMappingException, IOException, ParseException {
 	
-<<<<<<< HEAD
-			return TestCaseReader.readTestCases(moduleName + "/" + apiName, testLevel);
-		}
-	/**
-	 * This fetch the value of the data provider and run for each test case
-	 * 
-	 * @param fileName
-	 * @param object
-	 * 
-	 */
-	@SuppressWarnings({ "unchecked"})
-	@Test(dataProvider = "fetchData", alwaysRun = true)
-	public void fetchApplication(String testcaseName, JSONObject object)
-			throws JsonParseException, JsonMappingException, IOException, ParseException {
-
-		logger.info("Test Case Name:" + testcaseName);
-		object.put("Test case Name", testcaseName);
-		object.put("Jira ID", jiraID);
-
-		String fieldNameArray[] = testcaseName.split("_");
-		String fieldName = fieldNameArray[1];
-
-		JSONObject requestJson = new TestCaseReader().readRequestJson(moduleName, apiName, requestJsonName);
-
-		for (Object key : requestJson.keySet()) {
-			if (fieldName.equals(key.toString()))
-				object.put(key.toString(), "invalid");
-			else
-				object.put(key.toString(), "valid");
-		}
-
-		String configPath = "src/test/resources/" + moduleName + "/" + apiName + "/" + testcaseName;
-
-		File folder = new File(configPath);
-		File[] listofFiles = folder.listFiles();
-		JSONObject objectData = null;
-		for (int k = 0; k < listofFiles.length; k++) {
-
-			if (listofFiles[k].getName().toLowerCase().contains("request")) {
-				objectData = (JSONObject) new JSONParser().parse(new FileReader(listofFiles[k].getPath()));
-				logger.info("Json Request Is : " + objectData.toJSONString());
-				String regcenterId = objectData.get("regcenterId").toString();
-				HashMap regId = new HashMap();
-				regId.put("regcenterId", regcenterId);
-				objectData.remove("regcenterId");
-					response = applicationLibrary.getRequestPathQueryPara(syncMdatawithRegCentIdKeyIndex, regId, objectData, cookie);
-				
-			} else if (listofFiles[k].getName().toLowerCase().contains("response")) {
-				responseObject = (JSONObject) new JSONParser().parse(new FileReader(listofFiles[k].getPath()));
-			}
-		}
-
-		int statusCode = response.statusCode();
-		logger.info("Status Code is : " + statusCode);
-=======
 		return new TestCaseReader().readTestCases(moduleName + "/" + apiName, testLevel, requestJsonName);
 		}
 
@@ -174,7 +115,6 @@
 				objectData.remove("regcenterId");
 					response = applicationLibrary.getRequestPathQueryPara(syncMdatawithRegCentIdKeyIndex, regId, objectData, cookie);
 
->>>>>>> 04e37aa8
 		
 		//This method is for checking the authentication is pass or fail in rest services
 		new CommonLibrary().responseAuthValidation(response);
