--- conflicted
+++ resolved
@@ -108,12 +108,7 @@
 	 */
 	@SuppressWarnings("unchecked")
 	@Test(dataProvider = "fetchData", alwaysRun = true)
-<<<<<<< HEAD
-	public void auditLog(String testcaseName, JSONObject object)
-			throws ParseException {
-=======
 	public void fetchRegCentHistory(String testcaseName, JSONObject object) throws ParseException {
->>>>>>> 04e37aa8
 		logger.info("Test Case Name:" + testcaseName);
 		object.put("Jira ID", jiraID);
 
@@ -133,12 +128,6 @@
 
 		// DB Validation
 
-<<<<<<< HEAD
-		//This method is for checking the authentication is pass or fail in rest services
-		new CommonLibrary().responseAuthValidation(response);
-		if (testcaseName.toLowerCase().contains("smoke")) {
-
-=======
 		// This method is for checking the authentication is pass or fail in rest
 		// services
 		new CommonLibrary().responseAuthValidation(response);
@@ -149,7 +138,6 @@
 					.get("response");
 			if (responseJson == null || !responseJson.containsKey("registrationCentersHistory"))
 				Assert.assertTrue(false, "Response does not contain registrationCentersHistory");
->>>>>>> 04e37aa8
 			String query = "select count(*) from master.registration_center_h where id = '"
 					+ objectData.get("registrationCenterId") + "' and lang_code = '" + objectData.get("langcode")
 					+ "' and eff_dtimes <= '"
@@ -157,12 +145,6 @@
 
 			long obtainedObjectsCount = new KernelDataBaseAccess().validateDBCount(query, "masterdata");
 
-<<<<<<< HEAD
-			// fetching json object from response
-			JSONObject responseJson = (JSONObject) ((JSONObject) new JSONParser().parse(response.asString()))
-					.get("response");
-=======
->>>>>>> 04e37aa8
 			// fetching json array of objects from response
 			JSONArray responseArrayFromGet = (JSONArray) responseJson.get("registrationCentersHistory");
 			logger.info("===Dbcount===" + obtainedObjectsCount + "===Get-count===" + responseArrayFromGet.size());
