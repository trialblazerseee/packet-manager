--- conflicted
+++ resolved
@@ -1,253 +1,208 @@
-package io.mosip.kernel.tests;
-
-import java.io.FileWriter;
-import java.io.IOException;
-import java.lang.reflect.Field;
-import java.lang.reflect.Method;
-import java.text.SimpleDateFormat;
-import java.util.ArrayList;
-import java.util.Date;
-import java.util.Map;
-
-import org.apache.log4j.Logger;
-import org.json.simple.JSONArray;
-import org.json.simple.JSONObject;
-import org.json.simple.parser.JSONParser;
-import org.json.simple.parser.ParseException;
-import org.testng.ITest;
-import org.testng.ITestContext;
-import org.testng.ITestResult;
-import org.testng.Reporter;
-import org.testng.annotations.AfterClass;
-import org.testng.annotations.AfterMethod;
-import org.testng.annotations.BeforeMethod;
-import org.testng.annotations.DataProvider;
-import org.testng.annotations.Test;
-import org.testng.asserts.SoftAssert;
-import org.testng.internal.BaseTestMethod;
-import org.testng.internal.TestResult;
-
-import com.google.common.base.Verify;
-
-import io.mosip.kernel.service.ApplicationLibrary;
-import io.mosip.kernel.service.AssertKernel;
-import io.mosip.kernel.util.CommonLibrary;
-import io.mosip.kernel.util.KernelAuthentication;
-import io.mosip.kernel.util.TestCaseReader;
-import io.mosip.service.BaseTestCase;
-import io.restassured.response.Response;
-
-
-/**
- * @author Ravi Kant
- *
- */
-public class RIDGenerator extends BaseTestCase implements ITest{
-	RIDGenerator() {
-		super();
-	}
-
-	private static Logger logger = Logger.getLogger(RIDGenerator.class);
-	private final String jiraID = "MOS-18217";
-	private final String moduleName = "kernel";
-	private final String apiName = "RIDGenerator";
-	private final String requestJsonName = "RIDGeneratorRequest";
-	private final String outputJsonName = "RIDGeneratorOutput";
-	private final Map<String, String> props = new CommonLibrary().kernenReadProperty();
-	private final String RIDGenerator_URI = props.get("RIDGenerator_URI").toString();
-	private final int ridGenerationCount = 5;
-
-	protected String testCaseName = "";
-	SoftAssert softAssert = new SoftAssert();
-	boolean status = false;
-	String finalStatus = "";
-	public JSONArray arr = new JSONArray();
-	Response response = null;
-	JSONObject responseObject = null;
-	private AssertKernel assertions = new AssertKernel();
-	private ApplicationLibrary applicationLibrary = new ApplicationLibrary();
-	private KernelAuthentication auth=new KernelAuthentication();
-	private String cookie=null;
-
-
-	/**
-	 * method to set the test case name to the report
-	 * 
-	 * @param method
-	 * @param testdata
-	 * @param ctx
-	 */
+package io.mosip.kernel.tests;
+
+import java.io.FileWriter;
+import java.io.IOException;
+import java.lang.reflect.Field;
+import java.lang.reflect.Method;
+import java.text.SimpleDateFormat;
+import java.util.ArrayList;
+import java.util.Date;
+import java.util.Map;
+
+import org.apache.log4j.Logger;
+import org.json.simple.JSONArray;
+import org.json.simple.JSONObject;
+import org.json.simple.parser.JSONParser;
+import org.json.simple.parser.ParseException;
+import org.testng.ITest;
+import org.testng.ITestContext;
+import org.testng.ITestResult;
+import org.testng.Reporter;
+import org.testng.annotations.AfterClass;
+import org.testng.annotations.AfterMethod;
+import org.testng.annotations.BeforeMethod;
+import org.testng.annotations.DataProvider;
+import org.testng.annotations.Test;
+import org.testng.asserts.SoftAssert;
+import org.testng.internal.BaseTestMethod;
+import org.testng.internal.TestResult;
+
+import com.google.common.base.Verify;
+
+import io.mosip.kernel.service.ApplicationLibrary;
+import io.mosip.kernel.service.AssertKernel;
+import io.mosip.kernel.util.CommonLibrary;
+import io.mosip.kernel.util.KernelAuthentication;
+import io.mosip.kernel.util.TestCaseReader;
+import io.mosip.service.BaseTestCase;
+import io.restassured.response.Response;
+
+
+/**
+ * @author Ravi Kant
+ *
+ */
+public class RIDGenerator extends BaseTestCase implements ITest{
+	RIDGenerator() {
+		super();
+	}
+
+	private static Logger logger = Logger.getLogger(RIDGenerator.class);
+	private final String jiraID = "MOS-18217";
+	private final String moduleName = "kernel";
+	private final String apiName = "RIDGenerator";
+	private final String requestJsonName = "RIDGeneratorRequest";
+	private final String outputJsonName = "RIDGeneratorOutput";
+	private final Map<String, String> props = new CommonLibrary().kernenReadProperty();
+	private final String RIDGenerator_URI = props.get("RIDGenerator_URI").toString();
+	private final int ridGenerationCount = 5;
+
+	protected String testCaseName = "";
+	SoftAssert softAssert = new SoftAssert();
+	boolean status = false;
+	String finalStatus = "";
+	public JSONArray arr = new JSONArray();
+	Response response = null;
+	JSONObject responseObject = null;
+	private AssertKernel assertions = new AssertKernel();
+	private ApplicationLibrary applicationLibrary = new ApplicationLibrary();
+	private KernelAuthentication auth=new KernelAuthentication();
+	private String cookie=null;
+
+
+	/**
+	 * method to set the test case name to the report
+	 * 
+	 * @param method
+	 * @param testdata
+	 * @param ctx
+	 */
 
 	@BeforeMethod(alwaysRun=true)
-	public void getTestCaseName(Method method, Object[] testdata, ITestContext ctx) throws Exception {
-		String object = (String) testdata[0];
-		testCaseName = moduleName+"_"+apiName+"_"+object.toString();
-		cookie=auth.getAuthForRegistrationProcessor();
-	}
-
-	/**
-	 * This data provider will return a test case name
-	 * 
-	 * @param context
-	 * @return test case name as object
-	 */
-	@DataProvider(name = "fetchData")
-<<<<<<< HEAD
-	public Object[][] readData(ITestContext context)
-			throws JsonParseException, JsonMappingException, IOException, ParseException {
-			return TestCaseReader.readTestCases(moduleName + "/" + apiName,testLevel);
-		}
-
-	/**
-	 * This fetch the value of the data provider and run for each test case
-	 * 
-	 * @param fileName
-	 * @param object
-	 * 
-	 */
-	@SuppressWarnings("unchecked")
-	@Test(dataProvider = "fetchData", alwaysRun = true)
-	public void generateRID(String testcaseName, JSONObject object)
-			throws JsonParseException, JsonMappingException, IOException, ParseException {
-
-		logger.info("Test Case Name:" + testcaseName);
-		object.put("Test case Name", testcaseName);
-		object.put("Jira ID", jiraID);
-
-		String fieldNameArray[] = testcaseName.split("_");
-		String fieldName = fieldNameArray[1];
-
-		JSONObject requestJson = new TestCaseReader().readRequestJson(moduleName, apiName, requestJsonName);
-
-		for (Object key : requestJson.keySet()) {
-			if (fieldName.equals(key.toString()))
-				object.put(key.toString(), "invalid");
-			else
-				object.put(key.toString(), "valid");
-=======
-	public Object[][] readData(ITestContext context){
-		return new TestCaseReader().readTestCases(moduleName + "/" + apiName, testLevel, requestJsonName);
->>>>>>> 04e37aa8
-		}
-
-		/**
-		 * This fetch the value of the data provider and run for each test case
-		 * 
-		 * @param fileName
-		 * @param object
-		 * @throws ParseException 
-		 * @throws NumberFormatException 
-		 * 
-		 */
-		@SuppressWarnings("unchecked")
-		@Test(dataProvider = "fetchData", alwaysRun = true)
-		public void ridGenerator(String testcaseName, JSONObject object) throws NumberFormatException, ParseException{
-			logger.info("Test Case Name:" + testcaseName);
-			object.put("Jira ID", jiraID);
-
-			// getting request and expected response jsondata from json files.
-			JSONObject objectDataArray[] = new TestCaseReader().readRequestResponseJson(moduleName, apiName, testcaseName);
-
-			JSONObject objectData = objectDataArray[0];
+	public void getTestCaseName(Method method, Object[] testdata, ITestContext ctx) throws Exception {
+		String object = (String) testdata[0];
+		testCaseName = moduleName+"_"+apiName+"_"+object.toString();
+		cookie=auth.getAuthForRegistrationProcessor();
+	}
+
+	/**
+	 * This data provider will return a test case name
+	 * 
+	 * @param context
+	 * @return test case name as object
+	 */
+	@DataProvider(name = "fetchData")
+	public Object[][] readData(ITestContext context){
+		return new TestCaseReader().readTestCases(moduleName + "/" + apiName, testLevel, requestJsonName);
+		}
+
+		/**
+		 * This fetch the value of the data provider and run for each test case
+		 * 
+		 * @param fileName
+		 * @param object
+		 * @throws ParseException 
+		 * @throws NumberFormatException 
+		 * 
+		 */
+		@SuppressWarnings("unchecked")
+		@Test(dataProvider = "fetchData", alwaysRun = true)
+		public void ridGenerator(String testcaseName, JSONObject object) throws NumberFormatException, ParseException{
+			logger.info("Test Case Name:" + testcaseName);
+			object.put("Jira ID", jiraID);
+
+			// getting request and expected response jsondata from json files.
+			JSONObject objectDataArray[] = new TestCaseReader().readRequestResponseJson(moduleName, apiName, testcaseName);
+
+			JSONObject objectData = objectDataArray[0];
 			responseObject = objectDataArray[1];
 					response = applicationLibrary.getRequestPathPara(RIDGenerator_URI, objectData,cookie);
-
-<<<<<<< HEAD
-			} else if (listofFiles[k].getName().toLowerCase().contains("response")) {
-				responseObject = (JSONObject) new JSONParser().parse(new FileReader(listofFiles[k].getPath()));
-				logger.info("Expected Response:" + responseObject.toJSONString());
-			}
-		}
-
-		int statusCode = response.statusCode();
-		logger.info("Status Code is : " + statusCode);
-=======
->>>>>>> 04e37aa8
-		//This method is for checking the authentication is pass or fail in rest services
-		new CommonLibrary().responseAuthValidation(response);
-		if (testcaseName.toLowerCase().contains("smoke")) {
-
-			String rid = ((JSONObject)((JSONObject) new JSONParser().parse(response.asString())).get("response")).get("rid").toString();
-			String timeStampWithHour = new SimpleDateFormat("yyyy.MM.dd.HH.mm.ss").format(new Date()).replace(".", "").substring(0, 8);
-			
-			boolean lengthValid = rid.length()==29;
-			boolean centidValid = rid.substring(0, 5).equals(objectData.get("centerid"));
-			boolean machidValid = rid.substring(5, 10).equals(objectData.get("machineid"));
-			boolean ridTimestampvalid = timeStampWithHour.equals(rid.substring(15,23));
-			boolean alphabetValid = rid.substring(10,15).matches("[0-9]+");
-			boolean sequenceValid = true;
-			
-			int intRidPre = Integer.parseInt(rid.substring(10,15));
-			for(int i =0; i<ridGenerationCount; i++)
-			{
-
-				response = applicationLibrary.getRequestPathPara(RIDGenerator_URI, objectData,cookie);
-
-				int intRidPost = Integer.parseInt(((JSONObject)((JSONObject) new JSONParser().parse(response.asString())).get("response")).get("rid").toString().substring(10, 15));
-				if(intRidPost-intRidPre!=1)
-				{
-					sequenceValid = false;
-					break;
-				}
-				intRidPre = intRidPost;
-			}
-			softAssert.assertTrue(lengthValid, "inValid Length of generated RID");
-			softAssert.assertTrue(centidValid, "generated RID does not contains passed centerID");
-			softAssert.assertTrue(machidValid, "generated RID does not contains passed machineID");
-			softAssert.assertTrue(ridTimestampvalid, "generated RID does not contains valid timeStamp");
-			softAssert.assertTrue(alphabetValid, "generated RID contains Alphabets in sequence");
-			softAssert.assertTrue(sequenceValid, "generated RID does not have incremental sequence");
-			
-			status = lengthValid && centidValid && machidValid && ridTimestampvalid && alphabetValid && sequenceValid;
-		}
-
-		else {
-			// add parameters to remove in response before comparison like time stamp
-			ArrayList<String> listOfElementToRemove = new ArrayList<String>();
-			listOfElementToRemove.add("responsetime");
-			status = assertions.assertKernel(response, responseObject, listOfElementToRemove);
-		}
-
-		if (!status) {
-			logger.debug(response);
-			object.put("status", "Fail");
-		} else if (status) {
-			object.put("status", "Pass");
-		}
-		Verify.verify(status);
-		softAssert.assertAll();
-		arr.add(object);
-	}
-
-	@Override
-	public String getTestName() {
-		return this.testCaseName;
-	}
-
-	@AfterMethod(alwaysRun = true)
-	public void setResultTestName(ITestResult result) {
-		try {
-			Field method = TestResult.class.getDeclaredField("m_method");
-			method.setAccessible(true);
-			method.set(result, result.getMethod().clone());
-			BaseTestMethod baseTestMethod = (BaseTestMethod) result.getMethod();
-			Field f = baseTestMethod.getClass().getSuperclass().getDeclaredField("m_methodName");
-			f.setAccessible(true);
-			f.set(baseTestMethod, testCaseName);
-		} catch (Exception e) {
-			Reporter.log("Exception : " + e.getMessage());
-		}
-	}
-
-	/**
-	 * this method write the output to corressponding json
-	 */
-	@AfterClass
-	public void updateOutput() throws IOException {
-		String configPath = "src/test/resources/" + moduleName + "/" + apiName + "/" + outputJsonName + ".json";
-		try (FileWriter file = new FileWriter(configPath)) {
-			file.write(arr.toString());
-			logger.info("Successfully updated Results to " + outputJsonName + ".json file.......................!!");
-		}
-	}
-}
+
+		//This method is for checking the authentication is pass or fail in rest services
+		new CommonLibrary().responseAuthValidation(response);
+		if (testcaseName.toLowerCase().contains("smoke")) {
+
+			String rid = ((JSONObject)((JSONObject) new JSONParser().parse(response.asString())).get("response")).get("rid").toString();
+			String timeStampWithHour = new SimpleDateFormat("yyyy.MM.dd.HH.mm.ss").format(new Date()).replace(".", "").substring(0, 8);
+			
+			boolean lengthValid = rid.length()==29;
+			boolean centidValid = rid.substring(0, 5).equals(objectData.get("centerid"));
+			boolean machidValid = rid.substring(5, 10).equals(objectData.get("machineid"));
+			boolean ridTimestampvalid = timeStampWithHour.equals(rid.substring(15,23));
+			boolean alphabetValid = rid.substring(10,15).matches("[0-9]+");
+			boolean sequenceValid = true;
+			
+			int intRidPre = Integer.parseInt(rid.substring(10,15));
+			for(int i =0; i<ridGenerationCount; i++)
+			{
+
+				response = applicationLibrary.getRequestPathPara(RIDGenerator_URI, objectData,cookie);
+
+				int intRidPost = Integer.parseInt(((JSONObject)((JSONObject) new JSONParser().parse(response.asString())).get("response")).get("rid").toString().substring(10, 15));
+				if(intRidPost-intRidPre!=1)
+				{
+					sequenceValid = false;
+					break;
+				}
+				intRidPre = intRidPost;
+			}
+			softAssert.assertTrue(lengthValid, "inValid Length of generated RID");
+			softAssert.assertTrue(centidValid, "generated RID does not contains passed centerID");
+			softAssert.assertTrue(machidValid, "generated RID does not contains passed machineID");
+			softAssert.assertTrue(ridTimestampvalid, "generated RID does not contains valid timeStamp");
+			softAssert.assertTrue(alphabetValid, "generated RID contains Alphabets in sequence");
+			softAssert.assertTrue(sequenceValid, "generated RID does not have incremental sequence");
+			
+			status = lengthValid && centidValid && machidValid && ridTimestampvalid && alphabetValid && sequenceValid;
+		}
+
+		else {
+			// add parameters to remove in response before comparison like time stamp
+			ArrayList<String> listOfElementToRemove = new ArrayList<String>();
+			listOfElementToRemove.add("responsetime");
+			status = assertions.assertKernel(response, responseObject, listOfElementToRemove);
+		}
+
+		if (!status) {
+			logger.debug(response);
+			object.put("status", "Fail");
+		} else if (status) {
+			object.put("status", "Pass");
+		}
+		Verify.verify(status);
+		softAssert.assertAll();
+		arr.add(object);
+	}
+
+	@Override
+	public String getTestName() {
+		return this.testCaseName;
+	}
+
+	@AfterMethod(alwaysRun = true)
+	public void setResultTestName(ITestResult result) {
+		try {
+			Field method = TestResult.class.getDeclaredField("m_method");
+			method.setAccessible(true);
+			method.set(result, result.getMethod().clone());
+			BaseTestMethod baseTestMethod = (BaseTestMethod) result.getMethod();
+			Field f = baseTestMethod.getClass().getSuperclass().getDeclaredField("m_methodName");
+			f.setAccessible(true);
+			f.set(baseTestMethod, testCaseName);
+		} catch (Exception e) {
+			Reporter.log("Exception : " + e.getMessage());
+		}
+	}
+
+	/**
+	 * this method write the output to corressponding json
+	 */
+	@AfterClass
+	public void updateOutput() throws IOException {
+		String configPath = "src/test/resources/" + moduleName + "/" + apiName + "/" + outputJsonName + ".json";
+		try (FileWriter file = new FileWriter(configPath)) {
+			file.write(arr.toString());
+			logger.info("Successfully updated Results to " + outputJsonName + ".json file.......................!!");
+		}
+	}
+}