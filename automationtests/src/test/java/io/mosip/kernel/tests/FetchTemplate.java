
package io.mosip.kernel.tests;

import java.io.File;
import java.io.FileReader;
import java.io.FileWriter;
import java.io.IOException;
import java.lang.reflect.Field;
import java.lang.reflect.Method;
import java.util.ArrayList;
import java.util.HashMap;
import java.util.List;
import java.util.Map;

import org.apache.log4j.Logger;
import org.json.simple.JSONArray;
import org.json.simple.JSONObject;
import org.json.simple.parser.JSONParser;
import org.json.simple.parser.ParseException;
import org.testng.ITest;
import org.testng.ITestContext;
import org.testng.ITestResult;
import org.testng.Reporter;
import org.testng.annotations.AfterClass;
import org.testng.annotations.AfterMethod;
import org.testng.annotations.BeforeMethod;
import org.testng.annotations.DataProvider;
import org.testng.annotations.Test;
import org.testng.asserts.SoftAssert;
import org.testng.internal.BaseTestMethod;
import org.testng.internal.TestResult;

import com.fasterxml.jackson.core.JsonParseException;
import com.fasterxml.jackson.databind.JsonMappingException;
import com.google.common.base.Verify;

import io.mosip.kernel.util.CommonLibrary;
import io.mosip.kernel.util.KernelAuthentication;
import io.mosip.kernel.util.KernelDataBaseAccess;
import io.mosip.kernel.service.ApplicationLibrary;
import io.mosip.kernel.service.AssertKernel;
import io.mosip.service.BaseTestCase;
import io.mosip.kernel.util.TestCaseReader;
import io.restassured.response.Response;

/**
 * @author Ravi Kant
 *
 */
public class FetchTemplate  extends BaseTestCase implements ITest {
	FetchTemplate() {
		super();
	}

	private static Logger logger = Logger.getLogger(FetchTemplate.class);
	private final String jiraID = "MOS-8271";
	private final String moduleName = "kernel";
	private final String apiName = "FetchTemplate";
	private final String requestJsonName = "fetchTemplateRequest";
	private final String outputJsonName = "fetchTemplateOutput";
	private final Map<String, String> props = new CommonLibrary().kernenReadProperty();
	private final String FetchTemplate_URI = props.get("FetchTemplate_URI").toString();
	private final String FetchTemplate_lang_URI = props.get("FetchTemplate_lang_URI").toString();
	private final String FetchTemplate_id_lang_URI = props.get("FetchTemplate_id_lang_URI").toString();

	protected String testCaseName = "";
	SoftAssert softAssert = new SoftAssert();
	boolean status = false;
	public JSONArray arr = new JSONArray();
	Response response = null;
	JSONObject responseObject = null;
	private AssertKernel assertions = new AssertKernel();
	private ApplicationLibrary applicationLibrary = new ApplicationLibrary();
	KernelAuthentication auth=new KernelAuthentication();
	String cookie=null;


	/**
	 * method to set the test case name to the report
	 * 
	 * @param method
	 * @param testdata
	 * @param ctx
	 */
	@BeforeMethod(alwaysRun=true)
	public void getTestCaseName(Method method, Object[] testdata, ITestContext ctx) throws Exception {
		String object = (String) testdata[0];
		testCaseName = moduleName+"_"+apiName+"_"+object.toString();
		cookie=auth.getAuthForRegistrationProcessor();
	}

	/**
	 * This data provider will return a test case name
	 * 
	 * @param context
	 * @return test case name as object
	 */
	@DataProvider(name = "fetchData")
	public Object[][] readData(ITestContext context)
			throws JsonParseException, JsonMappingException, IOException, ParseException {		
		return new TestCaseReader().readTestCases(moduleName + "/" + apiName, testLevel, requestJsonName);
	}

	/**
	 * This fetch the value of the data provider and run for each test case
	 * 
	 * @param fileName
	 * @param object
	 * @throws ParseException 
	 * 
	 */
	@SuppressWarnings("unchecked")
	@Test(dataProvider = "fetchData", alwaysRun = true)
	public void auditLog(String testcaseName, JSONObject object) throws ParseException{
		logger.info("Test Case Name:" + testcaseName);
		object.put("Jira ID", jiraID);

		// getting request and expected response jsondata from json files.
		JSONObject objectDataArray[] = new TestCaseReader().readRequestResponseJson(moduleName, apiName, testcaseName);

		JSONObject objectData = objectDataArray[0];
		responseObject = objectDataArray[1];
		if(objectData != null) {
				if(objectData.containsKey("templatetypecode"))
					response = applicationLibrary.getRequestPathPara(FetchTemplate_id_lang_URI, objectData,cookie);
					else
					response = applicationLibrary.getRequestPathPara(FetchTemplate_lang_URI, objectData,cookie);

		}
		// sending request to get request without param
		if (response == null) {
			objectData = new JSONObject();
			response = applicationLibrary.getRequestPathPara(FetchTemplate_URI, objectData,cookie);
			objectData = null;
		}
<<<<<<< HEAD

=======
		
		int statusCode = response.statusCode();
		logger.info("Status Code is : " + statusCode);
		//This method is for checking the authentication is pass or fail in rest services
		new CommonLibrary().responseAuthValidation(response);
>>>>>>> c03ed9cb
		if (testcaseName.toLowerCase().contains("smoke")) {

			String queryPart = "select count(*) from master.template";
			String query = queryPart;
			if (objectData != null) {
				if (objectData.containsKey("templatetypecode"))
					query = query + " where template_typ_code = '"
							+ objectData.get("templatetypecode") + "' and lang_code = '" + objectData.get("langcode")
							+ "'";
				else
					query = queryPart + " where lang_code = '" + objectData.get("langcode") + "'";
			}
			long obtainedObjectsCount = new KernelDataBaseAccess().validateDBCount(query,"masterdata");

			// fetching json object from response
			JSONObject responseJson = (JSONObject) ((JSONObject) new JSONParser().parse(response.asString())).get("response");
			// fetching json array of objects from response
			JSONArray devicesFromGet = (JSONArray) responseJson.get("templates");
			logger.info("===Dbcount===" + obtainedObjectsCount + "===Get-count===" + devicesFromGet.size());

			// validating number of objects obtained form db and from get request
			if (devicesFromGet.size() == obtainedObjectsCount) {

				// list to validate existance of attributes in response objects
				List<String> attributesToValidateExistance = new ArrayList<String>();
				attributesToValidateExistance.add("id");
				attributesToValidateExistance.add("name");
				attributesToValidateExistance.add("templateTypeCode");
				attributesToValidateExistance.add("isActive");

				// key value of the attributes passed to fetch the data, should be same in all
				// obtained objects
				HashMap<String, String> passedAttributesToFetch = new HashMap<String, String>();
				if (objectData != null) {
					if (objectData.containsKey("templatetypecode")) {
						passedAttributesToFetch.put("templateTypeCode", objectData.get("templatetypecode").toString());
						passedAttributesToFetch.put("langCode", objectData.get("langcode").toString());
					} else
						passedAttributesToFetch.put("langCode", objectData.get("langcode").toString());
				}

				status = AssertKernel.validator(devicesFromGet, attributesToValidateExistance, passedAttributesToFetch);
			} else
				status = false;

		}

		else {
			// add parameters to remove in response before comparison like time stamp
			ArrayList<String> listOfElementToRemove = new ArrayList<String>();
			listOfElementToRemove.add("responsetime");
			listOfElementToRemove.add("timestamp");
			status = assertions.assertKernel(response, responseObject, listOfElementToRemove);
		}

		if (!status) {
			logger.debug(response);
			object.put("status", "Fail");
		} else if (status) {
			object.put("status", "Pass");
		}
		Verify.verify(status);
		softAssert.assertAll();
		arr.add(object);
	}

	@Override
	public String getTestName() {
		return this.testCaseName;
	}

	@AfterMethod(alwaysRun = true)
	public void setResultTestName(ITestResult result) {
		try {
			Field method = TestResult.class.getDeclaredField("m_method");
			method.setAccessible(true);
			method.set(result, result.getMethod().clone());
			BaseTestMethod baseTestMethod = (BaseTestMethod) result.getMethod();
			Field f = baseTestMethod.getClass().getSuperclass().getDeclaredField("m_methodName");
			f.setAccessible(true);
			f.set(baseTestMethod, testCaseName);
		} catch (Exception e) {
			Reporter.log("Exception : " + e.getMessage());
		}
	}

	/**
	 * this method write the output to corressponding json
	 */
	@AfterClass
	public void updateOutput() throws IOException {
		String configPath =  "src/test/resources/" + moduleName + "/" + apiName
				+ "/" + outputJsonName + ".json";
		try (FileWriter file = new FileWriter(configPath)) {
			file.write(arr.toString());
			logger.info("Successfully updated Results to " + outputJsonName + ".json file.......................!!");
		}
	}
}

	<|MERGE_RESOLUTION|>--- conflicted
+++ resolved
@@ -133,15 +133,8 @@
 			response = applicationLibrary.getRequestPathPara(FetchTemplate_URI, objectData,cookie);
 			objectData = null;
 		}
-<<<<<<< HEAD
-
-=======
-		
-		int statusCode = response.statusCode();
-		logger.info("Status Code is : " + statusCode);
 		//This method is for checking the authentication is pass or fail in rest services
 		new CommonLibrary().responseAuthValidation(response);
->>>>>>> c03ed9cb
 		if (testcaseName.toLowerCase().contains("smoke")) {
 
 			String queryPart = "select count(*) from master.template";
