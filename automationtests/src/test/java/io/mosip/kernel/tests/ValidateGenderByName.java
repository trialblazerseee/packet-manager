<<<<<<< HEAD
package io.mosip.kernel.tests;

import java.io.FileNotFoundException;
import java.io.FileWriter;
import java.io.IOException;
import java.lang.reflect.Field;
import java.lang.reflect.Method;
import java.util.ArrayList;
import java.util.Map;

import org.apache.log4j.Logger;
import org.json.simple.JSONArray;
import org.json.simple.JSONObject;
import org.json.simple.parser.ParseException;
import org.testng.ITest;
import org.testng.ITestContext;
import org.testng.ITestResult;
import org.testng.Reporter;
import org.testng.annotations.AfterClass;
import org.testng.annotations.AfterMethod;
import org.testng.annotations.BeforeMethod;
import org.testng.annotations.DataProvider;
import org.testng.annotations.Test;
import org.testng.asserts.SoftAssert;
import org.testng.internal.BaseTestMethod;
import org.testng.internal.TestResult;

import com.google.common.base.Verify;

import io.mosip.kernel.service.ApplicationLibrary;
import io.mosip.kernel.service.AssertKernel;
import io.mosip.kernel.util.CommonLibrary;
import io.mosip.kernel.util.KernelAuthentication;
import io.mosip.service.BaseTestCase;
import io.mosip.util.ReadFolder;
import io.mosip.util.ResponseRequestMapper;
import io.restassured.response.Response;
/**
 * @author Arunakumar Rati
 *
 */
public class ValidateGenderByName extends BaseTestCase implements ITest{

	public ValidateGenderByName() {
	
		super();
	}
	// Declaration of all variables
	private static Logger logger = Logger.getLogger(ValidateGenderByName.class);
	protected static String testCaseName = "";
	private SoftAssert softAssert=new SoftAssert();
	public JSONArray arr = new JSONArray();
	private boolean status = false;
	private ApplicationLibrary applicationLibrary = new ApplicationLibrary();
	private AssertKernel assertKernel = new AssertKernel();
	private final Map<String, String> props = new CommonLibrary().readProperty("Kernel");
	private final String validateGenderByName = props.get("validateGenderByName");
	private String folderPath = "kernel/ValidateGenderByName";
	private String outputFile = "ValidateGenderByNameOutput.json";
	private String requestKeyFile = "ValidateGenderByNameInput.json";
	private JSONObject Expectedresponse = null;
	private String finalStatus = "";
	private KernelAuthentication auth=new KernelAuthentication();
	private String cookie=null;

	// Getting test case names and also auth cookie based on roles
	@BeforeMethod(alwaysRun=true)
	public void getTestCaseName(Method method, Object[] testdata, ITestContext ctx) throws Exception {
		JSONObject object = (JSONObject) testdata[2];
		testCaseName = object.get("testCaseName").toString();
		cookie=auth.getAuthForRegistrationProcessor();
	} 
	
	// Data Providers to read the input json files from the folders
	@DataProvider(name = "ValidateGenderByName")
	public Object[][] readData1(ITestContext context) throws Exception {
			return ReadFolder.readFolders(folderPath, outputFile, requestKeyFile,testLevel);
	}
	
	
	/**
	 * @throws FileNotFoundException
	 * @throws IOException
	 * @throws ParseException
	 * validateGenderByName
	 * Given input Json as per defined folders When GET request is sent to /masterdata//v1.0/gendertypes/validate/{gendername}
	 * Then Response is expected as 200 and other responses as per inputs passed in the request
	 */
	@SuppressWarnings("unchecked")
	@Test(dataProvider="ValidateGenderByName")
	public void validateGenderByName(String testSuite, Integer i, JSONObject object) throws FileNotFoundException, IOException, ParseException
    {
		JSONObject actualRequest = ResponseRequestMapper.mapRequest(testSuite, object);
		Expectedresponse = ResponseRequestMapper.mapResponse(testSuite, object);
		
		//  Calling GET method with path parameters
		Response res=applicationLibrary.getWithPathParam(validateGenderByName, actualRequest,cookie);
		
		//This method is for checking the authentication is pass or fail in rest services
		new CommonLibrary().responseAuthValidation(res);
				
		// Removing of unstable attributes from response
		ArrayList<String> listOfElementToRemove=new ArrayList<String>();
		listOfElementToRemove.add("responsetime");	
		
		// Comparing expected and actual response
		status = assertKernel.assertKernel(res, Expectedresponse,listOfElementToRemove);
      if (status) {  
					finalStatus = "Pass";
			}	
		
		else {
			finalStatus="Fail";
			logger.error(res);
		}
		object.put("status", finalStatus);
		arr.add(object);
		boolean setFinalStatus=false;
		if(finalStatus.equals("Fail"))
			setFinalStatus=false;
		else if(finalStatus.equals("Pass"))
			setFinalStatus=true;
		Verify.verify(setFinalStatus);
		softAssert.assertAll();

}
		@SuppressWarnings("static-access")
		@Override
		public String getTestName() {
			return this.testCaseName;
		} 
		
		@AfterMethod(alwaysRun = true)
		public void setResultTestName(ITestResult result) {		
	try {
				Field method = TestResult.class.getDeclaredField("m_method");
				method.setAccessible(true);
				method.set(result, result.getMethod().clone());
				BaseTestMethod baseTestMethod = (BaseTestMethod) result.getMethod();
				Field f = baseTestMethod.getClass().getSuperclass().getDeclaredField("m_methodName");
				f.setAccessible(true);
				f.set(baseTestMethod, ValidateGenderByName.testCaseName);		
			} catch (Exception e) {
				Reporter.log("Exception : " + e.getMessage());
			}
		}  
		
		@AfterClass
		public void updateOutput() throws IOException {
			String configPath = "src/test/resources/kernel/ValidateGenderByName/ValidateGenderByNameOutput.json";
			try (FileWriter file = new FileWriter(configPath)) {
				file.write(arr.toString());
				logger.info("Successfully updated Results to ValidateGenderByNameOutput.json file.......................!!");
			}
		}
}
=======
package io.mosip.kernel.tests;

import java.io.FileNotFoundException;
import java.io.IOException;
import java.lang.reflect.Field;
import java.lang.reflect.Method;
import java.util.ArrayList;
import java.util.Map;

import org.apache.log4j.Logger;
import org.json.simple.JSONArray;
import org.json.simple.JSONObject;
import org.json.simple.parser.ParseException;
import org.testng.ITest;
import org.testng.ITestContext;
import org.testng.ITestResult;
import org.testng.Reporter;
import org.testng.annotations.AfterMethod;
import org.testng.annotations.BeforeMethod;
import org.testng.annotations.DataProvider;
import org.testng.annotations.Test;
import org.testng.asserts.SoftAssert;
import org.testng.internal.BaseTestMethod;
import org.testng.internal.TestResult;

import com.google.common.base.Verify;

import io.mosip.kernel.service.ApplicationLibrary;
import io.mosip.kernel.service.AssertKernel;
import io.mosip.kernel.util.CommonLibrary;
import io.mosip.kernel.util.KernelAuthentication;
import io.mosip.kernel.util.TestCaseReader;
import io.mosip.service.BaseTestCase;
import io.restassured.response.Response;
/**
 * @author Arunakumar Rati
 *
 */
public class ValidateGenderByName extends BaseTestCase implements ITest{

	public ValidateGenderByName() {
	
		super();
	}
	// Declaration of all variables
	private static Logger logger = Logger.getLogger(ValidateGenderByName.class);
	protected String testCaseName = "";
	private final String moduleName = "kernel";
	private final String apiName = "ValidateGenderByName";
	private SoftAssert softAssert=new SoftAssert();
	public JSONArray arr = new JSONArray();
	private boolean status = false;
	private ApplicationLibrary applicationLibrary = new ApplicationLibrary();
	private AssertKernel assertKernel = new AssertKernel();
	private final Map<String, String> props = new CommonLibrary().readProperty("Kernel");
	private final String validateGenderByName = props.get("validateGenderByName");
	private JSONObject Expectedresponse = null;
	private KernelAuthentication auth=new KernelAuthentication();
	private String cookie=null;

	// Getting test case names and also auth cookie based on roles
	@BeforeMethod(alwaysRun=true)
	public void getTestCaseName(Method method, Object[] testdata, ITestContext ctx) throws Exception {
		String object = (String) testdata[0];
		testCaseName = object.toString();
		cookie=auth.getAuthForRegistrationProcessor();
	} 
	
	// Data Providers to read the input json files from the folders
	@DataProvider(name = "ValidateGenderByName")
	public Object[][] readData1(ITestContext context) throws Exception {
			return new TestCaseReader().readTestCases(moduleName + "/" + apiName, testLevel);
	}
	
	
	/**
	 * @throws FileNotFoundException
	 * @throws IOException
	 * @throws ParseException
	 * validateGenderByName
	 * Given input Json as per defined folders When GET request is sent to /masterdata//v1.0/gendertypes/validate/{gendername}
	 * Then Response is expected as 200 and other responses as per inputs passed in the request
	 */
	@SuppressWarnings("unchecked")
	@Test(dataProvider="ValidateGenderByName")
	public void validateGenderByName(String testcaseName) throws FileNotFoundException, IOException, ParseException
    {
		// getting request and expected response jsondata from json files.
		JSONObject objectDataArray[] = new TestCaseReader().readRequestResponseJson(moduleName, apiName, testcaseName);
		JSONObject actualRequest = objectDataArray[0];
		Expectedresponse = objectDataArray[1];
		
		//  Calling GET method with path parameters
		Response res=applicationLibrary.getWithPathParam(validateGenderByName, actualRequest,cookie);
		
		//This method is for checking the authentication is pass or fail in rest services
		new CommonLibrary().responseAuthValidation(res);
				
		// Removing of unstable attributes from response
		ArrayList<String> listOfElementToRemove=new ArrayList<String>();
		listOfElementToRemove.add("responsetime");	
		
		// Comparing expected and actual response
		status = assertKernel.assertKernel(res, Expectedresponse,listOfElementToRemove);
		if (!status) {
			logger.debug(res);
		}
		
		Verify.verify(status);
		softAssert.assertAll();

}
		@Override
		public String getTestName() {
			return this.testCaseName;
		} 
		
		@AfterMethod(alwaysRun = true)
		public void setResultTestName(ITestResult result) {		
	try {
				Field method = TestResult.class.getDeclaredField("m_method");
				method.setAccessible(true);
				method.set(result, result.getMethod().clone());
				BaseTestMethod baseTestMethod = (BaseTestMethod) result.getMethod();
				Field f = baseTestMethod.getClass().getSuperclass().getDeclaredField("m_methodName");
				f.setAccessible(true);
				f.set(baseTestMethod, testCaseName);		
			} catch (Exception e) {
				Reporter.log("Exception : " + e.getMessage());
			}
		}  
}
>>>>>>> 287f0f14
<|MERGE_RESOLUTION|>--- conflicted
+++ resolved
@@ -1,161 +1,3 @@
-<<<<<<< HEAD
-package io.mosip.kernel.tests;
-
-import java.io.FileNotFoundException;
-import java.io.FileWriter;
-import java.io.IOException;
-import java.lang.reflect.Field;
-import java.lang.reflect.Method;
-import java.util.ArrayList;
-import java.util.Map;
-
-import org.apache.log4j.Logger;
-import org.json.simple.JSONArray;
-import org.json.simple.JSONObject;
-import org.json.simple.parser.ParseException;
-import org.testng.ITest;
-import org.testng.ITestContext;
-import org.testng.ITestResult;
-import org.testng.Reporter;
-import org.testng.annotations.AfterClass;
-import org.testng.annotations.AfterMethod;
-import org.testng.annotations.BeforeMethod;
-import org.testng.annotations.DataProvider;
-import org.testng.annotations.Test;
-import org.testng.asserts.SoftAssert;
-import org.testng.internal.BaseTestMethod;
-import org.testng.internal.TestResult;
-
-import com.google.common.base.Verify;
-
-import io.mosip.kernel.service.ApplicationLibrary;
-import io.mosip.kernel.service.AssertKernel;
-import io.mosip.kernel.util.CommonLibrary;
-import io.mosip.kernel.util.KernelAuthentication;
-import io.mosip.service.BaseTestCase;
-import io.mosip.util.ReadFolder;
-import io.mosip.util.ResponseRequestMapper;
-import io.restassured.response.Response;
-/**
- * @author Arunakumar Rati
- *
- */
-public class ValidateGenderByName extends BaseTestCase implements ITest{
-
-	public ValidateGenderByName() {
-	
-		super();
-	}
-	// Declaration of all variables
-	private static Logger logger = Logger.getLogger(ValidateGenderByName.class);
-	protected static String testCaseName = "";
-	private SoftAssert softAssert=new SoftAssert();
-	public JSONArray arr = new JSONArray();
-	private boolean status = false;
-	private ApplicationLibrary applicationLibrary = new ApplicationLibrary();
-	private AssertKernel assertKernel = new AssertKernel();
-	private final Map<String, String> props = new CommonLibrary().readProperty("Kernel");
-	private final String validateGenderByName = props.get("validateGenderByName");
-	private String folderPath = "kernel/ValidateGenderByName";
-	private String outputFile = "ValidateGenderByNameOutput.json";
-	private String requestKeyFile = "ValidateGenderByNameInput.json";
-	private JSONObject Expectedresponse = null;
-	private String finalStatus = "";
-	private KernelAuthentication auth=new KernelAuthentication();
-	private String cookie=null;
-
-	// Getting test case names and also auth cookie based on roles
-	@BeforeMethod(alwaysRun=true)
-	public void getTestCaseName(Method method, Object[] testdata, ITestContext ctx) throws Exception {
-		JSONObject object = (JSONObject) testdata[2];
-		testCaseName = object.get("testCaseName").toString();
-		cookie=auth.getAuthForRegistrationProcessor();
-	} 
-	
-	// Data Providers to read the input json files from the folders
-	@DataProvider(name = "ValidateGenderByName")
-	public Object[][] readData1(ITestContext context) throws Exception {
-			return ReadFolder.readFolders(folderPath, outputFile, requestKeyFile,testLevel);
-	}
-	
-	
-	/**
-	 * @throws FileNotFoundException
-	 * @throws IOException
-	 * @throws ParseException
-	 * validateGenderByName
-	 * Given input Json as per defined folders When GET request is sent to /masterdata//v1.0/gendertypes/validate/{gendername}
-	 * Then Response is expected as 200 and other responses as per inputs passed in the request
-	 */
-	@SuppressWarnings("unchecked")
-	@Test(dataProvider="ValidateGenderByName")
-	public void validateGenderByName(String testSuite, Integer i, JSONObject object) throws FileNotFoundException, IOException, ParseException
-    {
-		JSONObject actualRequest = ResponseRequestMapper.mapRequest(testSuite, object);
-		Expectedresponse = ResponseRequestMapper.mapResponse(testSuite, object);
-		
-		//  Calling GET method with path parameters
-		Response res=applicationLibrary.getWithPathParam(validateGenderByName, actualRequest,cookie);
-		
-		//This method is for checking the authentication is pass or fail in rest services
-		new CommonLibrary().responseAuthValidation(res);
-				
-		// Removing of unstable attributes from response
-		ArrayList<String> listOfElementToRemove=new ArrayList<String>();
-		listOfElementToRemove.add("responsetime");	
-		
-		// Comparing expected and actual response
-		status = assertKernel.assertKernel(res, Expectedresponse,listOfElementToRemove);
-      if (status) {  
-					finalStatus = "Pass";
-			}	
-		
-		else {
-			finalStatus="Fail";
-			logger.error(res);
-		}
-		object.put("status", finalStatus);
-		arr.add(object);
-		boolean setFinalStatus=false;
-		if(finalStatus.equals("Fail"))
-			setFinalStatus=false;
-		else if(finalStatus.equals("Pass"))
-			setFinalStatus=true;
-		Verify.verify(setFinalStatus);
-		softAssert.assertAll();
-
-}
-		@SuppressWarnings("static-access")
-		@Override
-		public String getTestName() {
-			return this.testCaseName;
-		} 
-		
-		@AfterMethod(alwaysRun = true)
-		public void setResultTestName(ITestResult result) {		
-	try {
-				Field method = TestResult.class.getDeclaredField("m_method");
-				method.setAccessible(true);
-				method.set(result, result.getMethod().clone());
-				BaseTestMethod baseTestMethod = (BaseTestMethod) result.getMethod();
-				Field f = baseTestMethod.getClass().getSuperclass().getDeclaredField("m_methodName");
-				f.setAccessible(true);
-				f.set(baseTestMethod, ValidateGenderByName.testCaseName);		
-			} catch (Exception e) {
-				Reporter.log("Exception : " + e.getMessage());
-			}
-		}  
-		
-		@AfterClass
-		public void updateOutput() throws IOException {
-			String configPath = "src/test/resources/kernel/ValidateGenderByName/ValidateGenderByNameOutput.json";
-			try (FileWriter file = new FileWriter(configPath)) {
-				file.write(arr.toString());
-				logger.info("Successfully updated Results to ValidateGenderByNameOutput.json file.......................!!");
-			}
-		}
-}
-=======
 package io.mosip.kernel.tests;
 
 import java.io.FileNotFoundException;
@@ -287,5 +129,4 @@
 				Reporter.log("Exception : " + e.getMessage());
 			}
 		}  
-}
->>>>>>> 287f0f14
+}