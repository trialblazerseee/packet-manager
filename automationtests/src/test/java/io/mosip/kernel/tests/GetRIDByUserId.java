--- conflicted
+++ resolved
@@ -64,11 +64,7 @@
 	public void getTestCaseName(Method method, Object[] testdata, ITestContext ctx) throws Exception {
 		JSONObject object = (JSONObject) testdata[2];
 		testCaseName = "Kernel_"+"GetRIDByUserId_"+object.get("testCaseName").toString();
-<<<<<<< HEAD
-		 cookie=auth.getAuthForIndividual();
-=======
 		 cookie=auth.getAuthForRegistrationOfficer();
->>>>>>> 04e37aa8
 	} 
 	
 	// Data Providers to read the input json files from the folders
