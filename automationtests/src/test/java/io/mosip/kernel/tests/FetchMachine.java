--- conflicted
+++ resolved
@@ -108,11 +108,7 @@
 	 */
 	@SuppressWarnings("unchecked")
 	@Test(dataProvider = "fetchData", alwaysRun = true)
-<<<<<<< HEAD
-	public void auditLog(String testcaseName, JSONObject object)
-=======
 	public void fetchMachine(String testcaseName, JSONObject object)
->>>>>>> 04e37aa8
 			throws JsonParseException, JsonMappingException, IOException, ParseException {
 		logger.info("Test Case Name:" + testcaseName);
 		object.put("Jira ID", jiraID);
