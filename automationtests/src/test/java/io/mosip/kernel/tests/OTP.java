<<<<<<< HEAD
package io.mosip.kernel.tests;

import java.io.FileWriter;
import java.io.IOException;
import java.lang.reflect.Field;
import java.lang.reflect.Method;
import java.util.ArrayList;
import java.util.HashMap;
import java.util.Map;
import java.util.Random;
import java.util.concurrent.TimeUnit;

import org.apache.log4j.Logger;
import org.json.simple.JSONArray;
import org.json.simple.JSONObject;
import org.json.simple.parser.ParseException;
import org.testng.ITest;
import org.testng.ITestContext;
import org.testng.ITestResult;
import org.testng.Reporter;
import org.testng.annotations.AfterClass;
import org.testng.annotations.AfterMethod;
import org.testng.annotations.BeforeMethod;
import org.testng.annotations.DataProvider;
import org.testng.annotations.Test;
import org.testng.asserts.SoftAssert;
import org.testng.internal.BaseTestMethod;
import org.testng.internal.TestResult;

import com.fasterxml.jackson.core.JsonParseException;
import com.fasterxml.jackson.databind.JsonMappingException;
import com.google.common.base.Verify;

import io.mosip.kernel.service.ApplicationLibrary;
import io.mosip.kernel.service.AssertKernel;
import io.mosip.kernel.util.CommonLibrary;
import io.mosip.kernel.util.KernelAuthentication;
import io.mosip.kernel.util.TestCaseReader;
import io.mosip.service.BaseTestCase;
import io.restassured.response.Response;

/**
 * @author Ravi Kant
 *
 */
public class OTP extends BaseTestCase implements ITest {
	OTP() {
		super();
	}

	private static Logger logger = Logger.getLogger(OTP.class);
	private  final String jiraID = "MOS-33/34/35/36/423/5486/991";
	private final String moduleName = "kernel";
	private final String apiName = "OTP";
	private final String requestJsonName = "OTPRequest";
	private final String outputJsonName = "OTPOutput";
	private final Map<String, String> props = new CommonLibrary().readProperty("Kernel");
	private final String OTPGeneration = props.get("OTPGeneration").toString();
	private final String OTPValidation = props.get("OTPValidation").toString();

	protected String testCaseName = "";
	SoftAssert softAssert = new SoftAssert();
	boolean status = true;
	String finalStatus = "";
	public JSONArray arr = new JSONArray();
	Response response = null;
	JSONObject responseObject = null;
	private AssertKernel assertions = new AssertKernel();
=======
package io.mosip.kernel.tests;

import java.io.IOException;
import java.lang.reflect.Field;
import java.lang.reflect.Method;
import java.util.ArrayList;
import java.util.HashMap;
import java.util.Map;
import java.util.Random;
import java.util.concurrent.TimeUnit;

import org.apache.log4j.Logger;
import org.json.simple.JSONArray;
import org.json.simple.JSONObject;
import org.json.simple.parser.ParseException;
import org.testng.ITest;
import org.testng.ITestContext;
import org.testng.ITestResult;
import org.testng.Reporter;
import org.testng.annotations.AfterMethod;
import org.testng.annotations.BeforeMethod;
import org.testng.annotations.DataProvider;
import org.testng.annotations.Test;
import org.testng.asserts.SoftAssert;
import org.testng.internal.BaseTestMethod;
import org.testng.internal.TestResult;

import com.fasterxml.jackson.core.JsonParseException;
import com.fasterxml.jackson.databind.JsonMappingException;
import com.google.common.base.Verify;

import io.mosip.kernel.service.ApplicationLibrary;
import io.mosip.kernel.service.AssertKernel;
import io.mosip.kernel.util.CommonLibrary;
import io.mosip.kernel.util.KernelAuthentication;
import io.mosip.kernel.util.TestCaseReader;
import io.mosip.service.BaseTestCase;
import io.restassured.response.Response;

/**
 * @author Ravi Kant
 *
 */
public class OTP extends BaseTestCase implements ITest {
	OTP() {
		super();
	}

	private static Logger logger = Logger.getLogger(OTP.class);
	private final String moduleName = "kernel";
	private final String apiName = "OTP";
	private final Map<String, String> props = new CommonLibrary().readProperty("Kernel");
	private final String OTPGeneration = props.get("OTPGeneration").toString();
	private final String OTPValidation = props.get("OTPValidation").toString();

	protected String testCaseName = "";
	SoftAssert softAssert = new SoftAssert();
	boolean status = true;
	String finalStatus = "";
	public JSONArray arr = new JSONArray();
	Response response = null;
	JSONObject responseObject = null;
	private AssertKernel assertions = new AssertKernel();
>>>>>>> 287f0f14
	private ApplicationLibrary applicationLibrary = new ApplicationLibrary();
	private KernelAuthentication auth=new KernelAuthentication();
	private String cookie;

	/**
	 * method to set the test case name to the report
	 * 
	 * @param method
	 * @param testdata
	 * @param ctx
	 */
	@BeforeMethod(alwaysRun=true)
	public void getTestCaseName(Method method, Object[] testdata, ITestContext ctx) throws Exception {
		String object = (String) testdata[0];
		testCaseName = moduleName+"_"+apiName+"_"+object.toString();
		cookie=auth.getAuthForRegistrationAdmin();
	}

	/**
	 * This data provider will return a test case name
	 * 
	 * @param context
	 * @return test case name as object
	 */
	@DataProvider(name = "fetchData")
	public Object[][] readData(ITestContext context)
			throws JsonParseException, JsonMappingException, IOException, ParseException {
		return new TestCaseReader().readTestCases(moduleName + "/" + apiName, testLevel, requestJsonName);
	}

	/**
	 * This fetch the value of the data provider and run for each test case
	 * 
	 * @param fileName
	 * @param object
	 * 
	 */
	@SuppressWarnings("unchecked")
	@Test(dataProvider = "fetchData", alwaysRun = true)
	public void otp(String testcaseName, JSONObject object){
		logger.info("Test Case Name:" + testcaseName);
		object.put("Jira ID", jiraID);

		// getting request and expected response jsondata from json files.
		JSONObject objectDataArray[] = new TestCaseReader().readRequestResponseJson(moduleName, apiName, testcaseName);

		JSONObject objectData = objectDataArray[0];
		responseObject = objectDataArray[1];
		String otpCase = null;
				if(objectData.containsKey("case"))
				{
					otpCase = objectData.get("case").toString();
					objectData.remove("case");
					if(otpCase.equals("blockUser")||otpCase.equals("blocked"))
						 {
							JSONObject reqJson = (JSONObject) objectData.get("request");
							//generating a random key of 5 digit
						    String key = String.valueOf(10000 + new Random().nextInt(90000));
						    reqJson.put("key", key);
						    objectData.put("reqJson", reqJson);
						 }
				}
				logger.info("Json Request Is : " + objectData.toJSONString());

<<<<<<< HEAD
				response = applicationLibrary.postWithJson(OTPGeneration, objectData.toJSONString(), cookie);
=======
	/**
	 * method to set the test case name to the report
	 * 
	 * @param method
	 * @param testdata
	 * @param ctx
	 */
	@BeforeMethod(alwaysRun=true)
	public void getTestCaseName(Method method, Object[] testdata, ITestContext ctx) throws Exception {
		String object = (String) testdata[0];
		testCaseName = moduleName+"_"+apiName+"_"+object.toString();
		cookie=auth.getAuthForRegistrationAdmin();
	}

	/**
	 * This data provider will return a test case name
	 * 
	 * @param context
	 * @return test case name as object
	 */
	@DataProvider(name = "fetchData")
	public Object[][] readData(ITestContext context)
			throws JsonParseException, JsonMappingException, IOException, ParseException {
		return new TestCaseReader().readTestCases(moduleName + "/" + apiName, testLevel);
	}

	/**
	 * This fetch the value of the data provider and run for each test case
	 * 
	 * @param fileName
	 * @param object
	 * 
	 */
	@SuppressWarnings("unchecked")
	@Test(dataProvider = "fetchData", alwaysRun = true)
	public void otp(String testcaseName){
		logger.info("Test Case Name:" + testcaseName);

		// getting request and expected response jsondata from json files.
		JSONObject objectDataArray[] = new TestCaseReader().readRequestResponseJson(moduleName, apiName, testcaseName);

		JSONObject objectData = objectDataArray[0];
		responseObject = objectDataArray[1];
		String otpCase = null;
				if(objectData.containsKey("case"))
				{
					otpCase = objectData.get("case").toString();
					objectData.remove("case");
					if(otpCase.equals("blockUser")||otpCase.equals("blocked"))
						 {
							JSONObject reqJson = (JSONObject) objectData.get("request");
							//generating a random key of 5 digit
						    String key = String.valueOf(10000 + new Random().nextInt(90000));
						    reqJson.put("key", key);
						    objectData.put("reqJson", reqJson);
						 }
				}
				logger.info("Json Request Is : " + objectData.toJSONString());
>>>>>>> 287f0f14

		//This method is for checking the authentication is pass or fail in rest services
		new CommonLibrary().responseAuthValidation(response);
		// add parameters to remove in response before comparison like time stamp
		ArrayList<String> listOfElementToRemove = new ArrayList<String>();
		listOfElementToRemove.add("responsetime");

		int statusCode = response.statusCode();

<<<<<<< HEAD
		if (otpCase!=null && !otpCase.equals("blocked")) {
			if (statusCode == 200) {
=======
					}
					break;
				case "otherKey":
					reqJson.put("otp", otp);
					reqJson.put("key", "otherKey");
					break;
				case "alphanumeric":
					reqJson.put("otp", "12ad23");
					break;
				case "otpEmpty":
					reqJson.put("otp", "");
					break;
				case "keyEmpty":
					reqJson.put("key", "");
					reqJson.put("otp", otp);
					break;
				case "expired":
					try {
						// reading validation timeout from property
						logger.info("waiting for 181 seconds to expire the OTP");
						TimeUnit.SECONDS.sleep(Integer.parseInt(props.get("OTPTimeOut").toString()));
						cookie=auth.getAuthForRegistrationAdmin();
					} catch (InterruptedException e) {
						logger.info(e.getMessage());
					}
					reqJson.put("otp", otp);
					break;
				case "incorrect":
					reqJson.put("otp", "000000");
					break;
				default:
					reqJson.put("otp", otp);
				}
>>>>>>> 287f0f14
				
				String otp = ((HashMap<String, String>)response.jsonPath().get("response")).get("otp").toString();
				logger.info("otp is : " + otp);
				JSONObject reqJson = (JSONObject) objectData.get("request");
				switch(otpCase) {
				
				case "blockUser":
					reqJson.put("otp", "000000");

					// reading validation attempt from property
					int attempt = Integer.parseInt(props.get("attempt").toString());
					for(int i=0;i<attempt;i++)
					{
						response = applicationLibrary.getWithQueryParam(OTPValidation, reqJson,cookie);

					}
					break;
				case "otherKey":
					reqJson.put("otp", otp);
					reqJson.put("key", "otherKey");
					break;
				case "alphanumeric":
					reqJson.put("otp", "12ad23");
					break;
				case "otpEmpty":
					reqJson.put("otp", "");
					break;
				case "keyEmpty":
					reqJson.put("key", "");
					reqJson.put("otp", otp);
					break;
				case "expired":
					try {
						// reading validation timeout from property
						TimeUnit.SECONDS.sleep(Integer.parseInt(props.get("OTPTimeOut").toString()));
					} catch (InterruptedException e) {
						// TODO Auto-generated catch block
						e.printStackTrace();
					}
					reqJson.put("otp", otp);
					break;
				case "incorrect":
					reqJson.put("otp", "000000");
					break;
				default:
					reqJson.put("otp", otp);
				}
				
				response = applicationLibrary.getWithQueryParam(OTPValidation, reqJson,cookie);
				//This method is for checking the authentication is pass or fail in rest services
				new CommonLibrary().responseAuthValidation(response);
				logger.info("Obtained Response: " + response);
				logger.info("Expected Response:" + responseObject.toJSONString());
				status = assertions.assertKernel( response, responseObject, listOfElementToRemove);

			}
		} else {
			if (otpCase!=null && otpCase.equals("blocked"))
			{
				
				JSONObject reqJson = (JSONObject) objectData.get("request");
				reqJson.put("otp", "000000");

				int attempt = Integer.parseInt(props.get("attempt").toString());
				for(int i=0;i<=attempt;i++)
				{
					response = applicationLibrary.getWithQueryParam(OTPValidation, reqJson,cookie);
				}
				reqJson.remove("otp");
				response = applicationLibrary.postWithJson(OTPGeneration, objectData.toJSONString(),cookie);
<<<<<<< HEAD
			}
			listOfElementToRemove.add("otp");
			logger.info("Obtained Response: " + response);
			logger.info("Expected Response:" + responseObject.toJSONString());
			status = assertions.assertKernel(response, responseObject, listOfElementToRemove);

		}

		if (!status) {
			logger.debug(response);
			object.put("status", "Fail");
		} else if (status) {
			object.put("status", "Pass");
		}
		Verify.verify(status);
		softAssert.assertAll();
		arr.add(object);
	}

	@Override
	public String getTestName() {
		return this.testCaseName;
	}

	@AfterMethod(alwaysRun = true)
	public void setResultTestName(ITestResult result) {
		try {
			Field method = TestResult.class.getDeclaredField("m_method");
			method.setAccessible(true);
			method.set(result, result.getMethod().clone());
			BaseTestMethod baseTestMethod = (BaseTestMethod) result.getMethod();
			Field f = baseTestMethod.getClass().getSuperclass().getDeclaredField("m_methodName");
			f.setAccessible(true);
			f.set(baseTestMethod, testCaseName);
		} catch (Exception e) {
			Reporter.log("Exception : " + e.getMessage());
		}
	}

	/**
	 * this method write the output to corressponding json
	 */
	@AfterClass
	public void updateOutput() throws IOException {
		String configPath = "./src/test/resources/" + moduleName + "/" + apiName
				+ "/" + outputJsonName + ".json";
		try (FileWriter file = new FileWriter(configPath)) {
			file.write(arr.toString());
			logger.info("Successfully updated Results to " + outputJsonName + ".json file.......................!!");
		}
	}
=======
			}
			listOfElementToRemove.add("otp");
			logger.info("Obtained Response: " + response);
			logger.info("Expected Response:" + responseObject.toJSONString());
			status = assertions.assertKernel(response, responseObject, listOfElementToRemove);

		}

		if (!status) {
			logger.debug(response);
		}
		Verify.verify(status);
		softAssert.assertAll();
	}

	@Override
	public String getTestName() {
		return this.testCaseName;
	}

	@AfterMethod(alwaysRun = true)
	public void setResultTestName(ITestResult result) {
		try {
			Field method = TestResult.class.getDeclaredField("m_method");
			method.setAccessible(true);
			method.set(result, result.getMethod().clone());
			BaseTestMethod baseTestMethod = (BaseTestMethod) result.getMethod();
			Field f = baseTestMethod.getClass().getSuperclass().getDeclaredField("m_methodName");
			f.setAccessible(true);
			f.set(baseTestMethod, testCaseName);
		} catch (Exception e) {
			Reporter.log("Exception : " + e.getMessage());
		}
	}

>>>>>>> 287f0f14
}<|MERGE_RESOLUTION|>--- conflicted
+++ resolved
@@ -1,73 +1,3 @@
-<<<<<<< HEAD
-package io.mosip.kernel.tests;
-
-import java.io.FileWriter;
-import java.io.IOException;
-import java.lang.reflect.Field;
-import java.lang.reflect.Method;
-import java.util.ArrayList;
-import java.util.HashMap;
-import java.util.Map;
-import java.util.Random;
-import java.util.concurrent.TimeUnit;
-
-import org.apache.log4j.Logger;
-import org.json.simple.JSONArray;
-import org.json.simple.JSONObject;
-import org.json.simple.parser.ParseException;
-import org.testng.ITest;
-import org.testng.ITestContext;
-import org.testng.ITestResult;
-import org.testng.Reporter;
-import org.testng.annotations.AfterClass;
-import org.testng.annotations.AfterMethod;
-import org.testng.annotations.BeforeMethod;
-import org.testng.annotations.DataProvider;
-import org.testng.annotations.Test;
-import org.testng.asserts.SoftAssert;
-import org.testng.internal.BaseTestMethod;
-import org.testng.internal.TestResult;
-
-import com.fasterxml.jackson.core.JsonParseException;
-import com.fasterxml.jackson.databind.JsonMappingException;
-import com.google.common.base.Verify;
-
-import io.mosip.kernel.service.ApplicationLibrary;
-import io.mosip.kernel.service.AssertKernel;
-import io.mosip.kernel.util.CommonLibrary;
-import io.mosip.kernel.util.KernelAuthentication;
-import io.mosip.kernel.util.TestCaseReader;
-import io.mosip.service.BaseTestCase;
-import io.restassured.response.Response;
-
-/**
- * @author Ravi Kant
- *
- */
-public class OTP extends BaseTestCase implements ITest {
-	OTP() {
-		super();
-	}
-
-	private static Logger logger = Logger.getLogger(OTP.class);
-	private  final String jiraID = "MOS-33/34/35/36/423/5486/991";
-	private final String moduleName = "kernel";
-	private final String apiName = "OTP";
-	private final String requestJsonName = "OTPRequest";
-	private final String outputJsonName = "OTPOutput";
-	private final Map<String, String> props = new CommonLibrary().readProperty("Kernel");
-	private final String OTPGeneration = props.get("OTPGeneration").toString();
-	private final String OTPValidation = props.get("OTPValidation").toString();
-
-	protected String testCaseName = "";
-	SoftAssert softAssert = new SoftAssert();
-	boolean status = true;
-	String finalStatus = "";
-	public JSONArray arr = new JSONArray();
-	Response response = null;
-	JSONObject responseObject = null;
-	private AssertKernel assertions = new AssertKernel();
-=======
 package io.mosip.kernel.tests;
 
 import java.io.IOException;
@@ -131,7 +61,6 @@
 	Response response = null;
 	JSONObject responseObject = null;
 	private AssertKernel assertions = new AssertKernel();
->>>>>>> 287f0f14
 	private ApplicationLibrary applicationLibrary = new ApplicationLibrary();
 	private KernelAuthentication auth=new KernelAuthentication();
 	private String cookie;
@@ -159,7 +88,7 @@
 	@DataProvider(name = "fetchData")
 	public Object[][] readData(ITestContext context)
 			throws JsonParseException, JsonMappingException, IOException, ParseException {
-		return new TestCaseReader().readTestCases(moduleName + "/" + apiName, testLevel, requestJsonName);
+		return new TestCaseReader().readTestCases(moduleName + "/" + apiName, testLevel);
 	}
 
 	/**
@@ -171,9 +100,8 @@
 	 */
 	@SuppressWarnings("unchecked")
 	@Test(dataProvider = "fetchData", alwaysRun = true)
-	public void otp(String testcaseName, JSONObject object){
+	public void otp(String testcaseName){
 		logger.info("Test Case Name:" + testcaseName);
-		object.put("Jira ID", jiraID);
 
 		// getting request and expected response jsondata from json files.
 		JSONObject objectDataArray[] = new TestCaseReader().readRequestResponseJson(moduleName, apiName, testcaseName);
@@ -196,68 +124,7 @@
 				}
 				logger.info("Json Request Is : " + objectData.toJSONString());
 
-<<<<<<< HEAD
 				response = applicationLibrary.postWithJson(OTPGeneration, objectData.toJSONString(), cookie);
-=======
-	/**
-	 * method to set the test case name to the report
-	 * 
-	 * @param method
-	 * @param testdata
-	 * @param ctx
-	 */
-	@BeforeMethod(alwaysRun=true)
-	public void getTestCaseName(Method method, Object[] testdata, ITestContext ctx) throws Exception {
-		String object = (String) testdata[0];
-		testCaseName = moduleName+"_"+apiName+"_"+object.toString();
-		cookie=auth.getAuthForRegistrationAdmin();
-	}
-
-	/**
-	 * This data provider will return a test case name
-	 * 
-	 * @param context
-	 * @return test case name as object
-	 */
-	@DataProvider(name = "fetchData")
-	public Object[][] readData(ITestContext context)
-			throws JsonParseException, JsonMappingException, IOException, ParseException {
-		return new TestCaseReader().readTestCases(moduleName + "/" + apiName, testLevel);
-	}
-
-	/**
-	 * This fetch the value of the data provider and run for each test case
-	 * 
-	 * @param fileName
-	 * @param object
-	 * 
-	 */
-	@SuppressWarnings("unchecked")
-	@Test(dataProvider = "fetchData", alwaysRun = true)
-	public void otp(String testcaseName){
-		logger.info("Test Case Name:" + testcaseName);
-
-		// getting request and expected response jsondata from json files.
-		JSONObject objectDataArray[] = new TestCaseReader().readRequestResponseJson(moduleName, apiName, testcaseName);
-
-		JSONObject objectData = objectDataArray[0];
-		responseObject = objectDataArray[1];
-		String otpCase = null;
-				if(objectData.containsKey("case"))
-				{
-					otpCase = objectData.get("case").toString();
-					objectData.remove("case");
-					if(otpCase.equals("blockUser")||otpCase.equals("blocked"))
-						 {
-							JSONObject reqJson = (JSONObject) objectData.get("request");
-							//generating a random key of 5 digit
-						    String key = String.valueOf(10000 + new Random().nextInt(90000));
-						    reqJson.put("key", key);
-						    objectData.put("reqJson", reqJson);
-						 }
-				}
-				logger.info("Json Request Is : " + objectData.toJSONString());
->>>>>>> 287f0f14
 
 		//This method is for checking the authentication is pass or fail in rest services
 		new CommonLibrary().responseAuthValidation(response);
@@ -267,10 +134,23 @@
 
 		int statusCode = response.statusCode();
 
-<<<<<<< HEAD
 		if (otpCase!=null && !otpCase.equals("blocked")) {
 			if (statusCode == 200) {
-=======
+				
+				String otp = ((HashMap<String, String>)response.jsonPath().get("response")).get("otp").toString();
+				logger.info("otp is : " + otp);
+				JSONObject reqJson = (JSONObject) objectData.get("request");
+				switch(otpCase) {
+				
+				case "blockUser":
+					reqJson.put("otp", "000000");
+
+					// reading validation attempt from property
+					int attempt = Integer.parseInt(props.get("attempt").toString());
+					for(int i=0;i<attempt;i++)
+					{
+						response = applicationLibrary.getWithQueryParam(OTPValidation, reqJson,cookie);
+
 					}
 					break;
 				case "otherKey":
@@ -304,54 +184,6 @@
 				default:
 					reqJson.put("otp", otp);
 				}
->>>>>>> 287f0f14
-				
-				String otp = ((HashMap<String, String>)response.jsonPath().get("response")).get("otp").toString();
-				logger.info("otp is : " + otp);
-				JSONObject reqJson = (JSONObject) objectData.get("request");
-				switch(otpCase) {
-				
-				case "blockUser":
-					reqJson.put("otp", "000000");
-
-					// reading validation attempt from property
-					int attempt = Integer.parseInt(props.get("attempt").toString());
-					for(int i=0;i<attempt;i++)
-					{
-						response = applicationLibrary.getWithQueryParam(OTPValidation, reqJson,cookie);
-
-					}
-					break;
-				case "otherKey":
-					reqJson.put("otp", otp);
-					reqJson.put("key", "otherKey");
-					break;
-				case "alphanumeric":
-					reqJson.put("otp", "12ad23");
-					break;
-				case "otpEmpty":
-					reqJson.put("otp", "");
-					break;
-				case "keyEmpty":
-					reqJson.put("key", "");
-					reqJson.put("otp", otp);
-					break;
-				case "expired":
-					try {
-						// reading validation timeout from property
-						TimeUnit.SECONDS.sleep(Integer.parseInt(props.get("OTPTimeOut").toString()));
-					} catch (InterruptedException e) {
-						// TODO Auto-generated catch block
-						e.printStackTrace();
-					}
-					reqJson.put("otp", otp);
-					break;
-				case "incorrect":
-					reqJson.put("otp", "000000");
-					break;
-				default:
-					reqJson.put("otp", otp);
-				}
 				
 				response = applicationLibrary.getWithQueryParam(OTPValidation, reqJson,cookie);
 				//This method is for checking the authentication is pass or fail in rest services
@@ -375,7 +207,6 @@
 				}
 				reqJson.remove("otp");
 				response = applicationLibrary.postWithJson(OTPGeneration, objectData.toJSONString(),cookie);
-<<<<<<< HEAD
 			}
 			listOfElementToRemove.add("otp");
 			logger.info("Obtained Response: " + response);
@@ -386,13 +217,9 @@
 
 		if (!status) {
 			logger.debug(response);
-			object.put("status", "Fail");
-		} else if (status) {
-			object.put("status", "Pass");
 		}
 		Verify.verify(status);
 		softAssert.assertAll();
-		arr.add(object);
 	}
 
 	@Override
@@ -415,53 +242,4 @@
 		}
 	}
 
-	/**
-	 * this method write the output to corressponding json
-	 */
-	@AfterClass
-	public void updateOutput() throws IOException {
-		String configPath = "./src/test/resources/" + moduleName + "/" + apiName
-				+ "/" + outputJsonName + ".json";
-		try (FileWriter file = new FileWriter(configPath)) {
-			file.write(arr.toString());
-			logger.info("Successfully updated Results to " + outputJsonName + ".json file.......................!!");
-		}
-	}
-=======
-			}
-			listOfElementToRemove.add("otp");
-			logger.info("Obtained Response: " + response);
-			logger.info("Expected Response:" + responseObject.toJSONString());
-			status = assertions.assertKernel(response, responseObject, listOfElementToRemove);
-
-		}
-
-		if (!status) {
-			logger.debug(response);
-		}
-		Verify.verify(status);
-		softAssert.assertAll();
-	}
-
-	@Override
-	public String getTestName() {
-		return this.testCaseName;
-	}
-
-	@AfterMethod(alwaysRun = true)
-	public void setResultTestName(ITestResult result) {
-		try {
-			Field method = TestResult.class.getDeclaredField("m_method");
-			method.setAccessible(true);
-			method.set(result, result.getMethod().clone());
-			BaseTestMethod baseTestMethod = (BaseTestMethod) result.getMethod();
-			Field f = baseTestMethod.getClass().getSuperclass().getDeclaredField("m_methodName");
-			f.setAccessible(true);
-			f.set(baseTestMethod, testCaseName);
-		} catch (Exception e) {
-			Reporter.log("Exception : " + e.getMessage());
-		}
-	}
-
->>>>>>> 287f0f14
 }