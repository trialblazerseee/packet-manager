<<<<<<< HEAD
package io.mosip.kernel.tests;

import java.io.FileNotFoundException;
import java.io.FileWriter;
import java.io.IOException;
import java.lang.reflect.Field;
import java.lang.reflect.Method;
import java.text.SimpleDateFormat;
import java.util.ArrayList;
import java.util.Calendar;
import java.util.Date;
import java.util.Map;

import org.apache.log4j.Logger;
import org.json.simple.JSONArray;
import org.json.simple.JSONObject;
import org.json.simple.parser.ParseException;
import org.testng.ITest;
import org.testng.ITestContext;
import org.testng.ITestResult;
import org.testng.Reporter;
import org.testng.annotations.AfterClass;
import org.testng.annotations.AfterMethod;
import org.testng.annotations.BeforeMethod;
import org.testng.annotations.DataProvider;
import org.testng.annotations.Test;
import org.testng.asserts.SoftAssert;
import org.testng.internal.BaseTestMethod;
import org.testng.internal.TestResult;

import com.google.common.base.Verify;

import io.mosip.kernel.service.ApplicationLibrary;
import io.mosip.kernel.service.AssertKernel;
import io.mosip.kernel.util.CommonLibrary;
import io.mosip.kernel.util.KernelAuthentication;
import io.mosip.kernel.util.KernelDataBaseAccess;
import io.mosip.service.BaseTestCase;
import io.mosip.util.ReadFolder;
import io.mosip.util.ResponseRequestMapper;
import io.restassured.response.Response;
/**
 * @author Arunakumar Rati
 *
 */
public class GetDeviceHistory extends BaseTestCase implements ITest{

	public GetDeviceHistory() {
		super();
	}
	
	// Declaration of all variables
	private static Logger logger = Logger.getLogger(GetDeviceHistory.class);
	public SoftAssert softAssert=new SoftAssert();
	public JSONArray arr = new JSONArray();
	boolean status = false;
	private ApplicationLibrary applicationLibrary = new ApplicationLibrary();
	private final Map<String, String> props = new CommonLibrary().readProperty("Kernel");
	private final String fetchDeviceHistory = props.get("fetchDeviceHistory");
	private String folderPath = "kernel/GetDeviceHistory";
	private String outputFile = "GetDeviceHistoryOutput.json";
	private String requestKeyFile = "GetDeviceHistoryInput.json";
	private AssertKernel assertKernel = new AssertKernel();
	private JSONObject Expectedresponse = null;
	private String finalStatus = "";
	public KernelAuthentication auth=new KernelAuthentication();
	private String cookie;
	private KernelDataBaseAccess kernelDB=new KernelDataBaseAccess();
	protected static String testCaseName = "";

	//Getting test case names and also auth cookie based on roles
	@BeforeMethod(alwaysRun=true)
	public void getTestCaseName(Method method, Object[] testdata, ITestContext ctx) throws Exception {
		JSONObject object = (JSONObject) testdata[2];
		testCaseName = object.get("testCaseName").toString();
		 cookie = auth.getAuthForRegistrationProcessor();
	} 
	
	//Data Providers to read the input json files from the folders
	@DataProvider(name = "GetDeviceHistory")
	public Object[][] readData1(ITestContext context) throws Exception {	 
			return ReadFolder.readFolders(folderPath, outputFile, requestKeyFile, testLevel);
		}	
	/**
	 * @throws FileNotFoundException
	 * @throws IOException
	 * @throws ParseException
	 * getDeviceHistory
	 * Given input Json as per defined folders When GET request is sent to v1/masterdata/deviceshistories/{id}/{langcode}/{effdatetimes}
	 * Then Response is expected as 200 and other responses as per inputs passed in the request
	 */
	@SuppressWarnings("unchecked")
	@Test(dataProvider="GetDeviceHistory")
	public void getDeviceHistory(String testSuite, Integer i, JSONObject object) throws FileNotFoundException, IOException, ParseException
    {
		JSONObject actualRequest = ResponseRequestMapper.mapRequest(testSuite, object);
		Expectedresponse = ResponseRequestMapper.mapResponse(testSuite, object);
		
		if(testCaseName.contains("smoke") | testCaseName.contains("response_time")) {
			// getting current timestamp and changing it to yyyy-MM-ddTHH:mm:ss.sssZ format.
			SimpleDateFormat sdf = new SimpleDateFormat("yyyy-MM-dd HH:mm:ss.sss");
			Calendar calender = Calendar.getInstance();
			calender.setTime(new Date());
			String time = sdf.format(calender.getTime());
			time = time.replace(' ', 'T')+"Z";
			actualRequest.put("effdatetimes", time);
		}
		// Calling GET method with path parameters
		Response res=applicationLibrary.getWithPathParam(fetchDeviceHistory, actualRequest,cookie);
		//This method is for checking the authentication is pass or fail in rest services
		new CommonLibrary().responseAuthValidation(res);
		//  Removing of unstable attributes from response
		ArrayList<String> listOfElementToRemove=new ArrayList<String>();
		listOfElementToRemove.add("responsetime");
		listOfElementToRemove.add("timestamp");
		
		if(testCaseName.equals("Kernel_GetDeviceHistory_smoke_1")|| testCaseName.equals("Kernel_GetDeviceHistory_response_time")) {
			String effectDateTime = res.jsonPath().get("response.deviceHistoryDetails[0].effectDateTime");
			((JSONObject)((JSONArray)((JSONObject)Expectedresponse.get("response")).get("deviceHistoryDetails")).get(0)).put("effectDateTime", effectDateTime).toString();
		}
		// Comparing expected and actual response
		status = assertKernel.assertKernel(res, Expectedresponse,listOfElementToRemove);
      if (status) {
    	  if(testCaseName.equals("Kernel_GetDeviceHistory_smoke_1"))
    	  {
    		String id = actualRequest.get("id").toString();
	        String queryStr = "SELECT count(*) FROM master.device_master_h h WHERE h.id='"+id+"'";
	        long count = kernelDB.validateDBCount(queryStr,"masterdata");   
	        if(count==1) {
	        	finalStatus = "Pass";
	        }else {
	        	finalStatus="Fail";
	        	logger.info("Device History is not equal to 1");
	        }
    	  }else
				finalStatus = "Pass";
      }
		else {
			finalStatus="Fail";
			logger.error(res);
		}
		object.put("status", finalStatus);
		arr.add(object);
		boolean setFinalStatus=false;
		if(finalStatus.equals("Fail"))
			setFinalStatus=false;
		else if(finalStatus.equals("Pass"))
			setFinalStatus=true;
		Verify.verify(setFinalStatus);
		softAssert.assertAll();
}
		@SuppressWarnings("static-access")
		@Override
		public String getTestName() {
			return this.testCaseName;
		} 

		@AfterMethod(alwaysRun = true)
		public void setResultTestName(ITestResult result) {
			
	try {
				Field method = TestResult.class.getDeclaredField("m_method");
				method.setAccessible(true);
				method.set(result, result.getMethod().clone());
				BaseTestMethod baseTestMethod = (BaseTestMethod) result.getMethod();
				Field f = baseTestMethod.getClass().getSuperclass().getDeclaredField("m_methodName");
				f.setAccessible(true);

				f.set(baseTestMethod, GetDeviceHistory.testCaseName);

				
			} catch (Exception e) {
				Reporter.log("Exception : " + e.getMessage());
			}
		}  
		
		@AfterClass
		public void updateOutput() throws IOException {
			String configPath = "src/test/resources/kernel/GetDeviceHistory/GetDeviceHistoryOutput.json";
			try (FileWriter file = new FileWriter(configPath)) {
				file.write(arr.toString());
				logger.info("Successfully updated Results to GetDeviceHistoryOutput.json file.......................!!");
			}
		}

}
=======
package io.mosip.kernel.tests;

import java.io.FileNotFoundException;
import java.io.IOException;
import java.lang.reflect.Field;
import java.lang.reflect.Method;
import java.text.SimpleDateFormat;
import java.util.ArrayList;
import java.util.Calendar;
import java.util.Date;
import java.util.Map;

import org.apache.log4j.Logger;
import org.json.simple.JSONArray;
import org.json.simple.JSONObject;
import org.json.simple.parser.ParseException;
import org.testng.Assert;
import org.testng.ITest;
import org.testng.ITestContext;
import org.testng.ITestResult;
import org.testng.Reporter;
import org.testng.annotations.AfterMethod;
import org.testng.annotations.BeforeMethod;
import org.testng.annotations.DataProvider;
import org.testng.annotations.Test;
import org.testng.asserts.SoftAssert;
import org.testng.internal.BaseTestMethod;
import org.testng.internal.TestResult;

import com.google.common.base.Verify;

import io.mosip.kernel.service.ApplicationLibrary;
import io.mosip.kernel.service.AssertKernel;
import io.mosip.kernel.util.CommonLibrary;
import io.mosip.kernel.util.KernelAuthentication;
import io.mosip.kernel.util.KernelDataBaseAccess;
import io.mosip.kernel.util.TestCaseReader;
import io.mosip.service.BaseTestCase;
import io.restassured.response.Response;
/**
 * @author Arunakumar Rati
 *
 */
public class GetDeviceHistory extends BaseTestCase implements ITest{
	public GetDeviceHistory() {
		super();
	}
	
	// Declaration of all variables
	private static Logger logger = Logger.getLogger(GetDeviceHistory.class);
	public SoftAssert softAssert=new SoftAssert();
	public JSONArray arr = new JSONArray();
	boolean status = false;
	private ApplicationLibrary applicationLibrary = new ApplicationLibrary();
	private final Map<String, String> props = new CommonLibrary().readProperty("Kernel");
	private final String fetchDeviceHistory = props.get("fetchDeviceHistory");
	private AssertKernel assertKernel = new AssertKernel();
	private JSONObject Expectedresponse = null;
	public KernelAuthentication auth=new KernelAuthentication();
	private String cookie;
	private KernelDataBaseAccess kernelDB=new KernelDataBaseAccess();
	protected String testCaseName = "";
	private final String moduleName = "kernel";
	private final String apiName = "GetDeviceHistory";

	//Getting test case names and also auth cookie based on roles
	@BeforeMethod(alwaysRun=true)
	public void getTestCaseName(Method method, Object[] testdata, ITestContext ctx) throws Exception {
		String object = (String) testdata[0];
		testCaseName = object.toString();
		 cookie = auth.getAuthForRegistrationProcessor();
	} 
	
	//Data Providers to read the input json files from the folders
	@DataProvider(name = "GetDeviceHistory")
	public Object[][] readData1(ITestContext context) throws Exception {	 
			return new TestCaseReader().readTestCases(moduleName + "/" + apiName, testLevel);
		}	
	/**
	 * @throws FileNotFoundException
	 * @throws IOException
	 * @throws ParseException
	 * getDeviceHistory
	 * Given input Json as per defined folders When GET request is sent to v1/masterdata/deviceshistories/{id}/{langcode}/{effdatetimes}
	 * Then Response is expected as 200 and other responses as per inputs passed in the request
	 */
	@SuppressWarnings("unchecked")
	@Test(dataProvider="GetDeviceHistory")
	public void getDeviceHistory(String testcaseName) throws FileNotFoundException, IOException, ParseException
    {
		// getting request and expected response jsondata from json files.
		JSONObject objectDataArray[] = new TestCaseReader().readRequestResponseJson(moduleName, apiName, testcaseName);
		JSONObject actualRequest = objectDataArray[0];
		Expectedresponse = objectDataArray[1];
		
		if(testCaseName.contains("smoke") | testCaseName.contains("response_time")) {
			// getting current timestamp and changing it to yyyy-MM-ddTHH:mm:ss.sssZ format.
			SimpleDateFormat sdf = new SimpleDateFormat("yyyy-MM-dd HH:mm:ss.sss");
			Calendar calender = Calendar.getInstance();
			calender.setTime(new Date());
			String time = sdf.format(calender.getTime());
			time = time.replace(' ', 'T')+"Z";
			actualRequest.put("effdatetimes", time);
		}
		// Calling GET method with path parameters
		Response res=applicationLibrary.getWithPathParam(fetchDeviceHistory, actualRequest,cookie);
		//This method is for checking the authentication is pass or fail in rest services
		new CommonLibrary().responseAuthValidation(res);
		//  Removing of unstable attributes from response
		ArrayList<String> listOfElementToRemove=new ArrayList<String>();
		listOfElementToRemove.add("responsetime");
		listOfElementToRemove.add("timestamp");
		
		if(testCaseName.equals("Kernel_GetDeviceHistory_smoke_1")|| testCaseName.equals("Kernel_GetDeviceHistory_response_time")) {
			String effectDateTime = res.jsonPath().get("response.deviceHistoryDetails[0].effectDateTime");
			((JSONObject)((JSONArray)((JSONObject)Expectedresponse.get("response")).get("deviceHistoryDetails")).get(0)).put("effectDateTime", effectDateTime).toString();
		}
		// Comparing expected and actual response
		status = assertKernel.assertKernel(res, Expectedresponse,listOfElementToRemove);
      if (status) {
    	  if(testCaseName.equals("Kernel_GetDeviceHistory_smoke_1"))
    	  {
    		String id = actualRequest.get("id").toString();
    		String langcode = actualRequest.get("langcode").toString();
	        String queryStr = "SELECT count(*) FROM master.device_master_h h WHERE h.id='"+id+"' and lang_code='"+langcode+"'";
	        long count = kernelDB.validateDBCount(queryStr,"masterdata");   
	        if(count==1) {
	        	status = true;
	        }else {
	        	status=false;
	        	Assert.assertTrue(false, "device history is more than 1 and the count is "+count);
	        }
    	  }else
    		  status = true;
      }
		else {
			status=false;
			logger.error(res);
		}
		Verify.verify(status);
		softAssert.assertAll();
}
		@Override
		public String getTestName() {
			return this.testCaseName;
		} 

		@AfterMethod(alwaysRun = true)
		public void setResultTestName(ITestResult result) {
	try {
				Field method = TestResult.class.getDeclaredField("m_method");
				method.setAccessible(true);
				method.set(result, result.getMethod().clone());
				BaseTestMethod baseTestMethod = (BaseTestMethod) result.getMethod();
				Field f = baseTestMethod.getClass().getSuperclass().getDeclaredField("m_methodName");
				f.setAccessible(true);
				f.set(baseTestMethod, testCaseName);
			} catch (Exception e) {
				Reporter.log("Exception : " + e.getMessage());
			}
		}  
}
>>>>>>> 287f0f14
<|MERGE_RESOLUTION|>--- conflicted
+++ resolved
@@ -1,191 +1,3 @@
-<<<<<<< HEAD
-package io.mosip.kernel.tests;
-
-import java.io.FileNotFoundException;
-import java.io.FileWriter;
-import java.io.IOException;
-import java.lang.reflect.Field;
-import java.lang.reflect.Method;
-import java.text.SimpleDateFormat;
-import java.util.ArrayList;
-import java.util.Calendar;
-import java.util.Date;
-import java.util.Map;
-
-import org.apache.log4j.Logger;
-import org.json.simple.JSONArray;
-import org.json.simple.JSONObject;
-import org.json.simple.parser.ParseException;
-import org.testng.ITest;
-import org.testng.ITestContext;
-import org.testng.ITestResult;
-import org.testng.Reporter;
-import org.testng.annotations.AfterClass;
-import org.testng.annotations.AfterMethod;
-import org.testng.annotations.BeforeMethod;
-import org.testng.annotations.DataProvider;
-import org.testng.annotations.Test;
-import org.testng.asserts.SoftAssert;
-import org.testng.internal.BaseTestMethod;
-import org.testng.internal.TestResult;
-
-import com.google.common.base.Verify;
-
-import io.mosip.kernel.service.ApplicationLibrary;
-import io.mosip.kernel.service.AssertKernel;
-import io.mosip.kernel.util.CommonLibrary;
-import io.mosip.kernel.util.KernelAuthentication;
-import io.mosip.kernel.util.KernelDataBaseAccess;
-import io.mosip.service.BaseTestCase;
-import io.mosip.util.ReadFolder;
-import io.mosip.util.ResponseRequestMapper;
-import io.restassured.response.Response;
-/**
- * @author Arunakumar Rati
- *
- */
-public class GetDeviceHistory extends BaseTestCase implements ITest{
-
-	public GetDeviceHistory() {
-		super();
-	}
-	
-	// Declaration of all variables
-	private static Logger logger = Logger.getLogger(GetDeviceHistory.class);
-	public SoftAssert softAssert=new SoftAssert();
-	public JSONArray arr = new JSONArray();
-	boolean status = false;
-	private ApplicationLibrary applicationLibrary = new ApplicationLibrary();
-	private final Map<String, String> props = new CommonLibrary().readProperty("Kernel");
-	private final String fetchDeviceHistory = props.get("fetchDeviceHistory");
-	private String folderPath = "kernel/GetDeviceHistory";
-	private String outputFile = "GetDeviceHistoryOutput.json";
-	private String requestKeyFile = "GetDeviceHistoryInput.json";
-	private AssertKernel assertKernel = new AssertKernel();
-	private JSONObject Expectedresponse = null;
-	private String finalStatus = "";
-	public KernelAuthentication auth=new KernelAuthentication();
-	private String cookie;
-	private KernelDataBaseAccess kernelDB=new KernelDataBaseAccess();
-	protected static String testCaseName = "";
-
-	//Getting test case names and also auth cookie based on roles
-	@BeforeMethod(alwaysRun=true)
-	public void getTestCaseName(Method method, Object[] testdata, ITestContext ctx) throws Exception {
-		JSONObject object = (JSONObject) testdata[2];
-		testCaseName = object.get("testCaseName").toString();
-		 cookie = auth.getAuthForRegistrationProcessor();
-	} 
-	
-	//Data Providers to read the input json files from the folders
-	@DataProvider(name = "GetDeviceHistory")
-	public Object[][] readData1(ITestContext context) throws Exception {	 
-			return ReadFolder.readFolders(folderPath, outputFile, requestKeyFile, testLevel);
-		}	
-	/**
-	 * @throws FileNotFoundException
-	 * @throws IOException
-	 * @throws ParseException
-	 * getDeviceHistory
-	 * Given input Json as per defined folders When GET request is sent to v1/masterdata/deviceshistories/{id}/{langcode}/{effdatetimes}
-	 * Then Response is expected as 200 and other responses as per inputs passed in the request
-	 */
-	@SuppressWarnings("unchecked")
-	@Test(dataProvider="GetDeviceHistory")
-	public void getDeviceHistory(String testSuite, Integer i, JSONObject object) throws FileNotFoundException, IOException, ParseException
-    {
-		JSONObject actualRequest = ResponseRequestMapper.mapRequest(testSuite, object);
-		Expectedresponse = ResponseRequestMapper.mapResponse(testSuite, object);
-		
-		if(testCaseName.contains("smoke") | testCaseName.contains("response_time")) {
-			// getting current timestamp and changing it to yyyy-MM-ddTHH:mm:ss.sssZ format.
-			SimpleDateFormat sdf = new SimpleDateFormat("yyyy-MM-dd HH:mm:ss.sss");
-			Calendar calender = Calendar.getInstance();
-			calender.setTime(new Date());
-			String time = sdf.format(calender.getTime());
-			time = time.replace(' ', 'T')+"Z";
-			actualRequest.put("effdatetimes", time);
-		}
-		// Calling GET method with path parameters
-		Response res=applicationLibrary.getWithPathParam(fetchDeviceHistory, actualRequest,cookie);
-		//This method is for checking the authentication is pass or fail in rest services
-		new CommonLibrary().responseAuthValidation(res);
-		//  Removing of unstable attributes from response
-		ArrayList<String> listOfElementToRemove=new ArrayList<String>();
-		listOfElementToRemove.add("responsetime");
-		listOfElementToRemove.add("timestamp");
-		
-		if(testCaseName.equals("Kernel_GetDeviceHistory_smoke_1")|| testCaseName.equals("Kernel_GetDeviceHistory_response_time")) {
-			String effectDateTime = res.jsonPath().get("response.deviceHistoryDetails[0].effectDateTime");
-			((JSONObject)((JSONArray)((JSONObject)Expectedresponse.get("response")).get("deviceHistoryDetails")).get(0)).put("effectDateTime", effectDateTime).toString();
-		}
-		// Comparing expected and actual response
-		status = assertKernel.assertKernel(res, Expectedresponse,listOfElementToRemove);
-      if (status) {
-    	  if(testCaseName.equals("Kernel_GetDeviceHistory_smoke_1"))
-    	  {
-    		String id = actualRequest.get("id").toString();
-	        String queryStr = "SELECT count(*) FROM master.device_master_h h WHERE h.id='"+id+"'";
-	        long count = kernelDB.validateDBCount(queryStr,"masterdata");   
-	        if(count==1) {
-	        	finalStatus = "Pass";
-	        }else {
-	        	finalStatus="Fail";
-	        	logger.info("Device History is not equal to 1");
-	        }
-    	  }else
-				finalStatus = "Pass";
-      }
-		else {
-			finalStatus="Fail";
-			logger.error(res);
-		}
-		object.put("status", finalStatus);
-		arr.add(object);
-		boolean setFinalStatus=false;
-		if(finalStatus.equals("Fail"))
-			setFinalStatus=false;
-		else if(finalStatus.equals("Pass"))
-			setFinalStatus=true;
-		Verify.verify(setFinalStatus);
-		softAssert.assertAll();
-}
-		@SuppressWarnings("static-access")
-		@Override
-		public String getTestName() {
-			return this.testCaseName;
-		} 
-
-		@AfterMethod(alwaysRun = true)
-		public void setResultTestName(ITestResult result) {
-			
-	try {
-				Field method = TestResult.class.getDeclaredField("m_method");
-				method.setAccessible(true);
-				method.set(result, result.getMethod().clone());
-				BaseTestMethod baseTestMethod = (BaseTestMethod) result.getMethod();
-				Field f = baseTestMethod.getClass().getSuperclass().getDeclaredField("m_methodName");
-				f.setAccessible(true);
-
-				f.set(baseTestMethod, GetDeviceHistory.testCaseName);
-
-				
-			} catch (Exception e) {
-				Reporter.log("Exception : " + e.getMessage());
-			}
-		}  
-		
-		@AfterClass
-		public void updateOutput() throws IOException {
-			String configPath = "src/test/resources/kernel/GetDeviceHistory/GetDeviceHistoryOutput.json";
-			try (FileWriter file = new FileWriter(configPath)) {
-				file.write(arr.toString());
-				logger.info("Successfully updated Results to GetDeviceHistoryOutput.json file.......................!!");
-			}
-		}
-
-}
-=======
 package io.mosip.kernel.tests;
 
 import java.io.FileNotFoundException;
@@ -348,4 +160,3 @@
 			}
 		}  
 }
->>>>>>> 287f0f14
