package io.mosip.preregistration.tests;

import java.io.File;
import java.util.ArrayList;
import java.util.Calendar;
import java.util.Date;
import java.util.List;
import java.io.FileNotFoundException;
import java.io.FileReader;
import java.io.IOException;
import java.lang.reflect.Field;
import java.lang.reflect.Method;
import java.text.DateFormat;
import java.text.SimpleDateFormat;

import org.apache.log4j.Logger;
//import org.apache.maven.plugins.assembly.io.AssemblyReadException;
import org.json.simple.JSONObject;
import org.json.simple.parser.JSONParser;
import org.json.simple.parser.ParseException;
import org.testng.Assert;
import org.testng.ITest;
import org.testng.ITestContext;
import org.testng.ITestResult;
import org.testng.Reporter;
import org.testng.annotations.AfterClass;
import org.testng.annotations.AfterMethod;
import org.testng.annotations.BeforeClass;
import org.testng.annotations.BeforeMethod;
import org.testng.annotations.BeforeTest;
import org.testng.annotations.Test;
import org.testng.internal.BaseTestMethod;
import org.testng.internal.TestResult;

import com.fasterxml.jackson.databind.JsonNode;
import com.fasterxml.jackson.databind.ObjectMapper;
import com.google.gson.JsonObject;

import io.mosip.preregistration.dao.PreregistrationDAO;
import io.mosip.service.ApplicationLibrary;
import io.mosip.service.BaseTestCase;
import io.mosip.util.CommonLibrary;
import io.mosip.util.PreRegistrationLibrary;
import io.restassured.response.Response;

/**
 * @author Ashish Rastogi
 *
 */

public class BatchJob extends BaseTestCase implements ITest {
	public Logger logger = Logger.getLogger(BatchJob.class);
	public PreRegistrationLibrary lib = new PreRegistrationLibrary();
	public String testSuite;
	public String preRegID = null;
	public String createdBy = null;
	public Response response = null;
	public String preID = null;
	protected static String testCaseName = "";
	public String folder = "preReg";
	public ApplicationLibrary applnLib = new ApplicationLibrary();
	public PreregistrationDAO dao=new PreregistrationDAO();

	
	/**
	 * Batch job service for expired application
	 */
	/*@Test
	public void batchJobForExpiredApplication() {
		testSuite = "Create_PreRegistration/createPreRegistration_smoke";
		JSONObject createPregRequest = lib.createRequest(testSuite);
		Response createResponse = lib.CreatePreReg(createPregRequest);
		String preID = createResponse.jsonPath().get("response.preRegistrationId").toString();
		Response documentResponse = lib.documentUpload(createResponse);
		Response avilibityResponse = lib.FetchCentre();
		lib.BookAppointment(documentResponse, avilibityResponse, preID);
		dao.setDate(preID);
		lib.expiredStatus();
		lib.FetchAppointmentDetails(preID);
		Response getPreRegistrationStatusResponse = lib.getPreRegistrationStatus(preID);
		String statusCode = getPreRegistrationStatusResponse.jsonPath().get("response.statusCode").toString();
		lib.compareValues(statusCode, "Expired");
<<<<<<< HEAD
	}
=======
	
	}*/
>>>>>>> 328b01f3
	/**
	 * Batch Job service Consumed Application
	 */
	@Test
	public void batchJobForConsumedApplication() {
		List preRegistrationId = new ArrayList();
		testSuite = "Create_PreRegistration/createPreRegistration_smoke";
		JSONObject createPregRequest = lib.createRequest(testSuite);
		Response createResponse = lib.CreatePreReg(createPregRequest);
		String preID = createResponse.jsonPath().get("response.preRegistrationId").toString();
		/*Response documentResponse = lib.documentUpload(createResponse);
		Response avilibityResponse = lib.FetchCentre();
		lib.BookAppointment(documentResponse, avilibityResponse, preID);
		preRegistrationId.add(preID);
		lib.reverseDataSync(preRegistrationId);
		Response consumedResponse = lib.consumedStatus();
		String message = consumedResponse.jsonPath().get("response").toString();
		lib.compareValues(message, "Demographic status to consumed updated successfully");
		Response getPreRegistrationDataResponse = lib.getPreRegistrationData(preID);
		message = getPreRegistrationDataResponse.jsonPath().get("errors[0].message").toString();
		lib.compareValues(message, "No data found for the requested pre-registration id");*/
	}
	@Override
	public String getTestName() {
		return this.testCaseName;

	}
	@BeforeMethod(alwaysRun=true)
	public void login( Method method)
	{
		authToken=lib.getToken();
		testCaseName="preReg_BatchJob_" + method.getName();
	}


	@AfterMethod
	public void setResultTestName(ITestResult result, Method method) {
		try {
			BaseTestMethod bm = (BaseTestMethod) result.getMethod();
			Field f = bm.getClass().getSuperclass().getDeclaredField("m_methodName");
			f.setAccessible(true);
			f.set(bm, "preReg_BatchJob_" + method.getName());
		} catch (Exception ex) {
			Reporter.log("ex" + ex.getMessage());
		}
	}
}<|MERGE_RESOLUTION|>--- conflicted
+++ resolved
@@ -65,7 +65,7 @@
 	/**
 	 * Batch job service for expired application
 	 */
-	/*@Test
+	@Test
 	public void batchJobForExpiredApplication() {
 		testSuite = "Create_PreRegistration/createPreRegistration_smoke";
 		JSONObject createPregRequest = lib.createRequest(testSuite);
@@ -80,12 +80,10 @@
 		Response getPreRegistrationStatusResponse = lib.getPreRegistrationStatus(preID);
 		String statusCode = getPreRegistrationStatusResponse.jsonPath().get("response.statusCode").toString();
 		lib.compareValues(statusCode, "Expired");
-<<<<<<< HEAD
+
+	
 	}
-=======
-	
-	}*/
->>>>>>> 328b01f3
+
 	/**
 	 * Batch Job service Consumed Application
 	 */
@@ -96,7 +94,7 @@
 		JSONObject createPregRequest = lib.createRequest(testSuite);
 		Response createResponse = lib.CreatePreReg(createPregRequest);
 		String preID = createResponse.jsonPath().get("response.preRegistrationId").toString();
-		/*Response documentResponse = lib.documentUpload(createResponse);
+		Response documentResponse = lib.documentUpload(createResponse);
 		Response avilibityResponse = lib.FetchCentre();
 		lib.BookAppointment(documentResponse, avilibityResponse, preID);
 		preRegistrationId.add(preID);
@@ -106,7 +104,7 @@
 		lib.compareValues(message, "Demographic status to consumed updated successfully");
 		Response getPreRegistrationDataResponse = lib.getPreRegistrationData(preID);
 		message = getPreRegistrationDataResponse.jsonPath().get("errors[0].message").toString();
-		lib.compareValues(message, "No data found for the requested pre-registration id");*/
+		lib.compareValues(message, "No data found for the requested pre-registration id");
 	}
 	@Override
 	public String getTestName() {
