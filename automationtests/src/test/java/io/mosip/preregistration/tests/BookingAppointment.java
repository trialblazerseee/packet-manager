package io.mosip.preregistration.tests;

import java.io.FileWriter;
import java.io.IOException;
import java.lang.reflect.Field;
import java.lang.reflect.Method;
import java.util.ArrayList;
import java.util.List;

import org.apache.log4j.Logger;
import org.json.simple.JSONArray;
import org.json.simple.JSONObject;
import org.json.simple.parser.JSONParser;
import org.json.simple.parser.ParseException;
import org.testng.ITest;
import org.testng.ITestContext;
import org.testng.ITestResult;
import org.testng.Reporter;
import org.testng.annotations.AfterClass;
import org.testng.annotations.AfterMethod;
import org.testng.annotations.BeforeMethod;
import org.testng.annotations.DataProvider;
import org.testng.annotations.Test;
import org.testng.asserts.SoftAssert;
import org.testng.internal.BaseTestMethod;
import org.testng.internal.TestResult;

import com.fasterxml.jackson.core.JsonParseException;
import com.fasterxml.jackson.databind.JsonMappingException;
import com.fasterxml.jackson.databind.ObjectMapper;
import com.fasterxml.jackson.databind.node.ObjectNode;
import com.google.common.base.Verify;

import io.mosip.service.ApplicationLibrary;
import io.mosip.service.AssertResponses;
import io.mosip.service.BaseTestCase;
import io.mosip.util.CommonLibrary;
import io.mosip.util.PreRegistrationLibrary;
import io.mosip.util.ReadFolder;
import io.mosip.util.ResponseRequestMapper;
import io.restassured.response.Response;

/**
 * Test Class to perform Booking Appointment related Positive and Negative test
 * cases
 * 
 * @author Lavanya R
 * @since 1.0.0
 */

public class BookingAppointment extends BaseTestCase implements ITest {

	/**
	 * Declaration of all variables
	 **/

	private static Logger logger = Logger.getLogger(BookingAppointment.class);
	static PreRegistrationLibrary preRegLib = new PreRegistrationLibrary();
	static CommonLibrary commonLibrary = new CommonLibrary();
	static String testCaseName = "";
	String preId = "";
	SoftAssert softAssert = new SoftAssert();
	boolean status = false;
	boolean statuOfSmokeTest = false;
	String finalStatus = "";
	JSONArray arr = new JSONArray();
	ObjectMapper mapper = new ObjectMapper();
	Response Actualresponse = null;
	JSONObject Expectedresponse = null;
	ApplicationLibrary applicationLibrary = new ApplicationLibrary();
	String preReg_URI;
	String dest = "";
	String configPaths = "";
	String folderPath = "preReg/BookingAppointment";
	String outputFile = "BookingAppointmentOutput.json";
	String requestKeyFile = "BookingAppointmentRequest.json";
	String testParam = null;
	boolean status_val = false;
	JSONParser parser = new JSONParser();
	

	/* implement,IInvokedMethodListener */
	public BookingAppointment() {

	}

	/*
	 * Given Booking Appointment valid request when User Send POST request to
	 * https://mosip.io/preregistration/v1/appointment/:preRegistrationId Then I
	 * should get success response with elements defined as per specifications
	 * 
	 * Given Invalid request when User send POST request to
	 * https://mosip.io/preregistration/v1/appointment/:preRegistrationId Then I
	 * should get Error response along with Error Code and Error messages as per
	 * Specification
	 */
	@DataProvider(name = "bookAppointment")
<<<<<<< HEAD
	public  Object[][] readData(ITestContext context) throws Exception {
		
		
		String testParam = context.getCurrentXmlTest().getParameter("testType");
=======
	public Object[][] readData(ITestContext context)
			throws JsonParseException, JsonMappingException, IOException, ParseException {
		testParam = context.getCurrentXmlTest().getParameter("testType");
>>>>>>> 0de16d86
		switch ("smoke") {
		case "smoke":
			return ReadFolder.readFolders(folderPath, outputFile, requestKeyFile, "smoke");
		case "regression":
			return ReadFolder.readFolders(folderPath, outputFile, requestKeyFile, "regression");
		default:
			return ReadFolder.readFolders(folderPath, outputFile, requestKeyFile, "smokeAndRegression");
		}
	}

	

	@SuppressWarnings("unchecked")
	@Test(dataProvider = "bookAppointment")
	public void bookingAppointment(String testSuite, Integer i, JSONObject object) throws Exception {

		List<String> outerKeys = new ArrayList<String>();
		List<String> innerKeys = new ArrayList<String>();
		JSONObject actualRequest = ResponseRequestMapper.mapRequest(testSuite, object);

		Expectedresponse = ResponseRequestMapper.mapResponse(testSuite, object);

		String val = null;
		String name = null;
		
		/*Reading test case name from folder and based on the test case name the switching happens */
		if (testCaseName.contains("smoke")) {
			val = testCaseName;
		} else {
			String[] parts = testCaseName.split("_");
			val = parts[0];
			name = parts[1];
		}
		
		/*Creating the Pre-Registration Application*/
		Response createApplicationResponse = preRegLib.CreatePreReg();
		preId = createApplicationResponse.jsonPath().get("response.preRegistrationId").toString();

		/* Fetch availability[or]center details */
		Response fetchCenter = preRegLib.FetchCentre();

		/* Book An Appointment for the available data */
		Response bookAppointmentResponse = preRegLib.BookAppointment(fetchCenter, preId.toString());
		
<<<<<<< HEAD
		System.out.println("Book App Status:"+bookAppointmentResponse.asString());
		
		switch (val) {
=======
		switch ("BookingAppointment_smoke") {
>>>>>>> 0de16d86

		case "BookingAppointment_smoke":

			outerKeys.add("responsetime");
			innerKeys.add("preRegistrationId");
			status = AssertResponses.assertResponses(bookAppointmentResponse, Expectedresponse, outerKeys, innerKeys);

			break;

		case "ReBookingAppointment_smoke":
			try {
				fetchCenter = preRegLib.FetchCentre();
				Response rebookAppointmentRes = preRegLib.BookAppointment(fetchCenter, preId.toString());
				System.out.println("Book App Statusr:"+rebookAppointmentRes.asString());
				break;
			} catch (Exception e) {
				// TODO Auto-generated catch block
				e.printStackTrace();
			}

		case "BookAnAppointmentByPassingInvalidPreRegistrationId":
			String preRegBookingAppointmentURI = preReg_URI + preId;

			Response response = applicationLibrary.postRequest(actualRequest, preRegBookingAppointmentURI);

			outerKeys.add("responsetime");
			innerKeys.add("preRegistrationId");
			status = AssertResponses.assertResponses(response, Expectedresponse, outerKeys, innerKeys);

			break;

		case "BookAnAppointmentByPassingInvalidStatusCode":

			preRegLib.updateStatusCode("Consumed", preId);
			/* Fetch availability[or]center details */
			Response fetchCen = preRegLib.FetchCentre();

			/* Book An Appointment for the available data */
			Response bookAppointmentRes = preRegLib.BookAppointment(fetchCen, preId.toString());
			outerKeys.add("responsetime");
			innerKeys.add("preRegistrationId");
			status = AssertResponses.assertResponses(bookAppointmentResponse, Expectedresponse, outerKeys, innerKeys);

			break;
		case "BookAnAppointmentByPassingInvalidId":

		    String id= actualRequest.get("id").toString();
			String preRegBookingAppURI = preReg_URI + id;

			Response res = applicationLibrary.postRequest(actualRequest, preRegBookingAppURI);

			outerKeys.add("responsetime");
			innerKeys.add("preRegistrationId");
			status = AssertResponses.assertResponses(res, Expectedresponse, outerKeys, innerKeys);

			break;
		case "BookAnAppointmentByPassingInvalidRegistrationCenterId":

			String preRegBookAppURI = preReg_URI + preId;

			Response resp = applicationLibrary.postRequest(actualRequest, preRegBookAppURI);
			outerKeys.add("responsetime");
			innerKeys.add("preRegistrationId");
			status = AssertResponses.assertResponses(resp, Expectedresponse, outerKeys, innerKeys);

			break;
		case "BookAnAppointmentByPassingInvalidAppointmentDate":

			String preRegiBookAppURI = preReg_URI + preId;

			Response respo = applicationLibrary.postRequest(actualRequest, preRegiBookAppURI);
			outerKeys.add("responsetime");
			innerKeys.add("preRegistrationId");
			status = AssertResponses.assertResponses(respo, Expectedresponse, outerKeys, innerKeys);

			break;
		case "BookAnAppointmentByPassingInvalidTimeSlotFrom":

			String preRegisBookAppURI = preReg_URI + preId;

			Response respon = applicationLibrary.postRequest(actualRequest, preRegisBookAppURI);
			outerKeys.add("responsetime");
			innerKeys.add("preRegistrationId");
			status = AssertResponses.assertResponses(respon, Expectedresponse, outerKeys, innerKeys);

			break;

		case "BookAnAppointmentByPassingInvalidTimeSlotTo":

			String preRegistBookAppURI = preReg_URI + preId;

			Response respons = applicationLibrary.postRequest(actualRequest, preRegistBookAppURI);
			outerKeys.add("responsetime");
			innerKeys.add("preRegistrationId");
			status = AssertResponses.assertResponses(respons, Expectedresponse, outerKeys, innerKeys);

			break;

		default:

			break;
		}

		if (status) {
			finalStatus = "Pass";
			softAssert.assertAll();
			object.put("status", finalStatus);
			arr.add(object);
		} else {
			finalStatus = "Fail";
		}

		boolean setFinalStatus = false;

		setFinalStatus = finalStatus.equals("Pass") ? true : false;

		Verify.verify(setFinalStatus);
		softAssert.assertAll();

	}

	/**
	 * Writing output into configpath
	 * 
	 * @throws IOException
	 * @throws NoSuchFieldException
	 * @throws SecurityException
	 * @throws IllegalArgumentException
	 * @throws IllegalAccessException
	 */

	@AfterClass
	public void statusUpdate() throws IOException, NoSuchFieldException, SecurityException, IllegalArgumentException,
			IllegalAccessException {

		String configPath = "src/test/resources/" + folderPath + "/" + outputFile;

		try (FileWriter file = new FileWriter(configPath)) {
			file.write(arr.toString());
			logger.info("Successfully updated Results to " + outputFile);
		}

		String source = "src/test/resources/" + folderPath + "/";
		CommonLibrary.backUpFiles(source, folderPath);

		/*
		 * Add generated PreRegistrationId to list to be Deleted from DB
		 * AfterSuite
		 */

		/* preIds.add(preId); */

	}

	/**
	 * Writing test case name into testng
	 * 
	 * @param result
	 */
	@AfterMethod(alwaysRun = true)
	public void setResultTestName(ITestResult result) {
		try {
			Field method = TestResult.class.getDeclaredField("m_method");
			method.setAccessible(true);
			method.set(result, result.getMethod().clone());
			BaseTestMethod baseTestMethod = (BaseTestMethod) result.getMethod();
			Field f = baseTestMethod.getClass().getSuperclass().getDeclaredField("m_methodName");
			f.setAccessible(true);
			f.set(baseTestMethod, BookingAppointment.testCaseName);
		} catch (Exception e) {
			Reporter.log("Exception : " + e.getMessage());
		}
	}

	/**
	 * Declaring the Booking Appointment Resource URI and getting the test case
	 * name
	 * 
	 * @param result
	 */
	@BeforeMethod(alwaysRun = true)
	public void getTestCaseName(Method method, Object[] testdata, ITestContext ctx) throws Exception {
		JSONObject object = (JSONObject) testdata[2];
		testCaseName = object.get("testCaseName").toString();

		/**
		 * Booking Appointment Resource URI
		 */

		preReg_URI = commonLibrary.fetch_IDRepo().get("preReg_BookingAppointmentURI");
<<<<<<< HEAD
		authToken = preRegLib.getToken();
=======
		logger.info("Currently fetched Resource URI =======" +preReg_URI);

>>>>>>> 0de16d86
	}

	@Override
	public String getTestName() {
		return this.testCaseName;
	}
}
<|MERGE_RESOLUTION|>--- conflicted
+++ resolved
@@ -1,361 +1,349 @@
-package io.mosip.preregistration.tests;
-
-import java.io.FileWriter;
-import java.io.IOException;
-import java.lang.reflect.Field;
-import java.lang.reflect.Method;
-import java.util.ArrayList;
-import java.util.List;
-
-import org.apache.log4j.Logger;
-import org.json.simple.JSONArray;
-import org.json.simple.JSONObject;
-import org.json.simple.parser.JSONParser;
-import org.json.simple.parser.ParseException;
-import org.testng.ITest;
-import org.testng.ITestContext;
-import org.testng.ITestResult;
-import org.testng.Reporter;
-import org.testng.annotations.AfterClass;
-import org.testng.annotations.AfterMethod;
-import org.testng.annotations.BeforeMethod;
-import org.testng.annotations.DataProvider;
-import org.testng.annotations.Test;
-import org.testng.asserts.SoftAssert;
-import org.testng.internal.BaseTestMethod;
-import org.testng.internal.TestResult;
-
-import com.fasterxml.jackson.core.JsonParseException;
-import com.fasterxml.jackson.databind.JsonMappingException;
-import com.fasterxml.jackson.databind.ObjectMapper;
-import com.fasterxml.jackson.databind.node.ObjectNode;
-import com.google.common.base.Verify;
-
-import io.mosip.service.ApplicationLibrary;
-import io.mosip.service.AssertResponses;
-import io.mosip.service.BaseTestCase;
-import io.mosip.util.CommonLibrary;
-import io.mosip.util.PreRegistrationLibrary;
-import io.mosip.util.ReadFolder;
-import io.mosip.util.ResponseRequestMapper;
-import io.restassured.response.Response;
-
-/**
- * Test Class to perform Booking Appointment related Positive and Negative test
- * cases
- * 
- * @author Lavanya R
- * @since 1.0.0
- */
-
-public class BookingAppointment extends BaseTestCase implements ITest {
-
-	/**
-	 * Declaration of all variables
-	 **/
-
-	private static Logger logger = Logger.getLogger(BookingAppointment.class);
-	static PreRegistrationLibrary preRegLib = new PreRegistrationLibrary();
-	static CommonLibrary commonLibrary = new CommonLibrary();
-	static String testCaseName = "";
-	String preId = "";
-	SoftAssert softAssert = new SoftAssert();
-	boolean status = false;
-	boolean statuOfSmokeTest = false;
-	String finalStatus = "";
-	JSONArray arr = new JSONArray();
-	ObjectMapper mapper = new ObjectMapper();
-	Response Actualresponse = null;
-	JSONObject Expectedresponse = null;
-	ApplicationLibrary applicationLibrary = new ApplicationLibrary();
-	String preReg_URI;
-	String dest = "";
-	String configPaths = "";
-	String folderPath = "preReg/BookingAppointment";
-	String outputFile = "BookingAppointmentOutput.json";
-	String requestKeyFile = "BookingAppointmentRequest.json";
-	String testParam = null;
-	boolean status_val = false;
-	JSONParser parser = new JSONParser();
-	
-
-	/* implement,IInvokedMethodListener */
-	public BookingAppointment() {
-
-	}
-
-	/*
-	 * Given Booking Appointment valid request when User Send POST request to
-	 * https://mosip.io/preregistration/v1/appointment/:preRegistrationId Then I
-	 * should get success response with elements defined as per specifications
-	 * 
-	 * Given Invalid request when User send POST request to
-	 * https://mosip.io/preregistration/v1/appointment/:preRegistrationId Then I
-	 * should get Error response along with Error Code and Error messages as per
-	 * Specification
-	 */
-	@DataProvider(name = "bookAppointment")
-<<<<<<< HEAD
-	public  Object[][] readData(ITestContext context) throws Exception {
-		
-		
-		String testParam = context.getCurrentXmlTest().getParameter("testType");
-=======
-	public Object[][] readData(ITestContext context)
-			throws JsonParseException, JsonMappingException, IOException, ParseException {
-		testParam = context.getCurrentXmlTest().getParameter("testType");
->>>>>>> 0de16d86
-		switch ("smoke") {
-		case "smoke":
-			return ReadFolder.readFolders(folderPath, outputFile, requestKeyFile, "smoke");
-		case "regression":
-			return ReadFolder.readFolders(folderPath, outputFile, requestKeyFile, "regression");
-		default:
-			return ReadFolder.readFolders(folderPath, outputFile, requestKeyFile, "smokeAndRegression");
-		}
-	}
-
-	
-
-	@SuppressWarnings("unchecked")
-	@Test(dataProvider = "bookAppointment")
-	public void bookingAppointment(String testSuite, Integer i, JSONObject object) throws Exception {
-
-		List<String> outerKeys = new ArrayList<String>();
-		List<String> innerKeys = new ArrayList<String>();
-		JSONObject actualRequest = ResponseRequestMapper.mapRequest(testSuite, object);
-
-		Expectedresponse = ResponseRequestMapper.mapResponse(testSuite, object);
-
-		String val = null;
-		String name = null;
-		
-		/*Reading test case name from folder and based on the test case name the switching happens */
-		if (testCaseName.contains("smoke")) {
-			val = testCaseName;
-		} else {
-			String[] parts = testCaseName.split("_");
-			val = parts[0];
-			name = parts[1];
-		}
-		
-		/*Creating the Pre-Registration Application*/
-		Response createApplicationResponse = preRegLib.CreatePreReg();
-		preId = createApplicationResponse.jsonPath().get("response.preRegistrationId").toString();
-
-		/* Fetch availability[or]center details */
-		Response fetchCenter = preRegLib.FetchCentre();
-
-		/* Book An Appointment for the available data */
-		Response bookAppointmentResponse = preRegLib.BookAppointment(fetchCenter, preId.toString());
-		
-<<<<<<< HEAD
-		System.out.println("Book App Status:"+bookAppointmentResponse.asString());
-		
-		switch (val) {
-=======
-		switch ("BookingAppointment_smoke") {
->>>>>>> 0de16d86
-
-		case "BookingAppointment_smoke":
-
-			outerKeys.add("responsetime");
-			innerKeys.add("preRegistrationId");
-			status = AssertResponses.assertResponses(bookAppointmentResponse, Expectedresponse, outerKeys, innerKeys);
-
-			break;
-
-		case "ReBookingAppointment_smoke":
-			try {
-				fetchCenter = preRegLib.FetchCentre();
-				Response rebookAppointmentRes = preRegLib.BookAppointment(fetchCenter, preId.toString());
-				System.out.println("Book App Statusr:"+rebookAppointmentRes.asString());
-				break;
-			} catch (Exception e) {
-				// TODO Auto-generated catch block
-				e.printStackTrace();
-			}
-
-		case "BookAnAppointmentByPassingInvalidPreRegistrationId":
-			String preRegBookingAppointmentURI = preReg_URI + preId;
-
-			Response response = applicationLibrary.postRequest(actualRequest, preRegBookingAppointmentURI);
-
-			outerKeys.add("responsetime");
-			innerKeys.add("preRegistrationId");
-			status = AssertResponses.assertResponses(response, Expectedresponse, outerKeys, innerKeys);
-
-			break;
-
-		case "BookAnAppointmentByPassingInvalidStatusCode":
-
-			preRegLib.updateStatusCode("Consumed", preId);
-			/* Fetch availability[or]center details */
-			Response fetchCen = preRegLib.FetchCentre();
-
-			/* Book An Appointment for the available data */
-			Response bookAppointmentRes = preRegLib.BookAppointment(fetchCen, preId.toString());
-			outerKeys.add("responsetime");
-			innerKeys.add("preRegistrationId");
-			status = AssertResponses.assertResponses(bookAppointmentResponse, Expectedresponse, outerKeys, innerKeys);
-
-			break;
-		case "BookAnAppointmentByPassingInvalidId":
-
-		    String id= actualRequest.get("id").toString();
-			String preRegBookingAppURI = preReg_URI + id;
-
-			Response res = applicationLibrary.postRequest(actualRequest, preRegBookingAppURI);
-
-			outerKeys.add("responsetime");
-			innerKeys.add("preRegistrationId");
-			status = AssertResponses.assertResponses(res, Expectedresponse, outerKeys, innerKeys);
-
-			break;
-		case "BookAnAppointmentByPassingInvalidRegistrationCenterId":
-
-			String preRegBookAppURI = preReg_URI + preId;
-
-			Response resp = applicationLibrary.postRequest(actualRequest, preRegBookAppURI);
-			outerKeys.add("responsetime");
-			innerKeys.add("preRegistrationId");
-			status = AssertResponses.assertResponses(resp, Expectedresponse, outerKeys, innerKeys);
-
-			break;
-		case "BookAnAppointmentByPassingInvalidAppointmentDate":
-
-			String preRegiBookAppURI = preReg_URI + preId;
-
-			Response respo = applicationLibrary.postRequest(actualRequest, preRegiBookAppURI);
-			outerKeys.add("responsetime");
-			innerKeys.add("preRegistrationId");
-			status = AssertResponses.assertResponses(respo, Expectedresponse, outerKeys, innerKeys);
-
-			break;
-		case "BookAnAppointmentByPassingInvalidTimeSlotFrom":
-
-			String preRegisBookAppURI = preReg_URI + preId;
-
-			Response respon = applicationLibrary.postRequest(actualRequest, preRegisBookAppURI);
-			outerKeys.add("responsetime");
-			innerKeys.add("preRegistrationId");
-			status = AssertResponses.assertResponses(respon, Expectedresponse, outerKeys, innerKeys);
-
-			break;
-
-		case "BookAnAppointmentByPassingInvalidTimeSlotTo":
-
-			String preRegistBookAppURI = preReg_URI + preId;
-
-			Response respons = applicationLibrary.postRequest(actualRequest, preRegistBookAppURI);
-			outerKeys.add("responsetime");
-			innerKeys.add("preRegistrationId");
-			status = AssertResponses.assertResponses(respons, Expectedresponse, outerKeys, innerKeys);
-
-			break;
-
-		default:
-
-			break;
-		}
-
-		if (status) {
-			finalStatus = "Pass";
-			softAssert.assertAll();
-			object.put("status", finalStatus);
-			arr.add(object);
-		} else {
-			finalStatus = "Fail";
-		}
-
-		boolean setFinalStatus = false;
-
-		setFinalStatus = finalStatus.equals("Pass") ? true : false;
-
-		Verify.verify(setFinalStatus);
-		softAssert.assertAll();
-
-	}
-
-	/**
-	 * Writing output into configpath
-	 * 
-	 * @throws IOException
-	 * @throws NoSuchFieldException
-	 * @throws SecurityException
-	 * @throws IllegalArgumentException
-	 * @throws IllegalAccessException
-	 */
-
-	@AfterClass
-	public void statusUpdate() throws IOException, NoSuchFieldException, SecurityException, IllegalArgumentException,
-			IllegalAccessException {
-
-		String configPath = "src/test/resources/" + folderPath + "/" + outputFile;
-
-		try (FileWriter file = new FileWriter(configPath)) {
-			file.write(arr.toString());
-			logger.info("Successfully updated Results to " + outputFile);
-		}
-
-		String source = "src/test/resources/" + folderPath + "/";
-		CommonLibrary.backUpFiles(source, folderPath);
-
-		/*
-		 * Add generated PreRegistrationId to list to be Deleted from DB
-		 * AfterSuite
-		 */
-
-		/* preIds.add(preId); */
-
-	}
-
-	/**
-	 * Writing test case name into testng
-	 * 
-	 * @param result
-	 */
-	@AfterMethod(alwaysRun = true)
-	public void setResultTestName(ITestResult result) {
-		try {
-			Field method = TestResult.class.getDeclaredField("m_method");
-			method.setAccessible(true);
-			method.set(result, result.getMethod().clone());
-			BaseTestMethod baseTestMethod = (BaseTestMethod) result.getMethod();
-			Field f = baseTestMethod.getClass().getSuperclass().getDeclaredField("m_methodName");
-			f.setAccessible(true);
-			f.set(baseTestMethod, BookingAppointment.testCaseName);
-		} catch (Exception e) {
-			Reporter.log("Exception : " + e.getMessage());
-		}
-	}
-
-	/**
-	 * Declaring the Booking Appointment Resource URI and getting the test case
-	 * name
-	 * 
-	 * @param result
-	 */
-	@BeforeMethod(alwaysRun = true)
-	public void getTestCaseName(Method method, Object[] testdata, ITestContext ctx) throws Exception {
-		JSONObject object = (JSONObject) testdata[2];
-		testCaseName = object.get("testCaseName").toString();
-
-		/**
-		 * Booking Appointment Resource URI
-		 */
-
-		preReg_URI = commonLibrary.fetch_IDRepo().get("preReg_BookingAppointmentURI");
-<<<<<<< HEAD
-		authToken = preRegLib.getToken();
-=======
-		logger.info("Currently fetched Resource URI =======" +preReg_URI);
-
->>>>>>> 0de16d86
-	}
-
-	@Override
-	public String getTestName() {
-		return this.testCaseName;
-	}
-}
+package io.mosip.preregistration.tests;
+
+import java.io.FileWriter;
+import java.io.IOException;
+import java.lang.reflect.Field;
+import java.lang.reflect.Method;
+import java.util.ArrayList;
+import java.util.List;
+
+import org.apache.log4j.Logger;
+import org.json.simple.JSONArray;
+import org.json.simple.JSONObject;
+import org.json.simple.parser.JSONParser;
+import org.json.simple.parser.ParseException;
+import org.testng.ITest;
+import org.testng.ITestContext;
+import org.testng.ITestResult;
+import org.testng.Reporter;
+import org.testng.annotations.AfterClass;
+import org.testng.annotations.AfterMethod;
+import org.testng.annotations.BeforeMethod;
+import org.testng.annotations.DataProvider;
+import org.testng.annotations.Test;
+import org.testng.asserts.SoftAssert;
+import org.testng.internal.BaseTestMethod;
+import org.testng.internal.TestResult;
+
+import com.fasterxml.jackson.core.JsonParseException;
+import com.fasterxml.jackson.databind.JsonMappingException;
+import com.fasterxml.jackson.databind.ObjectMapper;
+import com.fasterxml.jackson.databind.node.ObjectNode;
+import com.google.common.base.Verify;
+
+import io.mosip.service.ApplicationLibrary;
+import io.mosip.service.AssertResponses;
+import io.mosip.service.BaseTestCase;
+import io.mosip.util.CommonLibrary;
+import io.mosip.util.PreRegistrationLibrary;
+import io.mosip.util.ReadFolder;
+import io.mosip.util.ResponseRequestMapper;
+import io.restassured.response.Response;
+
+/**
+ * Test Class to perform Booking Appointment related Positive and Negative test
+ * cases
+ * 
+ * @author Lavanya R
+ * @since 1.0.0
+ */
+
+public class BookingAppointment extends BaseTestCase implements ITest {
+
+	/**
+	 * Declaration of all variables
+	 **/
+
+	private static Logger logger = Logger.getLogger(BookingAppointment.class);
+	static PreRegistrationLibrary preRegLib = new PreRegistrationLibrary();
+	static CommonLibrary commonLibrary = new CommonLibrary();
+	static String testCaseName = "";
+	String preId = "";
+	SoftAssert softAssert = new SoftAssert();
+	boolean status = false;
+	boolean statuOfSmokeTest = false;
+	String finalStatus = "";
+	JSONArray arr = new JSONArray();
+	ObjectMapper mapper = new ObjectMapper();
+	Response Actualresponse = null;
+	JSONObject Expectedresponse = null;
+	ApplicationLibrary applicationLibrary = new ApplicationLibrary();
+	String preReg_URI;
+	String dest = "";
+	String configPaths = "";
+	String folderPath = "preReg/BookingAppointment";
+	String outputFile = "BookingAppointmentOutput.json";
+	String requestKeyFile = "BookingAppointmentRequest.json";
+	String testParam = null;
+	boolean status_val = false;
+	JSONParser parser = new JSONParser();
+	
+
+	/* implement,IInvokedMethodListener */
+	public BookingAppointment() {
+
+	}
+
+	/*
+	 * Given Booking Appointment valid request when User Send POST request to
+	 * https://mosip.io/preregistration/v1/appointment/:preRegistrationId Then I
+	 * should get success response with elements defined as per specifications
+	 * 
+	 * Given Invalid request when User send POST request to
+	 * https://mosip.io/preregistration/v1/appointment/:preRegistrationId Then I
+	 * should get Error response along with Error Code and Error messages as per
+	 * Specification
+	 */
+	@DataProvider(name = "bookAppointment")
+	public  Object[][] readData(ITestContext context) throws Exception {
+		
+		
+		String testParam = context.getCurrentXmlTest().getParameter("testType");
+		switch ("smoke") {
+		case "smoke":
+			return ReadFolder.readFolders(folderPath, outputFile, requestKeyFile, "smoke");
+		case "regression":
+			return ReadFolder.readFolders(folderPath, outputFile, requestKeyFile, "regression");
+		default:
+			return ReadFolder.readFolders(folderPath, outputFile, requestKeyFile, "smokeAndRegression");
+		}
+	}
+
+	
+
+	@SuppressWarnings("unchecked")
+	@Test(dataProvider = "bookAppointment")
+	public void bookingAppointment(String testSuite, Integer i, JSONObject object) throws Exception {
+
+		List<String> outerKeys = new ArrayList<String>();
+		List<String> innerKeys = new ArrayList<String>();
+		JSONObject actualRequest = ResponseRequestMapper.mapRequest(testSuite, object);
+
+		Expectedresponse = ResponseRequestMapper.mapResponse(testSuite, object);
+
+		String val = null;
+		String name = null;
+		
+		/*Reading test case name from folder and based on the test case name the switching happens */
+		if (testCaseName.contains("smoke")) {
+			val = testCaseName;
+		} else {
+			String[] parts = testCaseName.split("_");
+			val = parts[0];
+			name = parts[1];
+		}
+		
+		/*Creating the Pre-Registration Application*/
+		Response createApplicationResponse = preRegLib.CreatePreReg();
+		preId = createApplicationResponse.jsonPath().get("response.preRegistrationId").toString();
+
+		/* Fetch availability[or]center details */
+		Response fetchCenter = preRegLib.FetchCentre();
+
+		/* Book An Appointment for the available data */
+		Response bookAppointmentResponse = preRegLib.BookAppointment(fetchCenter, preId.toString());
+		
+
+		System.out.println("Book App Status:"+bookAppointmentResponse.asString());
+		
+		switch (val) {
+
+		case "BookingAppointment_smoke":
+
+			outerKeys.add("responsetime");
+			innerKeys.add("preRegistrationId");
+			status = AssertResponses.assertResponses(bookAppointmentResponse, Expectedresponse, outerKeys, innerKeys);
+
+			break;
+
+		case "ReBookingAppointment_smoke":
+			try {
+				fetchCenter = preRegLib.FetchCentre();
+				Response rebookAppointmentRes = preRegLib.BookAppointment(fetchCenter, preId.toString());
+				System.out.println("Book App Statusr:"+rebookAppointmentRes.asString());
+				break;
+			} catch (Exception e) {
+				// TODO Auto-generated catch block
+				e.printStackTrace();
+			}
+
+		case "BookAnAppointmentByPassingInvalidPreRegistrationId":
+			String preRegBookingAppointmentURI = preReg_URI + preId;
+
+			Response response = applicationLibrary.postRequest(actualRequest, preRegBookingAppointmentURI);
+
+			outerKeys.add("responsetime");
+			innerKeys.add("preRegistrationId");
+			status = AssertResponses.assertResponses(response, Expectedresponse, outerKeys, innerKeys);
+
+			break;
+
+		case "BookAnAppointmentByPassingInvalidStatusCode":
+
+			preRegLib.updateStatusCode("Consumed", preId);
+			/* Fetch availability[or]center details */
+			Response fetchCen = preRegLib.FetchCentre();
+
+			/* Book An Appointment for the available data */
+			Response bookAppointmentRes = preRegLib.BookAppointment(fetchCen, preId.toString());
+			outerKeys.add("responsetime");
+			innerKeys.add("preRegistrationId");
+			status = AssertResponses.assertResponses(bookAppointmentResponse, Expectedresponse, outerKeys, innerKeys);
+
+			break;
+		case "BookAnAppointmentByPassingInvalidId":
+
+		    String id= actualRequest.get("id").toString();
+			String preRegBookingAppURI = preReg_URI + id;
+
+			Response res = applicationLibrary.postRequest(actualRequest, preRegBookingAppURI);
+
+			outerKeys.add("responsetime");
+			innerKeys.add("preRegistrationId");
+			status = AssertResponses.assertResponses(res, Expectedresponse, outerKeys, innerKeys);
+
+			break;
+		case "BookAnAppointmentByPassingInvalidRegistrationCenterId":
+
+			String preRegBookAppURI = preReg_URI + preId;
+
+			Response resp = applicationLibrary.postRequest(actualRequest, preRegBookAppURI);
+			outerKeys.add("responsetime");
+			innerKeys.add("preRegistrationId");
+			status = AssertResponses.assertResponses(resp, Expectedresponse, outerKeys, innerKeys);
+
+			break;
+		case "BookAnAppointmentByPassingInvalidAppointmentDate":
+
+			String preRegiBookAppURI = preReg_URI + preId;
+
+			Response respo = applicationLibrary.postRequest(actualRequest, preRegiBookAppURI);
+			outerKeys.add("responsetime");
+			innerKeys.add("preRegistrationId");
+			status = AssertResponses.assertResponses(respo, Expectedresponse, outerKeys, innerKeys);
+
+			break;
+		case "BookAnAppointmentByPassingInvalidTimeSlotFrom":
+
+			String preRegisBookAppURI = preReg_URI + preId;
+
+			Response respon = applicationLibrary.postRequest(actualRequest, preRegisBookAppURI);
+			outerKeys.add("responsetime");
+			innerKeys.add("preRegistrationId");
+			status = AssertResponses.assertResponses(respon, Expectedresponse, outerKeys, innerKeys);
+
+			break;
+
+		case "BookAnAppointmentByPassingInvalidTimeSlotTo":
+
+			String preRegistBookAppURI = preReg_URI + preId;
+
+			Response respons = applicationLibrary.postRequest(actualRequest, preRegistBookAppURI);
+			outerKeys.add("responsetime");
+			innerKeys.add("preRegistrationId");
+			status = AssertResponses.assertResponses(respons, Expectedresponse, outerKeys, innerKeys);
+
+			break;
+
+		default:
+
+			break;
+		}
+
+		if (status) {
+			finalStatus = "Pass";
+			softAssert.assertAll();
+			object.put("status", finalStatus);
+			arr.add(object);
+		} else {
+			finalStatus = "Fail";
+		}
+
+		boolean setFinalStatus = false;
+
+		setFinalStatus = finalStatus.equals("Pass") ? true : false;
+
+		Verify.verify(setFinalStatus);
+		softAssert.assertAll();
+
+	}
+
+	/**
+	 * Writing output into configpath
+	 * 
+	 * @throws IOException
+	 * @throws NoSuchFieldException
+	 * @throws SecurityException
+	 * @throws IllegalArgumentException
+	 * @throws IllegalAccessException
+	 */
+
+	@AfterClass
+	public void statusUpdate() throws IOException, NoSuchFieldException, SecurityException, IllegalArgumentException,
+			IllegalAccessException {
+
+		String configPath = "src/test/resources/" + folderPath + "/" + outputFile;
+
+		try (FileWriter file = new FileWriter(configPath)) {
+			file.write(arr.toString());
+			logger.info("Successfully updated Results to " + outputFile);
+		}
+
+		String source = "src/test/resources/" + folderPath + "/";
+		CommonLibrary.backUpFiles(source, folderPath);
+
+		/*
+		 * Add generated PreRegistrationId to list to be Deleted from DB
+		 * AfterSuite
+		 */
+
+		/* preIds.add(preId); */
+
+	}
+
+	/**
+	 * Writing test case name into testng
+	 * 
+	 * @param result
+	 */
+	@AfterMethod(alwaysRun = true)
+	public void setResultTestName(ITestResult result) {
+		try {
+			Field method = TestResult.class.getDeclaredField("m_method");
+			method.setAccessible(true);
+			method.set(result, result.getMethod().clone());
+			BaseTestMethod baseTestMethod = (BaseTestMethod) result.getMethod();
+			Field f = baseTestMethod.getClass().getSuperclass().getDeclaredField("m_methodName");
+			f.setAccessible(true);
+			f.set(baseTestMethod, BookingAppointment.testCaseName);
+		} catch (Exception e) {
+			Reporter.log("Exception : " + e.getMessage());
+		}
+	}
+
+	/**
+	 * Declaring the Booking Appointment Resource URI and getting the test case
+	 * name
+	 * 
+	 * @param result
+	 */
+	@BeforeMethod(alwaysRun = true)
+	public void getTestCaseName(Method method, Object[] testdata, ITestContext ctx) throws Exception {
+		JSONObject object = (JSONObject) testdata[2];
+		testCaseName = object.get("testCaseName").toString();
+
+		/**
+		 * Booking Appointment Resource URI
+		 */
+
+		preReg_URI = commonLibrary.fetch_IDRepo().get("preReg_BookingAppointmentURI");
+
+		authToken = preRegLib.getToken();
+
+	}
+
+	@Override
+	public String getTestName() {
+		return this.testCaseName;
+	}
+}