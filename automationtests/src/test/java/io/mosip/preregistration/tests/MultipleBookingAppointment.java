package io.mosip.preregistration.tests;

import java.io.FileWriter;
import java.io.IOException;
import java.lang.reflect.Field;
import java.lang.reflect.Method;
import java.util.ArrayList;
import java.util.List;

import org.apache.log4j.Logger;
import org.json.simple.JSONArray;
import org.json.simple.JSONObject;
import org.json.simple.parser.JSONParser;
import org.json.simple.parser.ParseException;
import org.testng.ITest;
import org.testng.ITestContext;
import org.testng.ITestResult;
import org.testng.Reporter;
import org.testng.annotations.AfterClass;
import org.testng.annotations.AfterMethod;
import org.testng.annotations.BeforeMethod;
import org.testng.annotations.DataProvider;
import org.testng.annotations.Test;
import org.testng.asserts.SoftAssert;
import org.testng.internal.BaseTestMethod;
import org.testng.internal.TestResult;

import com.fasterxml.jackson.core.JsonParseException;
import com.fasterxml.jackson.databind.JsonMappingException;
import com.fasterxml.jackson.databind.ObjectMapper;
import com.fasterxml.jackson.databind.node.ObjectNode;
import com.google.common.base.Verify;

import io.mosip.preregistration.util.PreRegistrationUtil;
import io.mosip.service.ApplicationLibrary;
import io.mosip.service.AssertResponses;
import io.mosip.service.BaseTestCase;
import io.mosip.util.CommonLibrary;
import io.mosip.util.PreRegistrationLibrary;
import io.mosip.util.ReadFolder;
import io.mosip.util.ResponseRequestMapper;
import io.restassured.response.Response;

/**
 * Test Class to perform Booking Appointment related Positive and Negative test
 * cases
 * 
 * @author Lavanya R
 * @since 1.0.0
 */

public class MultipleBookingAppointment extends BaseTestCase implements ITest {

	/**
	 * Declaration of all variables
	 **/

	private static Logger logger = Logger.getLogger(MultipleBookingAppointment.class);
	PreRegistrationLibrary preRegLib = new PreRegistrationLibrary();
	CommonLibrary commonLibrary = new CommonLibrary();
	static String testCaseName = "";
	String preId = "";
	SoftAssert softAssert = new SoftAssert();
	boolean status = false;
	boolean statuOfSmokeTest = false;
	String finalStatus = "";
	JSONArray arr = new JSONArray();
	ObjectMapper mapper = new ObjectMapper();
	Response Actualresponse = null;
	JSONObject Expectedresponse = null;
	ApplicationLibrary applicationLibrary = new ApplicationLibrary();
	 String preReg_URI;
	String dest = "";
	String configPaths = "";
	String folderPath = "preReg/MultipleBookingAppointment";
	String outputFile = "MultipleBookingAppointmentOutput.json";
	String requestKeyFile = "MultipleBookingAppointmentRequest.json";
	String testParam = null;
	boolean status_val = false;
	JSONParser parser = new JSONParser();
	PreRegistrationUtil preRegUtil=new PreRegistrationUtil();
<<<<<<< HEAD
	Response fetchCenterResForUsr1;
	Response fetchCenterResForUsr2;
	JSONObject dynamicRequest;
	Response Actualres = null;
=======
>>>>>>> 84ed4cf4

	/* implement,IInvokedMethodListener */
	public MultipleBookingAppointment() {

	}

	/*
	 * Given Booking Appointment valid request when User Send POST request to
	 * https://mosip.io/preregistration/v1/appointment/:preRegistrationId Then I
	 * should get success response with elements defined as per specifications
	 * 
	 * Given Invalid request when User send POST request to
	 * https://mosip.io/preregistration/v1/appointment/:preRegistrationId Then I
	 * should get Error response along with Error Code and Error messages as per
	 * Specification
	 */
	@DataProvider(name = "multipleBookAppointment")
	public  Object[][] readData(ITestContext context) throws Exception {
<<<<<<< HEAD
		
		
		String testParam = context.getCurrentXmlTest().getParameter("testType");
		switch ("regression") {
=======
		switch (testLevel) {
>>>>>>> 84ed4cf4
		case "smoke":
			return ReadFolder.readFolders(folderPath, outputFile, requestKeyFile, "smoke");
		case "regression":
			return ReadFolder.readFolders(folderPath, outputFile, requestKeyFile, "regression");
		default:
			return ReadFolder.readFolders(folderPath, outputFile, requestKeyFile, "smokeAndRegression");
		}
	}

	

	@SuppressWarnings("unchecked")
	@Test(dataProvider = "multipleBookAppointment")
	public void bookingAppointment(String testSuite, Integer i, JSONObject object) throws Exception {

		List<String> outerKeys = new ArrayList<String>();
		List<String> innerKeys = new ArrayList<String>();
		JSONObject actualRequest = ResponseRequestMapper.mapRequest(testSuite, object);

		Expectedresponse = ResponseRequestMapper.mapResponse(testSuite, object);

		String val = null;
		String name = null;
		
		/*Reading test case name from folder and based on the test case name the switching happens */
		if (testCaseName.contains("smoke")) {
			val = testCaseName;
		} else {
			String[] parts = testCaseName.split("_");
			val = parts[0];
			name = parts[1];
		}
		
		/*Creating the Pre-Registration Application*/
		Response createApplicationResponse = preRegLib.CreatePreReg();
		String preIDFirstUsr = createApplicationResponse.jsonPath().get("response.preRegistrationId").toString();

		/* Fetch availability[or]center details for  one*/
		Response FetchCentreResponseOne = preRegLib.FetchCentre();
		
		/*Creating the Pre-Registration Application*/
		Response createApplicationRes = preRegLib.CreatePreReg();
		String preIDSecondUsr = createApplicationRes.jsonPath().get("response.preRegistrationId").toString();
		
		/* Fetch availability[or]center details for two*/
		Response FetchCentreResponseTwo = preRegLib.FetchCentre();

		/* Book An Appointment for the available data */
		/*Response bookAppointmentResponse = preRegLib.BookAppointment(fetchCenter, preId.toString());
		logger.info("bookAppointmentResponse::"+bookAppointmentResponse.asString());
		*/
		Response mulBookAppointmentResponse = preRegLib.multipleBookApp(FetchCentreResponseOne, FetchCentreResponseTwo, preIDFirstUsr, preIDSecondUsr);
		logger.info("Multiple BookAppointmentResponse::"+mulBookAppointmentResponse.asString());
		logger.info("valval::"+val);
		
		
		JSONObject rebookAppointmentResInvPreId;
		switch (val) {

		case "MultipleBookingAppointment_smoke":

			outerKeys.add("responsetime");
			status = AssertResponses.assertResponses(mulBookAppointmentResponse, Expectedresponse, outerKeys, innerKeys);

			break;
			
		case "ReBookForMultipleBookedAppointment_smoke":
			logger.info("MulBook App");
			Response rebookAppointmentRes = null;
			
			Response FetchCentreResponse1 = preRegLib.FetchCentre();
			Response  FetchCentreResponse2= preRegLib.FetchCentre();
			 rebookAppointmentRes = preRegLib.multipleBookApp(FetchCentreResponse1, FetchCentreResponse2, preIDFirstUsr, preIDSecondUsr);
			logger.info("Multiple Re-BookAppointmentResponse::"+rebookAppointmentRes.asString());
			
			outerKeys.add("responsetime");
			status = AssertResponses.assertResponses(rebookAppointmentRes, Expectedresponse, outerKeys, innerKeys);

			break;
			
		case "MultipleBookAnAppointmentByPassingInvalidPreRegistrationId":
            // Response rebookAppointmentResInvPreId = null;
			
			Response FetchCentreResponseInv1PreId = preRegLib.FetchCentre();
			Response  FetchCentreResponseInv2PreId= preRegLib.FetchCentre();
			JSONObject mulBookWithInvalidPreId = preRegLib.multipleBookAppRequest(FetchCentreResponseInv1PreId, FetchCentreResponseInv2PreId, preIDFirstUsr, preIDSecondUsr);
			mulBookWithInvalidPreId.put("requesttime", preRegLib.getCurrentDate());
			logger.info("Res::"+mulBookWithInvalidPreId.toString());
			JSONObject actReqInvRegCenter = preRegUtil.dynamicChangeOfRequest(mulBookWithInvalidPreId, "$.request.bookingRequest[0].preRegistrationId", "ABCD");
			//(JSONObject) parser.parse(actReqInvRegCenter);
			Response response = applicationLibrary.postRequest(actReqInvRegCenter, preReg_URI);
			logger.info("MultipleBookAnAppointmentByPassingIgfgfnvalidPreRegistrationId::"+actReqInvRegCenter+"Res:"+response.asString());
			outerKeys.add("responsetime");
			
			status = AssertResponses.assertResponses(response, Expectedresponse, outerKeys, innerKeys);

			break;
			
			
			
           case "MultipleBookAnAppointmentByPassingInvalidRequestTime":
			
<<<<<<< HEAD
        	String requestTime=actualRequest.get("requesttime").toString();
=======
>>>>>>> 84ed4cf4
        	Response FetchCentResInvReqTime = preRegLib.FetchCentre();
   			Response  FetchCentResInvReqTimeVal= preRegLib.FetchCentre();
   			JSONObject mulBookWithInvReqTime= preRegLib.multipleBookAppRequest(FetchCentResInvReqTime, FetchCentResInvReqTimeVal, preIDFirstUsr, preIDSecondUsr);
   			mulBookWithInvReqTime.put("requesttime", preRegLib.getCurrentDate());
   			logger.info("Res::"+mulBookWithInvReqTime.toString());
<<<<<<< HEAD
   			JSONObject actReqInvReqTime = preRegUtil.dynamicChangeOfRequest(mulBookWithInvReqTime, "$.requesttime",requestTime);
   			//(JSONObject) parser.parse(actReqInvRegCenter);
   			Response resInvReqTime = applicationLibrary.postRequest(actReqInvReqTime, preReg_URI);
   			logger.info("MultipleBookAnAppointmentByPassingIgfgfnvalidRequest Time::"+actReqInvReqTime+"Res:"+resInvReqTime.asString());
   			outerKeys.add("responsetime");
   			
   			status = AssertResponses.assertResponses(resInvReqTime, Expectedresponse, outerKeys, innerKeys);
=======
   			JSONObject actReqInvReqTime = preRegUtil.dynamicChangeOfRequest(mulBookWithInvReqTime, "$.request.bookingRequest[0].preRegistrationId", "ABCD");
   			//(JSONObject) parser.parse(actReqInvRegCenter);
   			Response resInvReqTime = applicationLibrary.postRequest(actReqInvReqTime, preReg_URI);
   			//logger.info("MultipleBookAnAppointmentByPassingIgfgfnvalidPreRegistrationId::"+actReqInvRegCenter+"Res:"+response.asString());
   			outerKeys.add("responsetime");
   			
   			//status = AssertResponses.assertResponses(response, Expectedresponse, outerKeys, innerKeys);
>>>>>>> 84ed4cf4

			break;
			
			
    /* case "MultipleBookAnAppointmentByPassingInvalidPreRegistrationId":
			
			String preRegId= actualRequest.get("preRegistrationId").toString();
			String preRegBookingAppointmentURI = preReg_URI + preRegId;
			Response fetchCentInvPreId = preRegLib.FetchCentre();
			JSONObject actualReqInvPreId = preRegLib.BookAppointmentRequest(fetchCentInvPreId, preId.toString());
			//JSONObject actualReqInvPreId = preRegLib.BookAppointmentRequest(fetchCentInvPreId, preId.toString());
			actualReqInvPreId.put("requesttime", preRegLib.getCurrentDate());
			logger.info("BookAnAppointmentByPassingRegCen::"+actualReqInvPreId.toString());
			Response respInvPreId = applicationLibrary.postRequest(actualReqInvPreId, preRegBookingAppointmentURI);
			logger.info("BookAnAppointmentByPassingInvalidRegistrationCenterId::"+respInvPreId.asString());
			outerKeys.add("responsetime");
			innerKeys.add("preRegistrationId");
			status = AssertResponses.assertResponses(respInvPreId, Expectedresponse, outerKeys, innerKeys);

			break;*/
			
			/*
		case "BookAnAppointmentByPassingInvalidStatusCode":

			preRegLib.updateStatusCode("Consumed", preId);
			 Fetch availability[or]center details 
			Response fetchCen = preRegLib.FetchCentre();

			 Book An Appointment for the available data 
			Response bookAppointmentRes = preRegLib.BookAppointment(fetchCen, preId.toString());
			outerKeys.add("responsetime");
			innerKeys.add("preRegistrationId");
			status = AssertResponses.assertResponses(bookAppointmentResponse, Expectedresponse, outerKeys, innerKeys);

			break;
		case "BookAnAppointmentByPassingInvalidId":

		    String id= actualRequest.get("id").toString();
			String preRegBookingAppURI = preReg_URI + id;

			Response res = applicationLibrary.postRequest(actualRequest, preRegBookingAppURI);

			outerKeys.add("responsetime");
			innerKeys.add("preRegistrationId");
			status = AssertResponses.assertResponses(res, Expectedresponse, outerKeys, innerKeys);

			break;
		
		case "BookAnAppointmentByPassingInvalidAppointmentDate":

			String preRegiBookAppURI = preReg_URI + preId;

			Response respo = applicationLibrary.postRequest(actualRequest, preRegiBookAppURI);
			outerKeys.add("responsetime");
			innerKeys.add("preRegistrationId");
			status = AssertResponses.assertResponses(respo, Expectedresponse, outerKeys, innerKeys);

			break;
		case "BookAnAppointmentByPassingInvalidTimeSlotFrom":

			String preRegisBookAppURI = preReg_URI + preId;

			Response respon = applicationLibrary.postRequest(actualRequest, preRegisBookAppURI);
			outerKeys.add("responsetime");
			innerKeys.add("preRegistrationId");
			status = AssertResponses.assertResponses(respon, Expectedresponse, outerKeys, innerKeys);

			break;

		case "BookAnAppointmentByPassingInvalidTimeSlotTo":

			String preRegistBookAppURI = preReg_URI + preId;

			Response respons = applicationLibrary.postRequest(actualRequest, preRegistBookAppURI);
			outerKeys.add("responsetime");
			innerKeys.add("preRegistrationId");
			status = AssertResponses.assertResponses(respons, Expectedresponse, outerKeys, innerKeys);

			break;
*/
		default:

			break;
		}

		if (status) {
			finalStatus = "Pass";
			softAssert.assertAll();
			object.put("status", finalStatus);
			arr.add(object);
		} else {
			finalStatus = "Fail";
		}

		boolean setFinalStatus = false;

		setFinalStatus = finalStatus.equals("Pass") ? true : false;

		Verify.verify(setFinalStatus);
		softAssert.assertAll();

	}

	/**
	 * Writing output into configpath
	 * 
	 * @throws IOException
	 * @throws NoSuchFieldException
	 * @throws SecurityException
	 * @throws IllegalArgumentException
	 * @throws IllegalAccessException
	 */

	@AfterClass
	public void statusUpdate() throws IOException, NoSuchFieldException, SecurityException, IllegalArgumentException,
			IllegalAccessException {

		String configPath = "src/test/resources/" + folderPath + "/" + outputFile;

		try (FileWriter file = new FileWriter(configPath)) {
			file.write(arr.toString());
			logger.info("Successfully updated Results to " + outputFile);
		}

		String source = "src/test/resources/" + folderPath + "/";
		CommonLibrary.backUpFiles(source, folderPath);

		/*
		 * Add generated PreRegistrationId to list to be Deleted from DB AfterSuite
		 */

		// preIds.add(preId); 

	}

	/**
	 * Writing test case name into testng
	 * 
	 * @param result
	 */
	@AfterMethod(alwaysRun = true)
	public void setResultTestName(ITestResult result) {
		try {
			Field method = TestResult.class.getDeclaredField("m_method");
			method.setAccessible(true);
			method.set(result, result.getMethod().clone());
			BaseTestMethod baseTestMethod = (BaseTestMethod) result.getMethod();
			Field f = baseTestMethod.getClass().getSuperclass().getDeclaredField("m_methodName");
			f.setAccessible(true);
			f.set(baseTestMethod, MultipleBookingAppointment.testCaseName);
		} catch (Exception e) {
			Reporter.log("Exception : " + e.getMessage());
		}
	}

	/**
	 * Declaring the Booking Appointment Resource URI and getting the test case
	 * name
	 * 
	 * @param result
	 */
	@BeforeMethod(alwaysRun = true)
	public void getTestCaseName(Method method, Object[] testdata, ITestContext ctx) throws Exception {
		JSONObject object = (JSONObject) testdata[2];
		testCaseName = object.get("testCaseName").toString();

		// Booking Appointment Resource URI 
		preReg_URI = preRegUtil.fetchPreregProp().get("preReg_MultipleBooking");
		//preReg_URI = commonLibrary.fetch_IDRepo().get("preReg_MultipleBooking");
		//Fetch the generated Authorization Token by using following Kernel AuthManager APIs
		authToken = preRegLib.getToken();
	}

	@Override
	public String getTestName() {
		return this.testCaseName;
	}
}<|MERGE_RESOLUTION|>--- conflicted
+++ resolved
@@ -79,13 +79,6 @@
 	boolean status_val = false;
 	JSONParser parser = new JSONParser();
 	PreRegistrationUtil preRegUtil=new PreRegistrationUtil();
-<<<<<<< HEAD
-	Response fetchCenterResForUsr1;
-	Response fetchCenterResForUsr2;
-	JSONObject dynamicRequest;
-	Response Actualres = null;
-=======
->>>>>>> 84ed4cf4
 
 	/* implement,IInvokedMethodListener */
 	public MultipleBookingAppointment() {
@@ -104,14 +97,7 @@
 	 */
 	@DataProvider(name = "multipleBookAppointment")
 	public  Object[][] readData(ITestContext context) throws Exception {
-<<<<<<< HEAD
-		
-		
-		String testParam = context.getCurrentXmlTest().getParameter("testType");
-		switch ("regression") {
-=======
 		switch (testLevel) {
->>>>>>> 84ed4cf4
 		case "smoke":
 			return ReadFolder.readFolders(folderPath, outputFile, requestKeyFile, "smoke");
 		case "regression":
@@ -214,24 +200,11 @@
 			
            case "MultipleBookAnAppointmentByPassingInvalidRequestTime":
 			
-<<<<<<< HEAD
-        	String requestTime=actualRequest.get("requesttime").toString();
-=======
->>>>>>> 84ed4cf4
         	Response FetchCentResInvReqTime = preRegLib.FetchCentre();
    			Response  FetchCentResInvReqTimeVal= preRegLib.FetchCentre();
    			JSONObject mulBookWithInvReqTime= preRegLib.multipleBookAppRequest(FetchCentResInvReqTime, FetchCentResInvReqTimeVal, preIDFirstUsr, preIDSecondUsr);
    			mulBookWithInvReqTime.put("requesttime", preRegLib.getCurrentDate());
    			logger.info("Res::"+mulBookWithInvReqTime.toString());
-<<<<<<< HEAD
-   			JSONObject actReqInvReqTime = preRegUtil.dynamicChangeOfRequest(mulBookWithInvReqTime, "$.requesttime",requestTime);
-   			//(JSONObject) parser.parse(actReqInvRegCenter);
-   			Response resInvReqTime = applicationLibrary.postRequest(actReqInvReqTime, preReg_URI);
-   			logger.info("MultipleBookAnAppointmentByPassingIgfgfnvalidRequest Time::"+actReqInvReqTime+"Res:"+resInvReqTime.asString());
-   			outerKeys.add("responsetime");
-   			
-   			status = AssertResponses.assertResponses(resInvReqTime, Expectedresponse, outerKeys, innerKeys);
-=======
    			JSONObject actReqInvReqTime = preRegUtil.dynamicChangeOfRequest(mulBookWithInvReqTime, "$.request.bookingRequest[0].preRegistrationId", "ABCD");
    			//(JSONObject) parser.parse(actReqInvRegCenter);
    			Response resInvReqTime = applicationLibrary.postRequest(actReqInvReqTime, preReg_URI);
@@ -239,7 +212,6 @@
    			outerKeys.add("responsetime");
    			
    			//status = AssertResponses.assertResponses(response, Expectedresponse, outerKeys, innerKeys);
->>>>>>> 84ed4cf4
 
 			break;
 			
