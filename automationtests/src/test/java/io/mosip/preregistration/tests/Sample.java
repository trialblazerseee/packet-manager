package io.mosip.preregistration.tests;

import java.io.File;
import java.util.ArrayList;
import java.util.Calendar;
import java.util.Date;
import java.util.HashMap;
import java.util.List;
import java.util.Map;
import java.io.FileNotFoundException;
import java.io.FileReader;
import java.io.IOException;
import java.lang.reflect.Field;
import java.lang.reflect.Method;
import java.text.DateFormat;
import java.text.SimpleDateFormat;

import org.apache.log4j.Logger;
import org.apache.maven.plugins.assembly.io.AssemblyReadException;
import org.json.simple.JSONObject;
import org.json.simple.parser.JSONParser;
import org.json.simple.parser.ParseException;
import org.testng.Assert;
import org.testng.ITest;
import org.testng.ITestContext;
import org.testng.ITestResult;
import org.testng.Reporter;
import org.testng.annotations.AfterClass;
import org.testng.annotations.AfterMethod;
import org.testng.annotations.BeforeClass;
import org.testng.annotations.BeforeMethod;
import org.testng.annotations.BeforeTest;
import org.testng.annotations.Test;
import org.testng.internal.BaseTestMethod;
import org.testng.internal.TestResult;

import com.fasterxml.jackson.databind.JsonNode;
import com.fasterxml.jackson.databind.ObjectMapper;
import com.google.gson.JsonObject;

import io.mosip.dbaccess.prereg_dbread;
import io.mosip.dbentity.OtpEntity;
import io.mosip.preregistration.dao.PreRegistartionDAOO;
import io.mosip.preregistration.dao.PreregistrationDAO;
import io.mosip.service.ApplicationLibrary;
import io.mosip.service.BaseTestCase;
import io.mosip.util.CommonLibrary;
import io.mosip.util.PreRegistrationLibrary;
import io.restassured.response.Response;

/**
 * @author Ashish Rastogi
 *
 */

public class Sample extends BaseTestCase implements ITest {
	Logger logger = Logger.getLogger(Sample.class);
	PreRegistrationLibrary lib = new PreRegistrationLibrary();
	String testSuite;
	String preRegID = null;
	String createdBy = null;
	Response response = null;
	String preID = null;
	protected static String testCaseName = "";
	static String folder = "preReg";
	private static CommonLibrary commonLibrary = new CommonLibrary();
	ApplicationLibrary applnLib = new ApplicationLibrary();
	PreRegistartionDAOO dao = new PreRegistartionDAOO();
	String updateSuite = "UpdateDemographicData/UpdateDemographicData_smoke";
	@BeforeClass
	public void readPropertiesFile() {
		initialize();
		//authToken = lib.getToken();
	}

	/**
	 * Batch job service for expired application
	 */
	@SuppressWarnings("unchecked")
	@Test
	public void getAuditDataForDemographicCreate() {
<<<<<<< HEAD
		/*String preReg_syncAvailability = commonLibrary.fetch_IDRepo().get("preReg_syncAvailability");
		System.out.println("============"+preReg_syncAvailability);*/
		lib.syncAvailability();
		
=======
	//lib.syncAvailability();
>>>>>>> 591fa033
		
	lib.syncMasterData();	
	}
	@Override
	public String getTestName() {
		return this.testCaseName;
	}

	@AfterMethod
	public void afterMethod(ITestResult result) {
		System.out.println("method name:" + result.getMethod().getMethodName());
	}
}<|MERGE_RESOLUTION|>--- conflicted
+++ resolved
@@ -70,25 +70,34 @@
 	@BeforeClass
 	public void readPropertiesFile() {
 		initialize();
-		//authToken = lib.getToken();
+		authToken = lib.getToken();
 	}
 
 	/**
 	 * Batch job service for expired application
 	 */
-	@SuppressWarnings("unchecked")
-	@Test
-	public void getAuditDataForDemographicCreate() {
-<<<<<<< HEAD
-		/*String preReg_syncAvailability = commonLibrary.fetch_IDRepo().get("preReg_syncAvailability");
-		System.out.println("============"+preReg_syncAvailability);*/
-		lib.syncAvailability();
+	@Test(groups = { "IntegrationScenarios" })
+	public void retrivePreRegistrationDataOfDiscardedApplication() {
+		testSuite = "Create_PreRegistration/createPreRegistration_smoke";
+		JSONObject createPregRequest = lib.createRequest(testSuite);
+		Response createResponse = lib.CreatePreReg(createPregRequest);
+		String preID = createResponse.jsonPath().get("response.preRegistrationId").toString();
+		Response documentResponse = lib.documentUpload(createResponse);
+		Response avilibityResponse = lib.FetchCentre();
+		lib.BookAppointment(documentResponse, avilibityResponse, preID);
+		Response discardResponse = lib.discardApplication(preID);
+		Response retrivePreRegistrationDataResponse = lib.retrivePreRegistrationData(preID);
+		lib.compareValues(retrivePreRegistrationDataResponse.jsonPath().get("errors[0].message"),
+				"No data found for the requested pre-registration id");
+		lib.compareValues(retrivePreRegistrationDataResponse.jsonPath().get("errors[0].errorCode"), "PRG_PAM_APP_005");
+	}
+
+
+
+	@BeforeMethod(alwaysRun=true)
+	public void run()
+	{
 		
-=======
-	//lib.syncAvailability();
->>>>>>> 591fa033
-		
-	lib.syncMasterData();	
 	}
 	@Override
 	public String getTestName() {
