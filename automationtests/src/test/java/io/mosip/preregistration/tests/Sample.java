package io.mosip.preregistration.tests;

import java.io.File;
import java.util.ArrayList;
import java.util.Calendar;
import java.util.Date;
import java.util.HashMap;
import java.util.List;
import java.util.Map;
import java.io.FileNotFoundException;
import java.io.FileReader;
import java.io.IOException;
import java.lang.reflect.Field;
import java.lang.reflect.Method;
import java.text.DateFormat;
import java.text.SimpleDateFormat;

import org.apache.log4j.Logger;
import org.apache.maven.plugins.assembly.io.AssemblyReadException;
import org.json.simple.JSONObject;
import org.json.simple.parser.JSONParser;
import org.json.simple.parser.ParseException;
import org.testng.Assert;
import org.testng.ITest;
import org.testng.ITestContext;
import org.testng.ITestResult;
import org.testng.Reporter;
import org.testng.annotations.AfterClass;
import org.testng.annotations.AfterMethod;
import org.testng.annotations.BeforeClass;
import org.testng.annotations.BeforeMethod;
import org.testng.annotations.BeforeTest;
import org.testng.annotations.Test;
import org.testng.internal.BaseTestMethod;
import org.testng.internal.TestResult;

import com.fasterxml.jackson.databind.JsonNode;
import com.fasterxml.jackson.databind.ObjectMapper;
import com.google.gson.JsonObject;
import com.mongodb.internal.thread.DaemonThreadFactory;

import io.mosip.dbentity.OtpEntity;
import io.mosip.preregistration.dao.PreregistrationDAO;
import io.mosip.service.ApplicationLibrary;
import io.mosip.service.BaseTestCase;
import io.mosip.util.CommonLibrary;
import io.mosip.util.PreRegistrationLibrary;
import io.restassured.response.Response;

/**
 * @author Ashish Rastogi
 *
 */

public class Sample extends BaseTestCase implements ITest {
	Logger logger = Logger.getLogger(Sample.class);
	PreRegistrationLibrary lib = new PreRegistrationLibrary();
	String testSuite;
	String preRegID = null;
	String createdBy = null;
	Response response = null;
	String preID = null;
	protected static String testCaseName = "";
	static String folder = "preReg";
	private static CommonLibrary commonLibrary = new CommonLibrary();
	ApplicationLibrary applnLib = new ApplicationLibrary();
	String updateSuite = "UpdateDemographicData/UpdateDemographicData_smoke";
	PreregistrationDAO dao = new PreregistrationDAO();

	@BeforeClass
	public void readPropertiesFile() {
		initialize();
<<<<<<< HEAD
		//authToken = lib.getToken();
=======
		//authToken=lib.getToken();
>>>>>>> a6ca4b34
	}

	/**
	 * Batch job service for expired application
	 * 
	 * @throws java.text.ParseException
	 * 
	 * 
	 */

	@Test
	public void makeRegistartionCenterInactive() {
		testSuite = "Create_PreRegistration/createPreRegistration_smoke";
		JSONObject createPregRequest = lib.createRequest(testSuite);
		Response createResponse = lib.CreatePreReg(createPregRequest);
		try {
			String preID = createResponse.jsonPath().get("response.preRegistrationId").toString();
		} catch (NullPointerException e) {
			Reporter.log("create application failed");
		}
		
	}

	@BeforeMethod(alwaysRun = true)
	public void run() {
		//authToken = lib.getToken();

	}

	@Override
	public String getTestName() {
		return this.testCaseName;
	}

	@AfterMethod
	public void afterMethod(ITestResult result) {
		System.out.println("method name:" + result.getMethod().getMethodName());
		lib.logOut();
	}
}<|MERGE_RESOLUTION|>--- conflicted
+++ resolved
@@ -70,11 +70,7 @@
 	@BeforeClass
 	public void readPropertiesFile() {
 		initialize();
-<<<<<<< HEAD
-		//authToken = lib.getToken();
-=======
 		//authToken=lib.getToken();
->>>>>>> a6ca4b34
 	}
 
 	/**
