--- conflicted
+++ resolved
@@ -1,1578 +1,3 @@
-<<<<<<< HEAD
-
-package io.mosip.preregistration.tests;
-
-import java.io.File;
-import java.io.FileNotFoundException;
-import java.io.FileReader;
-import java.io.IOException;
-import java.util.ArrayList;
-import java.util.List;
-import java.text.SimpleDateFormat;
-import java.util.Calendar;
-import java.util.Date;
-
-import org.apache.log4j.Logger;
-import org.json.simple.JSONObject;
-import org.json.simple.parser.JSONParser;
-import org.json.simple.parser.ParseException;
-import org.testng.Assert;
-import org.testng.ITest;
-import org.testng.annotations.BeforeClass;
-import org.testng.annotations.BeforeMethod;
-import org.testng.annotations.BeforeSuite;
-import org.testng.annotations.BeforeTest;
-import org.testng.annotations.Test;
-
-import com.jayway.jsonpath.JsonPath;
-
-import io.mosip.service.BaseTestCase;
-import io.mosip.util.PreRegistrationLibrary;
-import io.restassured.response.Response;
-
-/**
- * @author Vidya Shankar N S
- *
- */
-
-public class IntegrationScenarios extends BaseTestCase {
-	Logger logger = Logger.getLogger(IntegrationScenarios.class);
-	PreRegistrationLibrary lib = new PreRegistrationLibrary();
-	String testSuite;
-	String expectedMessageDeleteDoc = "DOCUMENT_DELETE_SUCCESSFUL";
-	String docMissingMessage = "DOCUMENT_IS_MISSING";
-	String unableToFetchPreReg = "UNABLE_TO_FETCH_THE_PRE_REGISTRATION";
-	String appointmentCanceledMessage = "APPOINTMENT_SUCCESSFULLY_CANCELED";
-	String bookingSuccessMessage = "APPOINTMENT_SUCCESSFULLY_BOOKED";
-	String expectedErrMessageDocGreaterThanFileSize = "DOCUMENT_EXCEEDING_PREMITTED_SIZE";
-	String expectedErrCodeDocGreaterThanFileSize = "PRG_PAM_DOC_007";
-
-	String filepathPOA = "IntegrationScenario/DocumentUpload_POA";
-	String filepathPOB = "IntegrationScenario/DocumentUpload_POB";
-	String filepathPOI = "IntegrationScenario/DocumentUpload_POI";
-	String filepathDocGreaterThanFileSize = "IntegrationScenario/DocumentUploadGreaterThanFileSize";
-
-	String POADocName = "AadhaarCard_POA.pdf";
-	String POBDocName = "ProofOfBirth_POB.pdf";
-	String POIDocName = "LicenseCertification_POI.pdf";
-	String ExceedingSizeDocName = "ProofOfAddress.pdf";
-
-	String preRegID = null;
-	String createdBy = null;
-	Response response = null;
-	String preID = null;
-	static String folder = "preReg";
-
-	@BeforeTest
-	public void readPropertiesFile() {
-		initialize();
-		// lib.intialize1();
-	}
-
-	/*
-	 * @BeforeMethod public void intializ() { lib.intialize(); }
-	 */
-	@Test(groups = { "IntegrationScenarios" })
-	public void createAppUpdateGetPreRegData() {
-
-		// Create PreReg
-		try {
-			response = lib.CreatePreReg();
-			preRegID = response.jsonPath().get("response[0].preRegistrationId").toString();
-			createdBy = response.jsonPath().get("response[0].createdBy").toString();
-		} catch (Exception e) {
-			// TODO Auto-generated catch block
-			logger.error(e.getMessage());
-		}
-
-		// Get PreReg Data
-		response = lib.getPreRegistrationData(preRegID);
-
-		lib.compareValues(response.jsonPath().get("response[0].preRegistrationId").toString(), preRegID);
-		lib.compareValues(response.jsonPath().get("status").toString(), "true");
-
-		// Update PreReg
-		try {
-			response = lib.updatePreReg(preRegID, createdBy);
-		} catch (Exception e) {
-			// TODO Auto-generated catch block
-			logger.error(e.getMessage());
-		}
-
-		// Get PreReg Data
-		response = lib.getPreRegistrationData(preRegID);
-
-		lib.compareValues(response.jsonPath().get("response[0].preRegistrationId").toString(), preRegID);
-		lib.compareValues(response.jsonPath().get("status").toString(), "true");
-
-	}
-
-	@Test(groups = { "IntegrationScenarios" })
-	public void createAppUploadDocDeleteDocByDocId() {
-
-		// Create PreReg
-		try {
-			response = lib.CreatePreReg();
-		} catch (Exception e) {
-			// TODO Auto-generated catch block
-			logger.error(e.getMessage());
-		}
-
-		// Upload document
-		try {
-			response = lib.documentUpload(response);
-		} catch (Exception e) {
-			// TODO Auto-generated catch block
-			logger.error(e.getMessage());
-		}
-
-		String documentId = response.jsonPath().get("response[0].documnetId").toString();
-		logger.info("Document ID: " + documentId);
-
-		// Delete document by document Id
-		try {
-			response = lib.deleteAllDocumentByDocId(documentId);
-		} catch (Exception e) {
-			// TODO Auto-generated catch block
-			logger.error(e.getMessage());
-		}
-
-		String actualMessage = response.jsonPath().get("response[0].resMsg").toString();
-		lib.compareValues(actualMessage, expectedMessageDeleteDoc);
-
-		// Check if document is deleted successfully
-		try {
-			response = lib.deleteAllDocumentByDocId(documentId);
-		} catch (Exception e) {
-			// TODO Auto-generated catch block
-			logger.error(e.getMessage());
-		}
-
-		actualMessage = response.jsonPath().get("err.message").toString();
-		lib.compareValues(actualMessage, docMissingMessage);
-	}
-
-	@Test(groups = { "IntegrationScenarios" })
-	public void createAppUploadDocDeleteDocByPreRegId() {
-
-		// Create PreReg
-
-		response = lib.CreatePreReg();
-		preRegID = response.jsonPath().get("response[0].preRegistrationId").toString();
-
-		// Upload document
-
-		response = lib.documentUpload(response);
-
-		String documentId = response.jsonPath().get("response[0].documnetId").toString();
-		logger.info("Document ID: " + documentId);
-
-		// Delete document by PreReg Id
-
-		response = lib.deleteAllDocumentByPreId(preRegID);
-
-		String actualMessage = response.jsonPath().get("response[0].resMsg").toString();
-		lib.compareValues(actualMessage, expectedMessageDeleteDoc);
-
-		// Check if document is deleted successfully
-
-		response = lib.deleteAllDocumentByPreId(preRegID);
-
-		actualMessage = response.jsonPath().get("response[0].resMsg").toString();
-		lib.compareValues(actualMessage, "DOCUMENT_NOT_AVAILABLE");
-	}
-
-	@Test(groups = { "IntegrationScenarios" })
-	public void createAppDiscardUploadDoc() throws FileNotFoundException, IOException, ParseException {
-
-		// Create PreReg
-
-		response = lib.CreatePreReg();
-		preRegID = response.jsonPath().get("response[0].preRegistrationId").toString();
-
-		// Discard App
-		response = lib.discardApplication(preRegID);
-		// lib.compareValues(response.jsonPath().get("response[0].preRegistrationId").toString(),
-		// preRegID);
-
-		// Upload Document
-
-		response = lib.documentUpload(response);
-
-		String errMessage = response.jsonPath().get("err.message").toString();
-		logger.info("Error message: " + errMessage);
-		lib.compareValues(errMessage, "PRG_PAM_APP_005 --> UNABLE_TO_FETCH_THE_PRE_REGISTRATION");
-
-	}
-
-	@Test(groups = { "IntegrationScenarios" })
-	public void createAppUpdateDiscard() {
-		// Create PreReg
-
-		response = lib.CreatePreReg();
-		preRegID = response.jsonPath().get("response[0].preRegistrationId").toString();
-		createdBy = response.jsonPath().get("response[0].createdBy").toString();
-
-		// Update PreReg
-
-		response = lib.updatePreReg(preRegID, createdBy);
-
-		// Discard App
-		response = lib.discardApplication(preRegID);
-		lib.compareValues(response.jsonPath().getString("response[0].preRegistrationId").toString(), preRegID);
-	}
-
-	@Test(groups = { "IntegrationScenarios" })
-	public void cancelAppointmentFetchCenterDetails() {
-
-		// Create PreReg
-
-		response = lib.CreatePreReg();
-		preRegID = response.jsonPath().get("response[0].preRegistrationId").toString();
-
-		// Upload document
-
-		response = lib.documentUpload(response);
-
-		String documentId = response.jsonPath().get("response[0].documnetId").toString();
-		logger.info("Document ID: " + documentId);
-
-		// Fetch Center
-		Response fetchCenterResponse = lib.FetchCentre();
-		String regCenterId = fetchCenterResponse.jsonPath().get("response.regCenterId").toString();
-
-		// Book Appointment
-		lib.BookAppointment(response, fetchCenterResponse, preRegID);
-
-		// Cancel Appointment
-		response = lib.CancelBookingAppointment(lib.FetchAppointmentDetails(preRegID), preRegID);
-		lib.compareValues(response.jsonPath().get("response.message"), "APPOINTMENT_SUCCESSFULLY_CANCELED");
-		lib.compareValues(fetchCenterResponse.jsonPath().get("response").toString(),
-				lib.FetchCentre(regCenterId).jsonPath().get("response").toString());
-	}
-
-	@Test(groups = { "IntegrationScenarios" })
-	public void createAppUploadBookUpdate() {
-
-		// Create PreReg
-		try {
-			response = lib.CreatePreReg();
-			preRegID = response.jsonPath().get("response[0].preRegistrationId").toString();
-			createdBy = response.jsonPath().get("response[0].createdBy").toString();
-		} catch (Exception e) {
-			// TODO Auto-generated catch block
-			logger.error(e.getMessage());
-		}
-
-		// Upload document
-		try {
-			response = lib.documentUpload(response);
-		} catch (Exception e) {
-			// TODO Auto-generated catch block
-			logger.error(e.getMessage());
-		}
-
-		String documentId = response.jsonPath().get("response[0].documnetId").toString();
-		logger.info("Document ID: " + documentId);
-
-		// Fetch Center
-		Response fetchCenterResponse = lib.FetchCentre();
-
-		// Book Appointment
-		response = lib.BookAppointment(response, fetchCenterResponse, preRegID);
-		lib.compareValues(response.jsonPath().getString("response[0].bookingMessage"), bookingSuccessMessage);
-
-		// Update PreReg
-		try {
-			response = lib.updatePreReg(preRegID, createdBy);
-		} catch (Exception e) {
-			// TODO Auto-generated catch block
-			logger.error(e.getMessage());
-		}
-		Assert.assertNotNull(response.jsonPath().get("response[0].updatedBy"));
-
-	}
-
-	@SuppressWarnings("unchecked")
-	@Test(groups = { "IntegrationScenarios" })
-	public void createMultipleAppDeleteFewFetchAllAppsByUserId() {
-		JSONObject createPregRequest = null;
-		testSuite = "Create_PreRegistration/createPreRegistration_smoke";
-		/**
-		 * Reading request body from configpath
-		 */
-		String configPath = "src/test/resources/" + folder + "/" + testSuite;
-		File folder = new File(configPath);
-		File[] listOfFiles = folder.listFiles();
-		for (File f : listOfFiles) {
-			if (f.getName().contains("request")) {
-				try {
-					createPregRequest = (JSONObject) new JSONParser().parse(new FileReader(f.getPath()));
-				} catch (Exception e) {
-					e.printStackTrace();
-					logger.error(e.getMessage());
-				}
-			}
-		}
-
-		// Creating a userId and using it in actual request
-		String createdBy = new Integer(lib.createdBy()).toString();
-		JSONObject object = null;
-		for (Object key : createPregRequest.keySet()) {
-			if (key.equals("request")) {
-				object = (JSONObject) createPregRequest.get(key);
-				object.put("createdBy", createdBy);
-				createPregRequest.replace(key, object);
-			}
-		}
-		Response preRegResponse1 = lib.CreatePreReg(createPregRequest);
-		Response preRegResponse2 = lib.CreatePreReg(createPregRequest);
-		Response preRegResponse3 = lib.CreatePreReg(createPregRequest);
-
-		// Delete a preReg
-		String preRegIdToDelete = preRegResponse3.jsonPath().get("response[0].preRegistrationId").toString();
-		response = lib.discardApplication(preRegIdToDelete);
-		lib.compareValues(response.jsonPath().getString("response[0].preRegistrationId").toString(), preRegIdToDelete);
-
-		Response fetchResponse = lib.fetchAllPreRegistrationCreatedByUser(createdBy);
-		if (fetchResponse.jsonPath().get("status").toString().equalsIgnoreCase("true")) {
-			int no = fetchResponse.jsonPath().getList("response.preRegistrationId").size();
-			Assert.assertEquals(no, 2);
-			fetchResponse.jsonPath().get("response[0].preRegistrationId").toString()
-					.contains((preRegResponse1.jsonPath().get("response[0].preRegistrationId")).toString());
-			fetchResponse.jsonPath().get("response[1].preRegistrationId").toString()
-					.contains((preRegResponse2.jsonPath().get("response[0].preRegistrationId")).toString());
-			try {
-
-			} catch (Exception e) {
-				e.printStackTrace();
-				logger.error(e.getMessage());
-			}
-		}
-
-	}
-
-	@Test(groups = { "IntegrationScenarios" })
-	public void createAppUploadFetchBookAppFetchApp() {
-		List<String> appointmentDetails = new ArrayList<>();
-
-		String regCenterId = null;
-		String appDate = null;
-		String timeSlotFrom = null;
-		String timeSlotTo = null;
-
-		// Create PreReg
-		try {
-			response = lib.CreatePreReg();
-			preRegID = response.jsonPath().get("response[0].preRegistrationId").toString();
-			createdBy = response.jsonPath().get("response[0].createdBy").toString();
-		} catch (Exception e) {
-			// TODO Auto-generated catch block
-			logger.error(e.getMessage());
-		}
-
-		// Upload document
-		try {
-			response = lib.documentUpload(response);
-		} catch (Exception e) {
-			// TODO Auto-generated catch block
-			logger.error(e.getMessage());
-		}
-
-		String documentId = response.jsonPath().get("response[0].documnetId").toString();
-		logger.info("Document ID: " + documentId);
-
-		// Fetch Center
-		Response fetchCenterResponse = lib.FetchCentre();
-
-		// Book Appointment
-		response = lib.BookAppointment(response, fetchCenterResponse, preRegID);
-		lib.compareValues(response.jsonPath().getString("response[0].bookingMessage"), bookingSuccessMessage);
-
-		// Update PreReg
-		try {
-			response = lib.updatePreReg(preRegID, createdBy);
-		} catch (Exception e) {
-			// TODO Auto-generated catch block
-			logger.error(e.getMessage());
-		}
-		Assert.assertNotNull(response.jsonPath().get("response[0].updatedBy"));
-
-	}
-
-	@Test(groups = { "IntegrationScenarios" })
-	public void uploadMultipleDocsForSameCategory() {
-
-		String file1 = "ProofOfAddress";
-		String file2 = "morethan1mbsmoke";
-
-		// Create PreReg
-		try {
-			response = lib.CreatePreReg();
-			preRegID = response.jsonPath().get("response[0].preRegistrationId").toString();
-		} catch (
-
-		Exception e) { // TODO Auto-generated catch block
-			logger.error(e.getMessage());
-		}
-
-		// Upload first document
-		try {
-			response = lib.documentUpload(response, file1);
-		} catch (Exception e) { // TODO Auto-generated catch block
-			logger.error(e.getMessage());
-		}
-
-		// Upload second document
-		try {
-			response = lib.documentUpload(response, file2);
-		} catch (Exception e) { // TODO Auto-generated catch block
-			e.printStackTrace();
-			logger.error(e.getMessage());
-		}
-
-		// Fetch document by pre-registration ID
-		try {
-			response = lib.getAllDocumentForPreId(preRegID);
-		} catch (Exception e) {
-			// TODO Auto-generated catch block
-			e.printStackTrace();
-		}
-	}
-
-	/**
-	 * @author Ashish Fetch Pending appointment created by(done) user
-	 */
-	@Test(groups = { "IntegrationScenarios" })
-	public void fetchMultipleApplicationCreatedByUser() {
-		testSuite = "Create_PreRegistration/createPreRegistration_smoke";
-		JSONObject createPregRequest = lib.createRequest(testSuite);
-		/**
-		 * creating preRegistration and fetching created pre registration by user id.
-		 */
-		Response createPreRegResponse = lib.CreatePreReg(createPregRequest);
-		createdBy = createPreRegResponse.jsonPath().get("response[0].createdBy").toString();
-		Response fetchResponse = lib.fetchAllPreRegistrationCreatedByUser(createdBy);
-		/**
-		 * adding assertion
-		 */
-		lib.compareValues((createPreRegResponse.jsonPath().get("response[0].preRegistrationId")).toString(),
-				fetchResponse.jsonPath().get("response[0].preRegistrationId").toString());
-		lib.compareValues(createPreRegResponse.jsonPath().get("status").toString(),
-				fetchResponse.jsonPath().get("status").toString());
-	}
-
-	/**
-	 * @author Ashish fetch multiple pre registration created by user(done)
-	 */
-	@Test(groups = { "IntegrationScenarios" })
-	public void fetchMultipleUserCreatedByUser() {
-		testSuite = "Create_PreRegistration/createPreRegistration_smoke";
-		JSONObject createPregRequest = lib.createRequest(testSuite);
-		Response preRegResponse1 = lib.CreatePreReg(createPregRequest);
-		Response preRegResponse2 = lib.CreatePreReg(createPregRequest);
-		createdBy = preRegResponse1.jsonPath().get("response[0].createdBy").toString();
-		Response fetchResponse = lib.fetchAllPreRegistrationCreatedByUser(createdBy);
-		try {
-			if (fetchResponse.jsonPath().get("status").toString().equalsIgnoreCase("true")) {
-				int no = fetchResponse.jsonPath().getList("response.preRegistrationId").size();
-				Assert.assertEquals(no, 2);
-				fetchResponse.jsonPath().get("response[0].preRegistrationId").toString()
-						.contains((preRegResponse1.jsonPath().get("response[0].preRegistrationId")).toString());
-				fetchResponse.jsonPath().get("response[0].preRegistrationId").toString()
-						.contains((preRegResponse1.jsonPath().get("response[0].preRegistrationId")).toString());
-			}
-		} catch (Exception e) {
-			e.printStackTrace();
-			logger.error(e.getMessage());
-		}
-	}
-
-	/**
-	 * @author Ashish Fetch booked appointment created by user(done)
-	 * 
-	 */
-	@Test(groups = { "IntegrationScenarios" })
-	public void fetchBookedAppointmentCreatedByUser() {
-		testSuite = "Create_PreRegistration/createPreRegistration_smoke";
-		JSONObject createPregRequest = lib.createRequest(testSuite);
-		Response createResponse = lib.CreatePreReg(createPregRequest);
-		String preID = createResponse.jsonPath().get("response[0].preRegistrationId").toString();
-		createdBy = createResponse.jsonPath().get("response[0].createdBy").toString();
-		Response documentResponse = lib.documentUpload(createResponse);
-		Response avilibityResponse = lib.FetchCentre();
-		lib.BookAppointment(documentResponse, avilibityResponse, preID);
-		Response fetchResponse = lib.fetchAllPreRegistrationCreatedByUser(createdBy);
-		String status = fetchResponse.jsonPath().get("status").toString();
-		if (status.toLowerCase().equals("true")) {
-			lib.compareValues(preID, fetchResponse.jsonPath().get("response[0].preRegistrationId").toString());
-			Response fetchAppointmentDetailsResponse = lib.FetchAppointmentDetails(preID);
-			lib.compareValues(fetchResponse.jsonPath().get("response[0].bookingRegistrationDTO").toString(),
-					fetchAppointmentDetailsResponse.jsonPath().get("response").toString());
-		} else {
-			Assert.fail("Fetch booked appointment created by user is getting failed");
-		}
-
-	}
-
-	/**
-	 * @author Ashish Scenario Fetch canceled appointment created by user(done)
-	 * 
-	 */
-	@Test(groups = { "IntegrationScenarios" })
-	public void fetchCanceledAppointmentCreatedByUser() {
-		testSuite = "Create_PreRegistration/createPreRegistration_smoke";
-		JSONObject createPregRequest = lib.createRequest(testSuite);
-		Response createResponse = lib.CreatePreReg(createPregRequest);
-		String preID = createResponse.jsonPath().get("response[0].preRegistrationId").toString();
-		createdBy = createResponse.jsonPath().get("response[0].createdBy").toString();
-		Response documentResponse = lib.documentUpload(createResponse);
-		Response avilibityResponse = lib.FetchCentre();
-		lib.BookAppointment(documentResponse, avilibityResponse, preID);
-		Response FetchAppointmentDetailsResponse = lib.FetchAppointmentDetails(preID);
-		Response cancelBookingAppointmentResponse = lib.CancelBookingAppointment(FetchAppointmentDetailsResponse,
-				preID);
-		String statusCode = cancelBookingAppointmentResponse.jsonPath().get("status").toString();
-		Assert.assertEquals(statusCode, "true");
-		Assert.assertEquals(cancelBookingAppointmentResponse.jsonPath().get("response.message").toString(),
-				"APPOINTMENT_SUCCESSFULLY_CANCELED");
-		Response fetchAllPreRegistrationCreatedByUserResponse = lib.fetchAllPreRegistrationCreatedByUser(createdBy);
-		Assert.assertEquals(
-				fetchAllPreRegistrationCreatedByUserResponse.jsonPath().get("response[0].preRegistrationId").toString(),
-				preID);
-		Assert.assertNull(
-				fetchAllPreRegistrationCreatedByUserResponse.jsonPath().get("response[0].bookingRegistrationDTO"));
-
-	}
-
-	/**
-	 * @author Ashish cancel appointment for expired Application
-	 * 
-	 * @throws ParseException
-	 * @throws IOException
-	 * @throws FileNotFoundException
-	 */
-	@Test(groups = { "IntegrationScenarios" })
-	public void cancelAppointmentForExpiredApplication() {
-		testSuite = "Create_PreRegistration/createPreRegistration_smoke";
-		JSONObject createPregRequest = lib.createRequest(testSuite);
-		Response createResponse = lib.CreatePreReg(createPregRequest);
-		String preID = createResponse.jsonPath().get("response[0].preRegistrationId").toString();
-		Response documentResponse = lib.documentUpload(createResponse);
-		Response avilibityResponse = lib.FetchCentre();
-		lib.BookExpiredAppointment(documentResponse, avilibityResponse, preID);
-		Response FetchAppointmentDetailsResponse = lib.FetchAppointmentDetails(preID);
-		lib.expiredStatus();
-		lib.getPreRegistrationStatus(preID);
-		Response CancelBookingAppointmentResponse = lib.CancelBookingAppointment(FetchAppointmentDetailsResponse,
-				preID);
-		String msg = CancelBookingAppointmentResponse.jsonPath().get("err.message").toString();
-		lib.compareValues(msg, "APPOINTMENT_CANNOT_BE_CANCELED");
-
-	}
-
-	/**
-	 * @author Ashish Update pre Registration data for expired application
-	 * 
-	 * @throws ParseException
-	 * @throws IOException
-	 * @throws FileNotFoundException
-	 */
-	@Test(groups = { "IntegrationScenarios" })
-	public void updatePreRegistrationDataForExpiredApplication()
-			throws FileNotFoundException, IOException, ParseException {
-		testSuite = "Create_PreRegistration/createPreRegistration_smoke";
-		JSONObject createPregRequest = lib.createRequest(testSuite);
-		Response createResponse = lib.CreatePreReg(createPregRequest);
-		String preID = createResponse.jsonPath().get("response[0].preRegistrationId").toString();
-		Response documentResponse = lib.documentUpload(createResponse);
-		Response avilibityResponse = lib.FetchCentre();
-		lib.BookExpiredAppointment(documentResponse, avilibityResponse, preID);
-		Response FetchAppointmentDetailsResponse = lib.FetchAppointmentDetails(preID);
-		lib.expiredStatus();
-		Response updateResponse = lib.updatePreReg(preID, createdBy);
-		String updatePreId = updateResponse.jsonPath().get("response[0].preRegistrationId").toString();
-		lib.compareValues(updatePreId, preID);
-		lib.CancelBookingAppointment(FetchAppointmentDetailsResponse, preID);
-	}
-
-	/**
-	 * @author Ashish Copy document for discarded application.(discard source pre
-	 *         id)
-	 * 
-	 * @throws ParseException
-	 * @throws IOException
-	 * @throws FileNotFoundException
-	 */
-	@Test(groups = { "IntegrationScenarios" })
-	public void copyDocumentForDiscardApplication() throws FileNotFoundException, IOException, ParseException {
-		testSuite = "Create_PreRegistration/createPreRegistration_smoke";
-		JSONObject createPregRequest = lib.createRequest(testSuite);
-		Response sourceResponse = lib.CreatePreReg(createPregRequest);
-		String sourcePreId = sourceResponse.jsonPath().get("response[0].preRegistrationId").toString();
-		lib.documentUpload(sourceResponse);
-
-		Response desResponse = lib.CreatePreReg();
-		lib.discardApplication(desResponse.jsonPath().get("response[0].preRegistrationId").toString());
-		String desPreId = desResponse.jsonPath().get("response[0].preRegistrationId").toString();
-		Response copyUploadedDocuments = lib.copyUploadedDocuments(sourcePreId, desPreId);
-		lib.compareValues(copyUploadedDocuments.jsonPath().get("err.errorCode").toString(), "PRG_PAM_APP_005");
-		lib.compareValues(copyUploadedDocuments.jsonPath().get("err.message").toString(),
-				"PRG_PAM_APP_005 --> UNABLE_TO_FETCH_THE_PRE_REGISTRATION");
-	}
-
-	/**
-	 * @author Ashish Book appointment for expired application
-	 * 
-	 * @throws ParseException
-	 * @throws IOException
-	 * @throws FileNotFoundException
-	 */
-	@Test(groups = { "IntegrationScenarios" })
-	public void bookAppointmentForExpiredApplication() throws FileNotFoundException, IOException, ParseException {
-		testSuite = "Create_PreRegistration/createPreRegistration_smoke";
-		JSONObject createPregRequest = lib.createRequest(testSuite);
-		Response createResponse = lib.CreatePreReg(createPregRequest);
-		String preID = createResponse.jsonPath().get("response[0].preRegistrationId").toString();
-		Response documentResponse = lib.documentUpload(createResponse);
-		Response avilibityResponse = lib.FetchCentre();
-		lib.BookExpiredAppointment(documentResponse, avilibityResponse, preID);
-		Response FetchAppointmentDetailsResponse = lib.FetchAppointmentDetails(preID);
-		lib.expiredStatus();
-		Response getPreRegistrationStatusResponse = lib.getPreRegistrationStatus(preID);
-		lib.compareValues(getPreRegistrationStatusResponse.jsonPath().get("response[0].statusCode").toString(),
-				"Expired");
-		Response reBookAnAppointmentResponse = lib.ReBookAnAppointment(preID, FetchAppointmentDetailsResponse,
-				avilibityResponse);
-		lib.compareValues(reBookAnAppointmentResponse.jsonPath().get("response[0].bookingStatus").toString(), "Booked");
-
-	}
-
-	/**
-	 * @author Ashish Fetch discarded pre registration created by user
-	 */
-	@Test(groups = { "IntegrationScenarios" })
-	public void fetchDiscarded() {
-		testSuite = "Create_PreRegistration/createPreRegistration_smoke";
-		JSONObject createPregRequest = lib.createRequest(testSuite);
-		/**
-		 * creating preRegistration and fetching created pre registration by user id.
-		 */
-		Response createPreRegResponse = lib.CreatePreReg(createPregRequest);
-		preID = createPreRegResponse.jsonPath().get("response[0].preRegistrationId").toString();
-		createdBy = createPreRegResponse.jsonPath().get("response[0].createdBy").toString();
-		lib.discardApplication(preID);
-		Response fetchResponse = lib.fetchAllPreRegistrationCreatedByUser(createdBy);
-		lib.compareValues(fetchResponse.jsonPath().get("err.message").toString(), "NO_RECORD_FOUND_FOR_USER_ID");
-
-	}
-
-	/**
-	 * @author Ashish Fetch appointment details for discarded Booked
-	 *         Appointment(done)
-	 * 
-	 */
-	@Test(groups = { "IntegrationScenarios" })
-	public void discardBookedAppointment() {
-		testSuite = "Create_PreRegistration/createPreRegistration_smoke";
-		JSONObject createPregRequest = lib.createRequest(testSuite);
-		Response createResponse = lib.CreatePreReg(createPregRequest);
-		preID = createResponse.jsonPath().get("response[0].preRegistrationId").toString();
-		Response documentResponse = lib.documentUpload(createResponse);
-		Response avilibityResponse = lib.FetchCentre();
-		lib.BookAppointment(documentResponse, avilibityResponse, preID);
-		Response discardResponse = lib.discardApplication(preID);
-		if (discardResponse.jsonPath().get("status").toString().equalsIgnoreCase("true")) {
-			Response fetchAppointmentResponse = lib.FetchAppointmentDetails(preID);
-			Assert.assertEquals(fetchAppointmentResponse.jsonPath().get("err.message").toString(),
-					"BOOKING_DATA_NOT_FOUND");
-		} else {
-			Assert.fail("discard is not working");
-		}
-	}
-
-	/**
-	 * @author M9010713 update demographic data after booking an appointment
-	 */
-
-	@Test(groups = { "IntegrationScenarios" })
-	public void updateDemographicDataAfterBookingAppointMent()
-			throws FileNotFoundException, IOException, ParseException {
-		testSuite = "Create_PreRegistration/createPreRegistration_smoke";
-		JSONObject createPregRequest = lib.createRequest(testSuite);
-		Response createResponse = lib.CreatePreReg(createPregRequest);
-		String preID = createResponse.jsonPath().get("response[0].preRegistrationId").toString();
-		Response documentResponse = lib.documentUpload(createResponse);
-		Response avilibityResponse = lib.FetchCentre();
-		lib.BookAppointment(documentResponse, avilibityResponse, preID);
-		Response updatePreRegResponse = lib.updatePreReg(preID, createdBy);
-		String preIDAfterUpdate = updatePreRegResponse.jsonPath().get("response[0].preRegistrationId").toString();
-		lib.compareValues(preIDAfterUpdate, preID);
-	}
-
-	/**
-	 * @author Ashish Fetch get Pre Registration data for Booked Appointment
-	 * 
-	 */
-	@Test(groups = { "IntegrationScenarios" })
-	public void getPreRegistrationDataForBookedAppointment() {
-		testSuite = "Create_PreRegistration/createPreRegistration_smoke";
-		JSONObject createPregRequest = lib.createRequest(testSuite);
-		Response createResponse = lib.CreatePreReg(createPregRequest);
-		String preID = createResponse.jsonPath().get("response[0].preRegistrationId").toString();
-		Response documentResponse = lib.documentUpload(createResponse);
-		Response avilibityResponse = lib.FetchCentre();
-		lib.BookAppointment(documentResponse, avilibityResponse, preID);
-		Response getPreRegistrationResponse = lib.getPreRegistrationData(preID);
-		Assert.assertEquals(preID,
-				getPreRegistrationResponse.jsonPath().get("response[0].preRegistrationId").toString());
-		Assert.assertEquals(getPreRegistrationResponse.jsonPath().get("response[0].statusCode"), "Booked");
-	}
-
-	/**
-	 * Book an appointment giving invalid date
-	 */
-	@Test(groups = { "IntegrationScenarios" })
-	public void bookAppForInvalidDate() {
-
-		// Create PreReg
-		try {
-			response = lib.CreatePreReg();
-			preRegID = response.jsonPath().get("response[0].preRegistrationId").toString();
-		} catch (Exception e) {
-			// TODO Auto-generated catch block
-			logger.error(e.getMessage());
-		}
-
-		// Upload document
-		try {
-			response = lib.documentUpload(response);
-		} catch (Exception e) {
-			// TODO Auto-generated catch block
-			logger.error(e.getMessage());
-		}
-
-		String documentId = response.jsonPath().get("response[0].documnetId").toString();
-		logger.info("Document ID: " + documentId);
-
-		// Fetch Center
-		Response fetchCenterResponse = lib.FetchCentre();
-
-		// Book Appointment
-		response = lib.bookAppointmentInvalidDate(response, fetchCenterResponse, preRegID);
-		logger.info(response.jsonPath().get("response").toString());
-
-		// Assert.assertNull(response.jsonPath().get("response"));
-		Assert.assertEquals("[]", response.jsonPath().get("response").toString());
-
-	}
-
-	/**
-	 * @author Ashish get pre registration data for discarded application
-	 * 
-	 */
-	@Test(groups = { "IntegrationScenarios" })
-	public void getPreRegistrationDataForDiscardedApplication() {
-		testSuite = "Create_PreRegistration/createPreRegistration_smoke";
-		JSONObject createPregRequest = lib.createRequest(testSuite);
-		Response createResponse = lib.CreatePreReg(createPregRequest);
-		String preID = createResponse.jsonPath().get("response[0].preRegistrationId").toString();
-		createdBy = createResponse.jsonPath().get("response[0].createdBy").toString();
-		Response discardResponse = lib.discardApplication(preID);
-		Assert.assertEquals(preID, discardResponse.jsonPath().get("response[0].preRegistrationId").toString());
-		Assert.assertEquals(createdBy, discardResponse.jsonPath().get("response[0].deletedBy").toString());
-		Response getPreRegistrationDataResponse = lib.getPreRegistrationData(preID);
-		Assert.assertEquals(getPreRegistrationDataResponse.jsonPath().get("err.message").toString(),
-				"UNABLE_TO_FETCH_THE_PRE_REGISTRATION");
-	}
-
-	/**
-	 * @author Ashish get pre registration data for pending appointment application
-	 *         application
-	 * 
-	 */
-	@Test(groups = { "IntegrationScenarios" })
-	public void getPreRegistrationDataForPendingApplication() {
-		testSuite = "Create_PreRegistration/createPreRegistration_smoke";
-		JSONObject createPregRequest = lib.createRequest(testSuite);
-		Response createResponse = lib.CreatePreReg(createPregRequest);
-		String preID = createResponse.jsonPath().get("response[0].preRegistrationId").toString();
-		Response getPreRegistrationDataResponse = lib.getPreRegistrationData(preID);
-		lib.compareValues(getPreRegistrationDataResponse.jsonPath().getString("response[0].preRegistrationId"), preID);
-	}
-
-	/**
-	 * @author Ashish get Status Of Booked Appointment Appointment
-	 */
-	@Test(groups = { "IntegrationScenarios" })
-	public void getStatusOfBookedAppointment() {
-		testSuite = "Create_PreRegistration/createPreRegistration_smoke";
-		JSONObject createPregRequest = lib.createRequest(testSuite);
-		Response createResponse = lib.CreatePreReg(createPregRequest);
-		String preID = createResponse.jsonPath().get("response[0].preRegistrationId").toString();
-		Response documentResponse = lib.documentUpload(createResponse);
-		Response avilibityResponse = lib.FetchCentre();
-		lib.BookAppointment(documentResponse, avilibityResponse, preID);
-		Response getPreRegistrationStatus = lib.getPreRegistrationStatus(preID);
-		Assert.assertEquals(getPreRegistrationStatus.jsonPath().get("response[0].statusCode"), "Booked");
-		Assert.assertEquals(getPreRegistrationStatus.jsonPath().get("response[0].preRegistartionId"), preID);
-	}
-
-	/**
-	 * @author Ashish get Status Of Canceled Appointment Appointment
-	 */
-	@Test(groups = { "IntegrationScenarios" })
-	public void getStatusOfCanceledAppointment() {
-		testSuite = "Create_PreRegistration/createPreRegistration_smoke";
-		JSONObject createPregRequest = lib.createRequest(testSuite);
-		Response createResponse = lib.CreatePreReg(createPregRequest);
-		String preID = createResponse.jsonPath().get("response[0].preRegistrationId").toString();
-		Response documentResponse = lib.documentUpload(createResponse);
-		Response avilibityResponse = lib.FetchCentre();
-		lib.BookAppointment(documentResponse, avilibityResponse, preID);
-		Response getPreRegistrationStatus = lib.getPreRegistrationStatus(preID);
-		Assert.assertEquals(getPreRegistrationStatus.jsonPath().get("response[0].statusCode"), "Booked");
-		Response FetchAppointmentDetailsResponse = lib.FetchAppointmentDetails(preID);
-		lib.CancelBookingAppointment(FetchAppointmentDetailsResponse, preID);
-		Response getPreRegistrationStatusAfterCancel = lib.getPreRegistrationStatus(preID);
-		Assert.assertEquals(getPreRegistrationStatusAfterCancel.jsonPath().get("response[0].statusCode"),
-				"Pending_Appointment");
-	}
-
-	/**
-	 * @author Ashish retrivePreRegistrationDataAfterBookingAppointment
-	 */
-	@Test(groups = { "IntegrationScenarios" })
-	public void retrivePreRegistrationDataAfterBookingAppointment() {
-		testSuite = "Create_PreRegistration/createPreRegistration_smoke";
-		JSONObject createPregRequest = lib.createRequest(testSuite);
-		Response createResponse = lib.CreatePreReg(createPregRequest);
-		String preID = createResponse.jsonPath().get("response[0].preRegistrationId").toString();
-		Response documentResponse = lib.documentUpload(createResponse);
-		Response avilibityResponse = lib.FetchCentre();
-		lib.BookAppointment(documentResponse, avilibityResponse, preID);
-		Response FetchAppointmentDetails = lib.FetchAppointmentDetails(preID);
-		Response retrivePreRegistrationDataResponse = lib.retrivePreRegistrationData(preID);
-		lib.compareValues(
-				retrivePreRegistrationDataResponse.jsonPath().get("response.registration-client-id").toString(),
-				FetchAppointmentDetails.jsonPath().get("response.registration_center_id").toString());
-		// lib.compareValues(retrivePreRegistrationDataResponse.jsonPath().get("response.appointment_date").toString(),
-		// FetchAppointmentDetails.jsonPath().get("response.appointment_date").toString());
-		lib.compareValues(retrivePreRegistrationDataResponse.jsonPath().get("response.zip-filename").toString(), preID);
-	}
-
-	/**
-	 * @author Ashish Retrive Pre Registration of discarded application
-	 * 
-	 * @throws ParseException
-	 * @throws IOException
-	 * @throws FileNotFoundException
-	 */
-
-	@Test(groups = { "IntegrationScenarios" })
-	public void retrivePreRegistrationDataOfDiscardedApplication() {
-		testSuite = "Create_PreRegistration/createPreRegistration_smoke";
-		JSONObject createPregRequest = lib.createRequest(testSuite);
-		Response createResponse = lib.CreatePreReg(createPregRequest);
-		String preID = createResponse.jsonPath().get("response[0].preRegistrationId").toString();
-		Response documentResponse = lib.documentUpload(createResponse);
-		Response avilibityResponse = lib.FetchCentre();
-		lib.BookAppointment(documentResponse, avilibityResponse, preID);
-		Response discardResponse = lib.discardApplication(preID);
-		Response retrivePreRegistrationDataResponse = lib.retrivePreRegistrationData(preID);
-		lib.compareValues(retrivePreRegistrationDataResponse.jsonPath().get("err.message"),
-				"UNABLE_TO_FETCH_THE_PRE_REGISTRATION");
-		lib.compareValues(retrivePreRegistrationDataResponse.jsonPath().get("err.errorCode"), "PRG_PAM_APP_005");
-
-	}
-
-	/**
-	 * @author Ashish Retrive Pre Registration cancel appointment
-	 * 
-	 * @throws ParseException
-	 * @throws IOException
-	 * @throws FileNotFoundException
-	 */
-
-	@Test(groups = { "IntegrationScenarios" })
-	public void retrivePreRegistrationDataForCancelAppointment() {
-		testSuite = "Create_PreRegistration/createPreRegistration_smoke";
-		JSONObject createPregRequest = lib.createRequest(testSuite);
-		Response createResponse = lib.CreatePreReg(createPregRequest);
-		String preID = createResponse.jsonPath().get("response[0].preRegistrationId").toString();
-		Response documentResponse = lib.documentUpload(createResponse);
-		Response avilibityResponse = lib.FetchCentre();
-		lib.BookAppointment(documentResponse, avilibityResponse, preID);
-		Response FetchAppointmentDetails = lib.FetchAppointmentDetails(preID);
-		lib.CancelBookingAppointment(FetchAppointmentDetails, preID);
-		Response retrivePreRegistrationDataResponse = lib.retrivePreRegistrationData(preID);
-		lib.compareValues(retrivePreRegistrationDataResponse.jsonPath().get("err.message"), "BOOKING_DATA_NOT_FOUND");
-		lib.compareValues(retrivePreRegistrationDataResponse.jsonPath().get("err.errorCode"), "PRG_BOOK_RCI_013");
-
-	}
-
-	/**
-	 * @author Ashish Retrive Pre Registration After uploading demographic details
-	 * 
-	 * @throws ParseException
-	 * @throws IOException
-	 * @throws FileNotFoundException
-	 */
-	@Test(groups = { "IntegrationScenarios" })
-	public void retrivePreRegistrationDataAfterUploadingDemographicDetails() {
-		testSuite = "Create_PreRegistration/createPreRegistration_smoke";
-		JSONObject createPregRequest = lib.createRequest(testSuite);
-		Response createResponse = lib.CreatePreReg(createPregRequest);
-		String preID = createResponse.jsonPath().get("response[0].preRegistrationId").toString();
-
-		Response retrivePreRegistrationDataResponse = lib.retrivePreRegistrationData(preID);
-		lib.compareValues(retrivePreRegistrationDataResponse.jsonPath().get("err.message").toString(),
-				"BOOKING_DATA_NOT_FOUND");
-		lib.compareValues(retrivePreRegistrationDataResponse.jsonPath().get("err.errorCode").toString(),
-				"PRG_BOOK_RCI_013");
-
-	}
-
-	/**
-	 * @author Ashish create,discard,get application data
-	 * 
-	 * @throws ParseException
-	 * @throws IOException
-	 * @throws FileNotFoundException
-	 */
-	@Test(groups = { "IntegrationScenarios" })
-	public void getPreRegistrationDataOfDiscardedApplication() {
-		testSuite = "Create_PreRegistration/createPreRegistration_smoke";
-		JSONObject createPregRequest = lib.createRequest(testSuite);
-		Response createResponse = lib.CreatePreReg(createPregRequest);
-		String preID = createResponse.jsonPath().get("response[0].preRegistrationId").toString();
-		lib.discardApplication(preID);
-		Response getPreRegistrationDataResponse = lib.getPreRegistrationData(preID);
-		lib.compareValues(getPreRegistrationDataResponse.jsonPath().get("err.message").toString(),
-				"UNABLE_TO_FETCH_THE_PRE_REGISTRATION");
-	}
-
-	/**
-	 * @author Ashish Book Appointment for discarded application
-	 * 
-	 * @throws ParseException
-	 * @throws IOException
-	 * @throws FileNotFoundException
-	 */
-	@Test(groups = { "IntegrationScenarios" })
-	public void bookAppointmentForDiscardedApplication() {
-		testSuite = "Create_PreRegistration/createPreRegistration_smoke";
-		JSONObject createPregRequest = lib.createRequest(testSuite);
-		Response createResponse = lib.CreatePreReg(createPregRequest);
-		String preID = createResponse.jsonPath().get("response[0].preRegistrationId").toString();
-		Response documentUpload = lib.documentUpload(createResponse);
-		lib.discardApplication(preID);
-		Response FetchCentreResponse = lib.FetchCentre();
-		Response BookAppointmentResponse = lib.BookAppointment(documentUpload, FetchCentreResponse, preID);
-		String errorCode = BookAppointmentResponse.jsonPath().get("err.errorCode").toString();
-		String message = BookAppointmentResponse.jsonPath().get("err.message").toString();
-		lib.compareValues(errorCode, "PRG_PAM_APP_005");
-		lib.compareValues(message, "INVALID_PRE_REGISTRATION_ID");
-
-	}
-
-	/**
-	 * @author Ashish Book multiple appointment for same PRID
-	 * 
-	 * @throws ParseException
-	 * @throws IOException
-	 * @throws FileNotFoundException
-	 */
-	@Test(groups = { "IntegrationScenarios" })
-	public void bookMultipleAppointmentForSamePRID() {
-		testSuite = "Create_PreRegistration/createPreRegistration_smoke";
-		JSONObject createPregRequest = lib.createRequest(testSuite);
-		Response createResponse = lib.CreatePreReg(createPregRequest);
-		String preID = createResponse.jsonPath().get("response[0].preRegistrationId").toString();
-		Response documentUpload = lib.documentUpload(createResponse);
-		Response FetchCentreResponse = lib.FetchCentre();
-		lib.BookAppointment(documentUpload, FetchCentreResponse, preID);
-		Response FetchCentreResponse1 = lib.FetchCentre();
-		Response responsed = lib.BookAppointment(documentUpload, FetchCentreResponse1, preID);
-		lib.compareValues(responsed.jsonPath().get("message").toString(),
-				"PRG_CORE_REQ_005 --> APPOINTMENT_CANNOT_BE_BOOKED_FOR_BOOKED");
-
-	}
-
-	/**
-	 * @author Ashish get data for discarded application
-	 * 
-	 * @throws ParseException
-	 * @throws IOException
-	 * @throws FileNotFoundException
-	 */
-	@Test(groups = { "IntegrationScenarios" })
-	public void dataOfDiscardedApplication() {
-		testSuite = "Create_PreRegistration/createPreRegistration_smoke";
-		JSONObject createPregRequest = lib.createRequest(testSuite);
-		Response createResponse = lib.CreatePreReg(createPregRequest);
-		String preID = createResponse.jsonPath().get("response[0].preRegistrationId").toString();
-		lib.discardApplication(preID);
-		Response getPreRegistrationDataResponse = lib.getPreRegistrationData(preID);
-		String errorCode = getPreRegistrationDataResponse.jsonPath().get("err.errorCode").toString();
-		String message = getPreRegistrationDataResponse.jsonPath().get("err.message").toString();
-		lib.compareValues(errorCode, "PRG_PAM_APP_005");
-		lib.compareValues(message, "UNABLE_TO_FETCH_THE_PRE_REGISTRATION");
-
-	}
-
-	/**
-	 * Create,Discard,upload document
-	 * 
-	 * @throws ParseException
-	 * @throws IOException
-	 * @throws FileNotFoundException
-	 */
-	@Test(groups = { "IntegrationScenarios" })
-	public void uploadDocumentForDiscardedApplication() {
-		testSuite = "Create_PreRegistration/createPreRegistration_smoke";
-		JSONObject createPregRequest = lib.createRequest(testSuite);
-		Response createResponse = lib.CreatePreReg(createPregRequest);
-		String preID = createResponse.jsonPath().get("response[0].preRegistrationId").toString();
-		lib.discardApplication(preID);
-		Response documentResponse = lib.documentUpload(createResponse);
-		String errorCode = documentResponse.jsonPath().get("err.errorCode").toString();
-		String message = documentResponse.jsonPath().get("err.message").toString();
-		lib.compareValues(message, "PRG_PAM_APP_005 --> UNABLE_TO_FETCH_THE_PRE_REGISTRATION");
-		lib.compareValues(errorCode, "PRG_PAM_APP_005");
-
-	}
-
-	/**
-	 * @author Ashish Retrive Pre Registration After uploading document
-	 * 
-	 * @throws ParseException
-	 * @throws IOException
-	 * @throws FileNotFoundException
-	 */
-
-	@Test(groups = { "IntegrationScenarios" })
-	public void retrivePreRegistrationDataAfterUploadingDocument() {
-		testSuite = "Create_PreRegistration/createPreRegistration_smoke";
-		JSONObject createPregRequest = lib.createRequest(testSuite);
-		Response createResponse = lib.CreatePreReg(createPregRequest);
-		String preID = createResponse.jsonPath().get("response[0].preRegistrationId").toString();
-		lib.documentUpload(createResponse);
-		Response retrivePreRegistrationDataResponse = lib.retrivePreRegistrationData(preID);
-		lib.compareValues(retrivePreRegistrationDataResponse.jsonPath().get("err.message").toString(),
-				"BOOKING_DATA_NOT_FOUND");
-		lib.compareValues(retrivePreRegistrationDataResponse.jsonPath().get("err.errorCode").toString(),
-				"PRG_BOOK_RCI_013");
-
-	}
-
-	/**
-	 * @author Ashish create application,u[pload document[parent],create
-	 *         application[child],copy document from source to dest
-	 */
-	@Test(groups = { "IntegrationScenarios" })
-	public void copyDocument() {
-		testSuite = "Create_PreRegistration/createPreRegistration_smoke";
-		JSONObject createPregRequest = lib.createRequest(testSuite);
-		Response createResponseSource = lib.CreatePreReg(createPregRequest);
-		String preIDSource = createResponseSource.jsonPath().get("response[0].preRegistrationId").toString();
-		lib.documentUpload(createResponseSource);
-		Response createResponseDestination = lib.CreatePreReg(createPregRequest);
-		String preIDDestination = createResponseDestination.jsonPath().get("response[0].preRegistrationId").toString();
-		Response copyUploadedDocumentsResponse = lib.copyUploadedDocuments(preIDSource, preIDDestination);
-	}
-	/**@author Ashish
-	 * Consumed booked appointment
-	 */
-	@Test(groups = { "IntegrationScenarios" })
-	public void cosumedBookedAppointment() {
-		testSuite = "Create_PreRegistration/createPreRegistration_smoke";
-		JSONObject createPregRequest = lib.createRequest(testSuite);
-			Response createPregResponse = lib.CreatePreReg(createPregRequest);
-			String PreID = createPregResponse.jsonPath().get("response[0].preRegistrationId").toString();
-			Response documentUploadResponse = lib.documentUpload(createPregResponse);
-			Response fetchCentreResponse = lib.FetchCentre();
-			lib.BookAppointment(documentUploadResponse, fetchCentreResponse, PreID);
-			List<String> preRegistrationIds = new ArrayList<String>();
-			preRegistrationIds.add(PreID);
-			lib.reverseDataSync(preRegistrationIds);
-			lib.consumedStatus();
-			Response getPreRegistrationStatusResponse = lib.getPreRegistrationStatus(PreID);
-			String status = getPreRegistrationStatusResponse.jsonPath().get("response[0].statusCode").toString();
-			lib.compareValues(status, "Consumed");
-		}
-	/**@author Ashish
-	 * Consumed Expired appointment
-	 */
-	@Test(groups = { "IntegrationScenarios" })
-	public void cosumedExpiredAppointment() {
-		testSuite = "Create_PreRegistration/createPreRegistration_smoke";
-		JSONObject createPregRequest = lib.createRequest(testSuite);
-			Response createPregResponse = lib.CreatePreReg(createPregRequest);
-			String PreID = createPregResponse.jsonPath().get("response[0].preRegistrationId").toString();
-			Response documentUploadResponse = lib.documentUpload(createPregResponse);
-			Response fetchCentreResponse = lib.FetchCentre();
-			lib.BookExpiredAppointment(documentUploadResponse, fetchCentreResponse, PreID);
-			lib.expiredStatus();
-			Response getPreRegistrationStatusResponse = lib.getPreRegistrationStatus(PreID);
-			String status = getPreRegistrationStatusResponse.jsonPath().get("response[0].statusCode").toString();
-			lib.compareValues(status, "Expired");
-			List<String> preRegistrationIds = new ArrayList<String>();
-			preRegistrationIds.add(PreID);
-			lib.reverseDataSync(preRegistrationIds);
-			lib.consumedStatus();
-			 getPreRegistrationStatusResponse = lib.getPreRegistrationStatus(PreID);
-			 status = getPreRegistrationStatusResponse.jsonPath().get("response[0].statusCode").toString();
-			lib.compareValues(status, "Consumed");
-		}
-	/**@author Ashish
-	 * Changing status to expired using batch job service
-	 */
-	@Test(groups = { "IntegrationScenarios" })
-	public void expiredBatchJobService() {
-		testSuite = "Create_PreRegistration/createPreRegistration_smoke";
-		JSONObject createPregRequest = lib.createRequest(testSuite);
-			Response createPregResponse = lib.CreatePreReg(createPregRequest);
-			String PreID = createPregResponse.jsonPath().get("response[0].preRegistrationId").toString();
-			Response documentUploadResponse = lib.documentUpload(createPregResponse);
-			Response fetchCentreResponse = lib.FetchCentre();
-			lib.BookExpiredAppointment(documentUploadResponse, fetchCentreResponse, PreID);
-			lib.expiredStatus();
-			Response getPreRegistrationStatusResponse = lib.getPreRegistrationStatus(PreID);
-			String status = getPreRegistrationStatusResponse.jsonPath().get("response[0].statusCode").toString();
-			lib.compareValues(status, "Expired");
-			
-		}
-	
-	/**@author Ashish
-	 * Changing status to Consumed using batch job service
-	 */
-	@Test(groups = { "IntegrationScenarios" })
-	public void consumedBatchJobService() {
-		testSuite = "Create_PreRegistration/createPreRegistration_smoke";
-		JSONObject createPregRequest = lib.createRequest(testSuite);
-			Response createPregResponse = lib.CreatePreReg(createPregRequest);
-			String PreID = createPregResponse.jsonPath().get("response[0].preRegistrationId").toString();
-			Response documentUploadResponse = lib.documentUpload(createPregResponse);
-			Response fetchCentreResponse = lib.FetchCentre();
-			lib.BookAppointment(documentUploadResponse, fetchCentreResponse, PreID);
-			List<String> preRegistrationIds = new ArrayList<String>();
-			preRegistrationIds.add(PreID);
-			lib.reverseDataSync(preRegistrationIds);
-			lib.consumedStatus();
-			 Response getPreRegistrationStatusResponse = lib.getPreRegistrationStatus(PreID);
-			 String status = getPreRegistrationStatusResponse.jsonPath().get("response[0].statusCode").toString();
-			lib.compareValues(status, "Consumed");
-		}
-	
-	/**@author Ashish
-	 * retrive PreRegistration data for consumed Application
-	 */
-	@Test(groups = { "IntegrationScenarios" })
-	public void retrivePreRegDataConsumedApplication() {
-		testSuite = "Create_PreRegistration/createPreRegistration_smoke";
-		JSONObject createPregRequest = lib.createRequest(testSuite);
-			Response createPregResponse = lib.CreatePreReg(createPregRequest);
-			String PreID = createPregResponse.jsonPath().get("response[0].preRegistrationId").toString();
-			Response documentUploadResponse = lib.documentUpload(createPregResponse);
-			Response fetchCentreResponse = lib.FetchCentre();
-			lib.BookAppointment(documentUploadResponse, fetchCentreResponse, PreID);
-			List<String> preRegistrationIds=new ArrayList<String>();
-			preRegistrationIds.add(PreID);
-			lib.reverseDataSync(preRegistrationIds);
-			lib.consumedStatus();
-			Response getPreRegistrationStatusResposne = lib.getPreRegistrationStatus(PreID);
-			String status = getPreRegistrationStatusResposne.jsonPath().get("response[0].statusCode").toString();
-			String preRegistartionId = getPreRegistrationStatusResposne.jsonPath().get("response[0].preRegistartionId").toString();
-			lib.compareValues(preRegistartionId, PreID);
-			lib.compareValues(status, "Consumed");
-			Response retrivePreRegistrationDataResponse = lib.retrivePreRegistrationData(PreID);
-			lib.fetchDocs(retrivePreRegistrationDataResponse, "PreRegDocs");
-		}
-	/**
-	 * @author Ashish Consumed multiple pre registration ids
-	 */
-	@Test(groups = { "IntegrationScenarios" })
-	public void consumedMultiplePRID() {
-		List<String> preRegistrationIds = new ArrayList<String>();
-		String PreID = null;
-		for (int i = 1; i <= 3; i++) {
-			testSuite = "Create_PreRegistration/createPreRegistration_smoke";
-			JSONObject createPregRequest = lib.createRequest(testSuite);
-			Response createPregResponse = lib.CreatePreReg(createPregRequest);
-			PreID = createPregResponse.jsonPath().get("response[0].preRegistrationId").toString();
-			Response documentUploadResponse = lib.documentUpload(createPregResponse);
-			Response fetchCentreResponse = lib.FetchCentre();
-			lib.BookAppointment(documentUploadResponse, fetchCentreResponse, PreID);
-			preRegistrationIds.add(PreID);
-			
-		}
-		lib.reverseDataSync(preRegistrationIds);
-		lib.consumedStatus();
-		for(String PreRegId:preRegistrationIds)
-		{
-			Response getPreRegistrationStatusResposne = lib.getPreRegistrationStatus(PreRegId);
-			String status = getPreRegistrationStatusResposne.jsonPath().get("response[0].statusCode").toString();
-			String preRegistartionId = getPreRegistrationStatusResposne.jsonPath().get("response[0].preRegistartionId").toString();
-			lib.compareValues(preRegistartionId, PreRegId);
-			lib.compareValues(status, "Consumed");
-		}
-		
-	}
-	
-	
-	/**@author Ashish
-	 * Book an Appointment Delete all document then retrive PreRegistration data
-	 */
-	@Test(groups = { "IntegrationScenarios" })
-	public void retrivePreRegDataAfterDeletingDocument() {
-		testSuite = "Create_PreRegistration/createPreRegistration_smoke";
-		JSONObject createPregRequest = lib.createRequest(testSuite);
-			Response createPregResponse = lib.CreatePreReg(createPregRequest);
-			String PreID = createPregResponse.jsonPath().get("response[0].preRegistrationId").toString();
-			Response documentUploadResponse = lib.documentUpload(createPregResponse);
-			Response fetchCentreResponse = lib.FetchCentre();
-			lib.BookAppointment(documentUploadResponse, fetchCentreResponse, PreID);
-			lib.deleteAllDocumentByPreId(PreID);
-			Response retrivePreRegistrationDataResponse = lib.retrivePreRegistrationData(PreID);
-			lib.fetchDocs(retrivePreRegistrationDataResponse, "PreRegDocs");
-		}
-	
-	/**
-	 * @author Ashish Consumed multiple pre registration ids with some invalid PRID
-	 */
-	@Test(groups = { "IntegrationScenarios" })
-	public void consumedMultiplePRIDWithInvalidPRID() {
-		List<String> preRegistrationIds = new ArrayList<String>();
-		String PreID = null;
-		for (int i = 1; i <= 3; i++) {
-			testSuite = "Create_PreRegistration/createPreRegistration_smoke";
-			JSONObject createPregRequest = lib.createRequest(testSuite);
-			Response createPregResponse = lib.CreatePreReg(createPregRequest);
-			PreID = createPregResponse.jsonPath().get("response[0].preRegistrationId").toString();
-			Response documentUploadResponse = lib.documentUpload(createPregResponse);
-			Response fetchCentreResponse = lib.FetchCentre();
-			lib.BookAppointment(documentUploadResponse, fetchCentreResponse, PreID);
-			preRegistrationIds.add(PreID);
-
-		}
-		preRegistrationIds.add("invalid");
-		lib.reverseDataSync(preRegistrationIds);
-		lib.consumedStatus();
-		for (String PreRegId : preRegistrationIds) {
-			Response getPreRegistrationStatusResposne = lib.getPreRegistrationStatus(PreRegId);
-			if (getPreRegistrationStatusResposne.jsonPath().get("status").toString().equals("true")) {
-				String status = getPreRegistrationStatusResposne.jsonPath().get("response[0].statusCode").toString();
-				String preRegistartionId = getPreRegistrationStatusResposne.jsonPath()
-						.get("response[0].preRegistartionId").toString();
-				lib.compareValues(preRegistartionId, PreRegId);
-				lib.compareValues(status, "Consumed");
-			}
-		}
-
-	}
-
-	// Integration scenario for copy document i.e.,create application,upload
-	// document[for one application],create one more application,copy document
-	// from
-	// one application to another application Status Of Canceled Appointment
-	// Appointment
-
-	@Test(groups = { "IntegrationScenarios" })
-	public void copyUploadedDocument() {
-
-		// Creating the Pre-Registration Application
-		Response createApplicationResponse;
-		try {
-			createApplicationResponse = lib.CreatePreReg();
-
-			String preId = createApplicationResponse.jsonPath().get("response[0].preRegistrationId").toString();
-
-			// Document Upload for created application
-			Response docUploadResponse = lib.documentUpload(createApplicationResponse);
-
-			// PreId of Uploaded document
-			String srcPreID = docUploadResponse.jsonPath().get("response[0].preRegistrationId").toString();
-
-			// Creating the Pre-Registration Application for Destination PreId
-			Response createApplicationRes = lib.CreatePreReg();
-			String destPreId = createApplicationRes.jsonPath().get("response[0].preRegistrationId").toString();
-
-			// Copy uploaded document from Source PreId to Destination PreId
-			Response copyDocresponse = lib.copyUploadedDocuments(srcPreID, destPreId);
-
-			lib.compareValues(copyDocresponse.jsonPath().get("response[0].sourcePreRegId").toString(), srcPreID);
-			lib.compareValues(copyDocresponse.jsonPath().get("response[0].destPreRegId").toString(), destPreId);
-
-		} catch (Exception e) {
-			// TODO Auto-generated catch block
-			e.printStackTrace();
-		}
-
-	}
-
-	// Integration scenario - Create application, document upload for diff cat
-	// codes,get all document for pre id
-
-	@Test(groups = { "IntegrationScenarios" })
-	public void multipleDocumentUpload() {
-
-		PreRegistrationLibrary lib = new PreRegistrationLibrary();
-
-		// Create PreReg
-
-		String preRegID = null;
-		String createdBy = null;
-		Response createApplicationResponse = null;
-		Response docUploadRes_POA = null;
-		Response docUploadRes_POB = null;
-		Response docUploadRes_POI = null;
-		Response getAllDocForPreId = null;
-
-		try {
-			createApplicationResponse = lib.CreatePreReg();
-			preRegID = createApplicationResponse.jsonPath().get("response[0].preRegistrationId").toString();
-			createdBy = createApplicationResponse.jsonPath().get("response[0].createdBy").toString();
-
-		} catch (Exception e) {
-			// TODO Auto-generated catch block
-			logger.error(e.getMessage());
-		}
-
-		// Upload document for different cat codes for same preId
-		try {
-
-			docUploadRes_POA = lib.multipleDocumentUpload(createApplicationResponse, filepathPOA, "/" + POADocName);
-			docUploadRes_POB = lib.multipleDocumentUpload(createApplicationResponse, filepathPOB, "/" + POBDocName);
-			docUploadRes_POI = lib.multipleDocumentUpload(createApplicationResponse, filepathPOI, "/" + POIDocName);
-
-			getAllDocForPreId = lib.getAllDocumentForPreId(preRegID);
-
-			JSONObject filePathPOAReq = lib.requestJson(filepathPOA);
-			JSONObject filePathPOBReq = lib.requestJson(filepathPOB);
-			JSONObject filePathPOIReq = lib.requestJson(filepathPOI);
-
-			// Assertion for Document category POA - 0th element in response
-
-			lib.compareValues(getAllDocForPreId.jsonPath().get("response[0].prereg_id").toString(), preRegID);
-			lib.compareValues(getAllDocForPreId.jsonPath().get("response[0].doc_name").toString(), POADocName);
-			lib.compareValues(getAllDocForPreId.jsonPath().get("response[0].doc_cat_code").toString(),
-					JsonPath.parse(filePathPOAReq).read("$.request.doc_cat_code"));
-			lib.compareValues(getAllDocForPreId.jsonPath().get("response[0].doc_typ_code").toString(),
-					JsonPath.parse(filePathPOAReq).read("$.request.doc_typ_code"));
-			lib.compareValues(getAllDocForPreId.jsonPath().get("response[0].doc_file_format").toString(),
-					JsonPath.parse(filePathPOAReq).read("$.request.doc_file_format"));
-
-			// Assertion for Document category POB - 1st element in response
-
-			lib.compareValues(getAllDocForPreId.jsonPath().get("response[1].prereg_id").toString(), preRegID);
-			lib.compareValues(getAllDocForPreId.jsonPath().get("response[1].doc_name").toString(), POBDocName);
-			lib.compareValues(getAllDocForPreId.jsonPath().get("response[1].doc_cat_code").toString(),
-					JsonPath.parse(filePathPOBReq).read("$.request.doc_cat_code"));
-			lib.compareValues(getAllDocForPreId.jsonPath().get("response[1].doc_typ_code").toString(),
-					JsonPath.parse(filePathPOBReq).read("$.request.doc_typ_code"));
-			lib.compareValues(getAllDocForPreId.jsonPath().get("response[1].doc_file_format").toString(),
-					JsonPath.parse(filePathPOBReq).read("$.request.doc_file_format"));
-
-			// Assertion for Document category POI - 2nd element in response
-
-			lib.compareValues(getAllDocForPreId.jsonPath().get("response[2].prereg_id").toString(), preRegID);
-			lib.compareValues(getAllDocForPreId.jsonPath().get("response[2].doc_name").toString(), POIDocName);
-			lib.compareValues(getAllDocForPreId.jsonPath().get("response[2].doc_cat_code").toString(),
-					JsonPath.parse(filePathPOIReq).read("$.request.doc_cat_code"));
-			lib.compareValues(getAllDocForPreId.jsonPath().get("response[2].doc_typ_code").toString(),
-					JsonPath.parse(filePathPOIReq).read("$.request.doc_typ_code"));
-			lib.compareValues(getAllDocForPreId.jsonPath().get("response[2].doc_file_format").toString(),
-					JsonPath.parse(filePathPOIReq).read("$.request.doc_file_format"));
-
-		} catch (Exception e) {
-			// TODO Auto-generated catch block
-			logger.error(e.getMessage());
-		}
-
-	}
-
-	// Integration scenario for create the application,upload the multiple
-	// upload
-	// document,delete the documents from preId
-
-	@Test(groups = { "IntegrationScenarios" })
-	public void multipleDocumentUploadDeleteDocByPreId() {
-		PreRegistrationLibrary lib = new PreRegistrationLibrary();
-
-		// Create PreReg
-
-		String preRegID = null;
-		String createdBy = null;
-		Response createApplicationResponse = null;
-		Response docUploadRes_POA = null;
-		Response docUploadRes_POB = null;
-		Response docUploadRes_POI = null;
-		Response getAllDocForPreId = null;
-
-		try {
-			createApplicationResponse = lib.CreatePreReg();
-			preRegID = createApplicationResponse.jsonPath().get("response[0].preRegistrationId").toString();
-			createdBy = createApplicationResponse.jsonPath().get("response[0].createdBy").toString();
-
-		} catch (Exception e) {
-			// TODO Auto-generated catch block
-			logger.error(e.getMessage());
-		}
-
-		// Upload document for Multiple cat codes for same preId
-		try {
-
-			docUploadRes_POA = lib.multipleDocumentUpload(createApplicationResponse, filepathPOA, "/" + POADocName);
-			docUploadRes_POB = lib.multipleDocumentUpload(createApplicationResponse, filepathPOB, "/" + POBDocName);
-			docUploadRes_POI = lib.multipleDocumentUpload(createApplicationResponse, filepathPOI, "/" + POIDocName);
-
-			getAllDocForPreId = lib.getAllDocumentForPreId(preRegID);
-
-			Response delDocPreRegId = lib.deleteAllDocumentByPreId(preRegID);
-			lib.compareValues(delDocPreRegId.jsonPath().get("response[0].resMsg").toString(), expectedMessageDeleteDoc);
-			lib.compareValues(delDocPreRegId.jsonPath().get("response[1].resMsg").toString(), expectedMessageDeleteDoc);
-			lib.compareValues(delDocPreRegId.jsonPath().get("response[2].resMsg").toString(), expectedMessageDeleteDoc);
-
-			lib.compareValues(delDocPreRegId.jsonPath().get("response[0].documnet_Id").toString(),
-					getAllDocForPreId.jsonPath().get("response[0].doc_id").toString());
-			lib.compareValues(delDocPreRegId.jsonPath().get("response[1].documnet_Id").toString(),
-					getAllDocForPreId.jsonPath().get("response[1].doc_id").toString());
-			lib.compareValues(delDocPreRegId.jsonPath().get("response[2].documnet_Id").toString(),
-					getAllDocForPreId.jsonPath().get("response[2].doc_id").toString());
-
-		} catch (Exception e) {
-			// TODO Auto-generated catch block
-			logger.error(e.getMessage());
-		}
-
-	}
-
-	// Integration scenario - Create application ,upload document for exceeding
-	// size
-
-	@Test(groups = { "IntegrationScenarios" })
-	public void documentUploadGreaterThanFileSize() {
-		PreRegistrationLibrary lib = new PreRegistrationLibrary();
-
-		// Create PreReg
-
-		String preRegID = null;
-		String createdBy = null;
-		Response createApplicationResponse = null;
-		Response docUploadResGreaterThanFileSize = null;
-		try {
-			createApplicationResponse = lib.CreatePreReg();
-			preRegID = createApplicationResponse.jsonPath().get("response[0].preRegistrationId").toString();
-			createdBy = createApplicationResponse.jsonPath().get("response[0].createdBy").toString();
-
-		} catch (Exception e) {
-			// TODO Auto-generated catch block
-			logger.error(e.getMessage());
-		}
-
-		try {
-
-			docUploadResGreaterThanFileSize = lib.multipleDocumentUpload(createApplicationResponse,
-					filepathDocGreaterThanFileSize, "/" + ExceedingSizeDocName);
-
-			// Assertion Document exceeding the permitted size
-			lib.compareValues(docUploadResGreaterThanFileSize.jsonPath().get("err.errorCode").toString(),
-					expectedErrCodeDocGreaterThanFileSize);
-			lib.compareValues(docUploadResGreaterThanFileSize.jsonPath().get("err.message").toString(),
-					expectedErrMessageDocGreaterThanFileSize);
-
-		} catch (Exception e) {
-			// TODO Auto-generated catch block
-			logger.error(e.getMessage());
-		}
-
-	}
-
-	// Integration scenario - Delete document for discard application by using
-	// document id
-
-	@Test(groups = { "IntegrationScenarios" })
-	public void delDocByDocIdForDiscardedApplication() {
-		PreRegistrationLibrary lib = new PreRegistrationLibrary();
-
-		// Create PreReg
-
-		String preRegID = null;
-		String createdBy = null;
-		Response createApplicationResponse = null;
-
-		try {
-			createApplicationResponse = lib.CreatePreReg();
-			preRegID = createApplicationResponse.jsonPath().get("response[0].preRegistrationId").toString();
-			createdBy = createApplicationResponse.jsonPath().get("response[0].createdBy").toString();
-
-			Response uploadDoc = lib.documentUpload(createApplicationResponse);
-
-			String docId = uploadDoc.jsonPath().get("response[0].documnetId").toString();
-
-			Response discardApp = lib.discardApplication(preRegID);
-			Response delDocumentByDocId = lib.deleteAllDocumentByDocId(docId);
-
-			lib.compareValues(delDocumentByDocId.jsonPath().get("err.errorCode").toString(), "PRG_PAM_DOC_005");
-			lib.compareValues(delDocumentByDocId.jsonPath().get("err.message").toString(), "DOCUMENT_IS_MISSING");
-
-		} catch (Exception e) {
-			// TODO Auto-generated catch block
-			logger.error(e.getMessage());
-		}
-
-	}
-
-	@Test(groups = { "IntegrationScenarios" })
-	public void retriveAllPreRegIdsByRegId() {
-		PreRegistrationLibrary lib = new PreRegistrationLibrary();
-
-		// Create PreReg
-
-		String preRegID = null;
-		String createdBy = null;
-
-		Response createApplicationResponse = null;
-		Response bookApp = null;
-
-		try {
-
-			for (int i = 0; i <= 4; i++) {
-				createApplicationResponse = lib.CreatePreReg();
-				preRegID = createApplicationResponse.jsonPath().get("response[0].preRegistrationId").toString();
-				createdBy = createApplicationResponse.jsonPath().get("response[0].createdBy").toString();
-				Response docUploadResponse = lib.documentUpload(createApplicationResponse);
-
-				Response fetchavaRes = lib.FetchCentre();
-
-				bookApp = lib.BookAppointment(docUploadResponse, fetchavaRes, preRegID);
-				logger.info("My Book App det::" + bookApp.asString());
-
-			}
-
-			Response retriveAllPreregId = lib.retriveAllPreIdByRegId();
-
-			// Assertion for Retrieve PreId By Reg Center Id
-			lib.compareValues(retriveAllPreregId.jsonPath().get("response[0].preRegistrationId").toString(), preRegID);
-			lib.compareValues(retriveAllPreregId.jsonPath().get("response[0].registartion_center_id").toString(),
-					"10022");
-			lib.compareValues(retriveAllPreregId.jsonPath().get("response[0].pre_registration_ids[0]").toString(),
-					"97186158062160");
-			lib.compareValues(retriveAllPreregId.jsonPath().get("response[0].pre_registration_ids[1]").toString(),
-					"65180632596528");
-			lib.compareValues(retriveAllPreregId.jsonPath().get("response[0].pre_registration_ids[2]").toString(),
-					"82378490340132");
-
-		} catch (Exception e) {
-			// TODO Auto-generated catch block
-			logger.error(e.getMessage());
-		}
-
-	}
-
-}
-=======
 package io.mosip.preregistration.tests;
 
 import java.io.File;
@@ -3713,4 +2138,3 @@
 	}
 
 }
->>>>>>> 382e842e
