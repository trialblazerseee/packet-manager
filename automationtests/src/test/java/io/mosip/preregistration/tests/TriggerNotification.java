package io.mosip.preregistration.tests;

import java.io.File;
import java.io.FileWriter;
import java.io.IOException;
import java.lang.reflect.Field;
import java.lang.reflect.Method;
import java.util.ArrayList;
import java.util.List;

import org.apache.log4j.Logger;
import org.json.simple.JSONArray;
import org.json.simple.JSONObject;
import org.json.simple.parser.ParseException;
import org.testng.ITest;
import org.testng.ITestContext;
import org.testng.ITestResult;
import org.testng.Reporter;
import org.testng.annotations.AfterClass;
import org.testng.annotations.AfterMethod;
import org.testng.annotations.BeforeMethod;
import org.testng.annotations.DataProvider;
import org.testng.annotations.Test;
import org.testng.asserts.SoftAssert;
import org.testng.internal.BaseTestMethod;
import org.testng.internal.TestResult;

import com.fasterxml.jackson.core.JsonParseException;
import com.fasterxml.jackson.databind.JsonMappingException;
import com.fasterxml.jackson.databind.ObjectMapper;
import com.google.common.base.Verify;

import io.mosip.service.ApplicationLibrary;
import io.mosip.service.AssertResponses;
import io.mosip.service.BaseTestCase;
import io.mosip.util.CommonLibrary;
import io.mosip.util.PreRegistrationLibrary;
import io.mosip.util.ReadFolder;
import io.mosip.util.ResponseRequestMapper;
import io.restassured.response.Response;

/**
 * Test Class to perform Trigger notification related Positive and Negative test
 * cases
 * 
 * @author Lavanya R
 * @since 1.0.0
 */

public class TriggerNotification extends BaseTestCase implements ITest {
	/**
	 * Declaration of all variables
	 **/
	static String folder = "preReg";
	static String preId = "";
	static SoftAssert softAssert = new SoftAssert();
	protected static String testCaseName = "";
	private static Logger logger = Logger.getLogger(FetchAllApplicationCreatedByUser.class);
	boolean status = false;
	boolean statuOfSmokeTest = false;
	String finalStatus = "";
	public static JSONArray arr = new JSONArray();
	ObjectMapper mapper = new ObjectMapper();
	static Response Actualresponse = null;
	static JSONObject Expectedresponse = null;
	private static ApplicationLibrary applicationLibrary = new ApplicationLibrary();
	private static String preReg_URI;
	private static CommonLibrary commonLibrary = new CommonLibrary();
	static String dest = "";
	static String configPaths = "";
	static String folderPath = "preReg/TriggerNotification";
	static String outputFile = "TriggerNotificationRequestOutput.json";
	static String requestKeyFile = "TriggerNotificationRequest.json";
	String testParam = null;
	boolean status_val = false;
	static PreRegistrationLibrary preRegLib = new PreRegistrationLibrary();

	public TriggerNotification() {

	}

	/**
	 * Data Providers to read the input json files from the folders
	 * 
	 * @param context
	 * @return input request file
	 * @throws JsonParseException
	 * @throws JsonMappingException
	 * @throws IOException
	 * @throws ParseException
	 */
	@DataProvider(name = "TriggerNotification")
<<<<<<< HEAD
	public Object[][] readData(ITestContext context)
			throws JsonParseException, JsonMappingException, IOException, ParseException {
		testParam = context.getCurrentXmlTest().getParameter("testType");
		switch (testParam) {
=======
	public Object[][] readData(ITestContext context) throws JsonParseException, JsonMappingException, IOException, ParseException {
		  testParam = context.getCurrentXmlTest().getParameter("testType");
		 switch ("SmokeAndRegression") {
>>>>>>> c52b9990
		case "smoke":
			return ReadFolder.readFolders(folderPath, outputFile, requestKeyFile, "smoke");

		case "regression":
			return ReadFolder.readFolders(folderPath, outputFile, requestKeyFile, "regression");
		default:
			return ReadFolder.readFolders(folderPath, outputFile, requestKeyFile, "smokeAndRegression");
		}

	}

	@SuppressWarnings("unchecked")
	@Test(dataProvider = "TriggerNotification")
	public void bookingAppointment(String testSuite, Integer i, JSONObject object) throws Exception {

		List<String> outerKeys = new ArrayList<String>();
		List<String> innerKeys = new ArrayList<String>();
		JSONObject actualRequest = ResponseRequestMapper.mapRequest(testSuite, object);

		String testCase = object.get("testCaseName").toString();
		Expectedresponse = ResponseRequestMapper.mapResponse(testSuite, object);

		if (testCase.contains("smoke")) {

			/* Creating the Pre-Registration Application */
			Response createApplicationResponse = preRegLib.CreatePreReg();

			Response triggerNotifyResponse = preRegLib.TriggerNotification();

			System.out.println("triggerNotifyResponse:" + triggerNotifyResponse.asString());

			outerKeys.add("resTime");
			status = AssertResponses.assertResponses(triggerNotifyResponse, Expectedresponse, outerKeys, innerKeys);

			/*
			 * outerKeys.add("resTime"); innerKeys.add("updatedDateTime");
			 * innerKeys.add("createdDateTime"); innerKeys.add("preRegistrationId");
			 * innerKeys.add("documnetId");
			 */

			// status = AssertResponses.assertResponses(docUploadResponse, Expectedresponse,
			// outerKeys, innerKeys);

		} else {

			String langCodeKey = commonLibrary.fetch_IDRepo().get("langCode.key");
			testSuite = "TriggerNotification/TriggerNotificationInvalidId_Alphabets";
			String configPath = "src/test/resources/" + folder + "/" + testSuite;
			File file = new File(configPath + "/AadhaarCard_POA.pdf");
			String value = null;
			JSONObject object1 = null;
			for (Object key : actualRequest.keySet()) {
				if (key.equals("request")) {
					object1 = (JSONObject) actualRequest.get(key);
					value = (String) object1.get(langCodeKey);
					// object.put("pre_registartion_id",responseCreate.jsonPath().get("response[0].preRegistrationId").toString());
					// request.replace(key, object);
					object1.remove(langCodeKey);
				}
			}

			Object response = applicationLibrary.putFileAndJsonParam(preReg_URI, actualRequest, file, langCodeKey,
					value);

			System.out.println("Response::" + response.toString());

		}

		if (status) {
			finalStatus = "Pass";
			softAssert.assertAll();
			object.put("status", finalStatus);
			arr.add(object);
		} else {
			finalStatus = "Fail";
		}

		boolean setFinalStatus = false;

		setFinalStatus = finalStatus.equals("Pass") ? true : false;

		Verify.verify(setFinalStatus);
		softAssert.assertAll();

	}

	/**
	 * Writing output into configpath
	 * 
	 * @throws IOException
	 * @throws NoSuchFieldException
	 * @throws SecurityException
	 * @throws IllegalArgumentException
	 * @throws IllegalAccessException
	 */

	@AfterClass
	public void statusUpdate() throws IOException, NoSuchFieldException, SecurityException, IllegalArgumentException,
			IllegalAccessException {

		String configPath = "src/test/resources/" + folderPath + "/" + outputFile;

		try (FileWriter file = new FileWriter(configPath)) {
			file.write(arr.toString());
			logger.info("Successfully updated Results to " + outputFile);
		}

		String source = "src/test/resources/" + folderPath + "/";
		CommonLibrary.backUpFiles(source, folderPath);

		// Add generated PreRegistrationId to list to be Deleted from DB AfterSuite
		preIds.add(preId);
	}

	/**
	 * Writing test case name into testng
	 * 
	 * @param result
	 */
	@AfterMethod(alwaysRun = true)
	public void setResultTestName(ITestResult result) {
		try {
			Field method = TestResult.class.getDeclaredField("m_method");
			method.setAccessible(true);
			method.set(result, result.getMethod().clone());
			BaseTestMethod baseTestMethod = (BaseTestMethod) result.getMethod();
			Field f = baseTestMethod.getClass().getSuperclass().getDeclaredField("m_methodName");
			f.setAccessible(true);
			f.set(baseTestMethod, TriggerNotification.testCaseName);
		} catch (Exception e) {
			Reporter.log("Exception : " + e.getMessage());
		}
	}

	@BeforeMethod(alwaysRun = true)
	public static void getTestCaseName(Method method, Object[] testdata, ITestContext ctx) throws Exception {
		JSONObject object = (JSONObject) testdata[2];
		testCaseName = object.get("testCaseName").toString();

		/**
		 * Document Upload Resource URI
		 */

		preReg_URI = commonLibrary.fetch_IDRepo().get("preReg_NotifyURI");
		authToken = preRegLib.getToken();
	}

	@Override
	public String getTestName() {
		return this.testCaseName;
	}
}<|MERGE_RESOLUTION|>--- conflicted
+++ resolved
@@ -90,16 +90,10 @@
 	 * @throws ParseException
 	 */
 	@DataProvider(name = "TriggerNotification")
-<<<<<<< HEAD
 	public Object[][] readData(ITestContext context)
 			throws JsonParseException, JsonMappingException, IOException, ParseException {
 		testParam = context.getCurrentXmlTest().getParameter("testType");
-		switch (testParam) {
-=======
-	public Object[][] readData(ITestContext context) throws JsonParseException, JsonMappingException, IOException, ParseException {
-		  testParam = context.getCurrentXmlTest().getParameter("testType");
-		 switch ("SmokeAndRegression") {
->>>>>>> c52b9990
+		switch ("SmokeAndRegression") {
 		case "smoke":
 			return ReadFolder.readFolders(folderPath, outputFile, requestKeyFile, "smoke");
 
@@ -143,30 +137,27 @@
 			// status = AssertResponses.assertResponses(docUploadResponse, Expectedresponse,
 			// outerKeys, innerKeys);
 
-		} else {
-
-			String langCodeKey = commonLibrary.fetch_IDRepo().get("langCode.key");
-			testSuite = "TriggerNotification/TriggerNotificationInvalidId_Alphabets";
-			String configPath = "src/test/resources/" + folder + "/" + testSuite;
-			File file = new File(configPath + "/AadhaarCard_POA.pdf");
-			String value = null;
-			JSONObject object1 = null;
-			for (Object key : actualRequest.keySet()) {
-				if (key.equals("request")) {
-					object1 = (JSONObject) actualRequest.get(key);
-					value = (String) object1.get(langCodeKey);
-					// object.put("pre_registartion_id",responseCreate.jsonPath().get("response[0].preRegistrationId").toString());
-					// request.replace(key, object);
-					object1.remove(langCodeKey);
-				}
-			}
-
-			Object response = applicationLibrary.putFileAndJsonParam(preReg_URI, actualRequest, file, langCodeKey,
-					value);
-
-			System.out.println("Response::" + response.toString());
-
-		}
+		}
+		/*
+		 * else { try {
+		 * 
+		 * 
+		 * testSuite = "DocumentUpload/DocumentUpload_smoke";
+		 * 
+		 * String configPath = "src/test/resources/" + folder + "/" + testSuite; String
+		 * fileName = "ProofOfAddress.PDF"; File file = new File(configPath +
+		 * "/"+fileName);
+		 * 
+		 * Actualresponse =applicationLibrary.putFileAndJson(preReg_URI, actualRequest,
+		 * file);
+		 * 
+		 * 
+		 * 
+		 * } catch (Exception e) { logger.info(e); }
+		 * 
+		 * status = AssertResponses.assertResponses(Actualresponse, Expectedresponse,
+		 * outerKeys, innerKeys); }
+		 */
 
 		if (status) {
 			finalStatus = "Pass";
