package io.mosip.preregistration.tests;

import java.io.FileWriter;
import java.io.IOException;
import java.lang.reflect.Field;
import java.lang.reflect.Method;
import java.util.ArrayList;
import java.util.List;

import org.apache.log4j.Logger;
import org.json.simple.JSONArray;
import org.json.simple.JSONObject;
import org.json.simple.parser.JSONParser;
import org.json.simple.parser.ParseException;
import org.testng.IInvokedMethod;
import org.testng.IInvokedMethodListener;
import org.testng.ITest;
import org.testng.ITestContext;
import org.testng.ITestResult;
import org.testng.Reporter;
import org.testng.annotations.AfterClass;
import org.testng.annotations.AfterMethod;
import org.testng.annotations.BeforeClass;
import org.testng.annotations.BeforeMethod;
import org.testng.annotations.DataProvider;
import org.testng.annotations.Test;
import org.testng.asserts.SoftAssert;
import org.testng.internal.BaseTestMethod;
import org.testng.internal.TestResult;

import com.fasterxml.jackson.core.JsonParseException;
import com.fasterxml.jackson.databind.JsonMappingException;
import com.fasterxml.jackson.databind.ObjectMapper;
import com.google.common.base.Verify;

import io.mosip.dbaccess.PreRegDbread;

import io.mosip.service.ApplicationLibrary;
import io.mosip.service.AssertResponses;
import io.mosip.service.BaseTestCase;
import io.mosip.util.CommonLibrary;
import io.mosip.util.PreRegistrationLibrary;
import io.mosip.util.ReadFolder;
import io.mosip.util.ResponseRequestMapper;
import io.restassured.response.Response;

/**
 * Test Class to perform Copy Uploaded Document related Positive and Negative test cases
 * 
 * @author Lavanya R
 * @since 1.0.0
 */

public class CopyUploadedDocument extends BaseTestCase implements ITest {
	
	/**
	 *  Declaration of all variables
	 **/
	static 	String preId="";
	static String destPreId="";
	static SoftAssert softAssert=new SoftAssert();
	protected static String testCaseName = "";
	private static Logger logger = Logger.getLogger(CopyUploadedDocument.class);
	boolean status = false;
	String finalStatus = "";
	public static JSONArray arr = new JSONArray();
	ObjectMapper mapper = new ObjectMapper();
	static Response Actualresponse = null;
	static JSONObject Expectedresponse = null;
	static String dest = "";
	static String folderPath = "preReg/CopyUploadedDocument";
	static String outputFile = "CopyUploadedDocumentRequestOutput.json";
	static String requestKeyFile = "CopyUploadedDocumentRequest.json";
	static PreRegistrationLibrary preRegLib=new PreRegistrationLibrary();
	private static CommonLibrary commonLibrary = new CommonLibrary();
	private static String preReg_URI ;
	
	/*implement,IInvokedMethodListener*/
	public CopyUploadedDocument() 
	{

	}
	
	
	
	/**
	 * Data Providers to read the input json files from the folders
	 * @param context
	 * @return input request file
	 * @throws JsonParseException
	 * @throws JsonMappingException
	 * @throws IOException
	 * @throws ParseException
	 */

	@DataProvider(name = "CopyUploadedDocument")
	public static Object[][] readData(ITestContext context) throws Exception {
		String testParam = context.getCurrentXmlTest().getParameter("testType");
		switch ("smoke") {
		case "smoke":
			return ReadFolder.readFolders(folderPath, outputFile, requestKeyFile, "smoke");
		case "regression":
			return ReadFolder.readFolders(folderPath, outputFile, requestKeyFile, "regression");
		default:
			return ReadFolder.readFolders(folderPath, outputFile, requestKeyFile, "smokeAndRegression");
		}
	}

	@Test(dataProvider = "CopyUploadedDocument")
	public void copyUploadedDocument(String testSuite, Integer i, JSONObject object) throws Exception {
	
		List<String> outerKeys = new ArrayList<String>();
		List<String> innerKeys = new ArrayList<String>();
		
		
		Expectedresponse = ResponseRequestMapper.mapResponse(testSuite, object);
	
		//Creating the Pre-Registration Application
		//Response createApplicationResponse = preRegLib.CreatePreReg();
		//preId=createApplicationResponse.jsonPath().get("response[0].preRegistrationId").toString();
		
		//Document Upload for created application
		//Response docUploadResponse = preRegLib.documentUploadParm(createApplicationResponse,preId);
		
		//System.out.println("Doc Upload respose::"+docUploadResponse.asString());
		
		//PreId of Uploaded document
		//String srcPreID=docUploadResponse.jsonPath().get("response[0].preRegistrationId").toString();
		
		//String docCatCode=docUploadResponse.jsonPath().get("response[0].docCatCode").toString();
		
		//Creating the Pre-Registration Application for Destination PreId
		//Response createApplicationRes = preRegLib.CreatePreReg();
		//String destPreId = createApplicationRes.jsonPath().get("response[0].preRegistrationId").toString();
		
		String docCatCode = null;
		//Copy uploaded document from Source PreId to Destination PreId
<<<<<<< HEAD
		 Response copyDocresponse=preRegLib.copyUploadedDocuments(srcPreID, destPreId,docCatCode);
=======
		// Response copyDocresponse=preRegLib.copyUploadedDocuments(destPreId,srcPreID,docCatCode);
>>>>>>> 42c80a64
		 
		 Response copyDocresponse=preRegLib.copyUploadedDocuments("35967213496392","26417486459782","POA");
		 
		System.out.println("Copy Doc REs::"+copyDocresponse.asString());
		 
		outerKeys.add("responsetime");
		innerKeys.add("sourcePreRegId");
		innerKeys.add("sourceDocumnetId");
		innerKeys.add("destPreRegId");
		innerKeys.add("destDocumnetId");
		
		
		status = AssertResponses.assertResponses(copyDocresponse, Expectedresponse, outerKeys, innerKeys);
		if (status) {
			finalStatus="Pass";		
		softAssert.assertAll();
		object.put("status", finalStatus);
		arr.add(object);
		}
		else {
			finalStatus="Fail";
		}
		boolean setFinalStatus=false;
        if(finalStatus.equals("Fail"))
              setFinalStatus=false;
        else if(finalStatus.equals("Pass"))
              setFinalStatus=true;
        Verify.verify(setFinalStatus);
        softAssert.assertAll();
		
		
	}

	
	@BeforeMethod(alwaysRun = true)
	public static void getTestCaseName(Method method, Object[] testdata, ITestContext ctx) throws Exception {
		JSONObject object = (JSONObject) testdata[2];
	
		testCaseName = object.get("testCaseName").toString();
		
		/**
         * Copy Uploaded document Resource URI          
         */
        
        preReg_URI = commonLibrary.fetch_IDRepo().get("preReg_CopyDocumentsURI");
        authToken=preRegLib.getToken();
	}

	@AfterMethod(alwaysRun = true)
	public void setResultTestName(ITestResult result) {
		try {
			Field method = TestResult.class.getDeclaredField("m_method");
			method.setAccessible(true);
			method.set(result, result.getMethod().clone());
			BaseTestMethod baseTestMethod = (BaseTestMethod) result.getMethod();
			Field f = baseTestMethod.getClass().getSuperclass().getDeclaredField("m_methodName");
			f.setAccessible(true);
			f.set(baseTestMethod, CopyUploadedDocument.testCaseName);
		} catch (Exception e) {
			Reporter.log("Exception : " + e.getMessage());
		}
	}
	/**
	 * Writing Output to the configpath
	 * @throws IOException
	 * @throws NoSuchFieldException
	 * @throws SecurityException
	 * @throws IllegalArgumentException
	 * @throws IllegalAccessException
	 */
	@AfterClass
	public void statusUpdate() throws IOException, NoSuchFieldException, SecurityException, IllegalArgumentException,
			IllegalAccessException {
		String configPath =  "src/test/resources/" + folderPath + "/"
				+ outputFile;
		try (FileWriter file = new FileWriter(configPath)) {
			file.write(arr.toString());
			logger.info("Successfully updated Results to " + outputFile);
		}
		String source =  "src/test/resources/" + folderPath + "/";
		
		//Add generated PreRegistrationId to list to be Deleted from DB AfterSuite 
				//preIds.add(preId);
				//preIds.add(destPreId);
	}

	@Override
	public String getTestName() {
		return this.testCaseName;
	}


}
<|MERGE_RESOLUTION|>--- conflicted
+++ resolved
@@ -1,235 +1,230 @@
-package io.mosip.preregistration.tests;
-
-import java.io.FileWriter;
-import java.io.IOException;
-import java.lang.reflect.Field;
-import java.lang.reflect.Method;
-import java.util.ArrayList;
-import java.util.List;
-
-import org.apache.log4j.Logger;
-import org.json.simple.JSONArray;
-import org.json.simple.JSONObject;
-import org.json.simple.parser.JSONParser;
-import org.json.simple.parser.ParseException;
-import org.testng.IInvokedMethod;
-import org.testng.IInvokedMethodListener;
-import org.testng.ITest;
-import org.testng.ITestContext;
-import org.testng.ITestResult;
-import org.testng.Reporter;
-import org.testng.annotations.AfterClass;
-import org.testng.annotations.AfterMethod;
-import org.testng.annotations.BeforeClass;
-import org.testng.annotations.BeforeMethod;
-import org.testng.annotations.DataProvider;
-import org.testng.annotations.Test;
-import org.testng.asserts.SoftAssert;
-import org.testng.internal.BaseTestMethod;
-import org.testng.internal.TestResult;
-
-import com.fasterxml.jackson.core.JsonParseException;
-import com.fasterxml.jackson.databind.JsonMappingException;
-import com.fasterxml.jackson.databind.ObjectMapper;
-import com.google.common.base.Verify;
-
-import io.mosip.dbaccess.PreRegDbread;
-
-import io.mosip.service.ApplicationLibrary;
-import io.mosip.service.AssertResponses;
-import io.mosip.service.BaseTestCase;
-import io.mosip.util.CommonLibrary;
-import io.mosip.util.PreRegistrationLibrary;
-import io.mosip.util.ReadFolder;
-import io.mosip.util.ResponseRequestMapper;
-import io.restassured.response.Response;
-
-/**
- * Test Class to perform Copy Uploaded Document related Positive and Negative test cases
- * 
- * @author Lavanya R
- * @since 1.0.0
- */
-
-public class CopyUploadedDocument extends BaseTestCase implements ITest {
-	
-	/**
-	 *  Declaration of all variables
-	 **/
-	static 	String preId="";
-	static String destPreId="";
-	static SoftAssert softAssert=new SoftAssert();
-	protected static String testCaseName = "";
-	private static Logger logger = Logger.getLogger(CopyUploadedDocument.class);
-	boolean status = false;
-	String finalStatus = "";
-	public static JSONArray arr = new JSONArray();
-	ObjectMapper mapper = new ObjectMapper();
-	static Response Actualresponse = null;
-	static JSONObject Expectedresponse = null;
-	static String dest = "";
-	static String folderPath = "preReg/CopyUploadedDocument";
-	static String outputFile = "CopyUploadedDocumentRequestOutput.json";
-	static String requestKeyFile = "CopyUploadedDocumentRequest.json";
-	static PreRegistrationLibrary preRegLib=new PreRegistrationLibrary();
-	private static CommonLibrary commonLibrary = new CommonLibrary();
-	private static String preReg_URI ;
-	
-	/*implement,IInvokedMethodListener*/
-	public CopyUploadedDocument() 
-	{
-
-	}
-	
-	
-	
-	/**
-	 * Data Providers to read the input json files from the folders
-	 * @param context
-	 * @return input request file
-	 * @throws JsonParseException
-	 * @throws JsonMappingException
-	 * @throws IOException
-	 * @throws ParseException
-	 */
-
-	@DataProvider(name = "CopyUploadedDocument")
-	public static Object[][] readData(ITestContext context) throws Exception {
-		String testParam = context.getCurrentXmlTest().getParameter("testType");
-		switch ("smoke") {
-		case "smoke":
-			return ReadFolder.readFolders(folderPath, outputFile, requestKeyFile, "smoke");
-		case "regression":
-			return ReadFolder.readFolders(folderPath, outputFile, requestKeyFile, "regression");
-		default:
-			return ReadFolder.readFolders(folderPath, outputFile, requestKeyFile, "smokeAndRegression");
-		}
-	}
-
-	@Test(dataProvider = "CopyUploadedDocument")
-	public void copyUploadedDocument(String testSuite, Integer i, JSONObject object) throws Exception {
-	
-		List<String> outerKeys = new ArrayList<String>();
-		List<String> innerKeys = new ArrayList<String>();
-		
-		
-		Expectedresponse = ResponseRequestMapper.mapResponse(testSuite, object);
-	
-		//Creating the Pre-Registration Application
-		//Response createApplicationResponse = preRegLib.CreatePreReg();
-		//preId=createApplicationResponse.jsonPath().get("response[0].preRegistrationId").toString();
-		
-		//Document Upload for created application
-		//Response docUploadResponse = preRegLib.documentUploadParm(createApplicationResponse,preId);
-		
-		//System.out.println("Doc Upload respose::"+docUploadResponse.asString());
-		
-		//PreId of Uploaded document
-		//String srcPreID=docUploadResponse.jsonPath().get("response[0].preRegistrationId").toString();
-		
-		//String docCatCode=docUploadResponse.jsonPath().get("response[0].docCatCode").toString();
-		
-		//Creating the Pre-Registration Application for Destination PreId
-		//Response createApplicationRes = preRegLib.CreatePreReg();
-		//String destPreId = createApplicationRes.jsonPath().get("response[0].preRegistrationId").toString();
-		
-		String docCatCode = null;
-		//Copy uploaded document from Source PreId to Destination PreId
-<<<<<<< HEAD
-		 Response copyDocresponse=preRegLib.copyUploadedDocuments(srcPreID, destPreId,docCatCode);
-=======
-		// Response copyDocresponse=preRegLib.copyUploadedDocuments(destPreId,srcPreID,docCatCode);
->>>>>>> 42c80a64
-		 
-		 Response copyDocresponse=preRegLib.copyUploadedDocuments("35967213496392","26417486459782","POA");
-		 
-		System.out.println("Copy Doc REs::"+copyDocresponse.asString());
-		 
-		outerKeys.add("responsetime");
-		innerKeys.add("sourcePreRegId");
-		innerKeys.add("sourceDocumnetId");
-		innerKeys.add("destPreRegId");
-		innerKeys.add("destDocumnetId");
-		
-		
-		status = AssertResponses.assertResponses(copyDocresponse, Expectedresponse, outerKeys, innerKeys);
-		if (status) {
-			finalStatus="Pass";		
-		softAssert.assertAll();
-		object.put("status", finalStatus);
-		arr.add(object);
-		}
-		else {
-			finalStatus="Fail";
-		}
-		boolean setFinalStatus=false;
-        if(finalStatus.equals("Fail"))
-              setFinalStatus=false;
-        else if(finalStatus.equals("Pass"))
-              setFinalStatus=true;
-        Verify.verify(setFinalStatus);
-        softAssert.assertAll();
-		
-		
-	}
-
-	
-	@BeforeMethod(alwaysRun = true)
-	public static void getTestCaseName(Method method, Object[] testdata, ITestContext ctx) throws Exception {
-		JSONObject object = (JSONObject) testdata[2];
-	
-		testCaseName = object.get("testCaseName").toString();
-		
-		/**
-         * Copy Uploaded document Resource URI          
-         */
-        
-        preReg_URI = commonLibrary.fetch_IDRepo().get("preReg_CopyDocumentsURI");
-        authToken=preRegLib.getToken();
-	}
-
-	@AfterMethod(alwaysRun = true)
-	public void setResultTestName(ITestResult result) {
-		try {
-			Field method = TestResult.class.getDeclaredField("m_method");
-			method.setAccessible(true);
-			method.set(result, result.getMethod().clone());
-			BaseTestMethod baseTestMethod = (BaseTestMethod) result.getMethod();
-			Field f = baseTestMethod.getClass().getSuperclass().getDeclaredField("m_methodName");
-			f.setAccessible(true);
-			f.set(baseTestMethod, CopyUploadedDocument.testCaseName);
-		} catch (Exception e) {
-			Reporter.log("Exception : " + e.getMessage());
-		}
-	}
-	/**
-	 * Writing Output to the configpath
-	 * @throws IOException
-	 * @throws NoSuchFieldException
-	 * @throws SecurityException
-	 * @throws IllegalArgumentException
-	 * @throws IllegalAccessException
-	 */
-	@AfterClass
-	public void statusUpdate() throws IOException, NoSuchFieldException, SecurityException, IllegalArgumentException,
-			IllegalAccessException {
-		String configPath =  "src/test/resources/" + folderPath + "/"
-				+ outputFile;
-		try (FileWriter file = new FileWriter(configPath)) {
-			file.write(arr.toString());
-			logger.info("Successfully updated Results to " + outputFile);
-		}
-		String source =  "src/test/resources/" + folderPath + "/";
-		
-		//Add generated PreRegistrationId to list to be Deleted from DB AfterSuite 
-				//preIds.add(preId);
-				//preIds.add(destPreId);
-	}
-
-	@Override
-	public String getTestName() {
-		return this.testCaseName;
-	}
-
-
-}
+package io.mosip.preregistration.tests;
+
+import java.io.FileWriter;
+import java.io.IOException;
+import java.lang.reflect.Field;
+import java.lang.reflect.Method;
+import java.util.ArrayList;
+import java.util.List;
+
+import org.apache.log4j.Logger;
+import org.json.simple.JSONArray;
+import org.json.simple.JSONObject;
+import org.json.simple.parser.JSONParser;
+import org.json.simple.parser.ParseException;
+import org.testng.IInvokedMethod;
+import org.testng.IInvokedMethodListener;
+import org.testng.ITest;
+import org.testng.ITestContext;
+import org.testng.ITestResult;
+import org.testng.Reporter;
+import org.testng.annotations.AfterClass;
+import org.testng.annotations.AfterMethod;
+import org.testng.annotations.BeforeClass;
+import org.testng.annotations.BeforeMethod;
+import org.testng.annotations.DataProvider;
+import org.testng.annotations.Test;
+import org.testng.asserts.SoftAssert;
+import org.testng.internal.BaseTestMethod;
+import org.testng.internal.TestResult;
+
+import com.fasterxml.jackson.core.JsonParseException;
+import com.fasterxml.jackson.databind.JsonMappingException;
+import com.fasterxml.jackson.databind.ObjectMapper;
+import com.google.common.base.Verify;
+
+import io.mosip.dbaccess.PreRegDbread;
+
+import io.mosip.service.ApplicationLibrary;
+import io.mosip.service.AssertResponses;
+import io.mosip.service.BaseTestCase;
+import io.mosip.util.CommonLibrary;
+import io.mosip.util.PreRegistrationLibrary;
+import io.mosip.util.ReadFolder;
+import io.mosip.util.ResponseRequestMapper;
+import io.restassured.response.Response;
+
+/**
+ * Test Class to perform Copy Uploaded Document related Positive and Negative test cases
+ * 
+ * @author Lavanya R
+ * @since 1.0.0
+ */
+
+public class CopyUploadedDocument extends BaseTestCase implements ITest {
+	
+	/**
+	 *  Declaration of all variables
+	 **/
+	static 	String preId="";
+	static String destPreId="";
+	static SoftAssert softAssert=new SoftAssert();
+	protected static String testCaseName = "";
+	private static Logger logger = Logger.getLogger(CopyUploadedDocument.class);
+	boolean status = false;
+	String finalStatus = "";
+	public static JSONArray arr = new JSONArray();
+	ObjectMapper mapper = new ObjectMapper();
+	static Response Actualresponse = null;
+	static JSONObject Expectedresponse = null;
+	static String dest = "";
+	static String folderPath = "preReg/CopyUploadedDocument";
+	static String outputFile = "CopyUploadedDocumentRequestOutput.json";
+	static String requestKeyFile = "CopyUploadedDocumentRequest.json";
+	static PreRegistrationLibrary preRegLib=new PreRegistrationLibrary();
+	private static CommonLibrary commonLibrary = new CommonLibrary();
+	private static String preReg_URI ;
+	
+	/*implement,IInvokedMethodListener*/
+	public CopyUploadedDocument() 
+	{
+
+	}
+	
+	
+	
+	/**
+	 * Data Providers to read the input json files from the folders
+	 * @param context
+	 * @return input request file
+	 * @throws JsonParseException
+	 * @throws JsonMappingException
+	 * @throws IOException
+	 * @throws ParseException
+	 */
+
+	@DataProvider(name = "CopyUploadedDocument")
+	public static Object[][] readData(ITestContext context) throws Exception {
+		String testParam = context.getCurrentXmlTest().getParameter("testType");
+		switch ("smoke") {
+		case "smoke":
+			return ReadFolder.readFolders(folderPath, outputFile, requestKeyFile, "smoke");
+		case "regression":
+			return ReadFolder.readFolders(folderPath, outputFile, requestKeyFile, "regression");
+		default:
+			return ReadFolder.readFolders(folderPath, outputFile, requestKeyFile, "smokeAndRegression");
+		}
+	}
+
+	@Test(dataProvider = "CopyUploadedDocument")
+	public void copyUploadedDocument(String testSuite, Integer i, JSONObject object) throws Exception {
+	
+		List<String> outerKeys = new ArrayList<String>();
+		List<String> innerKeys = new ArrayList<String>();
+		
+		
+		Expectedresponse = ResponseRequestMapper.mapResponse(testSuite, object);
+	
+		//Creating the Pre-Registration Application
+		//Response createApplicationResponse = preRegLib.CreatePreReg();
+		//preId=createApplicationResponse.jsonPath().get("response[0].preRegistrationId").toString();
+		
+		//Document Upload for created application
+		//Response docUploadResponse = preRegLib.documentUploadParm(createApplicationResponse,preId);
+		
+		//System.out.println("Doc Upload respose::"+docUploadResponse.asString());
+		
+		//PreId of Uploaded document
+		//String srcPreID=docUploadResponse.jsonPath().get("response[0].preRegistrationId").toString();
+		
+		//String docCatCode=docUploadResponse.jsonPath().get("response[0].docCatCode").toString();
+		
+		//Creating the Pre-Registration Application for Destination PreId
+		//Response createApplicationRes = preRegLib.CreatePreReg();
+		//String destPreId = createApplicationRes.jsonPath().get("response[0].preRegistrationId").toString();
+		
+		//Copy uploaded document from Source PreId to Destination PreId
+		// Response copyDocresponse=preRegLib.copyUploadedDocuments(destPreId,srcPreID,docCatCode);
+		 
+		 Response copyDocresponse=preRegLib.copyUploadedDocuments("35967213496392","26417486459782","POA");
+		 
+		System.out.println("Copy Doc REs::"+copyDocresponse.asString());
+		 
+		outerKeys.add("responsetime");
+		innerKeys.add("sourcePreRegId");
+		innerKeys.add("sourceDocumnetId");
+		innerKeys.add("destPreRegId");
+		innerKeys.add("destDocumnetId");
+		
+		
+		status = AssertResponses.assertResponses(copyDocresponse, Expectedresponse, outerKeys, innerKeys);
+		if (status) {
+			finalStatus="Pass";		
+		softAssert.assertAll();
+		object.put("status", finalStatus);
+		arr.add(object);
+		}
+		else {
+			finalStatus="Fail";
+		}
+		boolean setFinalStatus=false;
+        if(finalStatus.equals("Fail"))
+              setFinalStatus=false;
+        else if(finalStatus.equals("Pass"))
+              setFinalStatus=true;
+        Verify.verify(setFinalStatus);
+        softAssert.assertAll();
+		
+		
+	}
+
+	
+	@BeforeMethod(alwaysRun = true)
+	public static void getTestCaseName(Method method, Object[] testdata, ITestContext ctx) throws Exception {
+		JSONObject object = (JSONObject) testdata[2];
+	
+		testCaseName = object.get("testCaseName").toString();
+		
+		/**
+         * Copy Uploaded document Resource URI          
+         */
+        
+        preReg_URI = commonLibrary.fetch_IDRepo().get("preReg_CopyDocumentsURI");
+        authToken=preRegLib.getToken();
+	}
+
+	@AfterMethod(alwaysRun = true)
+	public void setResultTestName(ITestResult result) {
+		try {
+			Field method = TestResult.class.getDeclaredField("m_method");
+			method.setAccessible(true);
+			method.set(result, result.getMethod().clone());
+			BaseTestMethod baseTestMethod = (BaseTestMethod) result.getMethod();
+			Field f = baseTestMethod.getClass().getSuperclass().getDeclaredField("m_methodName");
+			f.setAccessible(true);
+			f.set(baseTestMethod, CopyUploadedDocument.testCaseName);
+		} catch (Exception e) {
+			Reporter.log("Exception : " + e.getMessage());
+		}
+	}
+	/**
+	 * Writing Output to the configpath
+	 * @throws IOException
+	 * @throws NoSuchFieldException
+	 * @throws SecurityException
+	 * @throws IllegalArgumentException
+	 * @throws IllegalAccessException
+	 */
+	@AfterClass
+	public void statusUpdate() throws IOException, NoSuchFieldException, SecurityException, IllegalArgumentException,
+			IllegalAccessException {
+		String configPath =  "src/test/resources/" + folderPath + "/"
+				+ outputFile;
+		try (FileWriter file = new FileWriter(configPath)) {
+			file.write(arr.toString());
+			logger.info("Successfully updated Results to " + outputFile);
+		}
+		String source =  "src/test/resources/" + folderPath + "/";
+		
+		//Add generated PreRegistrationId to list to be Deleted from DB AfterSuite 
+				//preIds.add(preId);
+				//preIds.add(destPreId);
+	}
+
+	@Override
+	public String getTestName() {
+		return this.testCaseName;
+	}
+
+
+}