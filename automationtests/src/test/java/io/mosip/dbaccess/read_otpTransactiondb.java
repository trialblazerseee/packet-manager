--- conflicted
+++ resolved
@@ -93,10 +93,7 @@
 				.addAnnotatedClass(OtpEntity.class).buildSessionFactory();	
 			}
 		
-<<<<<<< HEAD
-=======
-		
->>>>>>> 88b412a7
+
 		session = factory.getCurrentSession();
 		session.beginTransaction();
 		flag=validateGenderCode(session, code);
