--- conflicted
+++ resolved
@@ -234,16 +234,14 @@
 			
 		} 
 		
-<<<<<<< HEAD
-		
-=======
+
 		@SuppressWarnings("deprecation")
 		public static List<String> getDataFromDB(Class dtoClass,String query)
 		{
 			List<String> flag=null;
 
-			if(BaseTestCase.environment.equalsIgnoreCase("integration"))
-				factory = new Configuration().configure("kernelinteg.cfg.xml")
+			if(BaseTestCase.environment.equalsIgnoreCase("dev"))
+				factory = new Configuration().configure("kerneldev.cfg.xml")
 			.addAnnotatedClass(dtoClass).buildSessionFactory();	
 					else
 					{
@@ -281,5 +279,5 @@
 			return objs;
 				
 		}
->>>>>>> 62e14720
+
 }