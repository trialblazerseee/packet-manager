package io.mosip.dbaccess;

import java.util.List;

import org.apache.log4j.Logger;
import org.hibernate.Query;
import org.hibernate.Session;
import org.hibernate.SessionFactory;
import org.hibernate.Transaction;
import org.hibernate.cfg.Configuration;

import com.fasterxml.classmate.AnnotationConfiguration;

import io.mosip.dbentity.OtpEntity;
import io.mosip.service.BaseTestCase;



/**
 * @author Ravi Kant
 * @author Arunakumar.Rati
 *
 */
public class KernelMasterDataR {
	public static SessionFactory factory;
	static Session session;
	private static Logger logger = Logger.getLogger(KernelMasterDataR.class);
	
	@SuppressWarnings("deprecation")
	public static boolean kernelMasterData_dbconnectivityCheck()
	{
		boolean flag=false;
		try {	
			/*
			 * Based on the environemnt configuration file is set
			 */
			if(BaseTestCase.environment.equalsIgnoreCase("integration"))
				factory = new Configuration().configure("masterdatainteg.cfg.xml")
			.addAnnotatedClass(OtpEntity.class).buildSessionFactory();	
					else
					{
						if(BaseTestCase.environment.equalsIgnoreCase("qa"))
							factory = new Configuration().configure("masterdataqa.cfg.xml")
						.addAnnotatedClass(OtpEntity.class).buildSessionFactory();	
					}
		
		session = factory.getCurrentSession();
		session.beginTransaction();
		
		logger.info("Session value is :" +session);
		
			flag=session != null;
		//	Assert.assertTrue(flag);
			logger.info("Flag is : " +flag);
			if(flag)
			{
				session.close();
				factory.close();
				return flag;
			}
				
			else
			return flag;
		} catch (Exception e) {
			// TODO Auto-generated catch block
		logger.info("Connection exception Received");
		return flag;
		}
	}
		
	
	@SuppressWarnings("deprecation")
	public static boolean validateDB(String queryStr, Class dtoClass)
	{
		boolean flag=false;
<<<<<<< HEAD
		
=======
>>>>>>> 88b412a7
		if(BaseTestCase.environment.equalsIgnoreCase("integration"))
			factory = new Configuration().configure("masterdatainteg.cfg.xml")
		.addAnnotatedClass(OtpEntity.class).buildSessionFactory();	
				else
				{
					if(BaseTestCase.environment.equalsIgnoreCase("qa"))
						factory = new Configuration().configure("masterdataqa.cfg.xml")
					.addAnnotatedClass(OtpEntity.class).buildSessionFactory();	
				}
		session = factory.getCurrentSession();
		session.beginTransaction();
		flag=validateDBdata(session, queryStr);
		logger.info("flag is : " +flag);
		return flag;
		

	}
	
	@SuppressWarnings("unchecked")
	private static boolean validateDBdata(Session session, String queryStr)
	{
		int size;
				
		String queryString=queryStr;
		
		Query query = session.createSQLQuery(queryString);
	
		List<Object> objs = (List<Object>) query.list();
		size=objs.size();
		logger.info("Size is : " +size);
		
		// commit the transaction
		session.getTransaction().commit();
			
			factory.close();
		
		if(size==1)
			return true;
		else
			return false;
	
	}
		@SuppressWarnings("deprecation")
		public static boolean masterDataDBConnection(Class dtoClass,String query)
		{
			boolean flag=false;
<<<<<<< HEAD
			
=======
>>>>>>> 88b412a7
			if(BaseTestCase.environment.equalsIgnoreCase("integration"))
				factory = new Configuration().configure("masterdatainteg.cfg.xml")
			.addAnnotatedClass(OtpEntity.class).buildSessionFactory();	
					else
					{
						if(BaseTestCase.environment.equalsIgnoreCase("qa"))
							factory = new Configuration().configure("masterdataqa.cfg.xml")
						.addAnnotatedClass(OtpEntity.class).buildSessionFactory();	
					}
			session = factory.getCurrentSession();
			session.beginTransaction();
			flag=validateMasterDatainDB(session, query);
			logger.info("flag is : " +flag);
			return flag;
			
			//session.close();
		}
		
		

		@SuppressWarnings("unchecked")
		private static boolean validateMasterDatainDB(Session session, String queryString)
		{
			int size;
			Query query = session.createSQLQuery(queryString); 
			//query.setParameter("otp_value", otp);
		
			List<Object> objs = (List<Object>) query.list();
			size=objs.size();
			logger.info("Size is : " +size);
			Object[] TestData = null;
			// reading data retrieved from query
			for (Object obj : objs) {
				TestData = (Object[]) obj;
				Object status_code =  TestData[3];
				logger.info("Status is : " +status_code);
				
				// commit the transaction
						session.getTransaction().commit();
							
							factory.close();

			//Query q=session.createQuery(" from otp_transaction where ID='917248' ");
		}
			
			if(size==1)
				return true;
			else
				return false;
		
		}
		
		@SuppressWarnings("deprecation")
		public static boolean masterDataDBConnection1(Class dtoClass,String queryString,String columnName,String value)
		{
			boolean flag=false;
			
			if(BaseTestCase.environment.equalsIgnoreCase("integration"))
				factory = new Configuration().configure("masterdatainteg.cfg.xml")
			.addAnnotatedClass(OtpEntity.class).buildSessionFactory();	
					else
					{
						if(BaseTestCase.environment.equalsIgnoreCase("qa"))
							factory = new Configuration().configure("masterdataqa.cfg.xml")
						.addAnnotatedClass(OtpEntity.class).buildSessionFactory();	
					}
			session = factory.getCurrentSession();
			Transaction txn=session.beginTransaction();
			//txn.begin();
			flag=validateMasterDatainDB1(queryString,columnName, value);
			logger.info("flag is : " +flag);
					
			session.close();
			return flag;
			
//			Transaction tx=session.beginTransaction();  
//			Query q=session.createQuery(queryString);  
//			q.setParameter("m","POI");  
//			q.setParameter("n","CIN");  
//			  
//			int status=q.executeUpdate();  
//		 
//			tx.commit();  
//			return flag;
		}
		@SuppressWarnings({ "unused", "deprecation" })
		public
		static boolean validateMasterDatainDB1(String queryString,String columnName,String value)
		{
			
			Query query = session.createQuery(queryString); 
		   // query.setParameter(columnName, value);
		    int result = query.executeUpdate();
			logger.info("update completed");
			session.getTransaction().commit();
		    return true;
			
		}
		
		
		@SuppressWarnings({ "unused", "deprecation" })
		public
		static boolean validateMasterDatainDB1(String queryString)
		{
			Query query = session.createQuery(queryString); 
		   // query.setParameter(columnName, value);
		    int result = query.executeUpdate();
			logger.info("update completed");
			session.getTransaction().commit();
		    return true;
			
		} 
}
<|MERGE_RESOLUTION|>--- conflicted
+++ resolved
@@ -73,10 +73,7 @@
 	public static boolean validateDB(String queryStr, Class dtoClass)
 	{
 		boolean flag=false;
-<<<<<<< HEAD
-		
-=======
->>>>>>> 88b412a7
+
 		if(BaseTestCase.environment.equalsIgnoreCase("integration"))
 			factory = new Configuration().configure("masterdatainteg.cfg.xml")
 		.addAnnotatedClass(OtpEntity.class).buildSessionFactory();	
@@ -123,10 +120,7 @@
 		public static boolean masterDataDBConnection(Class dtoClass,String query)
 		{
 			boolean flag=false;
-<<<<<<< HEAD
-			
-=======
->>>>>>> 88b412a7
+
 			if(BaseTestCase.environment.equalsIgnoreCase("integration"))
 				factory = new Configuration().configure("masterdatainteg.cfg.xml")
 			.addAnnotatedClass(OtpEntity.class).buildSessionFactory();	
