--- conflicted
+++ resolved
@@ -68,10 +68,6 @@
 		{
 			boolean flag=false;
 		
-<<<<<<< HEAD
-			factory = new Configuration().configure("prereginteg.cfg.xml")
-		.addAnnotatedClass(OtpEntity.class).buildSessionFactory();	
-=======
 			if(BaseTestCase.environment.equalsIgnoreCase("integration"))
 				factory = new Configuration().configure("prereginteg.cfg.xml")
 			.addAnnotatedClass(OtpEntity.class).buildSessionFactory();	
@@ -81,7 +77,6 @@
 							factory = new Configuration().configure("preregqa.cfg.xml")
 						.addAnnotatedClass(OtpEntity.class).buildSessionFactory();	
 					}
->>>>>>> 772058c7
 			session = factory.getCurrentSession();
 			session.beginTransaction();
 			
@@ -167,10 +162,6 @@
 		boolean flag=false;
 		//String preId;
 		
-<<<<<<< HEAD
-		factory = new Configuration().configure("prereginteg.cfg.xml")
-				.addAnnotatedClass(OtpEntity.class).buildSessionFactory();	
-=======
 		if(BaseTestCase.environment.equalsIgnoreCase("integration"))
 			factory = new Configuration().configure("prereginteg.cfg.xml")
 		.addAnnotatedClass(OtpEntity.class).buildSessionFactory();	
@@ -183,7 +174,6 @@
 
 			
 
->>>>>>> 772058c7
 		
 		
 		for(String preId : preIds)
@@ -237,12 +227,6 @@
 		boolean flag=false;
 		//String preId;
 		
-<<<<<<< HEAD
-		factory = new Configuration().configure("prereginteg.cfg.xml")
-				.addAnnotatedClass(OtpEntity.class).buildSessionFactory();	
-		
-	
-=======
 		if(BaseTestCase.environment.equalsIgnoreCase("integration"))
 			factory = new Configuration().configure("prereginteg.cfg.xml")
 		.addAnnotatedClass(OtpEntity.class).buildSessionFactory();	
@@ -252,7 +236,6 @@
 						factory = new Configuration().configure("preregqa.cfg.xml")
 					.addAnnotatedClass(OtpEntity.class).buildSessionFactory();	
 				}
->>>>>>> 772058c7
 			session = factory.getCurrentSession();
 			session.beginTransaction();
 	
