--- conflicted
+++ resolved
@@ -16,10 +16,6 @@
 
 import org.apache.log4j.Logger;
 
-<<<<<<< HEAD
-
-=======
->>>>>>> 5c113890
 
 /**
  * The class is to read content from email
