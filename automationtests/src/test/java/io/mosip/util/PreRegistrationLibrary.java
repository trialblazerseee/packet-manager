--- conflicted
+++ resolved
@@ -1149,14 +1149,14 @@
 				object.put("time_slot_from", timeSlotFrom);
 				object.put("time_slot_to", timeSlotTo);
 				//object.put("preRegistrationId", preID);
-<<<<<<< HEAD
+
 				//JSONArray objArr = new JSONArray();
 				//objArr.add(object);
 				//request.replace(key, objArr);
-=======
+
 				/*JSONArray objArr = new JSONArray();
 				objArr.add(object);*/
->>>>>>> 3b3a9bab
+
 				request.replace(key, object);
 				request.put("requesttime", getCurrentDate());
 			}
