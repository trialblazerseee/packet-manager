--- conflicted
+++ resolved
@@ -825,12 +825,8 @@
 		File file = new File(configPath + "/AadhaarCard_POI.pdf");
 		request = getRequest(testSuite);
 		request.put("requesttime", getCurrentDate());
-<<<<<<< HEAD
-		
-=======
 		response = applnLib.putFileAndJsonWithParm(preReg_DocumentUploadURI, request, file, parm);
 		//response = applnLib.putFileAndJsonWithParm(preReg_DocumentUploadURI, request, file, parm);
->>>>>>> 84ed4cf4
 		return response;
 	}
 
