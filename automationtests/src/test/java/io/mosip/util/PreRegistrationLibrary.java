--- conflicted
+++ resolved
@@ -1658,11 +1658,9 @@
 	public Response expiredStatus() {
 		try {
 
-<<<<<<< HEAD
-			response = applnLib.adminputRequest_WithoutBody(preReg_ExpiredURI);
-=======
+
 			response = applnLib.putRequestWithoutBody(preReg_ExpiredURI);
->>>>>>> c87aac72
+
 		} catch (Exception e) {
 			logger.info(e);
 		}
@@ -1680,11 +1678,9 @@
 	public Response consumedStatus() {
 		try {
 
-<<<<<<< HEAD
-			response = applnLib.adminputRequest_WithoutBody(preReg_ConsumedURI);
-=======
+
 			response = applnLib.putRequestWithoutBody(preReg_ConsumedURI);
->>>>>>> c87aac72
+
 		} catch (Exception e) {
 			logger.info(e);
 		}
