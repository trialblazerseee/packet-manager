--- conflicted
+++ resolved
@@ -27,19 +27,8 @@
 import org.testng.annotations.AfterSuite;
 import org.testng.annotations.BeforeSuite;
 
-<<<<<<< HEAD
-import com.aventstack.extentreports.ExtentReports;
-import com.aventstack.extentreports.ExtentTest;
-import com.aventstack.extentreports.markuputils.ExtentColor;
-import com.aventstack.extentreports.markuputils.MarkupHelper;
-import com.aventstack.extentreports.reporter.ExtentHtmlReporter;
-import com.aventstack.extentreports.reporter.configuration.Theme;
-
-import io.mosip.dbaccess.KernelMasterDataR;
-=======
 import io.mosip.authentication.fw.util.IdaScriptsUtil;
 
->>>>>>> 4c540bee
 import io.mosip.dbaccess.PreRegDbread;
 //import io.mosip.dbentity.TokenGenerationEntity;
 import io.mosip.util.PreRegistrationLibrary;
@@ -53,23 +42,12 @@
  *
  */
 
-<<<<<<< HEAD
-public class BaseTestCase{
+ class BaseTestCase {
 	protected static Logger logger = Logger.getLogger(BaseTestCase.class);
-	
-	public static List<String> preIds=new ArrayList<String> ();
-	public ExtentHtmlReporter htmlReporter;
-	public ExtentReports extent;
-	public ExtentTest test;
-	
-		
-=======
-public class BaseTestCase {
-	protected static Logger logger = Logger.getLogger(BaseTestCase.class);
 
 	public static List<String> preIds = new ArrayList<String>();
 
->>>>>>> 4c540bee
+
 	/**
 	 * Method that will take care of framework setup
 	 */
@@ -80,21 +58,14 @@
 	public static String regProcAuthToken;
 	public static String getStatusRegProcAuthToken;
 	public static String environment;
-<<<<<<< HEAD
-	public static String SEPRATOR="";
-	public static String buildNumber="";
-	public  static String getOSType(){
-		String type=System.getProperty("os.name");
-		if(type.toLowerCase().contains("windows")){
-			SEPRATOR="\\\\";
-=======
+
 	public static String SEPRATOR = "";
 
 	public static String getOSType() {
 		String type = System.getProperty("os.name");
 		if (type.toLowerCase().contains("windows")) {
 			SEPRATOR = "\\\\";
->>>>>>> 4c540bee
+
 			return "WINDOWS";
 		} else if (type.toLowerCase().contains("linux") || type.toLowerCase().contains("unix")) {
 			SEPRATOR = "/";
@@ -122,13 +93,10 @@
 			InputStream inputStream = new FileInputStream(
 					"src" + BaseTestCase.SEPRATOR + "config" + BaseTestCase.SEPRATOR + "test.properties");
 			prop.load(inputStream);
-<<<<<<< HEAD
-			
-			logger.info("Setting test configs/TestEnvironment from " +  "src/config/test.properties");
-=======
+
 			logger.info("Setting test configs/TestEnvironment from " + "src/config/test.properties");
 			// ApplnURI = prop.getProperty("testEnvironment");
->>>>>>> 4c540bee
+
 			environment = System.getProperty("env.user");
 			logger.info("Environemnt is  ==== :" + environment);
 			ApplnURI = System.getProperty("env.endpoint");
@@ -140,20 +108,8 @@
 			logger.error("Could not find the properties file.\n" + e);
 		}
 
-<<<<<<< HEAD
-		/**
-		 * Before entire test suite we need to setup everything we will need.
-		 */
-		@BeforeSuite(alwaysRun = true)
-		public void suiteSetup() {
-			buildNumber=getBuildTag();
-			logger.info("Test Framework for Mosip api Initialized");
-			logger.info("Logging initialized: All logs are located at " +  "src/logs/mosip-api-test.log");
-			initialize();
-			logger.info("Done with BeforeSuite and test case setup! BEGINNING TEST EXECUTION!\n\n");
-=======
 	}
->>>>>>> 4c540bee
+
 
 	// ================================================================================================================
 	// TESTNG BEFORE AND AFTER SUITE ANNOTATIONS
@@ -169,148 +125,7 @@
 		initialize();
 		logger.info("Done with BeforeSuite and test case setup! BEGINNING TEST EXECUTION!\n\n");
 
-<<<<<<< HEAD
-			//authToken=pil.getToken();
-			htmlReporter=new ExtentHtmlReporter(System.getProperty("user.dir")+"/test-output/MyOwnReport.html");
-			extent=new ExtentReports();
-			extent.setSystemInfo("Build Number", buildNumber);
-			extent.attachReporter(htmlReporter);
-			
-			htmlReporter.config().setDocumentTitle("MosipAutomationTesting Report");
-			htmlReporter.config().setReportName("Mosip Automation Report");
-			htmlReporter.config().setTheme(Theme.STANDARD);
-			/*TokenGeneration generateToken = new TokenGeneration();
-			TokenGenerationEntity tokenEntity = new TokenGenerationEntity();
-			String tokenGenerationProperties = generateToken.readPropertyFile("syncTokenGenerationFilePath");
-			tokenEntity = generateToken.createTokenGeneratorDto(tokenGenerationProperties);
-			regProcAuthToken = generateToken.getToken(tokenEntity);
-			TokenGenerationEntity adminTokenEntity = new TokenGenerationEntity();
-			String adminTokenGenerationProperties = generateToken.readPropertyFile("getStatusTokenGenerationFilePath");
-			adminTokenEntity = generateToken.createTokenGeneratorDto(adminTokenGenerationProperties);
-			getStatusRegProcAuthToken = generateToken.getToken(adminTokenEntity);*/
-
-			//authToken=pil.getToken();
-			
-
-		} // End suiteSetup
-
-		/**
-		 * After the entire test suite clean up rest assured
-		 */
-		@AfterSuite(alwaysRun = true)
-		public void testTearDown(ITestContext ctx) {
-			
-			
-			/*Calling up PreReg DB clean Up step*/
-			if(preIds.size()>=1)
-			{
-            logger.info("Elements from PreId List are========");
-            for(String elem : preIds) {
-            	logger.info(elem.toString());
-            }
-            boolean status=false;
-           status=PreRegDbread.prereg_db_CleanUp(preIds);
-            if(status)
-           	 logger.info("PreId is deleted from the DB");
-            else
-                   logger.info("PreId is NOT deleted from the DB");
-			}
-			/*
-			 * Saving TestNG reports to be published
-			 */
-			
-			/*String currentModule = ctx.getCurrentXmlTest().getClasses().get(0).getName().split("\\.")[2];
-			Runnable reporting  = ()->{
-				reportMove(currentModule);	
-			};
-			new Thread(reporting).start();*/
-			RestAssured.reset();
-			logger.info("\n\n");
-			logger.info("Rest Assured framework has been reset because all tests have been executed.");
-			logger.info("TESTING COMPLETE: SHUTTING DOWN FRAMEWORK!!");
-			extent.flush();
-		} // end testTearDown
-		
-		/*@AfterMethod
-		public void getResult(ITestResult result) {
-			if(result.getStatus()==ITestResult.FAILURE) {
-				test.fail(MarkupHelper.createLabel(result.getName()+"  Test Case Failed", ExtentColor.RED));
-				test.fail(result.getThrowable());
-			}
-			else if(result.getStatus()==ITestResult.SUCCESS) {
-				test.pass(MarkupHelper.createLabel(result.getName()+"  Test Case Passed", ExtentColor.GREEN));
-				//test.pass(result.getThrowable());
-				
-			}
-			else if(result.getStatus() == ITestResult.SKIP) {
-				test.skip(MarkupHelper.createLabel(result.getName()+"  Test Case Skipped", ExtentColor.YELLOW));
-				test.skip(result.getThrowable());
-			}
-		}*/
-
-		public void reportMove(String currentModule)
-		{
-			
-			while(true){
-				File f = new File(System.getProperty("user.dir")+"/test-output/" + "emailable-report.html");
-				if(f.exists())
-					break;
-			}
-			Path temp = null;
-			SimpleDateFormat sdf = new SimpleDateFormat("yyyy-MM-dd-HHmmss");
-			Calendar c = Calendar.getInstance();
-			c.setTime(new Date()); // Now use today date.
-			String date = sdf.format(c.getTime());
-			try {
-				Path sourcePath = Paths.get(System.getProperty("user.dir")+"/test-output/" + "emailable-report.html");
-				//Path sourcePath = Paths.get("target/surefire-reports/" + "emailable-report.html");
-				Path DesPath = Paths.get("src/test/resources/" + "Reports" + "/" 
-				+ currentModule+"-emailable-report-"+date+".html");
-				
-				boolean createCurrentPathStatus = new File("src/test/resources/Reports/current-build-reports").mkdirs();
-				boolean createBackupPathStatus = new File("src/test/resources/Reports/backup-build-reports").mkdirs();
-				
-				
-				Path currentPathWithFileName = Paths.get("src/test/resources/Reports/current-build-reports/"+ currentModule+"-emailable-report.html");
-				Path backupPathWithFileName = Paths.get("src/test/resources/Reports/backup-build-reports/"+ currentModule+"-emailable-report-"+date+".html");
-				
-				logger.info("createCurrentPathStatus---->"+createCurrentPathStatus);
-				logger.info("backupPathWithFileName---->"+backupPathWithFileName);
-				
-				temp = Files.copy(sourcePath,currentPathWithFileName,java.nio.file.StandardCopyOption.REPLACE_EXISTING);
-				temp = Files.copy(sourcePath,backupPathWithFileName);
-			} catch (IOException e) {
-				// TODO Auto-generated catch block
-				e.printStackTrace();
-			} 
-			
-			
-			        if(temp != null) 
-			        { 
-			            logger.info("File renamed and moved successfully"); 
-			        } 
-			        else
-			        { 
-			            logger.info("Failed to move the file"); 
-			        } 
-			        
-			        
-		}
-		
-		public String getBuildTag() {
-			MavenXpp3Reader reader = new MavenXpp3Reader();
-	        Model model=null;
-			
-				try {
-					model = reader.read(new FileReader("pom.xml"));
-				} catch (IOException | XmlPullParserException e) {
-					// TODO Auto-generated catch block
-					e.printStackTrace();
-				}
-			
-			return "0.11.2";
-			
-=======
+
 		PreRegistrationLibrary pil = new PreRegistrationLibrary();
 		pil.PreRegistrationResourceIntialize();
 		// IdaScriptsUtil.wakeDemoApp();
@@ -381,7 +196,6 @@
 		} catch (IOException e) {
 
 			e.printStackTrace();
->>>>>>> 4c540bee
 		}
 
 		if (temp != null) {
