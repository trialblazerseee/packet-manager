
package io.mosip.service;

import java.io.File;
import java.io.FileInputStream;
import java.io.IOException;
import java.io.InputStream;
import java.nio.file.Files;
import java.nio.file.Path;
import java.nio.file.Paths;
import java.text.SimpleDateFormat;
import java.util.ArrayList;
import java.util.Calendar;
import java.util.Date;
import java.util.List;
import java.util.Properties;

import org.apache.log4j.BasicConfigurator;
import org.apache.log4j.Logger;
import org.testng.ITestContext;
import org.testng.annotations.AfterSuite;
import org.testng.annotations.BeforeSuite;
import com.aventstack.extentreports.ExtentReports;
import com.aventstack.extentreports.ExtentTest;
import com.aventstack.extentreports.reporter.ExtentHtmlReporter;
import io.mosip.authentication.fw.util.AuthTestsUtil;
import io.mosip.dbaccess.PreRegDbread;
import io.mosip.util.PreRegistrationLibrary;
import io.restassured.RestAssured;

/**
 * This is the main class for TestNG that will setup and begin running tests.
 * All suite level before and after tests will be completed here.
 *
 */


public class BaseTestCase {
	protected static Logger logger = Logger.getLogger(BaseTestCase.class);
	
	public static List<String> preIds=new ArrayList<String> ();
	public ExtentHtmlReporter htmlReporter;
	public ExtentReports extent;
	public ExtentTest test;
<<<<<<< HEAD
=======
	
>>>>>>> eb0fb6de
		

	/**
	 * Method that will take care of framework setup
	 */
	// GLOBAL CLASS VARIABLES
	private Properties prop;
	public static String ApplnURI;
	public static String authToken;
	public static String regProcAuthToken;
	public static String getStatusRegProcAuthToken;
	public static String environment;
	public static String testLevel;

	public static String SEPRATOR = "";

	public static String getOSType() {
		String type = System.getProperty("os.name");
		if (type.toLowerCase().contains("windows")) {
			SEPRATOR = "\\\\";


			return "WINDOWS";
		} else if (type.toLowerCase().contains("linux") || type.toLowerCase().contains("unix")) {
			SEPRATOR = "/";
			return "OTHERS";
		}
		return null;
	}

	public void initialize() {
		try {

			BasicConfigurator.configure();

			/**
			 * Make sure test-output is there
			 */
			File testOutput = new File("test-output");
			File oldReport = new File(System.getProperty("user.dir") + "/test-output/emailable-report.html");
			oldReport.delete();
			testOutput.mkdirs();

			getOSType();
			logger.info("We have created a Config Manager. Beginning to read properties!");
			prop = new Properties();
			InputStream inputStream = new FileInputStream(
					"src" + BaseTestCase.SEPRATOR + "config" + BaseTestCase.SEPRATOR + "test.properties");
			prop.load(inputStream);

			logger.info("Setting test configs/TestEnvironment from " + "src/config/test.properties");
			// ApplnURI = prop.getProperty("testEnvironment");

			
			                    
			environment = System.getProperty("env.user");
			logger.info("Environemnt is  ==== :" + environment);
			ApplnURI = System.getProperty("env.endpoint");
			logger.info("Application URI ======" + ApplnURI);
			testLevel = System.getProperty("env.testLevel");
			logger.info("Test Level ======" + testLevel);



			logger.info("Configs from properties file are set.");

		} catch (IOException e) {
			logger.error("Could not find the properties file.\n" + e);
		}

	}



	// ================================================================================================================
	// TESTNG BEFORE AND AFTER SUITE ANNOTATIONS
	// ================================================================================================================

	/**
	 * Before entire test suite we need to setup everything we will need.
	 */
	@BeforeSuite(alwaysRun = true)
	public void suiteSetup() {
		logger.info("Test Framework for Mosip api Initialized");
		logger.info("Logging initialized: All logs are located at " + "src/logs/mosip-api-test.log");
		initialize();
		logger.info("Done with BeforeSuite and test case setup! BEGINNING TEST EXECUTION!\n\n");


		PreRegistrationLibrary pil = new PreRegistrationLibrary();
<<<<<<< HEAD
		pil.PreRegistrationResourceIntialize();
		AuthTestsUtil.wakeDemoApp();
=======
		AuthTestsUtil.wakeDemoApp();
		/*pil.PreRegistrationResourceIntialize();
		*/
>>>>>>> eb0fb6de

	} // End suiteSetup

	/**
	 * After the entire test suite clean up rest assured
	 */
	@AfterSuite(alwaysRun = true)
	public void testTearDown(ITestContext ctx) {

		/* Calling up PreReg DB clean Up step */
		if (preIds.size() >= 1) {
			logger.info("Elements from PreId List are========");
			for (String elem : preIds) {
				logger.info(elem.toString());
			}
			boolean status = false;
			status = PreRegDbread.prereg_db_CleanUp(preIds);
			if (status)
				logger.info("PreId is deleted from the DB");
			else
				logger.info("PreId is NOT deleted from the DB");

		
		}
		/*
		 * Saving TestNG reports to be published
		 */

		/*
		 * String currentModule =
		 * ctx.getCurrentXmlTest().getClasses().get(0).getName().split("\\.")[2];
		 * Runnable reporting = ()->{ reportMove(currentModule); }; new
		 * Thread(reporting).start();
		 */
		// IdaScriptsUtil.authTestTearDown();
		RestAssured.reset();
		logger.info("\n\n");
		logger.info("Rest Assured framework has been reset because all tests have been executed.");
		logger.info("TESTING COMPLETE: SHUTTING DOWN FRAMEWORK!!");
	} // end testTearDown

	public void reportMove(String currentModule) {

		while (true) {
			File f = new File(System.getProperty("user.dir") + "/test-output/" + "emailable-report.html");
			if (f.exists())
				break;
		}
		Path temp = null;
		SimpleDateFormat sdf = new SimpleDateFormat("yyyy-MM-dd-HHmmss");
		Calendar c = Calendar.getInstance();
		c.setTime(new Date()); // Now use today date.
		String date = sdf.format(c.getTime());
		try {
			Path sourcePath = Paths.get(System.getProperty("user.dir") + "/test-output/" + "emailable-report.html");
			boolean createCurrentPathStatus = new File("src/test/resources/Reports/current-build-reports").mkdirs();
			Path currentPathWithFileName = Paths.get(
					"src/test/resources/Reports/current-build-reports/" + currentModule + "-emailable-report.html");
			Path backupPathWithFileName = Paths.get("src/test/resources/Reports/backup-build-reports/" + currentModule
					+ "-emailable-report-" + date + ".html");

			logger.info("createCurrentPathStatus---->" + createCurrentPathStatus);
			logger.info("backupPathWithFileName---->" + backupPathWithFileName);

			temp = Files.copy(sourcePath, currentPathWithFileName, java.nio.file.StandardCopyOption.REPLACE_EXISTING);
			temp = Files.copy(sourcePath, backupPathWithFileName);
		} catch (IOException e) {

			e.printStackTrace();
		}

		if (temp != null) {
			logger.info("File renamed and moved successfully");
		} else {
			logger.info("Failed to move the file");
		}
	}

}<|MERGE_RESOLUTION|>--- conflicted
+++ resolved
@@ -42,10 +42,7 @@
 	public ExtentHtmlReporter htmlReporter;
 	public ExtentReports extent;
 	public ExtentTest test;
-<<<<<<< HEAD
-=======
 	
->>>>>>> eb0fb6de
 		
 
 	/**
@@ -109,7 +106,6 @@
 			logger.info("Test Level ======" + testLevel);
 
 
-
 			logger.info("Configs from properties file are set.");
 
 		} catch (IOException e) {
@@ -136,14 +132,9 @@
 
 
 		PreRegistrationLibrary pil = new PreRegistrationLibrary();
-<<<<<<< HEAD
-		pil.PreRegistrationResourceIntialize();
-		AuthTestsUtil.wakeDemoApp();
-=======
 		AuthTestsUtil.wakeDemoApp();
 		/*pil.PreRegistrationResourceIntialize();
 		*/
->>>>>>> eb0fb6de
 
 	} // End suiteSetup
 
