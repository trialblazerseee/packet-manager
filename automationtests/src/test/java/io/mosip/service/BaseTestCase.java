
package io.mosip.service;


import java.io.File;
import java.io.FileInputStream;
import java.io.FileReader;
import java.io.IOException;
import java.io.InputStream;
import java.nio.file.Files;
import java.nio.file.Path;
import java.nio.file.Paths;
import java.text.SimpleDateFormat;
import java.util.ArrayList;
import java.util.Calendar;
import java.util.Date;
import java.util.List;
import java.util.Properties;

import org.apache.log4j.BasicConfigurator;
import org.apache.log4j.Logger;
import org.apache.maven.model.Model;
import org.apache.maven.model.io.xpp3.MavenXpp3Reader;
import org.codehaus.plexus.util.xml.pull.XmlPullParserException;
import org.testng.ITestContext;
import org.testng.ITestResult;
import org.testng.annotations.AfterMethod;
import org.testng.annotations.AfterSuite;
import org.testng.annotations.BeforeSuite;

import com.aventstack.extentreports.ExtentReports;
import com.aventstack.extentreports.ExtentTest;
import com.aventstack.extentreports.markuputils.ExtentColor;
import com.aventstack.extentreports.markuputils.MarkupHelper;
import com.aventstack.extentreports.reporter.ExtentHtmlReporter;
import com.aventstack.extentreports.reporter.configuration.Theme;

import io.mosip.dbaccess.KernelMasterDataR;
import io.mosip.dbaccess.PreRegDbread;

import io.mosip.dbentity.TokenGenerationEntity;
import io.mosip.util.PreRegistrationLibrary;
import io.mosip.util.TokenGeneration;

//import io.mosip.dbentity.TokenGenerationEntity;
import io.mosip.util.PreRegistrationLibrary;
//import io.mosip.util.TokenGeneration;

//import io.mosip.prereg.scripts.Create_PreRegistration;
import io.restassured.RestAssured;
/**
 * This is the main class for TestNG that will setup and begin running tests.
 * All suite level before and after tests will be completed here.
 *
 */


public class BaseTestCase{

	protected static Logger logger = Logger.getLogger(BaseTestCase.class);
	
	public static List<String> preIds=new ArrayList<String> ();
	public ExtentHtmlReporter htmlReporter;
	public ExtentReports extent;
	public ExtentTest test;
<<<<<<< HEAD
	
=======
	public String testLevel;
>>>>>>> 3871cd7d
		
	/**
	 * Method that will take care of framework setup
	 */
	// GLOBAL CLASS VARIABLES
	private Properties prop;
	public static String ApplnURI;	
	public static String authToken;
	public static String regProcAuthToken;

	public static String adminRegProcAuthToken;

	

	public static String environment;
	public static String SEPRATOR="";
	public static String buildNumber="";
	public  static String getOSType(){
		String type=System.getProperty("os.name");
		if(type.toLowerCase().contains("windows")){
			SEPRATOR="\\\\";
			return "WINDOWS";
		}else if(type.toLowerCase().contains("linux")||type.toLowerCase().contains("unix"))
		{
			SEPRATOR="/";
			return "OTHERS";
		}
		return null;
	}
	
	
	
	public void initialize()
	{
		try {
			
			BasicConfigurator.configure();
			
			/**
			 * Make sure test-output is there 
			 */
			File testOutput = new File("test-output");
			File oldReport = new File(System.getProperty("user.dir")+"/test-output/emailable-report.html");
			oldReport.delete();
			testOutput.mkdirs();
			
			getOSType();
			logger.info("We have created a Config Manager. Beginning to read properties!");
			prop = new Properties();
			InputStream inputStream = new FileInputStream("src"+BaseTestCase.SEPRATOR+"config"+BaseTestCase.SEPRATOR+"test.properties");
			prop.load(inputStream);
<<<<<<< HEAD
			
			logger.info("Setting test configs/TestEnvironment from " +  "src/config/test.properties");
=======

			logger.info("Setting test configs/TestEnvironment from " + "src/config/test.properties");
			// ApplnURI = prop.getProperty("testEnvironment");

			testLevel = System.getProperty("env.testLevel");
			logger.info("Test Level ======" + testLevel);
			                    
>>>>>>> 3871cd7d
			environment = System.getProperty("env.user");
			logger.info("Environemnt is  ==== :" +environment);
			ApplnURI=System.getProperty("env.endpoint");
			logger.info("Application URI ======" +ApplnURI);

			logger.info("Configs from properties file are set.");
			

		} catch (IOException e) {
			logger.error("Could not find the properties file.\n" + e);
		}
		
	
	}
	
	// ================================================================================================================
		// TESTNG BEFORE AND AFTER SUITE ANNOTATIONS
		// ================================================================================================================

<<<<<<< HEAD
		/**
		 * Before entire test suite we need to setup everything we will need.
=======
	/**
	 * Before entire test suite we need to setup everything we will need.
	 */
	@BeforeSuite(alwaysRun = true)
	public void suiteSetup() {
		logger.info("Test Framework for Mosip api Initialized");
		logger.info("Logging initialized: All logs are located at " + "src/logs/mosip-api-test.log");
		initialize();
		logger.info("Done with BeforeSuite and test case setup! BEGINNING TEST EXECUTION!\n\n");


		PreRegistrationLibrary pil = new PreRegistrationLibrary();
		AuthTestsUtil.wakeDemoApp();
		/*pil.PreRegistrationResourceIntialize();
		*/

	} // End suiteSetup

	/**
	 * After the entire test suite clean up rest assured
	 */
	@AfterSuite(alwaysRun = true)
	public void testTearDown(ITestContext ctx) {

		/* Calling up PreReg DB clean Up step */
		if (preIds.size() >= 1) {
			logger.info("Elements from PreId List are========");
			for (String elem : preIds) {
				logger.info(elem.toString());
			}
			boolean status = false;
			status = PreRegDbread.prereg_db_CleanUp(preIds);
			if (status)
				logger.info("PreId is deleted from the DB");
			else
				logger.info("PreId is NOT deleted from the DB");

		
		}
		/*
		 * Saving TestNG reports to be published
>>>>>>> 3871cd7d
		 */
		@BeforeSuite(alwaysRun = true)
		public void suiteSetup() {
			buildNumber=getBuildTag();
			logger.info("Test Framework for Mosip api Initialized");
			logger.info("Logging initialized: All logs are located at " +  "src/logs/mosip-api-test.log");
			initialize();
			logger.info("Done with BeforeSuite and test case setup! BEGINNING TEST EXECUTION!\n\n");


			PreRegistrationLibrary pil=new PreRegistrationLibrary();
			pil.PreRegistrationResourceIntialize();

			//authToken=pil.getToken();
			htmlReporter=new ExtentHtmlReporter(System.getProperty("user.dir")+"/test-output/MyOwnReport.html");
			extent=new ExtentReports();
			extent.setSystemInfo("Build Number", buildNumber);
			extent.attachReporter(htmlReporter);

			
			htmlReporter.config().setDocumentTitle("MosipAutomationTesting Report");
			htmlReporter.config().setReportName("Mosip Automation Report");
			htmlReporter.config().setTheme(Theme.STANDARD);
			TokenGeneration generateToken = new TokenGeneration();
			TokenGenerationEntity tokenEntity = new TokenGenerationEntity();
			String tokenGenerationProperties = generateToken.readPropertyFile("syncTokenGenerationFilePath");
			tokenEntity = generateToken.createTokenGeneratorDto(tokenGenerationProperties);
			regProcAuthToken = generateToken.getToken(tokenEntity);
			TokenGenerationEntity adminTokenEntity = new TokenGenerationEntity();
			String adminTokenGenerationProperties = generateToken.readPropertyFile("getStatusTokenGenerationFilePath");
			adminTokenEntity = generateToken.createTokenGeneratorDto(adminTokenGenerationProperties);
			adminRegProcAuthToken = generateToken.getToken(adminTokenEntity);

			//authToken=pil.getToken();
			


		} // End suiteSetup

		/**
		 * After the entire test suite clean up rest assured
		 */
		@AfterSuite(alwaysRun = true)
		public void testTearDown(ITestContext ctx) {
			
			
			/*Calling up PreReg DB clean Up step*/
			if(preIds.size()>=1)
			{
            logger.info("Elements from PreId List are========");
            for(String elem : preIds) {
            	logger.info(elem.toString());
            }
            boolean status=false;
           status=PreRegDbread.prereg_db_CleanUp(preIds);
            if(status)
           	 logger.info("PreId is deleted from the DB");
            else
                   logger.info("PreId is NOT deleted from the DB");
			}
			/*
			 * Saving TestNG reports to be published
			 */
			
			/*String currentModule = ctx.getCurrentXmlTest().getClasses().get(0).getName().split("\\.")[2];
			Runnable reporting  = ()->{
				reportMove(currentModule);	
			};
			new Thread(reporting).start();*/
			RestAssured.reset();
			logger.info("\n\n");
			logger.info("Rest Assured framework has been reset because all tests have been executed.");
			logger.info("TESTING COMPLETE: SHUTTING DOWN FRAMEWORK!!");
			extent.flush();
		} // end testTearDown
		
		/*@AfterMethod
		public void getResult(ITestResult result) {
			if(result.getStatus()==ITestResult.FAILURE) {
				test.fail(MarkupHelper.createLabel(result.getName()+"  Test Case Failed", ExtentColor.RED));
				test.fail(result.getThrowable());
			}
			else if(result.getStatus()==ITestResult.SUCCESS) {
				test.pass(MarkupHelper.createLabel(result.getName()+"  Test Case Passed", ExtentColor.GREEN));
				//test.pass(result.getThrowable());
				
			}
			else if(result.getStatus() == ITestResult.SKIP) {
				test.skip(MarkupHelper.createLabel(result.getName()+"  Test Case Skipped", ExtentColor.YELLOW));
				test.skip(result.getThrowable());
			}
		}*/

		public void reportMove(String currentModule)
		{
			
			while(true){
				File f = new File(System.getProperty("user.dir")+"/test-output/" + "emailable-report.html");
				if(f.exists())
					break;
			}
			Path temp = null;
			SimpleDateFormat sdf = new SimpleDateFormat("yyyy-MM-dd-HHmmss");
			Calendar c = Calendar.getInstance();
			c.setTime(new Date()); // Now use today date.
			String date = sdf.format(c.getTime());
			try {
				Path sourcePath = Paths.get(System.getProperty("user.dir")+"/test-output/" + "emailable-report.html");
				//Path sourcePath = Paths.get("target/surefire-reports/" + "emailable-report.html");
				Path DesPath = Paths.get("src/test/resources/" + "Reports" + "/" 
				+ currentModule+"-emailable-report-"+date+".html");
				
				boolean createCurrentPathStatus = new File("src/test/resources/Reports/current-build-reports").mkdirs();
				boolean createBackupPathStatus = new File("src/test/resources/Reports/backup-build-reports").mkdirs();
				
				
				Path currentPathWithFileName = Paths.get("src/test/resources/Reports/current-build-reports/"+ currentModule+"-emailable-report.html");
				Path backupPathWithFileName = Paths.get("src/test/resources/Reports/backup-build-reports/"+ currentModule+"-emailable-report-"+date+".html");
				
				logger.info("createCurrentPathStatus---->"+createCurrentPathStatus);
				logger.info("backupPathWithFileName---->"+backupPathWithFileName);
				
				temp = Files.copy(sourcePath,currentPathWithFileName,java.nio.file.StandardCopyOption.REPLACE_EXISTING);
				temp = Files.copy(sourcePath,backupPathWithFileName);
			} catch (IOException e) {
				// TODO Auto-generated catch block
				e.printStackTrace();
			} 
			
			
			        if(temp != null) 
			        { 
			            logger.info("File renamed and moved successfully"); 
			        } 
			        else
			        { 
			            logger.info("Failed to move the file"); 
			        } 
			        
			        
		}
		
		public String getBuildTag() {
			MavenXpp3Reader reader = new MavenXpp3Reader();
	        Model model=null;
			
				try {
					model = reader.read(new FileReader("pom.xml"));
				} catch (IOException | XmlPullParserException e) {
					// TODO Auto-generated catch block
					e.printStackTrace();
				}
			

			return model.getParent().getVersion();

			
		}

	}
<|MERGE_RESOLUTION|>--- conflicted
+++ resolved
@@ -63,11 +63,7 @@
 	public ExtentHtmlReporter htmlReporter;
 	public ExtentReports extent;
 	public ExtentTest test;
-<<<<<<< HEAD
-	
-=======
 	public String testLevel;
->>>>>>> 3871cd7d
 		
 	/**
 	 * Method that will take care of framework setup
@@ -119,10 +115,6 @@
 			prop = new Properties();
 			InputStream inputStream = new FileInputStream("src"+BaseTestCase.SEPRATOR+"config"+BaseTestCase.SEPRATOR+"test.properties");
 			prop.load(inputStream);
-<<<<<<< HEAD
-			
-			logger.info("Setting test configs/TestEnvironment from " +  "src/config/test.properties");
-=======
 
 			logger.info("Setting test configs/TestEnvironment from " + "src/config/test.properties");
 			// ApplnURI = prop.getProperty("testEnvironment");
@@ -130,7 +122,6 @@
 			testLevel = System.getProperty("env.testLevel");
 			logger.info("Test Level ======" + testLevel);
 			                    
->>>>>>> 3871cd7d
 			environment = System.getProperty("env.user");
 			logger.info("Environemnt is  ==== :" +environment);
 			ApplnURI=System.getProperty("env.endpoint");
@@ -150,10 +141,6 @@
 		// TESTNG BEFORE AND AFTER SUITE ANNOTATIONS
 		// ================================================================================================================
 
-<<<<<<< HEAD
-		/**
-		 * Before entire test suite we need to setup everything we will need.
-=======
 	/**
 	 * Before entire test suite we need to setup everything we will need.
 	 */
@@ -195,7 +182,6 @@
 		}
 		/*
 		 * Saving TestNG reports to be published
->>>>>>> 3871cd7d
 		 */
 		@BeforeSuite(alwaysRun = true)
 		public void suiteSetup() {
