package io.mosip.service;


import java.io.File;
import java.io.FileInputStream;
import java.io.FileReader;
import java.io.IOException;
import java.io.InputStream;
import java.nio.file.Files;
import java.nio.file.Path;
import java.nio.file.Paths;
import java.text.SimpleDateFormat;
import java.util.ArrayList;
import java.util.Calendar;
import java.util.Date;
import java.util.List;
import java.util.Properties;

import org.apache.log4j.BasicConfigurator;
import org.apache.log4j.Logger;
import org.apache.maven.model.Model;
import org.apache.maven.model.io.xpp3.MavenXpp3Reader;
import org.codehaus.plexus.util.xml.pull.XmlPullParserException;
import org.testng.ITestContext;
import org.testng.ITestResult;
import org.testng.annotations.AfterMethod;
import org.testng.annotations.AfterSuite;
import org.testng.annotations.BeforeSuite;

import com.aventstack.extentreports.ExtentReports;
import com.aventstack.extentreports.ExtentTest;
import com.aventstack.extentreports.markuputils.ExtentColor;
import com.aventstack.extentreports.markuputils.MarkupHelper;
import com.aventstack.extentreports.reporter.ExtentHtmlReporter;
import com.aventstack.extentreports.reporter.configuration.Theme;

import io.mosip.dbaccess.KernelMasterDataR;
import io.mosip.dbaccess.PreRegDbread;
import io.mosip.dbentity.TokenGenerationEntity;
import io.mosip.util.PreRegistrationLibrary;
import io.mosip.util.TokenGeneration;
//import io.mosip.prereg.scripts.Create_PreRegistration;
import io.restassured.RestAssured;
/**
 * This is the main class for TestNG that will setup and begin running tests.
 * All suite level before and after tests will be completed here.
 *
 */

<<<<<<< HEAD
public class BaseTestCase //extends KernelMasterDataR 
{
=======
public class BaseTestCase /*extends KernelMasterDataR*/ {
>>>>>>> 5eec32b9
	protected static Logger logger = Logger.getLogger(BaseTestCase.class);
	
	public static List<String> preIds=new ArrayList<String> ();
	public ExtentHtmlReporter htmlReporter;
	public ExtentReports extent;
	public ExtentTest test;
	
		
	/**
	 * Method that will take care of framework setup
	 */
	// GLOBAL CLASS VARIABLES
	private Properties prop;
	public static String ApplnURI;	
	public static String authToken;
	public static String regProcAuthToken;
	public static String adminRegProcAuthToken;
	public static String environment;
	public static String SEPRATOR="";
	public static String buildNumber="";
	public  static String getOSType(){
		String type=System.getProperty("os.name");
		if(type.toLowerCase().contains("windows")){
			SEPRATOR="\\\\";
			return "WINDOWS";
		}else if(type.toLowerCase().contains("linux")||type.toLowerCase().contains("unix"))
		{
			SEPRATOR="/";
			return "OTHERS";
		}
		return null;
	}
	
	
	
	public void initialize()
	{
		try {
			
			BasicConfigurator.configure();
			
			/**
			 * Make sure test-output is there 
			 */
			File testOutput = new File("test-output");
			File oldReport = new File(System.getProperty("user.dir")+"/test-output/emailable-report.html");
			oldReport.delete();
			testOutput.mkdirs();
			
			getOSType();
			logger.info("We have created a Config Manager. Beginning to read properties!");
			prop = new Properties();
			InputStream inputStream = new FileInputStream("src"+BaseTestCase.SEPRATOR+"config"+BaseTestCase.SEPRATOR+"test.properties");
			prop.load(inputStream);
			
			logger.info("Setting test configs/TestEnvironment from " +  "src/config/test.properties");
			environment = System.getProperty("env.user");
			logger.info("Environemnt is  ==== :" +environment);
			ApplnURI=System.getProperty("env.endpoint");
			logger.info("Application URI ======" +ApplnURI);

			logger.info("Configs from properties file are set.");
			

		} catch (IOException e) {
			logger.error("Could not find the properties file.\n" + e);
		}
		
	
	}
	
	// ================================================================================================================
		// TESTNG BEFORE AND AFTER SUITE ANNOTATIONS
		// ================================================================================================================

		/**
		 * Before entire test suite we need to setup everything we will need.
		 */
		@BeforeSuite(alwaysRun = true)
		public void suiteSetup() {
			buildNumber=getBuildTag();
			logger.info("Test Framework for Mosip api Initialized");
			logger.info("Logging initialized: All logs are located at " +  "src/logs/mosip-api-test.log");
			initialize();
			logger.info("Done with BeforeSuite and test case setup! BEGINNING TEST EXECUTION!\n\n");


			PreRegistrationLibrary pil=new PreRegistrationLibrary();
			pil.PreRegistrationResourceIntialize();

			//authToken=pil.getToken();
			htmlReporter=new ExtentHtmlReporter(System.getProperty("user.dir")+"/test-output/MyOwnReport.html");
			extent=new ExtentReports();
			extent.setSystemInfo("Build Number", buildNumber);
			extent.attachReporter(htmlReporter);
			
			htmlReporter.config().setDocumentTitle("MosipAutomationTesting Report");
			htmlReporter.config().setReportName("Mosip Automation Report");
			htmlReporter.config().setTheme(Theme.STANDARD);
			TokenGeneration generateToken = new TokenGeneration();
			TokenGenerationEntity tokenEntity = new TokenGenerationEntity();
			String tokenGenerationProperties = generateToken.readPropertyFile("syncTokenGenerationFilePath");
			tokenEntity = generateToken.createTokenGeneratorDto(tokenGenerationProperties);
			regProcAuthToken = generateToken.getToken(tokenEntity);
			TokenGenerationEntity adminTokenEntity = new TokenGenerationEntity();
			String adminTokenGenerationProperties = generateToken.readPropertyFile("getStatusTokenGenerationFilePath");
			adminTokenEntity = generateToken.createTokenGeneratorDto(adminTokenGenerationProperties);
			adminRegProcAuthToken = generateToken.getToken(adminTokenEntity);

			//authToken=pil.getToken();
			

		} // End suiteSetup

		/**
		 * After the entire test suite clean up rest assured
		 */
		@AfterSuite(alwaysRun = true)
		public void testTearDown(ITestContext ctx) {
			
			
			/*Calling up PreReg DB clean Up step*/
			if(preIds.size()>=1)
			{
            logger.info("Elements from PreId List are========");
            for(String elem : preIds) {
            	logger.info(elem.toString());
            }
            boolean status=false;
           status=PreRegDbread.prereg_db_CleanUp(preIds);
            if(status)
           	 logger.info("PreId is deleted from the DB");
            else
                   logger.info("PreId is NOT deleted from the DB");
			}
			/*
			 * Saving TestNG reports to be published
			 */
			
			/*String currentModule = ctx.getCurrentXmlTest().getClasses().get(0).getName().split("\\.")[2];
			Runnable reporting  = ()->{
				reportMove(currentModule);	
			};
			new Thread(reporting).start();*/
			RestAssured.reset();
			logger.info("\n\n");
			logger.info("Rest Assured framework has been reset because all tests have been executed.");
			logger.info("TESTING COMPLETE: SHUTTING DOWN FRAMEWORK!!");
			extent.flush();
		} // end testTearDown
		
		/*@AfterMethod
		public void getResult(ITestResult result) {
			if(result.getStatus()==ITestResult.FAILURE) {
				test.fail(MarkupHelper.createLabel(result.getName()+"  Test Case Failed", ExtentColor.RED));
				test.fail(result.getThrowable());
			}
			else if(result.getStatus()==ITestResult.SUCCESS) {
				test.pass(MarkupHelper.createLabel(result.getName()+"  Test Case Passed", ExtentColor.GREEN));
				//test.pass(result.getThrowable());
				
			}
			else if(result.getStatus() == ITestResult.SKIP) {
				test.skip(MarkupHelper.createLabel(result.getName()+"  Test Case Skipped", ExtentColor.YELLOW));
				test.skip(result.getThrowable());
			}
		}*/

		public void reportMove(String currentModule)
		{
			
			while(true){
				File f = new File(System.getProperty("user.dir")+"/test-output/" + "emailable-report.html");
				if(f.exists())
					break;
			}
			Path temp = null;
			SimpleDateFormat sdf = new SimpleDateFormat("yyyy-MM-dd-HHmmss");
			Calendar c = Calendar.getInstance();
			c.setTime(new Date()); // Now use today date.
			String date = sdf.format(c.getTime());
			try {
				Path sourcePath = Paths.get(System.getProperty("user.dir")+"/test-output/" + "emailable-report.html");
				//Path sourcePath = Paths.get("target/surefire-reports/" + "emailable-report.html");
				Path DesPath = Paths.get("src/test/resources/" + "Reports" + "/" 
				+ currentModule+"-emailable-report-"+date+".html");
				
				boolean createCurrentPathStatus = new File("src/test/resources/Reports/current-build-reports").mkdirs();
				boolean createBackupPathStatus = new File("src/test/resources/Reports/backup-build-reports").mkdirs();
				
				
				Path currentPathWithFileName = Paths.get("src/test/resources/Reports/current-build-reports/"+ currentModule+"-emailable-report.html");
				Path backupPathWithFileName = Paths.get("src/test/resources/Reports/backup-build-reports/"+ currentModule+"-emailable-report-"+date+".html");
				
				logger.info("createCurrentPathStatus---->"+createCurrentPathStatus);
				logger.info("backupPathWithFileName---->"+backupPathWithFileName);
				
				temp = Files.copy(sourcePath,currentPathWithFileName,java.nio.file.StandardCopyOption.REPLACE_EXISTING);
				temp = Files.copy(sourcePath,backupPathWithFileName);
			} catch (IOException e) {
				// TODO Auto-generated catch block
				e.printStackTrace();
			} 
			
			
			        if(temp != null) 
			        { 
			            logger.info("File renamed and moved successfully"); 
			        } 
			        else
			        { 
			            logger.info("Failed to move the file"); 
			        } 
			        
			        
		}
		
		public String getBuildTag() {
			MavenXpp3Reader reader = new MavenXpp3Reader();
	        Model model=null;
			
				try {
					model = reader.read(new FileReader("pom.xml"));
				} catch (IOException | XmlPullParserException e) {
					// TODO Auto-generated catch block
					e.printStackTrace();
				}
			
			return model.getParent().getVersion();
			
		}

	}
<|MERGE_RESOLUTION|>--- conflicted
+++ resolved
@@ -47,12 +47,10 @@
  *
  */
 
-<<<<<<< HEAD
+
 public class BaseTestCase //extends KernelMasterDataR 
 {
-=======
-public class BaseTestCase /*extends KernelMasterDataR*/ {
->>>>>>> 5eec32b9
+
 	protected static Logger logger = Logger.getLogger(BaseTestCase.class);
 	
 	public static List<String> preIds=new ArrayList<String> ();
