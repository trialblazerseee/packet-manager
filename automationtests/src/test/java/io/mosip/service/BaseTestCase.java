
package io.mosip.service;


import java.io.File;
import java.io.FileInputStream;
import java.io.FileReader;
import java.io.IOException;
import java.io.InputStream;
import java.nio.file.Files;
import java.nio.file.Path;
import java.nio.file.Paths;
import java.text.SimpleDateFormat;
import java.util.ArrayList;
import java.util.Calendar;
import java.util.Date;
import java.util.List;
import java.util.Properties;

import org.apache.log4j.BasicConfigurator;
import org.apache.log4j.Logger;
import org.apache.maven.model.Model;
import org.apache.maven.model.io.xpp3.MavenXpp3Reader;
import org.codehaus.plexus.util.xml.pull.XmlPullParserException;
import org.testng.ITestContext;
import org.testng.ITestResult;
import org.testng.annotations.AfterMethod;
import org.testng.annotations.AfterSuite;
import org.testng.annotations.BeforeSuite;

import com.aventstack.extentreports.ExtentReports;
import com.aventstack.extentreports.ExtentTest;
import com.aventstack.extentreports.markuputils.ExtentColor;
import com.aventstack.extentreports.markuputils.MarkupHelper;
import com.aventstack.extentreports.reporter.ExtentHtmlReporter;
import com.aventstack.extentreports.reporter.configuration.Theme;

import io.mosip.dbaccess.KernelMasterDataR;
import io.mosip.dbaccess.PreRegDbread;
<<<<<<< HEAD
import io.mosip.dbentity.TokenGenerationEntity;
import io.mosip.util.PreRegistrationLibrary;
import io.mosip.util.TokenGeneration;
=======
//import io.mosip.dbentity.TokenGenerationEntity;
import io.mosip.util.PreRegistrationLibrary;
//import io.mosip.util.TokenGeneration;
>>>>>>> 5c113890
//import io.mosip.prereg.scripts.Create_PreRegistration;
import io.restassured.RestAssured;
/**
 * This is the main class for TestNG that will setup and begin running tests.
 * All suite level before and after tests will be completed here.
 *
 */

<<<<<<< HEAD

public class BaseTestCase //extends KernelMasterDataR 
{

=======
public class BaseTestCase{
>>>>>>> 5c113890
	protected static Logger logger = Logger.getLogger(BaseTestCase.class);
	
	public static List<String> preIds=new ArrayList<String> ();
	public ExtentHtmlReporter htmlReporter;
	public ExtentReports extent;
	public ExtentTest test;
	
		
	/**
	 * Method that will take care of framework setup
	 */
	// GLOBAL CLASS VARIABLES
	private Properties prop;
	public static String ApplnURI;	
	public static String authToken;
	public static String regProcAuthToken;
<<<<<<< HEAD
	public static String adminRegProcAuthToken;
=======
	public static String getStatusRegProcAuthToken;
>>>>>>> 5c113890
	public static String environment;
	public static String SEPRATOR="";
	public static String buildNumber="";
	public  static String getOSType(){
		String type=System.getProperty("os.name");
		if(type.toLowerCase().contains("windows")){
			SEPRATOR="\\\\";
			return "WINDOWS";
		}else if(type.toLowerCase().contains("linux")||type.toLowerCase().contains("unix"))
		{
			SEPRATOR="/";
			return "OTHERS";
		}
		return null;
	}
	
	
	
	public void initialize()
	{
		try {
			
			BasicConfigurator.configure();
			
			/**
			 * Make sure test-output is there 
			 */
			File testOutput = new File("test-output");
			File oldReport = new File(System.getProperty("user.dir")+"/test-output/emailable-report.html");
			oldReport.delete();
			testOutput.mkdirs();
			
			getOSType();
			logger.info("We have created a Config Manager. Beginning to read properties!");
			prop = new Properties();
			InputStream inputStream = new FileInputStream("src"+BaseTestCase.SEPRATOR+"config"+BaseTestCase.SEPRATOR+"test.properties");
			prop.load(inputStream);
			
			logger.info("Setting test configs/TestEnvironment from " +  "src/config/test.properties");
			environment = System.getProperty("env.user");
			logger.info("Environemnt is  ==== :" +environment);
			ApplnURI=System.getProperty("env.endpoint");
			logger.info("Application URI ======" +ApplnURI);

			logger.info("Configs from properties file are set.");
			

		} catch (IOException e) {
			logger.error("Could not find the properties file.\n" + e);
		}
		
	
	}
	
	// ================================================================================================================
		// TESTNG BEFORE AND AFTER SUITE ANNOTATIONS
		// ================================================================================================================

		/**
		 * Before entire test suite we need to setup everything we will need.
		 */
		@BeforeSuite(alwaysRun = true)
		public void suiteSetup() {
			buildNumber=getBuildTag();
			logger.info("Test Framework for Mosip api Initialized");
			logger.info("Logging initialized: All logs are located at " +  "src/logs/mosip-api-test.log");
			initialize();
			logger.info("Done with BeforeSuite and test case setup! BEGINNING TEST EXECUTION!\n\n");


			PreRegistrationLibrary pil=new PreRegistrationLibrary();
			pil.PreRegistrationResourceIntialize();

			//authToken=pil.getToken();
			htmlReporter=new ExtentHtmlReporter(System.getProperty("user.dir")+"/test-output/MyOwnReport.html");
			extent=new ExtentReports();
			extent.setSystemInfo("Build Number", buildNumber);
			extent.attachReporter(htmlReporter);
<<<<<<< HEAD
			
			htmlReporter.config().setDocumentTitle("MosipAutomationTesting Report");
			htmlReporter.config().setReportName("Mosip Automation Report");
			htmlReporter.config().setTheme(Theme.STANDARD);
			TokenGeneration generateToken = new TokenGeneration();
			TokenGenerationEntity tokenEntity = new TokenGenerationEntity();
			String tokenGenerationProperties = generateToken.readPropertyFile("syncTokenGenerationFilePath");
			tokenEntity = generateToken.createTokenGeneratorDto(tokenGenerationProperties);
			regProcAuthToken = generateToken.getToken(tokenEntity);
			TokenGenerationEntity adminTokenEntity = new TokenGenerationEntity();
			String adminTokenGenerationProperties = generateToken.readPropertyFile("getStatusTokenGenerationFilePath");
			adminTokenEntity = generateToken.createTokenGeneratorDto(adminTokenGenerationProperties);
			adminRegProcAuthToken = generateToken.getToken(adminTokenEntity);

			//authToken=pil.getToken();
			
=======
			
			htmlReporter.config().setDocumentTitle("MosipAutomationTesting Report");
			htmlReporter.config().setReportName("Mosip Automation Report");
			htmlReporter.config().setTheme(Theme.STANDARD);
			/*TokenGeneration generateToken = new TokenGeneration();
			TokenGenerationEntity tokenEntity = new TokenGenerationEntity();
			String tokenGenerationProperties = generateToken.readPropertyFile("syncTokenGenerationFilePath");
			tokenEntity = generateToken.createTokenGeneratorDto(tokenGenerationProperties);
			regProcAuthToken = generateToken.getToken(tokenEntity);
			TokenGenerationEntity adminTokenEntity = new TokenGenerationEntity();
			String adminTokenGenerationProperties = generateToken.readPropertyFile("getStatusTokenGenerationFilePath");
			adminTokenEntity = generateToken.createTokenGeneratorDto(adminTokenGenerationProperties);
			getStatusRegProcAuthToken = generateToken.getToken(adminTokenEntity);*/

			//authToken=pil.getToken();
			
>>>>>>> 5c113890

		} // End suiteSetup

		/**
		 * After the entire test suite clean up rest assured
		 */
		@AfterSuite(alwaysRun = true)
		public void testTearDown(ITestContext ctx) {
			
			
			/*Calling up PreReg DB clean Up step*/
			if(preIds.size()>=1)
			{
            logger.info("Elements from PreId List are========");
            for(String elem : preIds) {
            	logger.info(elem.toString());
            }
            boolean status=false;
           status=PreRegDbread.prereg_db_CleanUp(preIds);
            if(status)
           	 logger.info("PreId is deleted from the DB");
            else
                   logger.info("PreId is NOT deleted from the DB");
			}
			/*
			 * Saving TestNG reports to be published
			 */
			
			/*String currentModule = ctx.getCurrentXmlTest().getClasses().get(0).getName().split("\\.")[2];
			Runnable reporting  = ()->{
				reportMove(currentModule);	
			};
			new Thread(reporting).start();*/
			RestAssured.reset();
			logger.info("\n\n");
			logger.info("Rest Assured framework has been reset because all tests have been executed.");
			logger.info("TESTING COMPLETE: SHUTTING DOWN FRAMEWORK!!");
			extent.flush();
		} // end testTearDown
		
		/*@AfterMethod
		public void getResult(ITestResult result) {
			if(result.getStatus()==ITestResult.FAILURE) {
				test.fail(MarkupHelper.createLabel(result.getName()+"  Test Case Failed", ExtentColor.RED));
				test.fail(result.getThrowable());
			}
			else if(result.getStatus()==ITestResult.SUCCESS) {
				test.pass(MarkupHelper.createLabel(result.getName()+"  Test Case Passed", ExtentColor.GREEN));
				//test.pass(result.getThrowable());
				
			}
			else if(result.getStatus() == ITestResult.SKIP) {
				test.skip(MarkupHelper.createLabel(result.getName()+"  Test Case Skipped", ExtentColor.YELLOW));
				test.skip(result.getThrowable());
			}
		}*/

		public void reportMove(String currentModule)
		{
			
			while(true){
				File f = new File(System.getProperty("user.dir")+"/test-output/" + "emailable-report.html");
				if(f.exists())
					break;
			}
			Path temp = null;
			SimpleDateFormat sdf = new SimpleDateFormat("yyyy-MM-dd-HHmmss");
			Calendar c = Calendar.getInstance();
			c.setTime(new Date()); // Now use today date.
			String date = sdf.format(c.getTime());
			try {
				Path sourcePath = Paths.get(System.getProperty("user.dir")+"/test-output/" + "emailable-report.html");
				//Path sourcePath = Paths.get("target/surefire-reports/" + "emailable-report.html");
				Path DesPath = Paths.get("src/test/resources/" + "Reports" + "/" 
				+ currentModule+"-emailable-report-"+date+".html");
				
				boolean createCurrentPathStatus = new File("src/test/resources/Reports/current-build-reports").mkdirs();
				boolean createBackupPathStatus = new File("src/test/resources/Reports/backup-build-reports").mkdirs();
				
				
				Path currentPathWithFileName = Paths.get("src/test/resources/Reports/current-build-reports/"+ currentModule+"-emailable-report.html");
				Path backupPathWithFileName = Paths.get("src/test/resources/Reports/backup-build-reports/"+ currentModule+"-emailable-report-"+date+".html");
				
				logger.info("createCurrentPathStatus---->"+createCurrentPathStatus);
				logger.info("backupPathWithFileName---->"+backupPathWithFileName);
				
				temp = Files.copy(sourcePath,currentPathWithFileName,java.nio.file.StandardCopyOption.REPLACE_EXISTING);
				temp = Files.copy(sourcePath,backupPathWithFileName);
			} catch (IOException e) {
				// TODO Auto-generated catch block
				e.printStackTrace();
			} 
			
			
			        if(temp != null) 
			        { 
			            logger.info("File renamed and moved successfully"); 
			        } 
			        else
			        { 
			            logger.info("Failed to move the file"); 
			        } 
			        
			        
		}
		
		public String getBuildTag() {
			MavenXpp3Reader reader = new MavenXpp3Reader();
	        Model model=null;
			
				try {
					model = reader.read(new FileReader("pom.xml"));
				} catch (IOException | XmlPullParserException e) {
					// TODO Auto-generated catch block
					e.printStackTrace();
				}
			
<<<<<<< HEAD
			return model.getParent().getVersion();
=======
			return "0.11.2";
>>>>>>> 5c113890
			
		}

	}
<|MERGE_RESOLUTION|>--- conflicted
+++ resolved
@@ -37,15 +37,15 @@
 
 import io.mosip.dbaccess.KernelMasterDataR;
 import io.mosip.dbaccess.PreRegDbread;
-<<<<<<< HEAD
+
 import io.mosip.dbentity.TokenGenerationEntity;
 import io.mosip.util.PreRegistrationLibrary;
 import io.mosip.util.TokenGeneration;
-=======
+
 //import io.mosip.dbentity.TokenGenerationEntity;
 import io.mosip.util.PreRegistrationLibrary;
 //import io.mosip.util.TokenGeneration;
->>>>>>> 5c113890
+
 //import io.mosip.prereg.scripts.Create_PreRegistration;
 import io.restassured.RestAssured;
 /**
@@ -54,14 +54,9 @@
  *
  */
 
-<<<<<<< HEAD
-
-public class BaseTestCase //extends KernelMasterDataR 
-{
-
-=======
+
 public class BaseTestCase{
->>>>>>> 5c113890
+
 	protected static Logger logger = Logger.getLogger(BaseTestCase.class);
 	
 	public static List<String> preIds=new ArrayList<String> ();
@@ -78,11 +73,11 @@
 	public static String ApplnURI;	
 	public static String authToken;
 	public static String regProcAuthToken;
-<<<<<<< HEAD
+
 	public static String adminRegProcAuthToken;
-=======
-	public static String getStatusRegProcAuthToken;
->>>>>>> 5c113890
+
+	
+
 	public static String environment;
 	public static String SEPRATOR="";
 	public static String buildNumber="";
@@ -161,7 +156,7 @@
 			extent=new ExtentReports();
 			extent.setSystemInfo("Build Number", buildNumber);
 			extent.attachReporter(htmlReporter);
-<<<<<<< HEAD
+
 			
 			htmlReporter.config().setDocumentTitle("MosipAutomationTesting Report");
 			htmlReporter.config().setReportName("Mosip Automation Report");
@@ -178,24 +173,7 @@
 
 			//authToken=pil.getToken();
 			
-=======
-			
-			htmlReporter.config().setDocumentTitle("MosipAutomationTesting Report");
-			htmlReporter.config().setReportName("Mosip Automation Report");
-			htmlReporter.config().setTheme(Theme.STANDARD);
-			/*TokenGeneration generateToken = new TokenGeneration();
-			TokenGenerationEntity tokenEntity = new TokenGenerationEntity();
-			String tokenGenerationProperties = generateToken.readPropertyFile("syncTokenGenerationFilePath");
-			tokenEntity = generateToken.createTokenGeneratorDto(tokenGenerationProperties);
-			regProcAuthToken = generateToken.getToken(tokenEntity);
-			TokenGenerationEntity adminTokenEntity = new TokenGenerationEntity();
-			String adminTokenGenerationProperties = generateToken.readPropertyFile("getStatusTokenGenerationFilePath");
-			adminTokenEntity = generateToken.createTokenGeneratorDto(adminTokenGenerationProperties);
-			getStatusRegProcAuthToken = generateToken.getToken(adminTokenEntity);*/
-
-			//authToken=pil.getToken();
-			
->>>>>>> 5c113890
+
 
 		} // End suiteSetup
 
@@ -313,11 +291,9 @@
 					e.printStackTrace();
 				}
 			
-<<<<<<< HEAD
+
 			return model.getParent().getVersion();
-=======
-			return "0.11.2";
->>>>>>> 5c113890
+
 			
 		}
 
