--- conflicted
+++ resolved
@@ -147,15 +147,9 @@
 			logger.info("Done with BeforeSuite and test case setup! BEGINNING TEST EXECUTION!\n\n");
 
 
-			/*PreRegistrationLibrary pil=new PreRegistrationLibrary();
+			PreRegistrationLibrary pil=new PreRegistrationLibrary();
 			pil.PreRegistrationResourceIntialize();
-<<<<<<< HEAD
 			//AuthTestsUtil.wakeDemoApp();
-		
-=======
-			AuthTestsUtil.wakeDemoApp();
-		*/
->>>>>>> f1c3dbdb
 			htmlReporter=new ExtentHtmlReporter(System.getProperty("user.dir")+"/test-output/MyOwnReport.html");
 			extent=new ExtentReports();
 			extent.setSystemInfo("Build Number", buildNumber);
