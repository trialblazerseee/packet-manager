--- conflicted
+++ resolved
@@ -122,10 +122,7 @@
 	}
 
 
-<<<<<<< HEAD
-=======
-	
->>>>>>> 84ed4cf4
+	
 	
 	
 	/**
@@ -233,38 +230,13 @@
 
 		} 
 		
-<<<<<<< HEAD
-		
-=======
 			public Response putFileAndJsonWithParm(String Resource_Uri, Object body, File file,HashMap<String, String> parm) {
 				return commonLibrary.Post_JSONwithFileWithParm(body, file, ApplnURI + Resource_Uri, MediaType.MULTIPART_FORM_DATA,parm);
 			} 
->>>>>>> 84ed4cf4
 			public Response getRequestPathAndQueryParam(String Resource_URI, HashMap<String, String> temp) {
 				return commonLibrary.get_Request_pathAndQueryParam(ApplnURI + Resource_URI, temp);
 			}
 
-<<<<<<< HEAD
-			public Response postRequestWithoutBody(String Resource_URI) {
-				return commonLibrary.post_RequestWithoutBody(ApplnURI + Resource_URI, MediaType.APPLICATION_JSON,
-						MediaType.APPLICATION_JSON);
-			} 
-			public Response get_Request_multiplePathAndMultipleQueryParam(String Resource_URI, HashMap<String, String> valueMap) {
-				return commonLibrary.get_Request_multiplePathAndMultipleQueryParam(ApplnURI + Resource_URI, valueMap);
-
-			}
-			public Response putRequestWithParameter( String Resource_URI,HashMap<String, String> path_value,JSONObject body) {
-				return commonLibrary.putRequestWithPathParameter(ApplnURI + Resource_URI, path_value,body, MediaType.APPLICATION_JSON,
-						MediaType.APPLICATION_JSON);
-			}
-		public Response get_RequestSync(String Resource_URI) {
-				return commonLibrary.get_RequestSync(ApplnURI + Resource_URI, MediaType.APPLICATION_JSON,
-						MediaType.APPLICATION_JSON);
-			} 
-		public Response putFileAndJsonWithParm(String Resource_Uri, Object body, File file,HashMap<String, String> parm) {
-			return commonLibrary.Post_JSONwithFileWithParm(body, file, ApplnURI + Resource_Uri, MediaType.MULTIPART_FORM_DATA,parm);
-		} 
-=======
             public Response postRequestWithoutBody(String Resource_URI) {
                   return commonLibrary.post_RequestWithoutBody(ApplnURI + Resource_URI, MediaType.APPLICATION_JSON,
                                 MediaType.APPLICATION_JSON);
@@ -283,6 +255,5 @@
             } 
     
 
->>>>>>> 84ed4cf4
 
 }