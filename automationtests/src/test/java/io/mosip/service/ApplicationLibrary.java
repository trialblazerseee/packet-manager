
package io.mosip.service;

import java.io.File;
import java.util.HashMap;
import java.util.List;

import javax.ws.rs.core.MediaType;

import org.json.simple.JSONObject;

import io.mosip.util.CommonLibrary;
import io.restassured.response.Response;

public class ApplicationLibrary extends BaseTestCase {

	private static CommonLibrary commonLibrary = new CommonLibrary();

	public Response postRequest(Object body, String Resource_URI) {
		return commonLibrary.post_Request(ApplnURI + Resource_URI, body, MediaType.APPLICATION_JSON,
				MediaType.APPLICATION_JSON);
	}
	public Response postRequestWithParm(Object body, String Resource_URI,HashMap<String, String> pathValue) {
		return commonLibrary.postRequestWithParm(ApplnURI + Resource_URI, body, MediaType.APPLICATION_JSON,
				MediaType.APPLICATION_JSON,pathValue);
	}
	public Response dataSyncPostRequest(Object body, String Resource_URI) {
		return commonLibrary.dataSyncPost_Request(ApplnURI + Resource_URI, body, MediaType.APPLICATION_JSON,
				MediaType.APPLICATION_JSON);
	}
	public Response authPostRequest(Object body, String Resource_URI) {
		return commonLibrary.authPost_Request(ApplnURI + Resource_URI, body, MediaType.APPLICATION_JSON,
				MediaType.APPLICATION_JSON);
	}
	
	
	public Response getRequestPathAndQueryParam(String Resource_URI, HashMap<String, String> temp) {
		return commonLibrary.get_Request_pathAndQueryParam(ApplnURI + Resource_URI, temp);
	}
	

	public Response getRequestPathParam(String Resource_URI, HashMap<String, String> valueMap) {
		return commonLibrary.get_Request_pathParam(ApplnURI + Resource_URI, valueMap);
	}
	public Response getRequest(String Resource_URI, HashMap<String, String> valueMap) {
		return commonLibrary.get_Request_queryParam(ApplnURI + Resource_URI, valueMap);
	}
	public Response getRequestWithoutParm(String Resource_URI) {
		return commonLibrary.getRequestWithoutParm(ApplnURI + Resource_URI);
	}
	
	public Response getRequestParm(String Resource_URI, HashMap<String, String> valueMap) {
		return commonLibrary.get_Request_pathParameters(ApplnURI + Resource_URI, valueMap);
	}
	public Response put_Request_pathAndMultipleQueryParam(String Resource_URI, HashMap<String, String> valueMap) {
        return commonLibrary.put_Request_pathAndMultipleQueryParam(ApplnURI + Resource_URI, valueMap);

  }

	public Response getRequestDataSync(String Resource_URI, HashMap<String, String> valueMap) {
		return commonLibrary.get_Request_queryParamDataSync(ApplnURI + Resource_URI, valueMap);
	}

	public Response putRequest(Object body, String Resource_URI) {
		return commonLibrary.put_Request(ApplnURI + Resource_URI, body, MediaType.APPLICATION_JSON,
				MediaType.APPLICATION_JSON);
	}
	public Response putRequestWithParameter( String Resource_URI,HashMap<String, String> path_value,JSONObject body) {
		return commonLibrary.putRequestWithPathParameter(ApplnURI + Resource_URI, path_value,body, MediaType.APPLICATION_JSON,
				MediaType.APPLICATION_JSON);
	}
	public Response putRequestWithParameterWithoutBody( String Resource_URI,HashMap<String, String> path_value) {
		return commonLibrary.putRequestWithPathParameterWithoutBody(ApplnURI + Resource_URI, path_value, MediaType.APPLICATION_JSON,
				MediaType.APPLICATION_JSON);
	}

	public Response getRequestParam2(String Resource_URI, String id, String keyId, String timestamp,
			String Keytimestamp) {
		return commonLibrary.get_request_pathParam(ApplnURI + Resource_URI, id, keyId, timestamp, Keytimestamp);
	}

	public Response putRequest(String Resource_URI, HashMap<String, String> valueMap) {
		return commonLibrary.put_Request(ApplnURI + Resource_URI, MediaType.APPLICATION_JSON,
				MediaType.APPLICATION_JSON, valueMap);
	}

	public Response deleteRequest(String Resource_URI, HashMap<String, String> valueMap) {
		return commonLibrary.delete_Request(ApplnURI + Resource_URI, valueMap);
	}
	
	public Response deleteRequestWithPathParam(String Resource_URI) {
		return commonLibrary.deleteRequestWithPathParam(ApplnURI + Resource_URI);
	}
	
	public Response deleteRequestWithParm(String Resource_URI, HashMap<String, String> valueMap) {
		return commonLibrary.deleteRequest(ApplnURI + Resource_URI, valueMap);
	}
<<<<<<< HEAD
	public Response deleteRequestWithParmAndQuerry(String Resource_URI, HashMap<String, String> valueMap,HashMap<String, String> query) {
		return commonLibrary.deleteRequestWithPathAndQuery(ApplnURI + Resource_URI, valueMap,query);
=======
	
	public Response deleteRequestPathAndQueryParam(String Resource_URI, HashMap<String, String> temp) {
		return commonLibrary.deleteRequestPathAndQueryParam(ApplnURI + Resource_URI, temp);
>>>>>>> 42c80a64
	}

	// public Response PutRequest(String Resource_URI, String )
	public Response putMultipartFile(File file, String Url) {
		return commonLibrary.Post_DataPacket(file, ApplnURI + Url);
	}

	public Response putFileAndJsonWithParm(String Resource_Uri, Object body, File file,HashMap<String, String> parm) {
		return commonLibrary.Post_JSONwithFileWithParm(body, file, ApplnURI + Resource_Uri, MediaType.MULTIPART_FORM_DATA,parm);
	}
	public Response putFileAndJson(String Resource_Uri, Object body, File file) {
		return commonLibrary.Post_JSONwithFile(body, file, ApplnURI + Resource_Uri, MediaType.MULTIPART_FORM_DATA);
	}

	public Response getRequestPathPara(String Resource_URI, HashMap<String, String> valueMap) {
		return commonLibrary.get_Request_pathParameters(ApplnURI + Resource_URI, valueMap);

	}

	public Response get_RequestWithoutBody(String Resource_URI) {
		return commonLibrary.get_RequestWithoutBody(ApplnURI + Resource_URI, MediaType.APPLICATION_JSON,
				MediaType.APPLICATION_JSON);
	}

	public Response put_Request_pathAndMultipleQueryParam(String Resource_URI, HashMap<String, String> valueMap) {
		return commonLibrary.put_Request_pathAndMultipleQueryParam(ApplnURI + Resource_URI, valueMap);

	}
	
	
	
	
	/**
	 * Author Arjun
	 * 
	 * @param Resource_URI
	 * @param valueMap
	 * @return
	 */
	public Response getRequestAsQueryParam(String Resource_URI, HashMap<String, String> valueMap) {
		return commonLibrary.get_Request_queryParam(ApplnURI + Resource_URI, valueMap);

	}

	/**
	 * @author Arjun patch request for id repo
	 * @param body
	 * @param Resource_URI
	 * @return
	 */
	public Response patchRequest(Object body, String Resource_URI) {
		return commonLibrary.patch_Request(ApplnURI + Resource_URI, body, MediaType.APPLICATION_JSON,
				MediaType.APPLICATION_JSON);
	}

	public Response GetRequestNoParameter(String Resource_URI) {
		return commonLibrary.GET_REQUEST_withoutParameters(ApplnURI + Resource_URI);

	}
	
	
	public Response get_Request_multiplePathAndMultipleQueryParam(String Resource_URI, HashMap<String, String> valueMap) {
		return commonLibrary.get_Request_multiplePathAndMultipleQueryParam(ApplnURI + Resource_URI, valueMap);

	}
	

	public Response deleteRequestPathParam(String Resource_URI, HashMap<String, String> valueMap) {
		return commonLibrary.delete_RequestPathParameters(ApplnURI + Resource_URI, valueMap);

	}

	public Response postModifiedGETRequest(String Resource_URI, HashMap<String, String> valueMap) {
		return commonLibrary.post_Request_WithQueryParams(ApplnURI + Resource_URI, new JSONObject(),
				MediaType.APPLICATION_JSON, MediaType.APPLICATION_JSON, valueMap);
	}

	public Response putRequest_WithBody(String Resource_URI, JSONObject object) {
		return commonLibrary.put_RequestWithBody(ApplnURI + Resource_URI, MediaType.APPLICATION_JSON,
				MediaType.APPLICATION_JSON, object);
	}
	public Response postRequestWithoutBody(String Resource_URI) {
		return commonLibrary.post_RequestWithoutBody(ApplnURI + Resource_URI, MediaType.APPLICATION_JSON,
				MediaType.APPLICATION_JSON);
	}

	public Response postRequestFormData(JSONObject jsonString, String serviceUri) {
		return commonLibrary.post_RequestWithBodyAsMultipartFormData(jsonString, ApplnURI + serviceUri);
	}

	public Response putRequest_WithoutBody(String Resource_URI) {
		return commonLibrary.put_RequestWithoutBody(ApplnURI + Resource_URI, MediaType.APPLICATION_JSON,
				MediaType.APPLICATION_JSON);
	}
	
	
	
	public Response adminputRequest_WithoutBody(String Resource_URI) {
		return commonLibrary.adminPut_RequestWithoutBody(ApplnURI + Resource_URI, MediaType.APPLICATION_JSON,
				MediaType.APPLICATION_JSON);
	}
	public Response getRequestPathQueryPara(String Resource_URI, HashMap<String, String> path_value,HashMap<String, List<String>> query_value) {
	        return commonLibrary.get_Request_Path_queryParam(ApplnURI + Resource_URI , path_value,query_value);
	    } 
	
	
	 public Response getRequestPathQueryParaString(String Resource_URI, HashMap<String, String> path_value,HashMap<String, String> query_value) {
	        return commonLibrary.get_Request_Path_queryParamString(ApplnURI + Resource_URI , path_value,query_value);
	    } 
	  //Notify
	    public Response putFileAndJsonParam(String Resource_Uri,Object body,File file,String langCodeKey,String value) {
	    	
	    	return commonLibrary.Post_JSONwithFileParam(body, file, ApplnURI+Resource_Uri, MediaType.MULTIPART_FORM_DATA,langCodeKey,value);
	        
	    }


}<|MERGE_RESOLUTION|>--- conflicted
+++ resolved
@@ -52,10 +52,6 @@
 	public Response getRequestParm(String Resource_URI, HashMap<String, String> valueMap) {
 		return commonLibrary.get_Request_pathParameters(ApplnURI + Resource_URI, valueMap);
 	}
-	public Response put_Request_pathAndMultipleQueryParam(String Resource_URI, HashMap<String, String> valueMap) {
-        return commonLibrary.put_Request_pathAndMultipleQueryParam(ApplnURI + Resource_URI, valueMap);
-
-  }
 
 	public Response getRequestDataSync(String Resource_URI, HashMap<String, String> valueMap) {
 		return commonLibrary.get_Request_queryParamDataSync(ApplnURI + Resource_URI, valueMap);
@@ -95,14 +91,15 @@
 	public Response deleteRequestWithParm(String Resource_URI, HashMap<String, String> valueMap) {
 		return commonLibrary.deleteRequest(ApplnURI + Resource_URI, valueMap);
 	}
-<<<<<<< HEAD
+
 	public Response deleteRequestWithParmAndQuerry(String Resource_URI, HashMap<String, String> valueMap,HashMap<String, String> query) {
 		return commonLibrary.deleteRequestWithPathAndQuery(ApplnURI + Resource_URI, valueMap,query);
-=======
+	}
+
 	
 	public Response deleteRequestPathAndQueryParam(String Resource_URI, HashMap<String, String> temp) {
 		return commonLibrary.deleteRequestPathAndQueryParam(ApplnURI + Resource_URI, temp);
->>>>>>> 42c80a64
+
 	}
 
 	// public Response PutRequest(String Resource_URI, String )
