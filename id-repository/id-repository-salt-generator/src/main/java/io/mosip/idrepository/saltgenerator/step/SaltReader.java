package io.mosip.idrepository.saltgenerator.step;

import static io.mosip.idrepository.saltgenerator.constant.IdRepoSaltGeneratorConstant.END_SEQ;
import static io.mosip.idrepository.saltgenerator.constant.IdRepoSaltGeneratorConstant.START_SEQ;

import javax.annotation.PostConstruct;

import org.springframework.batch.item.ItemReader;
import org.springframework.beans.factory.annotation.Autowired;
import org.springframework.core.env.Environment;
import org.springframework.stereotype.Component;

import io.mosip.idrepository.core.logger.IdRepoLogger;
import io.mosip.idrepository.saltgenerator.entity.SaltEntity;
import io.mosip.kernel.core.logger.spi.Logger;
import io.mosip.kernel.core.util.CryptoUtil;
import io.mosip.kernel.core.util.DateUtils;
import io.mosip.kernel.core.util.HMACUtils;

/**
 * The Class SaltReader - Creates entities based on chunk size.
 * Start and end sequence for entity Id is provide via configuration.
 * Implements {@code ItemReader}.
 * Salt is provided by {@code HMACUtils.generateSalt()}
 *
 * @author Manoj SP
 */
@Component
public class SaltReader implements ItemReader<SaltEntity> {
	
	/** The mosip logger. */
	Logger mosipLogger = IdRepoLogger.getLogger(SaltReader.class);

	/** The start seq. */
	private Long startSeq;

	/** The end seq. */
	private Long endSeq;

	/** The env. */
	@Autowired
	private Environment env;

	/**
	 * Initialize.
	 */
	@PostConstruct
	public void initialize() {
		startSeq = env.getProperty(START_SEQ.getValue(), Long.class);
		endSeq = env.getProperty(END_SEQ.getValue(), Long.class);
	}

	/* (non-Javadoc)
	 * @see org.springframework.batch.item.ItemReader#read()
	 */
	@Override
	public SaltEntity read() {
		if (startSeq <= endSeq) {
			SaltEntity entity = new SaltEntity();
<<<<<<< HEAD
			entity.setId(startSeq++);
=======
			entity.setId(startSeq);
>>>>>>> 8926f721
			entity.setSalt(CryptoUtil.encodeBase64String(HMACUtils.generateSalt()));
			entity.setCreatedBy("IdRepoSaltGenerator");
			entity.setCreateDtimes(DateUtils.getUTCCurrentDateTime());
			entity.setUpdatedBy("IdRepoSaltGenerator");
			entity.setUpdatedDtimes(DateUtils.getUTCCurrentDateTime());
			mosipLogger.debug("ID_REPO_SALT_GENERATOR", "SaltReader", "Entity with id created - ",
					String.valueOf(startSeq));
			startSeq = startSeq + 1;
			return entity;
		} else {
			return null;
		}
	}

}
<|MERGE_RESOLUTION|>--- conflicted
+++ resolved
@@ -57,11 +57,7 @@
 	public SaltEntity read() {
 		if (startSeq <= endSeq) {
 			SaltEntity entity = new SaltEntity();
-<<<<<<< HEAD
-			entity.setId(startSeq++);
-=======
 			entity.setId(startSeq);
->>>>>>> 8926f721
 			entity.setSalt(CryptoUtil.encodeBase64String(HMACUtils.generateSalt()));
 			entity.setCreatedBy("IdRepoSaltGenerator");
 			entity.setCreateDtimes(DateUtils.getUTCCurrentDateTime());
@@ -76,4 +72,4 @@
 		}
 	}
 
-}
+}