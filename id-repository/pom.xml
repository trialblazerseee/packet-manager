--- conflicted
+++ resolved
@@ -1,135 +1,130 @@
-<project xmlns="http://maven.apache.org/POM/4.0.0" xmlns:xsi="http://www.w3.org/2001/XMLSchema-instance"
-	xsi:schemaLocation="http://maven.apache.org/POM/4.0.0 http://maven.apache.org/xsd/maven-4.0.0.xsd">
-	<modelVersion>4.0.0</modelVersion>
-	<parent>
-		<groupId>io.mosip</groupId>
-		<artifactId>mosip-parent</artifactId>
-		<version>0.12.5</version>
-	</parent>
-
-	<groupId>io.mosip.idrepository</groupId>
-	<artifactId>id-repository-parent</artifactId>
-	<packaging>pom</packaging>
-
-	<name>ID-Repository</name>
-	<description>Parent project of MOSIP ID-Repository</description>
-	<modules>
-		<module>id-repository-core</module>
-		<module>id-repository-vid-service</module>
-		<module>id-repository-identity-service</module>
-<<<<<<< HEAD
-
-		<module>id-repository-salt-generator</module>
-=======
-		<module>id-repository-salt-generator</module>
-		
->>>>>>> dd3714e2
-	</modules>
-
-	<properties>
-		<project.build.sourceEncoding>UTF-8</project.build.sourceEncoding>
-
-		<!-- maven -->
-		<maven.compiler.source>1.8</maven.compiler.source>
-		<maven.compiler.target>1.8</maven.compiler.target>
-		<maven.compiler.version>3.7.0</maven.compiler.version>
-		<maven.jar.plugin.version>3.0.2</maven.jar.plugin.version>
-		<maven.war.plugin.version>3.1.0</maven.war.plugin.version>
-		<maven.surefire.plugin.version>2.9</maven.surefire.plugin.version>
-		<maven.jacoco.plugin.version>0.8.1</maven.jacoco.plugin.version>
-		<maven.sonar.plugin.version>3.2</maven.sonar.plugin.version>
-		<maven.javadoc.version>3.0.1</maven.javadoc.version>
-		<maven-shade-plugin.version>2.3</maven-shade-plugin.version>
-
-		<!-- spring -->
-		<spring.version>5.0.4.RELEASE</spring.version>
-		<spring.boot.version>2.0.2.RELEASE</spring.boot.version>
-		<spring-cloud-config.version>2.0.0.RELEASE</spring-cloud-config.version>
-		<swagger.version>2.9.2</swagger.version>
-
-		<!-- data -->
-		<postgresql.version>42.2.2</postgresql.version>
-
-		<!-- test -->
-		<junit.version>4.12</junit.version>
-		<mockito.version>1.10.19</mockito.version>
-
-		<!-- utilities -->
-		<lombok.version>1.16.18</lombok.version>
-		<json.schema.validator.version>2.2.10</json.schema.validator.version>
-		
-		<sonar.coverage.exclusions>**/constant/**,**/config/**,**/httpfilter/**,**/cache/**,**/dto/**,**/entity/**,**/model/**,**/exception/**,**/repository/**,**/security/**,**/*Config.java,**/*BootApplication.java,**/*VertxApplication.java,**/cbeffutil/**</sonar.coverage.exclusions>
-		<sonar.cpd.exclusions>**/dto/**,**/entity/**,**/config/**</sonar.cpd.exclusions>
-		<powermock.version>2.0.0</powermock.version>
-	</properties>
-
-	<build>
-		<pluginManagement>
-			<plugins>
-				<plugin>
-					<groupId>org.apache.maven.plugins</groupId>
-					<artifactId>maven-surefire-plugin</artifactId>
-					<version>${maven.surefire.plugin.version}</version>
-					<configuration>
-						<skip>false</skip>
-						<useFile>false</useFile>
-					</configuration>
-				</plugin>
-				<plugin>
-					<groupId>org.jacoco</groupId>
-					<artifactId>jacoco-maven-plugin</artifactId>
-					<version>${maven.jacoco.plugin.version}</version>
-				</plugin>
-				<plugin>
-					<groupId>org.sonarsource.scanner.maven</groupId>
-					<artifactId>sonar-maven-plugin</artifactId>
-					<version>${maven.sonar.plugin.version}</version>
-				</plugin>
-				<plugin>
-					<groupId>org.apache.maven.plugins</groupId>
-					<artifactId>maven-javadoc-plugin</artifactId>
-					<version>${maven.javadoc.version}</version>
-				</plugin>
-			</plugins>
-		</pluginManagement>
-		<plugins>
-			<plugin>
-				<groupId>org.jacoco</groupId>
-				<artifactId>jacoco-maven-plugin</artifactId>
-				<configuration>
-					<excludes>
-						<exclude>**/constant/**</exclude>
-						<exclude>**/config/**</exclude>
-						<exclude>**/dto/**</exclude>
-						<exclude>**/entity/**</exclude>
-						<exclude>**/repository/**</exclude>
-						<exclude>**/*BootApplication.class</exclude>
-						<exclude>**/httpfilter/**</exclude>
-					</excludes>
-				</configuration>
-				<executions>
-					<execution>
-						<goals>
-							<goal>prepare-agent</goal>
-						</goals>
-					</execution>
-					<execution>
-						<id>report</id>
-						<phase>prepare-package</phase>
-						<goals>
-							<goal>report</goal>
-						</goals>
-					</execution>
-				</executions>
-			</plugin>
-			<plugin>
-				<groupId>org.apache.maven.plugins</groupId>
-				<artifactId>maven-javadoc-plugin</artifactId>
-				<configuration>
-					<aggregate>true</aggregate>
-				</configuration>
-			</plugin>
-		</plugins>
-	</build>
-</project>
-
+<project xmlns="http://maven.apache.org/POM/4.0.0" xmlns:xsi="http://www.w3.org/2001/XMLSchema-instance"
+	xsi:schemaLocation="http://maven.apache.org/POM/4.0.0 http://maven.apache.org/xsd/maven-4.0.0.xsd">
+	<modelVersion>4.0.0</modelVersion>
+	<parent>
+		<groupId>io.mosip</groupId>
+		<artifactId>mosip-parent</artifactId>
+		<version>0.12.5</version>
+	</parent>
+
+	<groupId>io.mosip.idrepository</groupId>
+	<artifactId>id-repository-parent</artifactId>
+	<packaging>pom</packaging>
+
+	<name>ID-Repository</name>
+	<description>Parent project of MOSIP ID-Repository</description>
+	<modules>
+		<module>id-repository-core</module>
+		<module>id-repository-vid-service</module>
+		<module>id-repository-identity-service</module>
+		<module>id-repository-salt-generator</module>
+		
+	</modules>
+
+	<properties>
+		<project.build.sourceEncoding>UTF-8</project.build.sourceEncoding>
+
+		<!-- maven -->
+		<maven.compiler.source>1.8</maven.compiler.source>
+		<maven.compiler.target>1.8</maven.compiler.target>
+		<maven.compiler.version>3.7.0</maven.compiler.version>
+		<maven.jar.plugin.version>3.0.2</maven.jar.plugin.version>
+		<maven.war.plugin.version>3.1.0</maven.war.plugin.version>
+		<maven.surefire.plugin.version>2.9</maven.surefire.plugin.version>
+		<maven.jacoco.plugin.version>0.8.1</maven.jacoco.plugin.version>
+		<maven.sonar.plugin.version>3.2</maven.sonar.plugin.version>
+		<maven.javadoc.version>3.0.1</maven.javadoc.version>
+		<maven-shade-plugin.version>2.3</maven-shade-plugin.version>
+
+		<!-- spring -->
+		<spring.version>5.0.4.RELEASE</spring.version>
+		<spring.boot.version>2.0.2.RELEASE</spring.boot.version>
+		<spring-cloud-config.version>2.0.0.RELEASE</spring-cloud-config.version>
+		<swagger.version>2.9.2</swagger.version>
+
+		<!-- data -->
+		<postgresql.version>42.2.2</postgresql.version>
+
+		<!-- test -->
+		<junit.version>4.12</junit.version>
+		<mockito.version>1.10.19</mockito.version>
+
+		<!-- utilities -->
+		<lombok.version>1.16.18</lombok.version>
+		<json.schema.validator.version>2.2.10</json.schema.validator.version>
+		
+		<sonar.coverage.exclusions>**/constant/**,**/config/**,**/httpfilter/**,**/cache/**,**/dto/**,**/entity/**,**/model/**,**/exception/**,**/repository/**,**/security/**,**/*Config.java,**/*BootApplication.java,**/*VertxApplication.java,**/cbeffutil/**</sonar.coverage.exclusions>
+		<sonar.cpd.exclusions>**/dto/**,**/entity/**,**/config/**</sonar.cpd.exclusions>
+		<powermock.version>2.0.0</powermock.version>
+	</properties>
+
+	<build>
+		<pluginManagement>
+			<plugins>
+				<plugin>
+					<groupId>org.apache.maven.plugins</groupId>
+					<artifactId>maven-surefire-plugin</artifactId>
+					<version>${maven.surefire.plugin.version}</version>
+					<configuration>
+						<skip>false</skip>
+						<useFile>false</useFile>
+					</configuration>
+				</plugin>
+				<plugin>
+					<groupId>org.jacoco</groupId>
+					<artifactId>jacoco-maven-plugin</artifactId>
+					<version>${maven.jacoco.plugin.version}</version>
+				</plugin>
+				<plugin>
+					<groupId>org.sonarsource.scanner.maven</groupId>
+					<artifactId>sonar-maven-plugin</artifactId>
+					<version>${maven.sonar.plugin.version}</version>
+				</plugin>
+				<plugin>
+					<groupId>org.apache.maven.plugins</groupId>
+					<artifactId>maven-javadoc-plugin</artifactId>
+					<version>${maven.javadoc.version}</version>
+				</plugin>
+			</plugins>
+		</pluginManagement>
+		<plugins>
+			<plugin>
+				<groupId>org.jacoco</groupId>
+				<artifactId>jacoco-maven-plugin</artifactId>
+				<configuration>
+					<excludes>
+						<exclude>**/constant/**</exclude>
+						<exclude>**/config/**</exclude>
+						<exclude>**/dto/**</exclude>
+						<exclude>**/entity/**</exclude>
+						<exclude>**/repository/**</exclude>
+						<exclude>**/*BootApplication.class</exclude>
+						<exclude>**/httpfilter/**</exclude>
+					</excludes>
+				</configuration>
+				<executions>
+					<execution>
+						<goals>
+							<goal>prepare-agent</goal>
+						</goals>
+					</execution>
+					<execution>
+						<id>report</id>
+						<phase>prepare-package</phase>
+						<goals>
+							<goal>report</goal>
+						</goals>
+					</execution>
+				</executions>
+			</plugin>
+			<plugin>
+				<groupId>org.apache.maven.plugins</groupId>
+				<artifactId>maven-javadoc-plugin</artifactId>
+				<configuration>
+					<aggregate>true</aggregate>
+				</configuration>
+			</plugin>
+		</plugins>
+	</build>
+</project>
+