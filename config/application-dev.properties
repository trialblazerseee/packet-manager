--- conflicted
+++ resolved
@@ -1,4 +1,3 @@
-<<<<<<< HEAD
 # Language Supported By Platform - ISO 
 mosip.supported-languages=eng,ara,fra
 
@@ -100,6 +99,9 @@
 # list of number that id should not be start with to disable null
 mosip.kernel.prid.not-start-with=0,1
 
+#restricted numbers for prid
+mosip.kernel.prid.restricted-numbers=786,666
+
 #-----------------------------VID Properties--------------------------------------
 # length of the vid
 mosip.kernel.vid.length=16
@@ -124,6 +126,9 @@
 # list of number that id should not be start with
 # to disable null
 mosip.kernel.vid.not-start-with=0,1
+
+#restricted numbers for vid
+mosip.kernel.vid.restricted-numbers=786,666
 
 
 
@@ -278,292 +283,6 @@
 auth.server.validate.url=https://dev.mosip.io/authmanager/validate_token
 auth.role.prefix=ROLE_
 auth.header.name=Authorization
-=======
-# Language Supported By Platform - ISO 
-mosip.supported-languages=eng,ara,fra
-
-mosip.primary-language=ara
-mosip.secondary-language=fra
-
-# Application IDs
-mosip.prereg.app-id=PRE_REGISTRATION
-mosip.reg.app-id=REGISTRATION
-mosip.regproc.app-id=REGISTRATION_PROCESSOR
-mosip.ida.app-id=IDA
-mosip.idrepo.app-id=ID_REPO
-
-# UTC ISO Date Time Pattern
-mosip.utc-datetime-pattern=yyyy-MM-dd'T'HH:mm:ss.SSS'Z'
-
-
-#-----------------------------Config Files------------------------------------
-# Name of the file that is present in the config server which has registration specific config.
-mosip.kernel.syncdata.registration-center-config-file=registration-${spring.profiles.active}.properties
-
-# Name of the file that is present in the config server which has global config.
-mosip.kernel.syncdata.global-config-file=application-${spring.profiles.active}.properties
-
-
-#----------------------- Json Validator --------------------------------------------------
-# Plug in property source as either 'LOCAL' or 'CONFIG_SERVER' through this key
-mosip.kernel.jsonvalidator.property-source=CONFIG_SERVER
-#Valid Identity Json Sample file name in config server 
-mosip.kernel.jsonvalidator.valid-json-file-name=mosip-sample-identity-json-data.json
-#Valid Identity Json Schema file name in config server 
-mosip.kernel.jsonvalidator.schema-file-name=mosip-identity-json-schema-int.json 
-#Null Identity Json Sample file name in config server 
-mosip.kernel.jsonvalidator.null-schema-file-name=kernel-json-validator-null-schema-for-testing.json
-#Invalid Identity Json Sample file name in config server 
-mosip.kernel.jsonvalidator.invalid-schema-file-name=kernel-json-validator-invalid-syntax-schema-for-testing.json
-
-
-
-#----------------------- CBEFF Util--------------------------------------------------
-# Cbeff URL where the files will be stored in git, change it accordingly in case of change of storage location.
-mosip.kernel.xsdstorage-uri=${spring.cloud.config.uri}/${spring.application.name}/${spring.profiles.active}/${spring.cloud.config.label}/
-# Cbeff XSD file name in config server
-mosip.kernel.xsdfile=mosip-cbeff.xsd
-
-
-#----------------------------- Static PIN --------------------------------------------------
-mosip.kernel.pin.length=6
-
-#-----------------------------TspId -----------------------------------------------
-#length of the Tsp id
-mosip.kernel.tspid.length=4
-
-#-----------------------------TOKEN-ID Properties---------------------------------
-#length of the token id
-mosip.kernel.tokenid.length=36
-
-#-----------------------------Registration Center Id -----------------------------------------------
-#length of the registration center id
-mosip.kernel.registrationcenterid.length=5
-
-#-----------------------------Machine Id -----------------------------------------------
-#length of the machine id
-mosip.kernel.machineid.length=5
-
-#-----------------------------RID Properties---------------------------------------
-# length of the rid
-mosip.kernel.rid.length=29
-# length of the timestamp
-mosip.kernel.rid.timestamp-length=14
-# rid sequence max digits
-mosip.kernel.rid.sequence-length=5
-
-# Upper bound of number of digits in sequence allowed in id. For example if
-# limit is 3, then 12 is allowed but 123 is not allowed in id (in both
-# ascending and descending order)
-mosip.kernel.tokenid.sequence-limit=3
-
-#-----------------------------PRID Properties------------------------------------
-# length of the prid
-mosip.kernel.prid.length=14
-
-# Upper bound of number of digits in sequence allowed in id. For example if
-# limit is 3, then 12 is allowed but 123 is not allowed in id (in both
-# ascending and descending order)
-#to disable validation assign zero or negative value
-mosip.kernel.prid.sequence-limit=3
-
-# Number of digits in repeating block allowed in id. For example if limit is 2,
-# then 4xxx4 is allowed but 48xxx48 is not allowed in id (x is any digit)
-#to disable validation assign zero or negative value
-mosip.kernel.prid.repeating-block-limit=3
-
-
-# Lower bound of number of digits allowed in between two repeating digits in
-# id. For example if limit is 2, then 11 and 1x1 is not allowed in id (x is any digit) to disable validation assign zero or negative value
-mosip.kernel.prid.repeating-limit=2
-
-# list of number that id should not be start with to disable null
-mosip.kernel.prid.not-start-with=0,1
-
-#restricted numbers for prid
-mosip.kernel.prid.restricted-numbers=786,666
-
-#-----------------------------VID Properties--------------------------------------
-# length of the vid
-mosip.kernel.vid.length=16
-
-# Upper bound of number of digits in sequence allowed in id. For example if
-# limit is 3, then 12 is allowed but 123 is not allowed in id (in both
-# ascending and descending order)
-# to disable sequence limit validation assign 0 or negative value
-mosip.kernel.vid.length.sequence-limit=3
-
-# Number of digits in repeating block allowed in id. For example if limit is 2,
-# then 4xxx4 is allowed but 48xxx48 is not allowed in id (x is any digit)
-# to disable repeating block validation assign 0 or negative value
-mosip.kernel.vid.length.repeating-block-limit=2
-
-
-# Lower bound of number of digits allowed in between two repeating digits in
-# id. For example if limit is 2, then 11 and 1x1 is not allowed in id (x is any digit)
-# to disable repeating limit validation, assign 0  or negative value
-mosip.kernel.vid.length.repeating-limit=2
-
-# list of number that id should not be start with
-# to disable null
-mosip.kernel.vid.not-start-with=0,1
-
-#restricted numbers for vid
-mosip.kernel.vid.restricted-numbers=786,666
-
-
-
-#-----------------------------UIN Properties--------------------------------------
-#length of the uin
-mosip.kernel.uin.length=10
-#minimum threshold of unused uin
-mosip.kernel.uin.min-unused-threshold=100000
-#number of uins to generate
-mosip.kernel.uin.uins-to-generate=200000
-#restricted numbers for uin
-mosip.kernel.uin.restricted-numbers=786,666
-
-# Upper bound of number of digits in sequence allowed in id. For example if
-# limit is 3, then 12 is allowed but 123 is not allowed in id (in both
-# ascending and descending order)
-# to disable sequence limit validation assign 0 or negative value
-mosip.kernel.uin.length.sequence-limit=3
-
-# Number of digits in repeating block allowed in id. For example if limit is 2,
-# then 4xxx4 is allowed but 48xxx48 is not allowed in id (x is any digit)
-#to disable validation assign zero or negative value
-mosip.kernel.uin.length.repeating-block-limit=2
-
-# Lower bound of number of digits allowed in between two repeating digits in
-# id. For example if limit is 2, then 11 and 1x1 is not allowed in id (x is any digit)
-# to disable repeating limit validation, assign 0  or negative value
-mosip.kernel.uin.length.repeating-limit=2
-
-#reverse group digit limit for uin filter
-mosip.kernel.uin.length.reverse-digits-limit=5
-
-#group digit limit for uin filter
-mosip.kernel.uin.length.digits-limit=5
-
-#should not start with
-mosip.kernel.uin.not-start-with=0,1
-
-#adjacent even digit limit for uin filter
-mosip.kernel.uin.length.conjugative-even-digits-limit=3
-
-
-
-
-#----------------------- SMS Service--------------------------------------
-mosip.kernel.sms.country.code=91
-mosip.kernel.sms.number.length=10
-
-
-#-----------------------------Data Validator Properties--------------------------------------
-#Phone Validation
-mosip.kernel.phone.max-length=15
-mosip.kernel.phone.min-length=9
-mosip.kernel.phone.special-char=+ -
-#Email Validation
-mosip.kernel.email.max-length=50
-mosip.kernel.email.min-length=7
-mosip.kernel.email.special-char=!#$%&'*+-/=?^_`{|}~.
-mosip.kernel.email.domain.ext-min-lenght=2
-mosip.kernel.email.domain.ext-max-lenght=7
-mosip.kernel.email.domain.special-char=-
-
-
-
-
-#----------------------- Crypto --------------------------------------------------
-# Crypto asymmetric algorithm name
-mosip.kernel.crypto.asymmetric-algorithm-name=RSA
-#Crypto symmetric algorithm name
-mosip.kernel.crypto.symmetric-algorithm-name=AES
-#Asymmetric algorithm key length
-mosip.kernel.keygenerator.asymmetric-algorithm-length=2048
-#Symmetric algorithm key length
-mosip.kernel.keygenerator.symmetric-algorithm-length=256
-#Keygenerator symmetric algorithm name
-mosip.kernel.keygenerator.symmetric-algorithm-name=AES
-# keygenerator asymmetric algorithm name
-mosip.kernel.keygenerator.asymmetric-algorithm-name=RSA
-#Encrypted data and encrypted symmetric key separator
-mosip.kernel.data-key-splitter=#KEY_SPLITTER#
-
-
-
-
-#----------------------------------ID Repo------------------------------------------
-mosip.kernel.idrepo.status.registered=ACTIVATED
-mosip.kernel.idrepo.status=BLOCKED,DEACTIVATED
-
-
-#---------------------------------------otp manager service-------------------------------
-#the default length for otp(in number)
-mosip.kernel.otp.default-length=6
-#the default crypto function
-#It can be: HmacSHA512, HmacSHA256, HmacSHA1.
-mosip.kernel.otp.mac-algorithm=HmacSHA512
-#the OTP expires after the given time(in seconds).
-mosip.kernel.otp.expiry-time=120
-#the key is freezed for the given time(in seconds).
-mosip.kernel.otp.key-freeze-time=7200
-#the number of validation attempts allowed(in number).
-#mosip.kernel.otp.validation-attempt-threshold =3 means , the validation and generation will be blocked from 4th time.
-mosip.kernel.otp.validation-attempt-threshold=3
-#minimum length of key(in number).
-mosip.kernel.otp.min-key-length=3
-#maximum length of key(in number).
-mosip.kernel.otp.max-key-length=64
-
-
-#--------------------------------------Licensekeymanager  Service--------------------------------------
-#the license key length.
-mosip.kernel.licensekey.length=16
-#List of permissions
-# NOTE: ',' in the below list is used as splitter in the implementation. 
-# Use of ',' in the values for below key should be avoided.
-# Use of spaces before and after ',' also should be avoided.
-mosip.kernel.licensekey.permissions=OTP Trigger,OTP Authentication,Demo Authentication - Identity Data Match,Demo Authentication - Address Data Match,Demo Authentication - Full Address Data Match,Demo Authentication - Secondary Language Match,Biometric Authentication - FMR Data Match,Biometric Authentication - IIR Data Match,Biometric Authentication - FID Data Match,Static Pin Authentication,eKYC - limited,eKYC - Full,eKYC - No
-
-
-
-#-----------------------------Virus Scanner--------------------------------------
-#Virus Scanner server url
-mosip.kernel.virus-scanner.host=104.211.209.102
-#Virus Scanner server port
-mosip.kernel.virus-scanner.port=3310
-
-
-
-#-------------------------------FS Adapter- HDFS -------------------------------
-
-# Name node url for HDFS
-mosip.kernel.fsadapter.hdfs.name-node-url=hdfs://104.211.240.243:51000
-# Key Distribution Center domain for Kerberos
-mosip.kernel.fsadapter.hdfs.kdc-domain=NODE-MASTER.SOUTHINDIA.CLOUDAPP.AZURE.COM
-# Username to access hdfs. Change this to application username (regprocessor,prereg or idrepo)
-mosip.kernel.fsadapter.hdfs.user-name=mosipuser
-# Password for hdfs user
-mosip.kernel.fsadapter.hdfs.user-pass=Mosip@dev123
-# HDFS log level. Change this to debug to see hdfs logs
-logging.level.org.apache.hadoop=warn
-
-
-
-#---------------------FS Adapter- CEPH ----------------------------------------
-mosip.kernel.access-key=P9OJLQY2WS4GZLOEF8LH
-mosip.kernel.secret-key=jAx8v9XejubN42Twe0ooBakXd1ihM2BvTiOMiC2M
-mosip.kernel.endpoint=http://104.211.219.29:7480
-
-
-
-#------------------------Auth-Adapter-----------------------------------------------
-# Auth Server token validation endpoint
-auth.server.validate.url=https://dev.mosip.io/authmanager/validate_token
-auth.role.prefix=ROLE_
-auth.header.name=Authorization
 
 
 
@@ -571,5 +290,4 @@
 # length of the center id
 mosip.kernel.rid.centerid-length=5
 #length of the machine id
-mosip.kernel.rid.machineid-length=5
->>>>>>> 9d936c6e
+mosip.kernel.rid.machineid-length=5