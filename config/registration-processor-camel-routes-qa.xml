--- conflicted
+++ resolved
@@ -139,13 +139,14 @@
 				<to uri="vertx:manual-verification-bus"/>
 			</when>
 			<when>
-<<<<<<< HEAD
-=======
 				<simple>${bodyAs(String)} contains '"isValid":false'</simple>
 				<to uri="vertx:manual-verification-bus"/>
 			</when>
 			<when>
->>>>>>> 093dfce9
+				<simple>${bodyAs(String)} contains '"isValid":false'</simple>
+				<to uri="vertx:manual-verification-bus"/>
+			</when>
+			<when>
 				<simple>${bodyAs(String)} contains '"isValid":true'</simple>
 				<to uri="vertx:bio-dedupe-bus-in" />
 			</when>
