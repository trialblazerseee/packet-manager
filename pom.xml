<?xml version="1.0" encoding="UTF-8"?>
<project xmlns="http://maven.apache.org/POM/4.0.0" xmlns:xsi="http://www.w3.org/2001/XMLSchema-instance" xsi:schemaLocation="http://maven.apache.org/POM/4.0.0 http://maven.apache.org/xsd/maven-4.0.0.xsd">
	
	<modelVersion>4.0.0</modelVersion>	
	<groupId>io.mosip</groupId>
	<artifactId>mosip-parent</artifactId>
	<version>0.12.2</version>
	<packaging>pom</packaging>	
	
	<name>MOSIP Project Parent POM</name>	

	<modules>
		<module>kernel</module>
		<module>pre-registration</module>
		<module>registration</module>
		<module>registration-processor</module>
		<module>authentication</module>
		<module>id-repository</module>
<<<<<<< HEAD
         <module>admin</module>
=======
         	<module>admin</module>
>>>>>>> 384a4048
		<module>automationtests</module>

  </modules>
</project><|MERGE_RESOLUTION|>--- conflicted
+++ resolved
@@ -16,11 +16,7 @@
 		<module>registration-processor</module>
 		<module>authentication</module>
 		<module>id-repository</module>
-<<<<<<< HEAD
-         <module>admin</module>
-=======
-         	<module>admin</module>
->>>>>>> 384a4048
+		<module>admin</module>
 		<module>automationtests</module>
 
   </modules>
