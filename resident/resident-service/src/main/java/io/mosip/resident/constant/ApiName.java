<<<<<<< HEAD
package io.mosip.resident.constant;

/**
 * The Enum ApiName.
 * 
 */
public enum ApiName {

	KERNELAUTHMANAGER,

	INTERNALAUTH,

	KERNELENCRYPTIONSERVICE;



}
=======
package io.mosip.resident.constant;

/**
 * The Enum ApiName.
 * 
 */
public enum ApiName {

	KERNELAUTHMANAGER,

	INTERNALAUTH,
	
	REGPROCPRINT;



}
>>>>>>> 41b7f914
<|MERGE_RESOLUTION|>--- conflicted
+++ resolved
@@ -1,4 +1,3 @@
-<<<<<<< HEAD
 package io.mosip.resident.constant;
 
 /**
@@ -11,27 +10,10 @@
 
 	INTERNALAUTH,
 
-	KERNELENCRYPTIONSERVICE;
+	KERNELENCRYPTIONSERVICE,
 
-
-
-}
-=======
-package io.mosip.resident.constant;
-
-/**
- * The Enum ApiName.
- * 
- */
-public enum ApiName {
-
-	KERNELAUTHMANAGER,
-
-	INTERNALAUTH,
-	
 	REGPROCPRINT;
 
 
 
-}
->>>>>>> 41b7f914
+}