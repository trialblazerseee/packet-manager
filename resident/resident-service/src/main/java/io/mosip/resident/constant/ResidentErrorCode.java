package io.mosip.resident.constant;

public enum ResidentErrorCode {

<<<<<<< HEAD
	NO_RID_FOUND_EXCEPTION("RES-SER-001", "RID not found"),
	INVALID_REQUEST_EXCEPTION("RES-SER-002", "One or more input parameter is invalid or does not exist"),
	TOKEN_GENERATION_FAILED("RES-SER-003", "Token generation failed"),
	OTP_VALIDATION_FAILED("RES-SER-004", "OTP validation failed"),
	API_RESOURCE_UNAVAILABLE("RES-SER-005", "API resource is not available"),
	VID_CREATION_EXCEPTION("RES-SER-006", "Exception while creating vid"),
	VID_ALREADY_PRESENT("RES-SER-007", "Maximum allowed VIDs are active. Deactivate VID to generate new one."),
	INVALID_INPUT("RES-SER-008", "Invalid Input - ");
=======
	NO_RID_FOUND_EXCEPTION("RES-XXX-XXX", "RID not found"),
	INVALID_REQUEST_EXCEPTION("RES-XXX-XXX", "One or more input parameter is invalid or does not exist"),
	TOKEN_GENERATION_FAILED("RES-XXX-XXX", "Token generation failed"),
	OTP_VALIDATION_FAILED("RES-XXX-XXX", "OTP validation failed"),
	API_RESOURCE_UNAVAILABLE("RES-XXX-XXX", "API resource is not available"),
	IN_VALID_UIN_OR_RID("RES-XXX-XXX","In Valid UIN or RID"),
	VID_CREATION_EXCEPTION("RES-XXX-XXX", "Exception while creating vid");
>>>>>>> 4bf62440

	private final String errorCode;
	private final String errorMessage;

	private ResidentErrorCode(final String errorCode, final String errorMessage) {
		this.errorCode = errorCode;
		this.errorMessage = errorMessage;
	}

	public String getErrorCode() {
		return errorCode;
	}

	public String getErrorMessage() {
		return errorMessage;
	}
}<|MERGE_RESOLUTION|>--- conflicted
+++ resolved
@@ -2,7 +2,6 @@
 
 public enum ResidentErrorCode {
 
-<<<<<<< HEAD
 	NO_RID_FOUND_EXCEPTION("RES-SER-001", "RID not found"),
 	INVALID_REQUEST_EXCEPTION("RES-SER-002", "One or more input parameter is invalid or does not exist"),
 	TOKEN_GENERATION_FAILED("RES-SER-003", "Token generation failed"),
@@ -10,16 +9,8 @@
 	API_RESOURCE_UNAVAILABLE("RES-SER-005", "API resource is not available"),
 	VID_CREATION_EXCEPTION("RES-SER-006", "Exception while creating vid"),
 	VID_ALREADY_PRESENT("RES-SER-007", "Maximum allowed VIDs are active. Deactivate VID to generate new one."),
-	INVALID_INPUT("RES-SER-008", "Invalid Input - ");
-=======
-	NO_RID_FOUND_EXCEPTION("RES-XXX-XXX", "RID not found"),
-	INVALID_REQUEST_EXCEPTION("RES-XXX-XXX", "One or more input parameter is invalid or does not exist"),
-	TOKEN_GENERATION_FAILED("RES-XXX-XXX", "Token generation failed"),
-	OTP_VALIDATION_FAILED("RES-XXX-XXX", "OTP validation failed"),
-	API_RESOURCE_UNAVAILABLE("RES-XXX-XXX", "API resource is not available"),
-	IN_VALID_UIN_OR_RID("RES-XXX-XXX","In Valid UIN or RID"),
-	VID_CREATION_EXCEPTION("RES-XXX-XXX", "Exception while creating vid");
->>>>>>> 4bf62440
+	INVALID_INPUT("RES-SER-008", "Invalid Input - "),
+    IN_VALID_UIN_OR_RID("RES-SER-009","In Valid UIN or RID"),;
 
 	private final String errorCode;
 	private final String errorMessage;
